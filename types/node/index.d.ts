// Type definitions for Node.js 10.9.x
// Project: http://nodejs.org/
// Definitions by: Microsoft TypeScript <http://typescriptlang.org>
//                 DefinitelyTyped <https://github.com/DefinitelyTyped/DefinitelyTyped>
//                 Parambir Singh <https://github.com/parambirs>
//                 Christian Vaagland Tellnes <https://github.com/tellnes>
//                 Wilco Bakker <https://github.com/WilcoBakker>
//                 Nicolas Voigt <https://github.com/octo-sniffle>
//                 Chigozirim C. <https://github.com/smac89>
//                 Flarna <https://github.com/Flarna>
//                 Mariusz Wiktorczyk <https://github.com/mwiktorczyk>
//                 wwwy3y3 <https://github.com/wwwy3y3>
//                 Deividas Bakanas <https://github.com/DeividasBakanas>
//                 Kelvin Jin <https://github.com/kjin>
//                 Alvis HT Tang <https://github.com/alvis>
//                 Sebastian Silbermann <https://github.com/eps1lon>
//                 Hannes Magnusson <https://github.com/Hannes-Magnusson-CK>
//                 Alberto Schiabel <https://github.com/jkomyno>
//                 Klaus Meinhardt <https://github.com/ajafff>
//                 Huw <https://github.com/hoo29>
//                 Nicolas Even <https://github.com/n-e>
//                 Bruno Scheufler <https://github.com/brunoscheufler>
//                 Mohsen Azimi <https://github.com/mohsen1>
//                 Hoàng Văn Khải <https://github.com/KSXGitHub>
//                 Alexander T. <https://github.com/a-tarasyuk>
//                 Lishude <https://github.com/islishude>
//                 Andrew Makarov <https://github.com/r3nya>
//                 Zane Hannan AU <https://github.com/ZaneHannanAU>
//                 Thomas den Hollander <https://github.com/ThomasdenH>
//                 Eugene Y. Q. Shen <https://github.com/eyqs>
// Definitions: https://github.com/DefinitelyTyped/DefinitelyTyped
// TypeScript Version: 2.1

/** inspector module types */
/// <reference path="./inspector.d.ts" />

// This needs to be global to avoid TS2403 in case lib.dom.d.ts is present in the same build
interface Console {
    Console: NodeJS.ConsoleConstructor;
    /**
     * A simple assertion test that verifies whether `value` is truthy.
     * If it is not, an `AssertionError` is thrown.
     * If provided, the error `message` is formatted using `util.format()` and used as the error message.
     */
    assert(value: any, message?: string, ...optionalParams: any[]): void;
    /**
     * When `stdout` is a TTY, calling `console.clear()` will attempt to clear the TTY.
     * When `stdout` is not a TTY, this method does nothing.
     */
    clear(): void;
    /**
     * Maintains an internal counter specific to `label` and outputs to `stdout` the number of times `console.count()` has been called with the given `label`.
     */
    count(label?: string): void;
    /**
     * Resets the internal counter specific to `label`.
     */
    countReset(label?: string): void;
    /**
     * The `console.debug()` function is an alias for {@link console.log()}.
     */
    debug(message?: any, ...optionalParams: any[]): void;
    /**
     * Uses {@link util.inspect()} on `obj` and prints the resulting string to `stdout`.
     * This function bypasses any custom `inspect()` function defined on `obj`.
     */
    dir(obj: any, options?: NodeJS.InspectOptions): void;
    /**
     * This method calls {@link console.log()} passing it the arguments received. Please note that this method does not produce any XML formatting
     */
    dirxml(...data: any[]): void;
    /**
     * Prints to `stderr` with newline.
     */
    error(message?: any, ...optionalParams: any[]): void;
    /**
     * Increases indentation of subsequent lines by two spaces.
     * If one or more `label`s are provided, those are printed first without the additional indentation.
     */
    group(...label: any[]): void;
    /**
     * The `console.groupCollapsed()` function is an alias for {@link console.group()}.
     */
    groupCollapsed(): void;
    /**
     * Decreases indentation of subsequent lines by two spaces.
     */
    groupEnd(): void;
    /**
     * The {@link console.info()} function is an alias for {@link console.log()}.
     */
    info(message?: any, ...optionalParams: any[]): void;
    /**
     * Prints to `stdout` with newline.
     */
    log(message?: any, ...optionalParams: any[]): void;
    /**
     * This method does not display anything unless used in the inspector.
     *  Prints to `stdout` the array `array` formatted as a table.
     */
    table(tabularData: any, properties?: string[]): void;
    /**
     * Starts a timer that can be used to compute the duration of an operation. Timers are identified by a unique `label`.
     */
    time(label?: string): void;
    /**
     * Stops a timer that was previously started by calling {@link console.time()} and prints the result to `stdout`.
     */
    timeEnd(label?: string): void;
    /**
     * Prints to `stderr` the string 'Trace :', followed by the {@link util.format()} formatted message and stack trace to the current position in the code.
     */
    trace(message?: any, ...optionalParams: any[]): void;
    /**
     * The {@link console.warn()} function is an alias for {@link console.error()}.
     */
    warn(message?: any, ...optionalParams: any[]): void;

    // --- Inspector mode only ---
    /**
     * This method does not display anything unless used in the inspector.
     *  Starts a JavaScript CPU profile with an optional label.
     */
    profile(label?: string): void;
    /**
     * This method does not display anything unless used in the inspector.
     *  Stops the current JavaScript CPU profiling session if one has been started and prints the report to the Profiles panel of the inspector.
     */
    profileEnd(): void;
    /**
     * This method does not display anything unless used in the inspector.
     *  Adds an event with the label `label` to the Timeline panel of the inspector.
     */
    timeStamp(label?: string): void;
}

interface Error {
    stack?: string;
}

// Declare "static" methods in Error
interface ErrorConstructor {
    /** Create .stack property on a target object */
    captureStackTrace(targetObject: Object, constructorOpt?: Function): void;

    /**
     * Optional override for formatting stack traces
     *
     * @see https://github.com/v8/v8/wiki/Stack%20Trace%20API#customizing-stack-traces
     */
    prepareStackTrace?: (err: Error, stackTraces: NodeJS.CallSite[]) => any;

    stackTraceLimit: number;
}

// compat for TypeScript 1.8
// if you use with --target es3 or --target es5 and use below definitions,
// use the lib.es6.d.ts that is bundled with TypeScript 1.8.
interface MapConstructor { }
interface WeakMapConstructor { }
interface SetConstructor { }
interface WeakSetConstructor { }

// Forward-declare needed types from lib.es2015.d.ts (in case users are using `--lib es5`)
interface Iterable<T> { }
interface Iterator<T> {
    next(value?: any): IteratorResult<T>;
}
interface IteratorResult<T> { }
interface AsyncIterableIterator<T> { }
interface SymbolConstructor {
    readonly observable: symbol;
    readonly iterator: symbol;
    readonly asyncIterator: symbol;
}
declare var Symbol: SymbolConstructor;
interface SharedArrayBuffer {
    readonly byteLength: number;
    slice(begin?: number, end?: number): SharedArrayBuffer;
}

// Node.js ESNEXT support
interface String {
    /** Removes whitespace from the left end of a string. */
    trimLeft(): string;
    /** Removes whitespace from the right end of a string. */
    trimRight(): string;
}

/*-----------------------------------------------*
 *                                               *
 *                   GLOBAL                      *
 *                                               *
 ------------------------------------------------*/
declare var process: NodeJS.Process;
declare var global: NodeJS.Global;
declare var console: Console;

declare var __filename: string;
declare var __dirname: string;

declare function setTimeout(callback: (...args: any[]) => void, ms: number, ...args: any[]): NodeJS.Timer;
declare namespace setTimeout {
    export function __promisify__(ms: number): Promise<void>;
    export function __promisify__<T>(ms: number, value: T): Promise<T>;
}
declare function clearTimeout(timeoutId: NodeJS.Timer): void;
declare function setInterval(callback: (...args: any[]) => void, ms: number, ...args: any[]): NodeJS.Timer;
declare function clearInterval(intervalId: NodeJS.Timer): void;
declare function setImmediate(callback: (...args: any[]) => void, ...args: any[]): any;
declare namespace setImmediate {
    export function __promisify__(): Promise<void>;
    export function __promisify__<T>(value: T): Promise<T>;
}
declare function clearImmediate(immediateId: any): void;

// TODO: change to `type NodeRequireFunction = (id: string) => any;` in next mayor version.
interface NodeRequireFunction {
    /* tslint:disable-next-line:callable-types */
    (id: string): any;
}

interface NodeRequire extends NodeRequireFunction {
    resolve: RequireResolve;
    cache: any;
    extensions: NodeExtensions;
    main: NodeModule | undefined;
}

interface RequireResolve {
    (id: string, options?: { paths?: string[]; }): string;
    paths(request: string): string[] | null;
}

interface NodeExtensions {
    '.js': (m: NodeModule, filename: string) => any;
    '.json': (m: NodeModule, filename: string) => any;
    '.node': (m: NodeModule, filename: string) => any;
    [ext: string]: (m: NodeModule, filename: string) => any;
}

declare var require: NodeRequire;

interface NodeModule {
    exports: any;
    require: NodeRequireFunction;
    id: string;
    filename: string;
    loaded: boolean;
    parent: NodeModule | null;
    children: NodeModule[];
    paths: string[];
}

declare var module: NodeModule;

// Same as module.exports
declare var exports: any;
declare var SlowBuffer: {
    new(str: string, encoding?: string): Buffer;
    new(size: number): Buffer;
    new(size: Uint8Array): Buffer;
    new(array: any[]): Buffer;
    prototype: Buffer;
    isBuffer(obj: any): boolean;
    byteLength(string: string, encoding?: string): number;
    concat(list: Buffer[], totalLength?: number): Buffer;
};

// Buffer class
type BufferEncoding = "ascii" | "utf8" | "utf16le" | "ucs2" | "base64" | "latin1" | "binary" | "hex";
interface Buffer extends Uint8Array {
    write(string: string, offset?: number, length?: number, encoding?: string): number;
    toString(encoding?: string, start?: number, end?: number): string;
    toJSON(): { type: 'Buffer', data: any[] };
    equals(otherBuffer: Uint8Array): boolean;
    compare(otherBuffer: Uint8Array, targetStart?: number, targetEnd?: number, sourceStart?: number, sourceEnd?: number): number;
    copy(targetBuffer: Uint8Array, targetStart?: number, sourceStart?: number, sourceEnd?: number): number;
    slice(start?: number, end?: number): Buffer;
    writeUIntLE(value: number, offset: number, byteLength: number, noAssert?: boolean): number;
    writeUIntBE(value: number, offset: number, byteLength: number, noAssert?: boolean): number;
    writeIntLE(value: number, offset: number, byteLength: number, noAssert?: boolean): number;
    writeIntBE(value: number, offset: number, byteLength: number, noAssert?: boolean): number;
    readUIntLE(offset: number, byteLength: number, noAssert?: boolean): number;
    readUIntBE(offset: number, byteLength: number, noAssert?: boolean): number;
    readIntLE(offset: number, byteLength: number, noAssert?: boolean): number;
    readIntBE(offset: number, byteLength: number, noAssert?: boolean): number;
    readUInt8(offset: number, noAssert?: boolean): number;
    readUInt16LE(offset: number, noAssert?: boolean): number;
    readUInt16BE(offset: number, noAssert?: boolean): number;
    readUInt32LE(offset: number, noAssert?: boolean): number;
    readUInt32BE(offset: number, noAssert?: boolean): number;
    readInt8(offset: number, noAssert?: boolean): number;
    readInt16LE(offset: number, noAssert?: boolean): number;
    readInt16BE(offset: number, noAssert?: boolean): number;
    readInt32LE(offset: number, noAssert?: boolean): number;
    readInt32BE(offset: number, noAssert?: boolean): number;
    readFloatLE(offset: number, noAssert?: boolean): number;
    readFloatBE(offset: number, noAssert?: boolean): number;
    readDoubleLE(offset: number, noAssert?: boolean): number;
    readDoubleBE(offset: number, noAssert?: boolean): number;
    swap16(): Buffer;
    swap32(): Buffer;
    swap64(): Buffer;
    writeUInt8(value: number, offset: number, noAssert?: boolean): number;
    writeUInt16LE(value: number, offset: number, noAssert?: boolean): number;
    writeUInt16BE(value: number, offset: number, noAssert?: boolean): number;
    writeUInt32LE(value: number, offset: number, noAssert?: boolean): number;
    writeUInt32BE(value: number, offset: number, noAssert?: boolean): number;
    writeInt8(value: number, offset: number, noAssert?: boolean): number;
    writeInt16LE(value: number, offset: number, noAssert?: boolean): number;
    writeInt16BE(value: number, offset: number, noAssert?: boolean): number;
    writeInt32LE(value: number, offset: number, noAssert?: boolean): number;
    writeInt32BE(value: number, offset: number, noAssert?: boolean): number;
    writeFloatLE(value: number, offset: number, noAssert?: boolean): number;
    writeFloatBE(value: number, offset: number, noAssert?: boolean): number;
    writeDoubleLE(value: number, offset: number, noAssert?: boolean): number;
    writeDoubleBE(value: number, offset: number, noAssert?: boolean): number;
    fill(value: any, offset?: number, end?: number): this;
    indexOf(value: string | number | Uint8Array, byteOffset?: number, encoding?: string): number;
    lastIndexOf(value: string | number | Uint8Array, byteOffset?: number, encoding?: string): number;
    entries(): IterableIterator<[number, number]>;
    includes(value: string | number | Buffer, byteOffset?: number, encoding?: string): boolean;
    keys(): IterableIterator<number>;
    values(): IterableIterator<number>;
}

/**
 * Raw data is stored in instances of the Buffer class.
 * A Buffer is similar to an array of integers but corresponds to a raw memory allocation outside the V8 heap.  A Buffer cannot be resized.
 * Valid string encodings: 'ascii'|'utf8'|'utf16le'|'ucs2'(alias of 'utf16le')|'base64'|'binary'(deprecated)|'hex'
 */
declare var Buffer: {
    /**
     * Allocates a new buffer containing the given {str}.
     *
     * @param str String to store in buffer.
     * @param encoding encoding to use, optional.  Default is 'utf8'
     * @deprecated since v10.0.0 - Use `Buffer.from(string[, encoding])` instead.
     */
    new(str: string, encoding?: string): Buffer;
    /**
     * Allocates a new buffer of {size} octets.
     *
     * @param size count of octets to allocate.
     * @deprecated since v10.0.0 - Use `Buffer.alloc()` instead (also see `Buffer.allocUnsafe()`).
     */
    new(size: number): Buffer;
    /**
     * Allocates a new buffer containing the given {array} of octets.
     *
     * @param array The octets to store.
     * @deprecated since v10.0.0 - Use `Buffer.from(array)` instead.
     */
    new(array: Uint8Array): Buffer;
    /**
     * Produces a Buffer backed by the same allocated memory as
     * the given {ArrayBuffer}/{SharedArrayBuffer}.
     *
     *
     * @param arrayBuffer The ArrayBuffer with which to share memory.
     * @deprecated since v10.0.0 - Use `Buffer.from(arrayBuffer[, byteOffset[, length]])` instead.
     */
    new(arrayBuffer: ArrayBuffer | SharedArrayBuffer): Buffer;
    /**
     * Allocates a new buffer containing the given {array} of octets.
     *
     * @param array The octets to store.
     * @deprecated since v10.0.0 - Use `Buffer.from(array)` instead.
     */
    new(array: any[]): Buffer;
    /**
     * Copies the passed {buffer} data onto a new {Buffer} instance.
     *
     * @param buffer The buffer to copy.
     * @deprecated since v10.0.0 - Use `Buffer.from(buffer)` instead.
     */
    new(buffer: Buffer): Buffer;
    prototype: Buffer;
    /**
     * When passed a reference to the .buffer property of a TypedArray instance,
     * the newly created Buffer will share the same allocated memory as the TypedArray.
     * The optional {byteOffset} and {length} arguments specify a memory range
     * within the {arrayBuffer} that will be shared by the Buffer.
     *
     * @param arrayBuffer The .buffer property of any TypedArray or a new ArrayBuffer()
     */
    from(arrayBuffer: ArrayBuffer | SharedArrayBuffer, byteOffset?: number, length?: number): Buffer;
    /**
     * Creates a new Buffer using the passed {data}
     * @param data data to create a new Buffer
     */
    from(data: any[]): Buffer;
    from(data: Uint8Array): Buffer;
    /**
     * Creates a new Buffer containing the given JavaScript string {str}.
     * If provided, the {encoding} parameter identifies the character encoding.
     * If not provided, {encoding} defaults to 'utf8'.
     */
    from(str: string, encoding?: string): Buffer;
    /**
     * Creates a new Buffer using the passed {data}
     * @param values to create a new Buffer
     */
    of(...items: number[]): Buffer;
    /**
     * Returns true if {obj} is a Buffer
     *
     * @param obj object to test.
     */
    isBuffer(obj: any): obj is Buffer;
    /**
     * Returns true if {encoding} is a valid encoding argument.
     * Valid string encodings in Node 0.12: 'ascii'|'utf8'|'utf16le'|'ucs2'(alias of 'utf16le')|'base64'|'binary'(deprecated)|'hex'
     *
     * @param encoding string to test.
     */
    isEncoding(encoding: string): boolean | undefined;
    /**
     * Gives the actual byte length of a string. encoding defaults to 'utf8'.
     * This is not the same as String.prototype.length since that returns the number of characters in a string.
     *
     * @param string string to test.
     * @param encoding encoding used to evaluate (defaults to 'utf8')
     */
    byteLength(string: string | NodeJS.TypedArray | DataView | ArrayBuffer | SharedArrayBuffer, encoding?: string): number;
    /**
     * Returns a buffer which is the result of concatenating all the buffers in the list together.
     *
     * If the list has no items, or if the totalLength is 0, then it returns a zero-length buffer.
     * If the list has exactly one item, then the first item of the list is returned.
     * If the list has more than one item, then a new Buffer is created.
     *
     * @param list An array of Buffer objects to concatenate
     * @param totalLength Total length of the buffers when concatenated.
     *   If totalLength is not provided, it is read from the buffers in the list. However, this adds an additional loop to the function, so it is faster to provide the length explicitly.
     */
    concat(list: Uint8Array[], totalLength?: number): Buffer;
    /**
     * The same as buf1.compare(buf2).
     */
    compare(buf1: Uint8Array, buf2: Uint8Array): number;
    /**
     * Allocates a new buffer of {size} octets.
     *
     * @param size count of octets to allocate.
     * @param fill if specified, buffer will be initialized by calling buf.fill(fill).
     *    If parameter is omitted, buffer will be filled with zeros.
     * @param encoding encoding used for call to buf.fill while initalizing
     */
    alloc(size: number, fill?: string | Buffer | number, encoding?: string): Buffer;
    /**
     * Allocates a new buffer of {size} octets, leaving memory not initialized, so the contents
     * of the newly created Buffer are unknown and may contain sensitive data.
     *
     * @param size count of octets to allocate
     */
    allocUnsafe(size: number): Buffer;
    /**
     * Allocates a new non-pooled buffer of {size} octets, leaving memory not initialized, so the contents
     * of the newly created Buffer are unknown and may contain sensitive data.
     *
     * @param size count of octets to allocate
     */
    allocUnsafeSlow(size: number): Buffer;
    /**
     * This is the number of bytes used to determine the size of pre-allocated, internal Buffer instances used for pooling. This value may be modified.
     */
    poolSize: number;
};

/*----------------------------------------------*
*                                               *
*               GLOBAL INTERFACES               *
*                                               *
*-----------------------------------------------*/
declare namespace NodeJS {
    export interface InspectOptions {
        showHidden?: boolean;
        depth?: number | null;
        colors?: boolean;
        customInspect?: boolean;
        showProxy?: boolean;
        maxArrayLength?: number | null;
        breakLength?: number;
        compact?: boolean;
    }

    export interface ConsoleConstructor {
        prototype: Console;
        new(stdout: WritableStream, stderr?: WritableStream): Console;
    }

    export interface CallSite {
        /**
         * Value of "this"
         */
        getThis(): any;

        /**
         * Type of "this" as a string.
         * This is the name of the function stored in the constructor field of
         * "this", if available.  Otherwise the object's [[Class]] internal
         * property.
         */
        getTypeName(): string | null;

        /**
         * Current function
         */
        getFunction(): Function | undefined;

        /**
         * Name of the current function, typically its name property.
         * If a name property is not available an attempt will be made to try
         * to infer a name from the function's context.
         */
        getFunctionName(): string | null;

        /**
         * Name of the property [of "this" or one of its prototypes] that holds
         * the current function
         */
        getMethodName(): string | null;

        /**
         * Name of the script [if this function was defined in a script]
         */
        getFileName(): string | null;

        /**
         * Current line number [if this function was defined in a script]
         */
        getLineNumber(): number | null;

        /**
         * Current column number [if this function was defined in a script]
         */
        getColumnNumber(): number | null;

        /**
         * A call site object representing the location where eval was called
         * [if this function was created using a call to eval]
         */
        getEvalOrigin(): string | undefined;

        /**
         * Is this a toplevel invocation, that is, is "this" the global object?
         */
        isToplevel(): boolean;

        /**
         * Does this call take place in code defined by a call to eval?
         */
        isEval(): boolean;

        /**
         * Is this call in native V8 code?
         */
        isNative(): boolean;

        /**
         * Is this a constructor call?
         */
        isConstructor(): boolean;
    }

    export interface ErrnoException extends Error {
        errno?: number;
        code?: string;
        path?: string;
        syscall?: string;
        stack?: string;
    }

    export class EventEmitter {
        addListener(event: string | symbol, listener: (...args: any[]) => void): this;
        on(event: string | symbol, listener: (...args: any[]) => void): this;
        once(event: string | symbol, listener: (...args: any[]) => void): this;
        removeListener(event: string | symbol, listener: (...args: any[]) => void): this;
        off(event: string | symbol, listener: (...args: any[]) => void): this;
        removeAllListeners(event?: string | symbol): this;
        setMaxListeners(n: number): this;
        getMaxListeners(): number;
        listeners(event: string | symbol): Function[];
        rawListeners(event: string | symbol): Function[];
        emit(event: string | symbol, ...args: any[]): boolean;
        listenerCount(type: string | symbol): number;
        // Added in Node 6...
        prependListener(event: string | symbol, listener: (...args: any[]) => void): this;
        prependOnceListener(event: string | symbol, listener: (...args: any[]) => void): this;
        eventNames(): Array<string | symbol>;
    }

    export interface ReadableStream extends EventEmitter {
        readable: boolean;
        read(size?: number): string | Buffer;
        setEncoding(encoding: string): this;
        pause(): this;
        resume(): this;
        isPaused(): boolean;
        pipe<T extends WritableStream>(destination: T, options?: { end?: boolean; }): T;
        unpipe<T extends WritableStream>(destination?: T): this;
        unshift(chunk: string): void;
        unshift(chunk: Buffer): void;
        wrap(oldStream: ReadableStream): this;
        [Symbol.asyncIterator](): AsyncIterableIterator<string | Buffer>;
    }

    export interface WritableStream extends EventEmitter {
        writable: boolean;
        write(buffer: Buffer | string, cb?: Function): boolean;
        write(str: string, encoding?: string, cb?: Function): boolean;
        end(cb?: Function): void;
        end(buffer: Buffer, cb?: Function): void;
        end(str: string, cb?: Function): void;
        end(str: string, encoding?: string, cb?: Function): void;
    }

    export interface ReadWriteStream extends ReadableStream, WritableStream { }

    export interface Events extends EventEmitter { }

    export interface Domain extends Events {
        run(fn: Function): void;
        add(emitter: Events): void;
        remove(emitter: Events): void;
        bind(cb: (err: Error, data: any) => any): any;
        intercept(cb: (data: any) => any): any;

        addListener(event: string, listener: (...args: any[]) => void): this;
        on(event: string, listener: (...args: any[]) => void): this;
        once(event: string, listener: (...args: any[]) => void): this;
        removeListener(event: string, listener: (...args: any[]) => void): this;
        removeAllListeners(event?: string): this;
    }

    export interface MemoryUsage {
        rss: number;
        heapTotal: number;
        heapUsed: number;
        external: number;
    }

    export interface CpuUsage {
        user: number;
        system: number;
    }

    export interface ProcessVersions {
        http_parser: string;
        node: string;
        v8: string;
        ares: string;
        uv: string;
        zlib: string;
        modules: string;
        openssl: string;
    }

    type Platform = 'aix'
        | 'android'
        | 'darwin'
        | 'freebsd'
        | 'linux'
        | 'openbsd'
        | 'sunos'
        | 'win32'
        | 'cygwin';

    type Signals =
        "SIGABRT" | "SIGALRM" | "SIGBUS" | "SIGCHLD" | "SIGCONT" | "SIGFPE" | "SIGHUP" | "SIGILL" | "SIGINT" | "SIGIO" |
        "SIGIOT" | "SIGKILL" | "SIGPIPE" | "SIGPOLL" | "SIGPROF" | "SIGPWR" | "SIGQUIT" | "SIGSEGV" | "SIGSTKFLT" |
        "SIGSTOP" | "SIGSYS" | "SIGTERM" | "SIGTRAP" | "SIGTSTP" | "SIGTTIN" | "SIGTTOU" | "SIGUNUSED" | "SIGURG" |
        "SIGUSR1" | "SIGUSR2" | "SIGVTALRM" | "SIGWINCH" | "SIGXCPU" | "SIGXFSZ" | "SIGBREAK" | "SIGLOST" | "SIGINFO";

    type BeforeExitListener = (code: number) => void;
    type DisconnectListener = () => void;
    type ExitListener = (code: number) => void;
    type RejectionHandledListener = (promise: Promise<any>) => void;
    type UncaughtExceptionListener = (error: Error) => void;
    type UnhandledRejectionListener = (reason: any, promise: Promise<any>) => void;
    type WarningListener = (warning: Error) => void;
    type MessageListener = (message: any, sendHandle: any) => void;
    type SignalsListener = (signal: Signals) => void;
    type NewListenerListener = (type: string | symbol, listener: (...args: any[]) => void) => void;
    type RemoveListenerListener = (type: string | symbol, listener: (...args: any[]) => void) => void;

    export interface Socket extends ReadWriteStream {
        isTTY?: true;
    }

    export interface ProcessEnv {
        [key: string]: string | undefined;
    }

    export interface WriteStream extends Socket {
        readonly writableHighWaterMark: number;
        readonly writableLength: number;
        columns?: number;
        rows?: number;
        _write(chunk: any, encoding: string, callback: Function): void;
        _destroy(err: Error | null, callback: Function): void;
        _final(callback: Function): void;
        setDefaultEncoding(encoding: string): this;
        cork(): void;
        uncork(): void;
        destroy(error?: Error): void;
    }
    export interface ReadStream extends Socket {
        readonly readableHighWaterMark: number;
        readonly readableLength: number;
        isRaw?: boolean;
        setRawMode?(mode: boolean): void;
        _read(size: number): void;
        _destroy(err: Error | null, callback: Function): void;
        push(chunk: any, encoding?: string): boolean;
        destroy(error?: Error): void;
    }

    export interface ProcessEvents {
        beforeExit: BeforeExitListener;
        disconnect: DisconnectListener;
        exit: ExitListener;
        rejectionHandled: RejectionHandledListener;
        uncaughtException: UncaughtExceptionListener;
        unhandledRejection: UnhandledRejectionListener;
        warning: WarningListener;
        message: MessageListener;
        newListener: NewListenerListener;
        removeListener: RemoveListenerListener;
    }

    export interface Process extends EventEmitter {
        stdout: WriteStream;
        stderr: WriteStream;
        stdin: ReadStream;
        openStdin(): Socket;
        argv: string[];
        argv0: string;
        execArgv: string[];
        execPath: string;
        abort(): void;
        chdir(directory: string): void;
        cwd(): string;
        debugPort: number;
        emitWarning(warning: string | Error, name?: string, ctor?: Function): void;
        env: ProcessEnv;
        exit(code?: number): never;
        exitCode: number;
        getgid(): number;
        setgid(id: number | string): void;
        getuid(): number;
        setuid(id: number | string): void;
        geteuid(): number;
        seteuid(id: number | string): void;
        getegid(): number;
        setegid(id: number | string): void;
        getgroups(): number[];
        setgroups(groups: Array<string | number>): void;
        setUncaughtExceptionCaptureCallback(cb: ((err: Error) => void) | null): void;
        hasUncaughtExceptionCaptureCallback(): boolean;
        version: string;
        versions: ProcessVersions;
        config: {
            target_defaults: {
                cflags: any[];
                default_configuration: string;
                defines: string[];
                include_dirs: string[];
                libraries: string[];
            };
            variables: {
                clang: number;
                host_arch: string;
                node_install_npm: boolean;
                node_install_waf: boolean;
                node_prefix: string;
                node_shared_openssl: boolean;
                node_shared_v8: boolean;
                node_shared_zlib: boolean;
                node_use_dtrace: boolean;
                node_use_etw: boolean;
                node_use_openssl: boolean;
                target_arch: string;
                v8_no_strict_aliasing: number;
                v8_use_snapshot: boolean;
                visibility: string;
            };
        };
        kill(pid: number, signal?: string | number): void;
        pid: number;
        ppid: number;
        title: string;
        arch: string;
        platform: Platform;
        mainModule?: NodeModule;
        memoryUsage(): MemoryUsage;
        cpuUsage(previousValue?: CpuUsage): CpuUsage;
        nextTick(callback: Function, ...args: any[]): void;
        umask(mask?: number): number;
        uptime(): number;
        hrtime(time?: [number, number]): [number, number];
        domain: Domain;

        // Worker
        send?(message: any, sendHandle?: any): void;
        disconnect(): void;
        connected: boolean;

        emit(event: "beforeExit", code: number): boolean;
        emit(event: "disconnect"): boolean;
        emit(event: "exit", code: number): boolean;
        emit(event: "rejectionHandled", promise: Promise<any>): boolean;
        emit(event: "uncaughtException", error: Error): boolean;
        emit(event: "unhandledRejection", reason: any, promise: Promise<any>): boolean;
        emit(event: "warning", warning: Error): boolean;
        emit(event: "message", message: any, sendHandle: any): this;
        emit(event: Signals): boolean;
        emit(event: "newListener", eventName: string | symbol, listener: (...args: any[]) => void): this;
        emit(event: "removeListener", eventName: string, listener: (...args: any[]) => void): this;

        addListener(event: Signals, listener: SignalsListener): this;
        addListener<K extends keyof ProcessEvents>(event: K, listener: ProcessEvents[K]): this;

        on(event: Signals, listener: SignalsListener): this;
        on<K extends keyof ProcessEvents>(event: K, listener: ProcessEvents[K]): this;

        once(event: Signals, listener: SignalsListener): this;
        once<K extends keyof ProcessEvents>(event: K, listener: ProcessEvents[K]): this;

        prependListener(event: Signals, listener: SignalsListener): this;
        prependListener<K extends keyof ProcessEvents>(event: K, listener: ProcessEvents[K]): this;

        prependOnceListener(event: Signals, listener: SignalsListener): this;
        prependOnceListener<K extends keyof ProcessEvents>(event: K, listener: ProcessEvents[K]): this;

        listeners(event: Signals, listener: SignalsListener): SignalsListener[];
        listeners<K extends keyof ProcessEvents>(event: K): ProcessEvents[K][];
    }

    export interface Global {
        Array: typeof Array;
        ArrayBuffer: typeof ArrayBuffer;
        Boolean: typeof Boolean;
        Buffer: typeof Buffer;
        DataView: typeof DataView;
        Date: typeof Date;
        Error: typeof Error;
        EvalError: typeof EvalError;
        Float32Array: typeof Float32Array;
        Float64Array: typeof Float64Array;
        Function: typeof Function;
        GLOBAL: Global;
        Infinity: typeof Infinity;
        Int16Array: typeof Int16Array;
        Int32Array: typeof Int32Array;
        Int8Array: typeof Int8Array;
        Intl: typeof Intl;
        JSON: typeof JSON;
        Map: MapConstructor;
        Math: typeof Math;
        NaN: typeof NaN;
        Number: typeof Number;
        Object: typeof Object;
        Promise: Function;
        RangeError: typeof RangeError;
        ReferenceError: typeof ReferenceError;
        RegExp: typeof RegExp;
        Set: SetConstructor;
        String: typeof String;
        Symbol: Function;
        SyntaxError: typeof SyntaxError;
        TypeError: typeof TypeError;
        URIError: typeof URIError;
        Uint16Array: typeof Uint16Array;
        Uint32Array: typeof Uint32Array;
        Uint8Array: typeof Uint8Array;
        Uint8ClampedArray: Function;
        WeakMap: WeakMapConstructor;
        WeakSet: WeakSetConstructor;
        clearImmediate: (immediateId: any) => void;
        clearInterval: (intervalId: NodeJS.Timer) => void;
        clearTimeout: (timeoutId: NodeJS.Timer) => void;
        console: typeof console;
        decodeURI: typeof decodeURI;
        decodeURIComponent: typeof decodeURIComponent;
        encodeURI: typeof encodeURI;
        encodeURIComponent: typeof encodeURIComponent;
        escape: (str: string) => string;
        eval: typeof eval;
        global: Global;
        isFinite: typeof isFinite;
        isNaN: typeof isNaN;
        parseFloat: typeof parseFloat;
        parseInt: typeof parseInt;
        process: Process;
        root: Global;
        setImmediate: (callback: (...args: any[]) => void, ...args: any[]) => any;
        setInterval: (callback: (...args: any[]) => void, ms: number, ...args: any[]) => NodeJS.Timer;
        setTimeout: (callback: (...args: any[]) => void, ms: number, ...args: any[]) => NodeJS.Timer;
        undefined: typeof undefined;
        unescape: (str: string) => string;
        gc: () => void;
        v8debug?: any;
    }

    export interface Timer {
        ref(): void;
        unref(): void;
    }

    class Module {
        static runMain(): void;
        static wrap(code: string): string;
        static builtinModules: string[];

        static Module: typeof Module;

        exports: any;
        require: NodeRequireFunction;
        id: string;
        filename: string;
        loaded: boolean;
        parent: Module | null;
        children: Module[];
        paths: string[];

        constructor(id: string, parent?: Module);
    }

    type TypedArray = Uint8Array | Uint8ClampedArray | Uint16Array | Uint32Array | Int8Array | Int16Array | Int32Array | Float32Array | Float64Array;
}

interface IterableIterator<T> { }

/*----------------------------------------------*
*                                               *
*                   MODULES                     *
*                                               *
*-----------------------------------------------*/
declare module "buffer" {
    export var INSPECT_MAX_BYTES: number;
    var BuffType: typeof Buffer;
    var SlowBuffType: typeof SlowBuffer;
    export { BuffType as Buffer, SlowBuffType as SlowBuffer };
}

declare module "querystring" {
    export interface StringifyOptions {
        encodeURIComponent?: Function;
    }

    export interface ParseOptions {
        maxKeys?: number;
        decodeURIComponent?: Function;
    }

    interface ParsedUrlQuery { [key: string]: string | string[] | undefined; }

    export function stringify<T>(obj: T, sep?: string, eq?: string, options?: StringifyOptions): string;
    export function parse(str: string, sep?: string, eq?: string, options?: ParseOptions): ParsedUrlQuery;
    export function parse<T extends {}>(str: string, sep?: string, eq?: string, options?: ParseOptions): T;
    export function escape(str: string): string;
    export function unescape(str: string): string;
}

declare module "events" {
    class internal extends NodeJS.EventEmitter { }

    namespace internal {
        export class EventEmitter extends internal {
            /** @deprecated since v4.0.0 */
            static listenerCount(emitter: EventEmitter, event: string | symbol): number;
            static defaultMaxListeners: number;

            addListener(event: string | symbol, listener: (...args: any[]) => void): this;
            on(event: string | symbol, listener: (...args: any[]) => void): this;
            once(event: string | symbol, listener: (...args: any[]) => void): this;
            prependListener(event: string | symbol, listener: (...args: any[]) => void): this;
            prependOnceListener(event: string | symbol, listener: (...args: any[]) => void): this;
            removeListener(event: string | symbol, listener: (...args: any[]) => void): this;
            off(event: string | symbol, listener: (...args: any[]) => void): this;
            removeAllListeners(event?: string | symbol): this;
            setMaxListeners(n: number): this;
            getMaxListeners(): number;
            listeners(event: string | symbol): Function[];
            rawListeners(event: string | symbol): Function[];
            emit(event: string | symbol, ...args: any[]): boolean;
            eventNames(): Array<string | symbol>;
            listenerCount(type: string | symbol): number;
        }
    }

    export = internal;
}

declare module "http" {
    import * as events from "events";
    import * as net from "net";
    import * as stream from "stream";
    import { URL } from "url";

    // incoming headers will never contain number
    export interface IncomingHttpHeaders {
        'accept'?: string;
        'access-control-allow-origin'?: string;
        'access-control-allow-credentials'?: string;
        'access-control-expose-headers'?: string;
        'access-control-max-age'?: string;
        'access-control-allow-methods'?: string;
        'access-control-allow-headers'?: string;
        'accept-patch'?: string;
        'accept-ranges'?: string;
        'authorization'?: string;
        'age'?: string;
        'allow'?: string;
        'alt-svc'?: string;
        'cache-control'?: string;
        'connection'?: string;
        'content-disposition'?: string;
        'content-encoding'?: string;
        'content-language'?: string;
        'content-length'?: string;
        'content-location'?: string;
        'content-range'?: string;
        'content-type'?: string;
        'date'?: string;
        'expires'?: string;
        'host'?: string;
        'last-modified'?: string;
        'location'?: string;
        'pragma'?: string;
        'proxy-authenticate'?: string;
        'public-key-pins'?: string;
        'retry-after'?: string;
        'set-cookie'?: string[];
        'strict-transport-security'?: string;
        'trailer'?: string;
        'transfer-encoding'?: string;
        'tk'?: string;
        'upgrade'?: string;
        'vary'?: string;
        'via'?: string;
        'warning'?: string;
        'www-authenticate'?: string;
        [header: string]: string | string[] | undefined;
    }

    // outgoing headers allows numbers (as they are converted internally to strings)
    export interface OutgoingHttpHeaders {
        [header: string]: number | string | string[] | undefined;
    }

    export interface ClientRequestArgs {
        protocol?: string;
        host?: string;
        hostname?: string;
        family?: number;
        port?: number | string;
        defaultPort?: number | string;
        localAddress?: string;
        socketPath?: string;
        method?: string;
        path?: string;
        headers?: OutgoingHttpHeaders;
        auth?: string;
        agent?: Agent | boolean;
        _defaultAgent?: Agent;
        timeout?: number;
        // https://github.com/nodejs/node/blob/master/lib/_http_client.js#L278
        createConnection?: (options: ClientRequestArgs, oncreate: (err: Error, socket: net.Socket) => void) => net.Socket;
    }

    export class Server extends net.Server {
        constructor(requestListener?: (req: IncomingMessage, res: ServerResponse) => void);

        setTimeout(msecs?: number, callback?: () => void): this;
        setTimeout(callback: () => void): this;
        maxHeadersCount: number;
        timeout: number;
        keepAliveTimeout: number;
    }
    /**
     * @deprecated Use IncomingMessage
     */
    export class ServerRequest extends IncomingMessage {
        connection: net.Socket;
    }

    // https://github.com/nodejs/node/blob/master/lib/_http_outgoing.js
    export class OutgoingMessage extends stream.Writable {
        upgrading: boolean;
        chunkedEncoding: boolean;
        shouldKeepAlive: boolean;
        useChunkedEncodingByDefault: boolean;
        sendDate: boolean;
        finished: boolean;
        headersSent: boolean;
        connection: net.Socket;

        constructor();

        setTimeout(msecs: number, callback?: () => void): this;
        setHeader(name: string, value: number | string | string[]): void;
        getHeader(name: string): number | string | string[] | undefined;
        getHeaders(): OutgoingHttpHeaders;
        getHeaderNames(): string[];
        hasHeader(name: string): boolean;
        removeHeader(name: string): void;
        addTrailers(headers: OutgoingHttpHeaders | Array<[string, string]>): void;
        flushHeaders(): void;
    }

    // https://github.com/nodejs/node/blob/master/lib/_http_server.js#L108-L256
    export class ServerResponse extends OutgoingMessage {
        statusCode: number;
        statusMessage: string;

        constructor(req: IncomingMessage);

        assignSocket(socket: net.Socket): void;
        detachSocket(socket: net.Socket): void;
        // https://github.com/nodejs/node/blob/master/test/parallel/test-http-write-callbacks.js#L53
        // no args in writeContinue callback
        writeContinue(callback?: () => void): void;
        writeHead(statusCode: number, reasonPhrase?: string, headers?: OutgoingHttpHeaders): void;
        writeHead(statusCode: number, headers?: OutgoingHttpHeaders): void;
    }

    // https://github.com/nodejs/node/blob/master/lib/_http_client.js#L77
    export class ClientRequest extends OutgoingMessage {
        connection: net.Socket;
        socket: net.Socket;
        aborted: number;

        constructor(url: string | URL | ClientRequestArgs, cb?: (res: IncomingMessage) => void);

        abort(): void;
        onSocket(socket: net.Socket): void;
        setTimeout(timeout: number, callback?: () => void): this;
        setNoDelay(noDelay?: boolean): void;
        setSocketKeepAlive(enable?: boolean, initialDelay?: number): void;
    }

    export class IncomingMessage extends stream.Readable {
        constructor(socket: net.Socket);

        httpVersion: string;
        httpVersionMajor: number;
        httpVersionMinor: number;
        connection: net.Socket;
        headers: IncomingHttpHeaders;
        rawHeaders: string[];
        trailers: { [key: string]: string | undefined };
        rawTrailers: string[];
        setTimeout(msecs: number, callback: () => void): this;
        /**
         * Only valid for request obtained from http.Server.
         */
        method?: string;
        /**
         * Only valid for request obtained from http.Server.
         */
        url?: string;
        /**
         * Only valid for response obtained from http.ClientRequest.
         */
        statusCode?: number;
        /**
         * Only valid for response obtained from http.ClientRequest.
         */
        statusMessage?: string;
        socket: net.Socket;
        destroy(error?: Error): void;
    }

    /**
     * @deprecated Use IncomingMessage
     */
    export class ClientResponse extends IncomingMessage { }

    export interface AgentOptions {
        /**
         * Keep sockets around in a pool to be used by other requests in the future. Default = false
         */
        keepAlive?: boolean;
        /**
         * When using HTTP KeepAlive, how often to send TCP KeepAlive packets over sockets being kept alive. Default = 1000.
         * Only relevant if keepAlive is set to true.
         */
        keepAliveMsecs?: number;
        /**
         * Maximum number of sockets to allow per host. Default for Node 0.10 is 5, default for Node 0.12 is Infinity
         */
        maxSockets?: number;
        /**
         * Maximum number of sockets to leave open in a free state. Only relevant if keepAlive is set to true. Default = 256.
         */
        maxFreeSockets?: number;
        /**
         * Socket timeout in milliseconds. This will set the timeout after the socket is connected.
         */
        timeout?: number;
    }

    export class Agent {
        maxFreeSockets: number;
        maxSockets: number;
        sockets: any;
        requests: any;

        constructor(opts?: AgentOptions);

        /**
         * Destroy any sockets that are currently in use by the agent.
         * It is usually not necessary to do this. However, if you are using an agent with KeepAlive enabled,
         * then it is best to explicitly shut down the agent when you know that it will no longer be used. Otherwise,
         * sockets may hang open for quite a long time before the server terminates them.
         */
        destroy(): void;
    }

    export var METHODS: string[];

    export var STATUS_CODES: {
        [errorCode: number]: string | undefined;
        [errorCode: string]: string | undefined;
    };

    export function createServer(requestListener?: (request: IncomingMessage, response: ServerResponse) => void): Server;
    export function createClient(port?: number, host?: string): any;

    // although RequestOptions are passed as ClientRequestArgs to ClientRequest directly,
    // create interface RequestOptions would make the naming more clear to developers
    export interface RequestOptions extends ClientRequestArgs { }
    export function request(options: RequestOptions | string | URL, callback?: (res: IncomingMessage) => void): ClientRequest;
    export function request(url: string | URL, options: RequestOptions, callback?: (res: IncomingMessage) => void): ClientRequest;
    export function get(options: RequestOptions | string | URL, callback?: (res: IncomingMessage) => void): ClientRequest;
    export function get(url: string | URL, options: RequestOptions, callback?: (res: IncomingMessage) => void): ClientRequest;
    export var globalAgent: Agent;
}

declare module "cluster" {
    import * as child from "child_process";
    import * as events from "events";
    import * as net from "net";

    // interfaces
    export interface ClusterSettings {
        execArgv?: string[]; // default: process.execArgv
        exec?: string;
        args?: string[];
        silent?: boolean;
        stdio?: any[];
        uid?: number;
        gid?: number;
        inspectPort?: number | (() => number);
    }

    export interface Address {
        address: string;
        port: number;
        addressType: number | "udp4" | "udp6";  // 4, 6, -1, "udp4", "udp6"
    }

    export interface WorkerEvents {
        disconnect: () => void;
        error: (error: Error) => void;
        exit: (code: number, signal: string) => void;
        listening: (address: Address) => void;
        message: (message: any, handle: net.Socket | net.Server) => void;
        online: () => void;
    }

    export class Worker extends events.EventEmitter {
        id: number;
        process: child.ChildProcess;
        suicide: boolean;
        send(message: any, sendHandle?: any, callback?: (error: Error) => void): boolean;
        kill(signal?: string): void;
        destroy(signal?: string): void;
        disconnect(): void;
        isConnected(): boolean;
        isDead(): boolean;
        exitedAfterDisconnect: boolean;

        emit(event: string | symbol, ...args: any[]): boolean;
        emit(event: "disconnect"): boolean;
        emit(event: "error", error: Error): boolean;
        emit(event: "exit", code: number, signal: string): boolean;
        emit(event: "listening", address: Address): boolean;
        emit(event: "message", message: any, handle: net.Socket | net.Server): boolean;
        emit(event: "online"): boolean;

        addListener<K extends keyof WorkerEvents>(event: K, listener: WorkerEvents[K]): this;
        addListener(event: string, listener: (...args: any[]) => void): this;

        on<K extends keyof WorkerEvents>(event: K, listener: WorkerEvents[K]): this;
        on(event: string, listener: (...args: any[]) => void): this;

        once<K extends keyof WorkerEvents>(event: K, listener: WorkerEvents[K]): this;
        once(event: string, listener: (...args: any[]) => void): this;

        prependListener<K extends keyof WorkerEvents>(event: K, listener: WorkerEvents[K]): this;
        prependListener(event: string, listener: (...args: any[]) => void): this;

        prependOnceListener<K extends keyof WorkerEvents>(event: K, listener: WorkerEvents[K]): this;
        prependOnceListener(event: string, listener: (...args: any[]) => void): this;
    }

    export interface ClusterEvents {
        disconnect: (worker: Worker) => void;
        exit: (worker: Worker, code: number, signal: string) => void;
        fork: (worker: Worker) => void;
        listening: (worker: Worker, address: Address) => void;
        message: (worker: Worker, message: any, handle: net.Socket | net.Server) => void;
        online: (worker: Worker) => void;
        setup: (settings: any) => void;
    }

    export interface Cluster extends events.EventEmitter {
        Worker: Worker;
        disconnect(callback?: Function): void;
        fork(env?: any): Worker;
        isMaster: boolean;
        isWorker: boolean;
        // TODO: cluster.schedulingPolicy
        settings: ClusterSettings;
        setupMaster(settings?: ClusterSettings): void;
        worker?: Worker;
        workers?: {
            [index: string]: Worker | undefined
        };

        emit(event: string | symbol, ...args: any[]): boolean;
        emit(event: "disconnect", worker: Worker): boolean;
        emit(event: "exit", worker: Worker, code: number, signal: string): boolean;
        emit(event: "fork", worker: Worker): boolean;
        emit(event: "listening", worker: Worker, address: Address): boolean;
        emit(event: "message", worker: Worker, message: any, handle: net.Socket | net.Server): boolean;
        emit(event: "online", worker: Worker): boolean;
        emit(event: "setup", settings: any): boolean;

        addListener<K extends keyof ClusterEvents>(event: K, listener: ClusterEvents[K]): this;
        addListener(event: string, listener: (...args: any[]) => void): this;

        on<K extends keyof ClusterEvents>(event: K, listener: ClusterEvents[K]): this;
        on(event: string, listener: (...args: any[]) => void): this;

        once<K extends keyof ClusterEvents>(event: K, listener: ClusterEvents[K]): this;
        once(event: string, listener: (...args: any[]) => void): this;

        prependListener<K extends keyof ClusterEvents>(event: K, listener: ClusterEvents[K]): this;
        prependListener(event: string, listener: (...args: any[]) => void): this;

        prependOnceListener<K extends keyof ClusterEvents>(event: K, listener: ClusterEvents[K]): this;
        prependOnceListener(event: string, listener: (...args: any[]) => void): this;
    }

    export function disconnect(callback?: Function): void;
    export function fork(env?: any): Worker;
    export var isMaster: boolean;
    export var isWorker: boolean;
    // TODO: cluster.schedulingPolicy
    export var settings: ClusterSettings;
    export function setupMaster(settings?: ClusterSettings): void;
    export var worker: Worker;
    export var workers: {
        [index: string]: Worker | undefined
    };

    export function emit(event: string | symbol, ...args: any[]): boolean;
    export function emit(event: "disconnect", worker: Worker): boolean;
    export function emit(event: "exit", worker: Worker, code: number, signal: string): boolean;
    export function emit(event: "fork", worker: Worker): boolean;
    export function emit(event: "listening", worker: Worker, address: Address): boolean;
    export function emit(event: "message", worker: Worker, message: any, handle: net.Socket | net.Server): boolean;
    export function emit(event: "online", worker: Worker): boolean;
    export function emit(event: "setup", settings: any): boolean;

    export function addListener(event: string, listener: (...args: any[]) => void): Cluster;
    export function addListener<K extends keyof ClusterEvents>(event: K, listener: ClusterEvents[K]): Cluster;

    export function on(event: string, listener: (...args: any[]) => void): Cluster;
    export function on<K extends keyof ClusterEvents>(event: K, listener: ClusterEvents[K]): Cluster;

    export function once(event: string, listener: (...args: any[]) => void): Cluster;
    export function once<K extends keyof ClusterEvents>(event: K, listener: ClusterEvents[K]): Cluster;

    export function removeListener(event: string, listener: (...args: any[]) => void): Cluster;
    export function removeAllListeners(event?: string): Cluster;
    export function setMaxListeners(n: number): Cluster;
    export function getMaxListeners(): number;
    export function listeners(event: string): Function[];
    export function listenerCount(type: string): number;

    export function prependListener(event: string, listener: (...args: any[]) => void): Cluster;
    export function prependListener<K extends keyof ClusterEvents>(event: K, listener: ClusterEvents[K]): Cluster;

    export function prependOnceListener(event: string, listener: (...args: any[]) => void): Cluster;
    export function prependOnceListener<K extends keyof ClusterEvents>(event: K, listener: ClusterEvents[K]): Cluster;

    export function eventNames(): string[];
}

declare module "zlib" {
    import * as stream from "stream";

    export interface ZlibOptions {
        flush?: number; // default: zlib.constants.Z_NO_FLUSH
        finishFlush?: number; // default: zlib.constants.Z_FINISH
        chunkSize?: number; // default: 16*1024
        windowBits?: number;
        level?: number; // compression only
        memLevel?: number; // compression only
        strategy?: number; // compression only
        dictionary?: Buffer | NodeJS.TypedArray | DataView | ArrayBuffer; // deflate/inflate only, empty dictionary by default
    }

    export interface Zlib {
        readonly bytesRead: number;
        close(callback?: () => void): void;
        flush(kind?: number | (() => void), callback?: () => void): void;
    }

    export interface ZlibParams {
        params(level: number, strategy: number, callback: () => void): void;
    }

    export interface ZlibReset {
        reset(): void;
    }

    export interface Gzip extends stream.Transform, Zlib { }
    export interface Gunzip extends stream.Transform, Zlib { }
    export interface Deflate extends stream.Transform, Zlib, ZlibReset, ZlibParams { }
    export interface Inflate extends stream.Transform, Zlib, ZlibReset { }
    export interface DeflateRaw extends stream.Transform, Zlib, ZlibReset, ZlibParams { }
    export interface InflateRaw extends stream.Transform, Zlib, ZlibReset { }
    export interface Unzip extends stream.Transform, Zlib { }

    export function createGzip(options?: ZlibOptions): Gzip;
    export function createGunzip(options?: ZlibOptions): Gunzip;
    export function createDeflate(options?: ZlibOptions): Deflate;
    export function createInflate(options?: ZlibOptions): Inflate;
    export function createDeflateRaw(options?: ZlibOptions): DeflateRaw;
    export function createInflateRaw(options?: ZlibOptions): InflateRaw;
    export function createUnzip(options?: ZlibOptions): Unzip;

    type InputType = string | Buffer | DataView | ArrayBuffer | NodeJS.TypedArray;
    export function deflate(buf: InputType, callback: (error: Error | null, result: Buffer) => void): void;
    export function deflate(buf: InputType, options: ZlibOptions, callback: (error: Error | null, result: Buffer) => void): void;
    export function deflateSync(buf: InputType, options?: ZlibOptions): Buffer;
    export function deflateRaw(buf: InputType, callback: (error: Error | null, result: Buffer) => void): void;
    export function deflateRaw(buf: InputType, options: ZlibOptions, callback: (error: Error | null, result: Buffer) => void): void;
    export function deflateRawSync(buf: InputType, options?: ZlibOptions): Buffer;
    export function gzip(buf: InputType, callback: (error: Error | null, result: Buffer) => void): void;
    export function gzip(buf: InputType, options: ZlibOptions, callback: (error: Error | null, result: Buffer) => void): void;
    export function gzipSync(buf: InputType, options?: ZlibOptions): Buffer;
    export function gunzip(buf: InputType, callback: (error: Error | null, result: Buffer) => void): void;
    export function gunzip(buf: InputType, options: ZlibOptions, callback: (error: Error | null, result: Buffer) => void): void;
    export function gunzipSync(buf: InputType, options?: ZlibOptions): Buffer;
    export function inflate(buf: InputType, callback: (error: Error | null, result: Buffer) => void): void;
    export function inflate(buf: InputType, options: ZlibOptions, callback: (error: Error | null, result: Buffer) => void): void;
    export function inflateSync(buf: InputType, options?: ZlibOptions): Buffer;
    export function inflateRaw(buf: InputType, callback: (error: Error | null, result: Buffer) => void): void;
    export function inflateRaw(buf: InputType, options: ZlibOptions, callback: (error: Error | null, result: Buffer) => void): void;
    export function inflateRawSync(buf: InputType, options?: ZlibOptions): Buffer;
    export function unzip(buf: InputType, callback: (error: Error | null, result: Buffer) => void): void;
    export function unzip(buf: InputType, options: ZlibOptions, callback: (error: Error | null, result: Buffer) => void): void;
    export function unzipSync(buf: InputType, options?: ZlibOptions): Buffer;

    export namespace constants {
        // Allowed flush values.

        export const Z_NO_FLUSH: number;
        export const Z_PARTIAL_FLUSH: number;
        export const Z_SYNC_FLUSH: number;
        export const Z_FULL_FLUSH: number;
        export const Z_FINISH: number;
        export const Z_BLOCK: number;
        export const Z_TREES: number;

        // Return codes for the compression/decompression functions. Negative values are errors, positive values are used for special but normal events.

        export const Z_OK: number;
        export const Z_STREAM_END: number;
        export const Z_NEED_DICT: number;
        export const Z_ERRNO: number;
        export const Z_STREAM_ERROR: number;
        export const Z_DATA_ERROR: number;
        export const Z_MEM_ERROR: number;
        export const Z_BUF_ERROR: number;
        export const Z_VERSION_ERROR: number;

        // Compression levels.

        export const Z_NO_COMPRESSION: number;
        export const Z_BEST_SPEED: number;
        export const Z_BEST_COMPRESSION: number;
        export const Z_DEFAULT_COMPRESSION: number;

        // Compression strategy.

        export const Z_FILTERED: number;
        export const Z_HUFFMAN_ONLY: number;
        export const Z_RLE: number;
        export const Z_FIXED: number;
        export const Z_DEFAULT_STRATEGY: number;
    }

    // Constants
    export var Z_NO_FLUSH: number;
    export var Z_PARTIAL_FLUSH: number;
    export var Z_SYNC_FLUSH: number;
    export var Z_FULL_FLUSH: number;
    export var Z_FINISH: number;
    export var Z_BLOCK: number;
    export var Z_TREES: number;
    export var Z_OK: number;
    export var Z_STREAM_END: number;
    export var Z_NEED_DICT: number;
    export var Z_ERRNO: number;
    export var Z_STREAM_ERROR: number;
    export var Z_DATA_ERROR: number;
    export var Z_MEM_ERROR: number;
    export var Z_BUF_ERROR: number;
    export var Z_VERSION_ERROR: number;
    export var Z_NO_COMPRESSION: number;
    export var Z_BEST_SPEED: number;
    export var Z_BEST_COMPRESSION: number;
    export var Z_DEFAULT_COMPRESSION: number;
    export var Z_FILTERED: number;
    export var Z_HUFFMAN_ONLY: number;
    export var Z_RLE: number;
    export var Z_FIXED: number;
    export var Z_DEFAULT_STRATEGY: number;
    export var Z_BINARY: number;
    export var Z_TEXT: number;
    export var Z_ASCII: number;
    export var Z_UNKNOWN: number;
    export var Z_DEFLATED: number;
}

declare module "os" {
    export interface CpuInfo {
        model: string;
        speed: number;
        times: {
            user: number;
            nice: number;
            sys: number;
            idle: number;
            irq: number;
        };
    }

    export interface NetworkInterfaceBase {
        address: string;
        netmask: string;
        mac: string;
        internal: boolean;
        cidr: string | null;
    }

    export interface NetworkInterfaceInfoIPv4 extends NetworkInterfaceBase {
        family: "IPv4";
    }

    export interface NetworkInterfaceInfoIPv6 extends NetworkInterfaceBase {
        family: "IPv6";
        scopeid: number;
    }

    export type NetworkInterfaceInfo = NetworkInterfaceInfoIPv4 | NetworkInterfaceInfoIPv6;

    export function hostname(): string;
    export function loadavg(): number[];
    export function uptime(): number;
    export function freemem(): number;
    export function totalmem(): number;
    export function cpus(): CpuInfo[];
    export function type(): string;
    export function release(): string;
    export function networkInterfaces(): { [index: string]: NetworkInterfaceInfo[] };
    export function homedir(): string;
    export function userInfo(options?: { encoding: string }): { username: string, uid: number, gid: number, shell: any, homedir: string };
    export var constants: {
        UV_UDP_REUSEADDR: number,
        signals: {
            SIGHUP: number;
            SIGINT: number;
            SIGQUIT: number;
            SIGILL: number;
            SIGTRAP: number;
            SIGABRT: number;
            SIGIOT: number;
            SIGBUS: number;
            SIGFPE: number;
            SIGKILL: number;
            SIGUSR1: number;
            SIGSEGV: number;
            SIGUSR2: number;
            SIGPIPE: number;
            SIGALRM: number;
            SIGTERM: number;
            SIGCHLD: number;
            SIGSTKFLT: number;
            SIGCONT: number;
            SIGSTOP: number;
            SIGTSTP: number;
            SIGTTIN: number;
            SIGTTOU: number;
            SIGURG: number;
            SIGXCPU: number;
            SIGXFSZ: number;
            SIGVTALRM: number;
            SIGPROF: number;
            SIGWINCH: number;
            SIGIO: number;
            SIGPOLL: number;
            SIGPWR: number;
            SIGSYS: number;
            SIGUNUSED: number;
        },
        errno: {
            E2BIG: number;
            EACCES: number;
            EADDRINUSE: number;
            EADDRNOTAVAIL: number;
            EAFNOSUPPORT: number;
            EAGAIN: number;
            EALREADY: number;
            EBADF: number;
            EBADMSG: number;
            EBUSY: number;
            ECANCELED: number;
            ECHILD: number;
            ECONNABORTED: number;
            ECONNREFUSED: number;
            ECONNRESET: number;
            EDEADLK: number;
            EDESTADDRREQ: number;
            EDOM: number;
            EDQUOT: number;
            EEXIST: number;
            EFAULT: number;
            EFBIG: number;
            EHOSTUNREACH: number;
            EIDRM: number;
            EILSEQ: number;
            EINPROGRESS: number;
            EINTR: number;
            EINVAL: number;
            EIO: number;
            EISCONN: number;
            EISDIR: number;
            ELOOP: number;
            EMFILE: number;
            EMLINK: number;
            EMSGSIZE: number;
            EMULTIHOP: number;
            ENAMETOOLONG: number;
            ENETDOWN: number;
            ENETRESET: number;
            ENETUNREACH: number;
            ENFILE: number;
            ENOBUFS: number;
            ENODATA: number;
            ENODEV: number;
            ENOENT: number;
            ENOEXEC: number;
            ENOLCK: number;
            ENOLINK: number;
            ENOMEM: number;
            ENOMSG: number;
            ENOPROTOOPT: number;
            ENOSPC: number;
            ENOSR: number;
            ENOSTR: number;
            ENOSYS: number;
            ENOTCONN: number;
            ENOTDIR: number;
            ENOTEMPTY: number;
            ENOTSOCK: number;
            ENOTSUP: number;
            ENOTTY: number;
            ENXIO: number;
            EOPNOTSUPP: number;
            EOVERFLOW: number;
            EPERM: number;
            EPIPE: number;
            EPROTO: number;
            EPROTONOSUPPORT: number;
            EPROTOTYPE: number;
            ERANGE: number;
            EROFS: number;
            ESPIPE: number;
            ESRCH: number;
            ESTALE: number;
            ETIME: number;
            ETIMEDOUT: number;
            ETXTBSY: number;
            EWOULDBLOCK: number;
            EXDEV: number;
        },
    };
    export function arch(): string;
    export function platform(): NodeJS.Platform;
    export function tmpdir(): string;
    export const EOL: string;
    export function endianness(): "BE" | "LE";
}

declare module "https" {
    import * as tls from "tls";
    import * as events from "events";
    import * as http from "http";
    import { URL } from "url";

    export type ServerOptions = tls.SecureContextOptions & tls.TlsOptions;

    export type RequestOptions = http.RequestOptions & tls.SecureContextOptions & {
        rejectUnauthorized?: boolean; // Defaults to true
        servername?: string; // SNI TLS Extension
    };

    export interface AgentOptions extends http.AgentOptions, tls.ConnectionOptions {
        rejectUnauthorized?: boolean;
        maxCachedSessions?: number;
    }

    export class Agent extends http.Agent {
        constructor(options?: AgentOptions);
        options: AgentOptions;
    }

    export class Server extends tls.Server {
        setTimeout(callback: () => void): this;
        setTimeout(msecs?: number, callback?: () => void): this;
        timeout: number;
        keepAliveTimeout: number;
    }

    export function createServer(options: ServerOptions, requestListener?: (req: http.IncomingMessage, res: http.ServerResponse) => void): Server;
    export function request(options: RequestOptions | string | URL, callback?: (res: http.IncomingMessage) => void): http.ClientRequest;
    export function request(url: string | URL, options: RequestOptions, callback?: (res: http.IncomingMessage) => void): http.ClientRequest;
    export function get(options: RequestOptions | string | URL, callback?: (res: http.IncomingMessage) => void): http.ClientRequest;
    export function get(url: string | URL, options: RequestOptions, callback?: (res: http.IncomingMessage) => void): http.ClientRequest;
    export var globalAgent: Agent;
}

declare module "punycode" {
    export function decode(string: string): string;
    export function encode(string: string): string;
    export function toUnicode(domain: string): string;
    export function toASCII(domain: string): string;
    export var ucs2: ucs2;
    interface ucs2 {
        decode(string: string): number[];
        encode(codePoints: number[]): string;
    }
    export var version: any;
}

declare module "repl" {
    import * as stream from "stream";
    import * as readline from "readline";

    export interface ReplOptions {
        prompt?: string;
        input?: NodeJS.ReadableStream;
        output?: NodeJS.WritableStream;
        terminal?: boolean;
        eval?: Function;
        useColors?: boolean;
        useGlobal?: boolean;
        ignoreUndefined?: boolean;
        writer?: Function;
        completer?: Function;
        replMode?: any;
        breakEvalOnSigint?: any;
    }

    export interface REPLServerEvents {
        exit: () => void;
        reset: (...args: any[]) => void;
    }

    export interface REPLServer extends readline.ReadLine {
        context: any;
        inputStream: NodeJS.ReadableStream;
        outputStream: NodeJS.WritableStream;

        defineCommand(keyword: string, cmd: Function | { help: string, action: Function }): void;
        displayPrompt(preserveCursor?: boolean): void;

        emit(event: string | symbol, ...args: any[]): boolean;
        emit(event: "exit"): boolean;
        emit(event: "reset", context: any): boolean;

        addListener(event: string, listener: (...args: any[]) => void): this;
        addListener<K extends keyof REPLServerEvents>(event: K, listener: REPLServerEvents[K]): this;

        on(event: string, listener: (...args: any[]) => void): this;
        on<K extends keyof REPLServerEvents>(event: K, listener: REPLServerEvents[K]): this;

        once(event: string, listener: (...args: any[]) => void): this;
        once<K extends keyof REPLServerEvents>(event: K, listener: REPLServerEvents[K]): this;

        prependListener(event: string, listener: (...args: any[]) => void): this;
        prependListener<K extends keyof REPLServerEvents>(event: K, listener: REPLServerEvents[K]): this;

        prependOnceListener(event: string, listener: (...args: any[]) => void): this;
        prependOnceListener<K extends keyof REPLServerEvents>(event: K, listener: REPLServerEvents[K]): this;
    }

    export function start(options?: string | ReplOptions): REPLServer;

    export class Recoverable extends SyntaxError {
        err: Error;

        constructor(err: Error);
    }
}

declare module "readline" {
    import * as events from "events";
    import * as stream from "stream";

    export interface Key {
        sequence?: string;
        name?: string;
        ctrl?: boolean;
        meta?: boolean;
        shift?: boolean;
    }

    export interface ReadLineEvents {
        close: () => void
        line: (input: any) => void
        pause: () => void
        resume: () => void
        SIGCONT: () => void
        SIGINT: () => void
        SIGTSTP: () => void
    }

    export interface ReadLine extends events.EventEmitter {
        setPrompt(prompt: string): void;
        prompt(preserveCursor?: boolean): void;
        question(query: string, callback: (answer: string) => void): void;
        pause(): ReadLine;
        resume(): ReadLine;
        close(): void;
        write(data: string | Buffer, key?: Key): void;

        emit(event: string | symbol, ...args: any[]): boolean;
        emit(event: "close"): boolean;
        emit(event: "line", input: any): boolean;
        emit(event: "pause"): boolean;
        emit(event: "resume"): boolean;
        emit(event: "SIGCONT"): boolean;
        emit(event: "SIGINT"): boolean;
        emit(event: "SIGTSTP"): boolean;

        addListener(event: string, listener: (...args: any[]) => void): this;
        addListener<K extends keyof ReadLineEvents>(event: K, listener: ReadLineEvents[K]): this;

        on(event: string, listener: (...args: any[]) => void): this;
        on<K extends keyof ReadLineEvents>(event: K, listener: ReadLineEvents[K]): this;

        once(event: string, listener: (...args: any[]) => void): this;
        once<K extends keyof ReadLineEvents>(event: K, listener: ReadLineEvents[K]): this;

        prependListener(event: string, listener: (...args: any[]) => void): this;
        prependListener<K extends keyof ReadLineEvents>(event: K, listener: ReadLineEvents[K]): this;

        prependOnceListener(event: string, listener: (...args: any[]) => void): this;
        prependOnceListener<K extends keyof ReadLineEvents>(event: K, listener: ReadLineEvents[K]): this;
    }

    type Completer = (line: string) => CompleterResult;
    type AsyncCompleter = (line: string, callback: (err: any, result: CompleterResult) => void) => any;

    export type CompleterResult = [string[], string];

    export interface ReadLineOptions {
        input: NodeJS.ReadableStream;
        output?: NodeJS.WritableStream;
        completer?: Completer | AsyncCompleter;
        terminal?: boolean;
        historySize?: number;
        prompt?: string;
        crlfDelay?: number;
        removeHistoryDuplicates?: boolean;
    }

    export function createInterface(input: NodeJS.ReadableStream, output?: NodeJS.WritableStream, completer?: Completer | AsyncCompleter, terminal?: boolean): ReadLine;
    export function createInterface(options: ReadLineOptions): ReadLine;

    export function cursorTo(stream: NodeJS.WritableStream, x: number, y?: number): void;
    export function emitKeypressEvents(stream: NodeJS.ReadableStream, interface?: ReadLine): void;
    export function moveCursor(stream: NodeJS.WritableStream, dx: number | string, dy: number | string): void;
    export function clearLine(stream: NodeJS.WritableStream, dir: number): void;
    export function clearScreenDown(stream: NodeJS.WritableStream): void;
}

declare module "vm" {
    export interface Context { }
    export interface ScriptOptions {
        filename?: string;
        lineOffset?: number;
        columnOffset?: number;
        displayErrors?: boolean;
        timeout?: number;
        cachedData?: Buffer;
        produceCachedData?: boolean;
    }
    export interface RunningScriptOptions {
        filename?: string;
        lineOffset?: number;
        columnOffset?: number;
        displayErrors?: boolean;
        timeout?: number;
    }
    export class Script {
        constructor(code: string, options?: ScriptOptions);
        runInContext(contextifiedSandbox: Context, options?: RunningScriptOptions): any;
        runInNewContext(sandbox?: Context, options?: RunningScriptOptions): any;
        runInThisContext(options?: RunningScriptOptions): any;
    }
    export function createContext(sandbox?: Context): Context;
    export function isContext(sandbox: Context): boolean;
    export function runInContext(code: string, contextifiedSandbox: Context, options?: RunningScriptOptions | string): any;
    /** @deprecated */
    export function runInDebugContext(code: string): any;
    export function runInNewContext(code: string, sandbox?: Context, options?: RunningScriptOptions | string): any;
    export function runInThisContext(code: string, options?: RunningScriptOptions | string): any;
}

declare module "child_process" {
    import * as events from "events";
    import * as stream from "stream";
    import * as net from "net";

    export interface ChildProcessEvents {
        close: (code: number, signal: string) => void;
        disconnect: () => void;
        error: (err: Error) => void;
        exit: (code: number, signal: string) => void;
        message: (message: any, sendHandle: net.Socket | net.Server) => void;
    }

    export interface ChildProcess extends events.EventEmitter {
        stdin: stream.Writable;
        stdout: stream.Readable;
        stderr: stream.Readable;
        stdio: [stream.Writable, stream.Readable, stream.Readable];
        killed: boolean;
        pid: number;
        kill(signal?: string): void;
        send(message: any, callback?: (error: Error) => void): boolean;
        send(message: any, sendHandle?: net.Socket | net.Server, callback?: (error: Error) => void): boolean;
        send(message: any, sendHandle?: net.Socket | net.Server, options?: MessageOptions, callback?: (error: Error) => void): boolean;
        connected: boolean;
        disconnect(): void;
        unref(): void;
        ref(): void;

        emit(event: string | symbol, ...args: any[]): boolean;
        emit(event: "close", code: number, signal: string): boolean;
        emit(event: "disconnect"): boolean;
        emit(event: "error", err: Error): boolean;
        emit(event: "exit", code: number, signal: string): boolean;
        emit(event: "message", message: any, sendHandle: net.Socket | net.Server): boolean;

        addListener(event: string, listener: (...args: any[]) => void): this;
        addListener<K extends keyof ChildProcessEvents>(event: K, listener: ChildProcessEvents[K]): this;

        on(event: string, listener: (...args: any[]) => void): this;
        on<K extends keyof ChildProcessEvents>(event: K, listener: ChildProcessEvents[K]): this;

        once(event: string, listener: (...args: any[]) => void): this;
        once<K extends keyof ChildProcessEvents>(event: K, listener: ChildProcessEvents[K]): this;

        prependListener(event: string, listener: (...args: any[]) => void): this;
        prependListener<K extends keyof ChildProcessEvents>(event: K, listener: ChildProcessEvents[K]): this;

        prependOnceListener(event: string, listener: (...args: any[]) => void): this;
        prependOnceListener<K extends keyof ChildProcessEvents>(event: K, listener: ChildProcessEvents[K]): this;
    }

    export interface MessageOptions {
        keepOpen?: boolean;
    }

    export type StdioOptions = "pipe" | "ignore" | "inherit" | Array<("pipe" | "ipc" | "ignore" | "inherit" | stream.Stream | number | null | undefined)>;

    export interface SpawnOptions {
        cwd?: string;
        env?: NodeJS.ProcessEnv;
        argv0?: string;
        stdio?: StdioOptions;
        detached?: boolean;
        uid?: number;
        gid?: number;
        shell?: boolean | string;
        windowsVerbatimArguments?: boolean;
        windowsHide?: boolean;
    }

    export function spawn(command: string, args?: ReadonlyArray<string>, options?: SpawnOptions): ChildProcess;

    export interface ExecOptions {
        cwd?: string;
        env?: NodeJS.ProcessEnv;
        shell?: string;
        timeout?: number;
        maxBuffer?: number;
        killSignal?: string;
        uid?: number;
        gid?: number;
        windowsHide?: boolean;
    }

    export interface ExecOptionsWithStringEncoding extends ExecOptions {
        encoding: BufferEncoding;
    }

    export interface ExecOptionsWithBufferEncoding extends ExecOptions {
        encoding: string | null; // specify `null`.
    }

    export interface ExecException extends Error {
        cmd?: string;
        killed?: boolean;
        code?: number;
        signal?: string;
    }

    // no `options` definitely means stdout/stderr are `string`.
    export function exec(command: string, callback?: (error: ExecException | null, stdout: string, stderr: string) => void): ChildProcess;

    // `options` with `"buffer"` or `null` for `encoding` means stdout/stderr are definitely `Buffer`.
    export function exec(command: string, options: { encoding: "buffer" | null } & ExecOptions, callback?: (error: ExecException | null, stdout: Buffer, stderr: Buffer) => void): ChildProcess;

    // `options` with well known `encoding` means stdout/stderr are definitely `string`.
    export function exec(command: string, options: { encoding: BufferEncoding } & ExecOptions, callback?: (error: ExecException | null, stdout: string, stderr: string) => void): ChildProcess;

    // `options` with an `encoding` whose type is `string` means stdout/stderr could either be `Buffer` or `string`.
    // There is no guarantee the `encoding` is unknown as `string` is a superset of `BufferEncoding`.
    export function exec(command: string, options: { encoding: string } & ExecOptions, callback?: (error: ExecException | null, stdout: string | Buffer, stderr: string | Buffer) => void): ChildProcess;

    // `options` without an `encoding` means stdout/stderr are definitely `string`.
    export function exec(command: string, options: ExecOptions, callback?: (error: ExecException | null, stdout: string, stderr: string) => void): ChildProcess;

    // fallback if nothing else matches. Worst case is always `string | Buffer`.
    export function exec(command: string, options: ({ encoding?: string | null } & ExecOptions) | undefined | null, callback?: (error: ExecException | null, stdout: string | Buffer, stderr: string | Buffer) => void): ChildProcess;

    // NOTE: This namespace provides design-time support for util.promisify. Exported members do not exist at runtime.
    export namespace exec {
        export function __promisify__(command: string): Promise<{ stdout: string, stderr: string }>;
        export function __promisify__(command: string, options: { encoding: "buffer" | null } & ExecOptions): Promise<{ stdout: Buffer, stderr: Buffer }>;
        export function __promisify__(command: string, options: { encoding: BufferEncoding } & ExecOptions): Promise<{ stdout: string, stderr: string }>;
        export function __promisify__(command: string, options: ExecOptions): Promise<{ stdout: string, stderr: string }>;
        export function __promisify__(command: string, options?: ({ encoding?: string | null } & ExecOptions) | null): Promise<{ stdout: string | Buffer, stderr: string | Buffer }>;
    }

    export interface ExecFileOptions {
        cwd?: string;
        env?: NodeJS.ProcessEnv;
        timeout?: number;
        maxBuffer?: number;
        killSignal?: string;
        uid?: number;
        gid?: number;
        windowsHide?: boolean;
        windowsVerbatimArguments?: boolean;
    }
    export interface ExecFileOptionsWithStringEncoding extends ExecFileOptions {
        encoding: BufferEncoding;
    }
    export interface ExecFileOptionsWithBufferEncoding extends ExecFileOptions {
        encoding: 'buffer' | null;
    }
    export interface ExecFileOptionsWithOtherEncoding extends ExecFileOptions {
        encoding: string;
    }

    export function execFile(file: string): ChildProcess;
    export function execFile(file: string, options: ({ encoding?: string | null } & ExecFileOptions) | undefined | null): ChildProcess;
    export function execFile(file: string, args?: ReadonlyArray<string> | null): ChildProcess;
    export function execFile(file: string, args: ReadonlyArray<string> | undefined | null, options: ({ encoding?: string | null } & ExecFileOptions) | undefined | null): ChildProcess;

    // no `options` definitely means stdout/stderr are `string`.
    export function execFile(file: string, callback: (error: Error | null, stdout: string, stderr: string) => void): ChildProcess;
    export function execFile(file: string, args: ReadonlyArray<string> | undefined | null, callback: (error: Error | null, stdout: string, stderr: string) => void): ChildProcess;

    // `options` with `"buffer"` or `null` for `encoding` means stdout/stderr are definitely `Buffer`.
    export function execFile(file: string, options: ExecFileOptionsWithBufferEncoding, callback: (error: Error | null, stdout: Buffer, stderr: Buffer) => void): ChildProcess;
    export function execFile(file: string, args: ReadonlyArray<string> | undefined | null, options: ExecFileOptionsWithBufferEncoding, callback: (error: Error | null, stdout: Buffer, stderr: Buffer) => void): ChildProcess;

    // `options` with well known `encoding` means stdout/stderr are definitely `string`.
    export function execFile(file: string, options: ExecFileOptionsWithStringEncoding, callback: (error: Error | null, stdout: string, stderr: string) => void): ChildProcess;
    export function execFile(file: string, args: ReadonlyArray<string> | undefined | null, options: ExecFileOptionsWithStringEncoding, callback: (error: Error | null, stdout: string, stderr: string) => void): ChildProcess;

    // `options` with an `encoding` whose type is `string` means stdout/stderr could either be `Buffer` or `string`.
    // There is no guarantee the `encoding` is unknown as `string` is a superset of `BufferEncoding`.
    export function execFile(file: string, options: ExecFileOptionsWithOtherEncoding, callback: (error: Error | null, stdout: string | Buffer, stderr: string | Buffer) => void): ChildProcess;
    export function execFile(file: string, args: ReadonlyArray<string> | undefined | null, options: ExecFileOptionsWithOtherEncoding, callback: (error: Error | null, stdout: string | Buffer, stderr: string | Buffer) => void): ChildProcess;

    // `options` without an `encoding` means stdout/stderr are definitely `string`.
    export function execFile(file: string, options: ExecFileOptions, callback: (error: Error | null, stdout: string, stderr: string) => void): ChildProcess;
    export function execFile(file: string, args: ReadonlyArray<string> | undefined | null, options: ExecFileOptions, callback: (error: Error | null, stdout: string, stderr: string) => void): ChildProcess;

    // fallback if nothing else matches. Worst case is always `string | Buffer`.
    export function execFile(file: string, options: ({ encoding?: string | null } & ExecFileOptions) | undefined | null, callback: ((error: Error | null, stdout: string | Buffer, stderr: string | Buffer) => void) | undefined | null): ChildProcess;
    export function execFile(file: string, args: ReadonlyArray<string> | undefined | null, options: ({ encoding?: string | null } & ExecFileOptions) | undefined | null, callback: ((error: Error | null, stdout: string | Buffer, stderr: string | Buffer) => void) | undefined | null): ChildProcess;

    // NOTE: This namespace provides design-time support for util.promisify. Exported members do not exist at runtime.
    export namespace execFile {
        export function __promisify__(file: string): Promise<{ stdout: string, stderr: string }>;
        export function __promisify__(file: string, args: string[] | undefined | null): Promise<{ stdout: string, stderr: string }>;
        export function __promisify__(file: string, options: ExecFileOptionsWithBufferEncoding): Promise<{ stdout: Buffer, stderr: Buffer }>;
        export function __promisify__(file: string, args: string[] | undefined | null, options: ExecFileOptionsWithBufferEncoding): Promise<{ stdout: Buffer, stderr: Buffer }>;
        export function __promisify__(file: string, options: ExecFileOptionsWithStringEncoding): Promise<{ stdout: string, stderr: string }>;
        export function __promisify__(file: string, args: string[] | undefined | null, options: ExecFileOptionsWithStringEncoding): Promise<{ stdout: string, stderr: string }>;
        export function __promisify__(file: string, options: ExecFileOptionsWithOtherEncoding): Promise<{ stdout: string | Buffer, stderr: string | Buffer }>;
        export function __promisify__(file: string, args: string[] | undefined | null, options: ExecFileOptionsWithOtherEncoding): Promise<{ stdout: string | Buffer, stderr: string | Buffer }>;
        export function __promisify__(file: string, options: ExecFileOptions): Promise<{ stdout: string, stderr: string }>;
        export function __promisify__(file: string, args: string[] | undefined | null, options: ExecFileOptions): Promise<{ stdout: string, stderr: string }>;
        export function __promisify__(file: string, options: ({ encoding?: string | null } & ExecFileOptions) | undefined | null): Promise<{ stdout: string | Buffer, stderr: string | Buffer }>;
        export function __promisify__(file: string, args: string[] | undefined | null, options: ({ encoding?: string | null } & ExecFileOptions) | undefined | null): Promise<{ stdout: string | Buffer, stderr: string | Buffer }>;
    }

    export interface ForkOptions {
        cwd?: string;
        env?: NodeJS.ProcessEnv;
        execPath?: string;
        execArgv?: string[];
        silent?: boolean;
        stdio?: StdioOptions;
        windowsVerbatimArguments?: boolean;
        uid?: number;
        gid?: number;
    }
    export function fork(modulePath: string, args?: ReadonlyArray<string>, options?: ForkOptions): ChildProcess;

    export interface SpawnSyncOptions {
        argv0?: string; // Not specified in the docs
        cwd?: string;
        input?: string | Buffer | Uint8Array;
        stdio?: StdioOptions;
        env?: NodeJS.ProcessEnv;
        uid?: number;
        gid?: number;
        timeout?: number;
        killSignal?: string | number;
        maxBuffer?: number;
        encoding?: string;
        shell?: boolean | string;
        windowsVerbatimArguments?: boolean;
        windowsHide?: boolean;
    }
    export interface SpawnSyncOptionsWithStringEncoding extends SpawnSyncOptions {
        encoding: BufferEncoding;
    }
    export interface SpawnSyncOptionsWithBufferEncoding extends SpawnSyncOptions {
        encoding: string; // specify `null`.
    }
    export interface SpawnSyncReturns<T> {
        pid: number;
        output: string[];
        stdout: T;
        stderr: T;
        status: number;
        signal: string;
        error: Error;
    }
    export function spawnSync(command: string): SpawnSyncReturns<Buffer>;
    export function spawnSync(command: string, options?: SpawnSyncOptionsWithStringEncoding): SpawnSyncReturns<string>;
    export function spawnSync(command: string, options?: SpawnSyncOptionsWithBufferEncoding): SpawnSyncReturns<Buffer>;
    export function spawnSync(command: string, options?: SpawnSyncOptions): SpawnSyncReturns<Buffer>;
    export function spawnSync(command: string, args?: ReadonlyArray<string>, options?: SpawnSyncOptionsWithStringEncoding): SpawnSyncReturns<string>;
    export function spawnSync(command: string, args?: ReadonlyArray<string>, options?: SpawnSyncOptionsWithBufferEncoding): SpawnSyncReturns<Buffer>;
    export function spawnSync(command: string, args?: ReadonlyArray<string>, options?: SpawnSyncOptions): SpawnSyncReturns<Buffer>;

    export interface ExecSyncOptions {
        cwd?: string;
        input?: string | Buffer | Uint8Array;
        stdio?: StdioOptions;
        env?: NodeJS.ProcessEnv;
        shell?: string;
        uid?: number;
        gid?: number;
        timeout?: number;
        killSignal?: string | number;
        maxBuffer?: number;
        encoding?: string;
        windowsHide?: boolean;
    }
    export interface ExecSyncOptionsWithStringEncoding extends ExecSyncOptions {
        encoding: BufferEncoding;
    }
    export interface ExecSyncOptionsWithBufferEncoding extends ExecSyncOptions {
        encoding: string; // specify `null`.
    }
    export function execSync(command: string): Buffer;
    export function execSync(command: string, options?: ExecSyncOptionsWithStringEncoding): string;
    export function execSync(command: string, options?: ExecSyncOptionsWithBufferEncoding): Buffer;
    export function execSync(command: string, options?: ExecSyncOptions): Buffer;

    export interface ExecFileSyncOptions {
        cwd?: string;
        input?: string | Buffer | Uint8Array;
        stdio?: StdioOptions;
        env?: NodeJS.ProcessEnv;
        uid?: number;
        gid?: number;
        timeout?: number;
        killSignal?: string | number;
        maxBuffer?: number;
        encoding?: string;
        windowsHide?: boolean;
        shell?: boolean | string;
    }
    export interface ExecFileSyncOptionsWithStringEncoding extends ExecFileSyncOptions {
        encoding: BufferEncoding;
    }
    export interface ExecFileSyncOptionsWithBufferEncoding extends ExecFileSyncOptions {
        encoding: string; // specify `null`.
    }
    export function execFileSync(command: string): Buffer;
    export function execFileSync(command: string, options?: ExecFileSyncOptionsWithStringEncoding): string;
    export function execFileSync(command: string, options?: ExecFileSyncOptionsWithBufferEncoding): Buffer;
    export function execFileSync(command: string, options?: ExecFileSyncOptions): Buffer;
    export function execFileSync(command: string, args?: ReadonlyArray<string>, options?: ExecFileSyncOptionsWithStringEncoding): string;
    export function execFileSync(command: string, args?: ReadonlyArray<string>, options?: ExecFileSyncOptionsWithBufferEncoding): Buffer;
    export function execFileSync(command: string, args?: ReadonlyArray<string>, options?: ExecFileSyncOptions): Buffer;
}

declare module "url" {
    import { ParsedUrlQuery } from 'querystring';

    export interface UrlObjectCommon {
        auth?: string;
        hash?: string;
        host?: string;
        hostname?: string;
        href?: string;
        path?: string;
        pathname?: string;
        protocol?: string;
        search?: string;
        slashes?: boolean;
    }

    // Input to `url.format`
    export interface UrlObject extends UrlObjectCommon {
        port?: string | number;
        query?: string | null | { [key: string]: any };
    }

    // Output of `url.parse`
    export interface Url extends UrlObjectCommon {
        port?: string;
        query?: string | null | ParsedUrlQuery;
    }

    export interface UrlWithParsedQuery extends Url {
        query: ParsedUrlQuery;
    }

    export interface UrlWithStringQuery extends Url {
        query: string | null;
    }

    export function parse(urlStr: string): UrlWithStringQuery;
    export function parse(urlStr: string, parseQueryString: false | undefined, slashesDenoteHost?: boolean): UrlWithStringQuery;
    export function parse(urlStr: string, parseQueryString: true, slashesDenoteHost?: boolean): UrlWithParsedQuery;
    export function parse(urlStr: string, parseQueryString: boolean, slashesDenoteHost?: boolean): Url;

    export function format(URL: URL, options?: URLFormatOptions): string;
    export function format(urlObject: UrlObject | string): string;
    export function resolve(from: string, to: string): string;

    export function domainToASCII(domain: string): string;
    export function domainToUnicode(domain: string): string;

    export interface URLFormatOptions {
        auth?: boolean;
        fragment?: boolean;
        search?: boolean;
        unicode?: boolean;
    }

    export class URL {
        constructor(input: string, base?: string | URL);
        hash: string;
        host: string;
        hostname: string;
        href: string;
        readonly origin: string;
        password: string;
        pathname: string;
        port: string;
        protocol: string;
        search: string;
        readonly searchParams: URLSearchParams;
        username: string;
        toString(): string;
        toJSON(): string;
    }

    export class URLSearchParams implements Iterable<[string, string]> {
        constructor(init?: URLSearchParams | string | { [key: string]: string | string[] | undefined } | Iterable<[string, string]> | Array<[string, string]>);
        append(name: string, value: string): void;
        delete(name: string): void;
        entries(): IterableIterator<[string, string]>;
        forEach(callback: (value: string, name: string, searchParams: this) => void): void;
        get(name: string): string | null;
        getAll(name: string): string[];
        has(name: string): boolean;
        keys(): IterableIterator<string>;
        set(name: string, value: string): void;
        sort(): void;
        toString(): string;
        values(): IterableIterator<string>;
        [Symbol.iterator](): IterableIterator<[string, string]>;
    }
}

declare module "dns" {
    // Supported getaddrinfo flags.
    export const ADDRCONFIG: number;
    export const V4MAPPED: number;

    export interface LookupOptions {
        family?: number;
        hints?: number;
        all?: boolean;
    }

    export interface LookupOneOptions extends LookupOptions {
        all?: false;
    }

    export interface LookupAllOptions extends LookupOptions {
        all: true;
    }

    export interface LookupAddress {
        address: string;
        family: number;
    }

    export function lookup(hostname: string, family: number, callback: (err: NodeJS.ErrnoException, address: string, family: number) => void): void;
    export function lookup(hostname: string, options: LookupOneOptions, callback: (err: NodeJS.ErrnoException, address: string, family: number) => void): void;
    export function lookup(hostname: string, options: LookupAllOptions, callback: (err: NodeJS.ErrnoException, addresses: LookupAddress[]) => void): void;
    export function lookup(hostname: string, options: LookupOptions, callback: (err: NodeJS.ErrnoException, address: string | LookupAddress[], family: number) => void): void;
    export function lookup(hostname: string, callback: (err: NodeJS.ErrnoException, address: string, family: number) => void): void;

    // NOTE: This namespace provides design-time support for util.promisify. Exported members do not exist at runtime.
    export namespace lookup {
        export function __promisify__(hostname: string, options: LookupAllOptions): Promise<{ address: LookupAddress[] }>;
        export function __promisify__(hostname: string, options?: LookupOneOptions | number): Promise<{ address: string, family: number }>;
        export function __promisify__(hostname: string, options?: LookupOptions | number): Promise<{ address: string | LookupAddress[], family?: number }>;
    }

    export function lookupService(address: string, port: number, callback: (err: NodeJS.ErrnoException, hostname: string, service: string) => void): void;

    export namespace lookupService {
        export function __promisify__(address: string, port: number): Promise<{ hostname: string, service: string }>;
    }

    export interface ResolveOptions {
        ttl: boolean;
    }

    export interface ResolveWithTtlOptions extends ResolveOptions {
        ttl: true;
    }

    export interface RecordWithTtl {
        address: string;
        ttl: number;
    }

    /** @deprecated Use AnyARecord or AnyAaaaRecord instead. */
    export type AnyRecordWithTtl = AnyARecord | AnyAaaaRecord;

    export interface AnyARecord extends RecordWithTtl {
        type: "A";
    }

    export interface AnyAaaaRecord extends RecordWithTtl {
        type: "AAAA";
    }

    export interface MxRecord {
        priority: number;
        exchange: string;
    }

    export interface AnyMxRecord extends MxRecord {
        type: "MX";
    }

    export interface NaptrRecord {
        flags: string;
        service: string;
        regexp: string;
        replacement: string;
        order: number;
        preference: number;
    }

    export interface AnyNaptrRecord extends NaptrRecord {
        type: "NAPTR";
    }

    export interface SoaRecord {
        nsname: string;
        hostmaster: string;
        serial: number;
        refresh: number;
        retry: number;
        expire: number;
        minttl: number;
    }

    export interface AnySoaRecord extends SoaRecord {
        type: "SOA";
    }

    export interface SrvRecord {
        priority: number;
        weight: number;
        port: number;
        name: string;
    }

    export interface AnySrvRecord extends SrvRecord {
        type: "SRV";
    }

    export interface AnyTxtRecord {
        type: "TXT";
        entries: string[];
    }

    export interface AnyNsRecord {
        type: "NS";
        value: string;
    }

    export interface AnyPtrRecord {
        type: "PTR";
        value: string;
    }

    export interface AnyCnameRecord {
        type: "CNAME";
        value: string;
    }

    export type AnyRecord = AnyARecord |
        AnyAaaaRecord |
        AnyCnameRecord |
        AnyMxRecord |
        AnyNaptrRecord |
        AnyNsRecord |
        AnyPtrRecord |
        AnySoaRecord |
        AnySrvRecord |
        AnyTxtRecord;

    export function resolve(hostname: string, callback: (err: NodeJS.ErrnoException, addresses: string[]) => void): void;
    export function resolve(hostname: string, rrtype: "A", callback: (err: NodeJS.ErrnoException, addresses: string[]) => void): void;
    export function resolve(hostname: string, rrtype: "AAAA", callback: (err: NodeJS.ErrnoException, addresses: string[]) => void): void;
    export function resolve(hostname: string, rrtype: "ANY", callback: (err: NodeJS.ErrnoException, addresses: AnyRecord[]) => void): void;
    export function resolve(hostname: string, rrtype: "CNAME", callback: (err: NodeJS.ErrnoException, addresses: string[]) => void): void;
    export function resolve(hostname: string, rrtype: "MX", callback: (err: NodeJS.ErrnoException, addresses: MxRecord[]) => void): void;
    export function resolve(hostname: string, rrtype: "NAPTR", callback: (err: NodeJS.ErrnoException, addresses: NaptrRecord[]) => void): void;
    export function resolve(hostname: string, rrtype: "NS", callback: (err: NodeJS.ErrnoException, addresses: string[]) => void): void;
    export function resolve(hostname: string, rrtype: "PTR", callback: (err: NodeJS.ErrnoException, addresses: string[]) => void): void;
    export function resolve(hostname: string, rrtype: "SOA", callback: (err: NodeJS.ErrnoException, addresses: SoaRecord) => void): void;
    export function resolve(hostname: string, rrtype: "SRV", callback: (err: NodeJS.ErrnoException, addresses: SrvRecord[]) => void): void;
    export function resolve(hostname: string, rrtype: "TXT", callback: (err: NodeJS.ErrnoException, addresses: string[][]) => void): void;
    export function resolve(hostname: string, rrtype: string, callback: (err: NodeJS.ErrnoException, addresses: string[] | MxRecord[] | NaptrRecord[] | SoaRecord | SrvRecord[] | string[][] | AnyRecord[]) => void): void;

    // NOTE: This namespace provides design-time support for util.promisify. Exported members do not exist at runtime.
    export namespace resolve {
        export function __promisify__(hostname: string, rrtype?: "A" | "AAAA" | "CNAME" | "NS" | "PTR"): Promise<string[]>;
        export function __promisify__(hostname: string, rrtype: "ANY"): Promise<AnyRecord[]>;
        export function __promisify__(hostname: string, rrtype: "MX"): Promise<MxRecord[]>;
        export function __promisify__(hostname: string, rrtype: "NAPTR"): Promise<NaptrRecord[]>;
        export function __promisify__(hostname: string, rrtype: "SOA"): Promise<SoaRecord>;
        export function __promisify__(hostname: string, rrtype: "SRV"): Promise<SrvRecord[]>;
        export function __promisify__(hostname: string, rrtype: "TXT"): Promise<string[][]>;
        export function __promisify__(hostname: string, rrtype: string): Promise<string[] | MxRecord[] | NaptrRecord[] | SoaRecord | SrvRecord[] | string[][] | AnyRecord[]>;
    }

    export function resolve4(hostname: string, callback: (err: NodeJS.ErrnoException, addresses: string[]) => void): void;
    export function resolve4(hostname: string, options: ResolveWithTtlOptions, callback: (err: NodeJS.ErrnoException, addresses: RecordWithTtl[]) => void): void;
    export function resolve4(hostname: string, options: ResolveOptions, callback: (err: NodeJS.ErrnoException, addresses: string[] | RecordWithTtl[]) => void): void;

    // NOTE: This namespace provides design-time support for util.promisify. Exported members do not exist at runtime.
    export namespace resolve4 {
        export function __promisify__(hostname: string): Promise<string[]>;
        export function __promisify__(hostname: string, options: ResolveWithTtlOptions): Promise<RecordWithTtl[]>;
        export function __promisify__(hostname: string, options?: ResolveOptions): Promise<string[] | RecordWithTtl[]>;
    }

    export function resolve6(hostname: string, callback: (err: NodeJS.ErrnoException, addresses: string[]) => void): void;
    export function resolve6(hostname: string, options: ResolveWithTtlOptions, callback: (err: NodeJS.ErrnoException, addresses: RecordWithTtl[]) => void): void;
    export function resolve6(hostname: string, options: ResolveOptions, callback: (err: NodeJS.ErrnoException, addresses: string[] | RecordWithTtl[]) => void): void;

    // NOTE: This namespace provides design-time support for util.promisify. Exported members do not exist at runtime.
    export namespace resolve6 {
        export function __promisify__(hostname: string): Promise<string[]>;
        export function __promisify__(hostname: string, options: ResolveWithTtlOptions): Promise<RecordWithTtl[]>;
        export function __promisify__(hostname: string, options?: ResolveOptions): Promise<string[] | RecordWithTtl[]>;
    }

    export function resolveCname(hostname: string, callback: (err: NodeJS.ErrnoException, addresses: string[]) => void): void;
    export namespace resolveCname {
        export function __promisify__(hostname: string): Promise<string[]>;
    }

    export function resolveMx(hostname: string, callback: (err: NodeJS.ErrnoException, addresses: MxRecord[]) => void): void;
    export namespace resolveMx {
        export function __promisify__(hostname: string): Promise<MxRecord[]>;
    }

    export function resolveNaptr(hostname: string, callback: (err: NodeJS.ErrnoException, addresses: NaptrRecord[]) => void): void;
    export namespace resolveNaptr {
        export function __promisify__(hostname: string): Promise<NaptrRecord[]>;
    }

    export function resolveNs(hostname: string, callback: (err: NodeJS.ErrnoException, addresses: string[]) => void): void;
    export namespace resolveNs {
        export function __promisify__(hostname: string): Promise<string[]>;
    }

    export function resolvePtr(hostname: string, callback: (err: NodeJS.ErrnoException, addresses: string[]) => void): void;
    export namespace resolvePtr {
        export function __promisify__(hostname: string): Promise<string[]>;
    }

    export function resolveSoa(hostname: string, callback: (err: NodeJS.ErrnoException, address: SoaRecord) => void): void;
    export namespace resolveSoa {
        export function __promisify__(hostname: string): Promise<SoaRecord>;
    }

    export function resolveSrv(hostname: string, callback: (err: NodeJS.ErrnoException, addresses: SrvRecord[]) => void): void;
    export namespace resolveSrv {
        export function __promisify__(hostname: string): Promise<SrvRecord[]>;
    }

    export function resolveTxt(hostname: string, callback: (err: NodeJS.ErrnoException, addresses: string[][]) => void): void;
    export namespace resolveTxt {
        export function __promisify__(hostname: string): Promise<string[][]>;
    }

    export function resolveAny(hostname: string, callback: (err: NodeJS.ErrnoException, addresses: AnyRecord[]) => void): void;
    export namespace resolveAny {
        export function __promisify__(hostname: string): Promise<AnyRecord[]>;
    }

    export function reverse(ip: string, callback: (err: NodeJS.ErrnoException, hostnames: string[]) => void): void;
    export function setServers(servers: string[]): void;
    export function getServers(): string[];

    // Error codes
    export var NODATA: string;
    export var FORMERR: string;
    export var SERVFAIL: string;
    export var NOTFOUND: string;
    export var NOTIMP: string;
    export var REFUSED: string;
    export var BADQUERY: string;
    export var BADNAME: string;
    export var BADFAMILY: string;
    export var BADRESP: string;
    export var CONNREFUSED: string;
    export var TIMEOUT: string;
    export var EOF: string;
    export var FILE: string;
    export var NOMEM: string;
    export var DESTRUCTION: string;
    export var BADSTR: string;
    export var BADFLAGS: string;
    export var NONAME: string;
    export var BADHINTS: string;
    export var NOTINITIALIZED: string;
    export var LOADIPHLPAPI: string;
    export var ADDRGETNETWORKPARAMS: string;
    export var CANCELLED: string;

    export class Resolver {
        getServers: typeof getServers;
        setServers: typeof setServers;
        resolve: typeof resolve;
        resolve4: typeof resolve4;
        resolve6: typeof resolve6;
        resolveAny: typeof resolveAny;
        resolveCname: typeof resolveCname;
        resolveMx: typeof resolveMx;
        resolveNaptr: typeof resolveNaptr;
        resolveNs: typeof resolveNs;
        resolvePtr: typeof resolvePtr;
        resolveSoa: typeof resolveSoa;
        resolveSrv: typeof resolveSrv;
        resolveTxt: typeof resolveTxt;
        reverse: typeof reverse;
        cancel(): void;
    }
}

declare module "net" {
    import * as stream from "stream";
    import * as events from "events";
    import * as dns from "dns";

    type LookupFunction = (hostname: string, options: dns.LookupOneOptions, callback: (err: NodeJS.ErrnoException | null, address: string, family: number) => void) => void;

    export interface AddressInfo {
        address: string;
        family: string;
        port: number;
    }

    export interface SocketConstructorOpts {
        fd?: number;
        allowHalfOpen?: boolean;
        readable?: boolean;
        writable?: boolean;
    }

    export interface TcpSocketConnectOpts {
        port: number;
        host?: string;
        localAddress?: string;
        localPort?: number;
        hints?: number;
        family?: number;
        lookup?: LookupFunction;
    }

    export interface IpcSocketConnectOpts {
        path: string;
    }

    export type SocketConnectOpts = TcpSocketConnectOpts | IpcSocketConnectOpts;

    export interface SocketEvents {

        close: (had_error: boolean) => void;
        connect: () => void;
        data: (data: Buffer) => void;
        drain: () => void;
        end: () => void;
        error: (err: Error) => void;
        lookup: (err: Error, address: string, family: string | number, host: string) => void;
        timeout: () => void;
    }

    export class Socket extends stream.Duplex {
        constructor(options?: SocketConstructorOpts);

        // Extended base methods
        write(buffer: Buffer): boolean;
        write(buffer: Buffer, cb?: Function): boolean;
        write(str: string, cb?: Function): boolean;
        write(str: string, encoding?: string, cb?: Function): boolean;
        write(str: string, encoding?: string, fd?: string): boolean;
        write(data: any, encoding?: string, callback?: Function): void;

        connect(options: SocketConnectOpts, connectionListener?: Function): this;
        connect(port: number, host: string, connectionListener?: Function): this;
        connect(port: number, connectionListener?: Function): this;
        connect(path: string, connectionListener?: Function): this;

        bufferSize: number;
        setEncoding(encoding?: string): this;
        pause(): this;
        resume(): this;
        setTimeout(timeout: number, callback?: Function): this;
        setNoDelay(noDelay?: boolean): this;
        setKeepAlive(enable?: boolean, initialDelay?: number): this;
        address(): AddressInfo | string;
        unref(): void;
        ref(): void;

        remoteAddress?: string;
        remoteFamily?: string;
        remotePort?: number;
        localAddress: string;
        localPort: number;
        bytesRead: number;
        bytesWritten: number;
        connecting: boolean;
        destroyed: boolean;

        // Extended base methods
        end(): void;
        end(buffer: Buffer, cb?: Function): void;
        end(str: string, cb?: Function): void;
        end(str: string, encoding?: string, cb?: Function): void;
        end(data?: any, encoding?: string): void;

        emit(event: string | symbol, ...args: any[]): boolean;
        emit(event: "close", had_error: boolean): boolean;
        emit(event: "connect"): boolean;
        emit(event: "data", data: Buffer): boolean;
        emit(event: "drain"): boolean;
        emit(event: "end"): boolean;
        emit(event: "error", err: Error): boolean;
        emit(event: "lookup", err: Error, address: string, family: string | number, host: string): boolean;
        emit(event: "timeout"): boolean;

        addListener(event: string, listener: (...args: any[]) => void): this;
        addListener<K extends keyof SocketEvents>(event: K, listener: SocketEvents[K]): this;

        on(event: string, listener: (...args: any[]) => void): this;
        on<K extends keyof SocketEvents>(event: K, listener: SocketEvents[K]): this;

        once(event: string, listener: (...args: any[]) => void): this;
        once<K extends keyof SocketEvents>(event: K, listener: SocketEvents[K]): this;

        prependListener(event: string, listener: (...args: any[]) => void): this;
        prependListener<K extends keyof SocketEvents>(event: K, listener: SocketEvents[K]): this;

        prependOnceListener(event: string, listener: (...args: any[]) => void): this;
        prependOnceListener<K extends keyof SocketEvents>(event: K, listener: SocketEvents[K]): this;
    }

    export interface ListenOptions {
        port?: number;
        host?: string;
        backlog?: number;
        path?: string;
        exclusive?: boolean;
        readableAll?: boolean;
        writableAll?: boolean;
    }

    export interface ServerEvents {
        close: () => void;
        connection: (socket: Socket) => void;
        error: (err: Error) => void;
        listening: () => void;
    }

    // https://github.com/nodejs/node/blob/master/lib/net.js
    export class Server extends events.EventEmitter {
        constructor(connectionListener?: (socket: Socket) => void);
        constructor(options?: { allowHalfOpen?: boolean, pauseOnConnect?: boolean }, connectionListener?: (socket: Socket) => void);

        listen(port?: number, hostname?: string, backlog?: number, listeningListener?: Function): this;
        listen(port?: number, hostname?: string, listeningListener?: Function): this;
        listen(port?: number, backlog?: number, listeningListener?: Function): this;
        listen(port?: number, listeningListener?: Function): this;
        listen(path: string, backlog?: number, listeningListener?: Function): this;
        listen(path: string, listeningListener?: Function): this;
        listen(options: ListenOptions, listeningListener?: Function): this;
        listen(handle: any, backlog?: number, listeningListener?: Function): this;
        listen(handle: any, listeningListener?: Function): this;
        close(callback?: Function): this;
        address(): AddressInfo | string;
        getConnections(cb: (error: Error | null, count: number) => void): void;
        ref(): this;
        unref(): this;
        maxConnections: number;
        connections: number;
        listening: boolean;

        emit(event: string | symbol, ...args: any[]): boolean;
        emit(event: "close"): boolean;
        emit(event: "connection", socket: Socket): boolean;
        emit(event: "error", err: Error): boolean;
        emit(event: "listening"): boolean;

        addListener(event: string, listener: (...args: any[]) => void): this;
        addListener<K extends keyof ServerEvents>(event: K, listener: ServerEvents[K]): this;

        on(event: string, listener: (...args: any[]) => void): this;
        on<K extends keyof ServerEvents>(event: K, listener: ServerEvents[K]): this;

        once(event: string, listener: (...args: any[]) => void): this;
        once<K extends keyof ServerEvents>(event: K, listener: ServerEvents[K]): this;

        prependListener(event: string, listener: (...args: any[]) => void): this;
        prependListener<K extends keyof ServerEvents>(event: K, listener: ServerEvents[K]): this;

        prependOnceListener(event: string, listener: (...args: any[]) => void): this;
        prependOnceListener<K extends keyof ServerEvents>(event: K, listener: ServerEvents[K]): this;
    }

    export interface TcpNetConnectOpts extends TcpSocketConnectOpts, SocketConstructorOpts {
        timeout?: number;
    }

    export interface IpcNetConnectOpts extends IpcSocketConnectOpts, SocketConstructorOpts {
        timeout?: number;
    }

    export type NetConnectOpts = TcpNetConnectOpts | IpcNetConnectOpts;

    export function createServer(connectionListener?: (socket: Socket) => void): Server;
    export function createServer(options?: { allowHalfOpen?: boolean, pauseOnConnect?: boolean }, connectionListener?: (socket: Socket) => void): Server;
    export function connect(options: NetConnectOpts, connectionListener?: Function): Socket;
    export function connect(port: number, host?: string, connectionListener?: Function): Socket;
    export function connect(path: string, connectionListener?: Function): Socket;
    export function createConnection(options: NetConnectOpts, connectionListener?: Function): Socket;
    export function createConnection(port: number, host?: string, connectionListener?: Function): Socket;
    export function createConnection(path: string, connectionListener?: Function): Socket;
    export function isIP(input: string): number;
    export function isIPv4(input: string): boolean;
    export function isIPv6(input: string): boolean;
}

declare module "dgram" {
    import { AddressInfo } from "net";
    import * as dns from "dns";
    import * as events from "events";

    export interface RemoteInfo {
        address: string;
        family: string;
        port: number;
    }

    export interface BindOptions {
        port: number;
        address?: string;
        exclusive?: boolean;
    }

    type SocketType = "udp4" | "udp6";

    export interface SocketOptions {
        type: SocketType;
        reuseAddr?: boolean;
        recvBufferSize?: number;
        sendBufferSize?: number;
        lookup?: (hostname: string, options: dns.LookupOneOptions, callback: (err: NodeJS.ErrnoException, address: string, family: number) => void) => void;
    }

    export function createSocket(type: SocketType, callback?: (msg: Buffer, rinfo: RemoteInfo) => void): Socket;
    export function createSocket(options: SocketOptions, callback?: (msg: Buffer, rinfo: RemoteInfo) => void): Socket;

    export interface SocketEvents {
        close: () => void
        error: (err: Error) => void
        listening: () => void
        message: (msg: Buffer, rinfo: AddressInfo) => void
    }

    export class Socket extends events.EventEmitter {
        send(msg: Buffer | string | Uint8Array | any[], port: number, address?: string, callback?: (error: Error | null, bytes: number) => void): void;
        send(msg: Buffer | string | Uint8Array, offset: number, length: number, port: number, address?: string, callback?: (error: Error | null, bytes: number) => void): void;
        bind(port?: number, address?: string, callback?: () => void): void;
        bind(port?: number, callback?: () => void): void;
        bind(callback?: () => void): void;
        bind(options: BindOptions, callback?: Function): void;
        close(callback?: () => void): void;
        address(): AddressInfo | string;
        setBroadcast(flag: boolean): void;
        setTTL(ttl: number): void;
        setMulticastTTL(ttl: number): void;
        setMulticastInterface(multicastInterface: string): void;
        setMulticastLoopback(flag: boolean): void;
        addMembership(multicastAddress: string, multicastInterface?: string): void;
        dropMembership(multicastAddress: string, multicastInterface?: string): void;
        ref(): this;
        unref(): this;
        setRecvBufferSize(size: number): void;
        setSendBufferSize(size: number): void;
        getRecvBufferSize(): number;
        getSendBufferSize(): number;

        emit(event: string | symbol, ...args: any[]): boolean;
        emit(event: "close"): boolean;
        emit(event: "error", err: Error): boolean;
        emit(event: "listening"): boolean;
        emit(event: "message", msg: Buffer, rinfo: AddressInfo): boolean;

        addListener(event: string, listener: (...args: any[]) => void): this;
        addListener<K extends keyof SocketEvents>(event: K, listener: SocketEvents[K]): this;

        on(event: string, listener: (...args: any[]) => void): this;
        on<K extends keyof SocketEvents>(event: K, listener: SocketEvents[K]): this;

        once(event: string, listener: (...args: any[]) => void): this;
        once<K extends keyof SocketEvents>(event: K, listener: SocketEvents[K]): this;

        prependListener(event: string, listener: (...args: any[]) => void): this;
        prependListener<K extends keyof SocketEvents>(event: K, listener: SocketEvents[K]): this;

        prependOnceListener(event: string, listener: (...args: any[]) => void): this;
        prependOnceListener<K extends keyof SocketEvents>(event: K, listener: SocketEvents[K]): this;
    }
}

declare module "fs" {
    import * as stream from "stream";
    import * as events from "events";
    import { URL } from "url";

    /**
     * Valid types for path values in "fs".
     */
    export type PathLike = string | Buffer | URL;

    export class Stats {
        isFile(): boolean;
        isDirectory(): boolean;
        isBlockDevice(): boolean;
        isCharacterDevice(): boolean;
        isSymbolicLink(): boolean;
        isFIFO(): boolean;
        isSocket(): boolean;
        dev: number;
        ino: number;
        mode: number;
        nlink: number;
        uid: number;
        gid: number;
        rdev: number;
        size: number;
        blksize: number;
        blocks: number;
        atimeMs: number;
        mtimeMs: number;
        ctimeMs: number;
        birthtimeMs: number;
        atime: Date;
        mtime: Date;
        ctime: Date;
        birthtime: Date;
    }

    export interface FSWatcherEvents {
        change: (eventType: string, filename: string | Buffer) => void;
        error: (error: Error) => void
    }

    export interface FSWatcher extends events.EventEmitter {
        close(): void;

        addListener(event: string, listener: (...args: any[]) => void): this;
        addListener<K extends keyof FSWatcherEvents>(event: K, listener: FSWatcherEvents[K]): this;

        on(event: string, listener: (...args: any[]) => void): this;
        on<K extends keyof FSWatcherEvents>(event: K, listener: FSWatcherEvents[K]): this;

        once(event: string, listener: (...args: any[]) => void): this;
        once<K extends keyof FSWatcherEvents>(event: K, listener: FSWatcherEvents[K]): this;

        prependListener(event: string, listener: (...args: any[]) => void): this;
        prependListener<K extends keyof FSWatcherEvents>(event: K, listener: FSWatcherEvents[K]): this;

        prependOnceListener(event: string, listener: (...args: any[]) => void): this;
        prependOnceListener<K extends keyof FSWatcherEvents>(event: K, listener: FSWatcherEvents[K]): this;
    }

    export interface StreamEvents {
        open: (fd: number) => void;
        close: () => void;
    }

    export class ReadStream extends stream.Readable {
        close(): void;
        bytesRead: number;
        path: string | Buffer;

        addListener(event: string, listener: (...args: any[]) => void): this;
        addListener<K extends keyof StreamEvents>(event: K, listener: StreamEvents[K]): this;

        on(event: string, listener: (...args: any[]) => void): this;
        on<K extends keyof StreamEvents>(event: K, listener: StreamEvents[K]): this;

        once(event: string, listener: (...args: any[]) => void): this;
        once<K extends keyof StreamEvents>(event: K, listener: StreamEvents[K]): this;

        prependListener(event: string, listener: (...args: any[]) => void): this;
        prependListener<K extends keyof StreamEvents>(event: K, listener: StreamEvents[K]): this;

        prependOnceListener(event: string, listener: (...args: any[]) => void): this;
        prependOnceListener<K extends keyof StreamEvents>(event: K, listener: StreamEvents[K]): this;
    }

    export class WriteStream extends stream.Writable {
        close(): void;
        bytesWritten: number;
        path: string | Buffer;

        addListener(event: string, listener: (...args: any[]) => void): this;
        addListener<K extends keyof StreamEvents>(event: K, listener: StreamEvents[K]): this;

        on(event: string, listener: (...args: any[]) => void): this;
        on<K extends keyof StreamEvents>(event: K, listener: StreamEvents[K]): this;

        once(event: string, listener: (...args: any[]) => void): this;
        once<K extends keyof StreamEvents>(event: K, listener: StreamEvents[K]): this;

        prependListener(event: string, listener: (...args: any[]) => void): this;
        prependListener<K extends keyof StreamEvents>(event: K, listener: StreamEvents[K]): this;

        prependOnceListener(event: string, listener: (...args: any[]) => void): this;
        prependOnceListener<K extends keyof StreamEvents>(event: K, listener: StreamEvents[K]): this;
    }

    /**
     * Asynchronous rename(2) - Change the name or location of a file or directory.
     * @param oldPath A path to a file. If a URL is provided, it must use the `file:` protocol.
     * URL support is _experimental_.
     * @param newPath A path to a file. If a URL is provided, it must use the `file:` protocol.
     * URL support is _experimental_.
     */
    export function rename(oldPath: PathLike, newPath: PathLike, callback: (err: NodeJS.ErrnoException) => void): void;

    // NOTE: This namespace provides design-time support for util.promisify. Exported members do not exist at runtime.
    export namespace rename {
        /**
         * Asynchronous rename(2) - Change the name or location of a file or directory.
         * @param oldPath A path to a file. If a URL is provided, it must use the `file:` protocol.
         * URL support is _experimental_.
         * @param newPath A path to a file. If a URL is provided, it must use the `file:` protocol.
         * URL support is _experimental_.
         */
        export function __promisify__(oldPath: PathLike, newPath: PathLike): Promise<void>;
    }

    /**
     * Synchronous rename(2) - Change the name or location of a file or directory.
     * @param oldPath A path to a file. If a URL is provided, it must use the `file:` protocol.
     * URL support is _experimental_.
     * @param newPath A path to a file. If a URL is provided, it must use the `file:` protocol.
     * URL support is _experimental_.
     */
    export function renameSync(oldPath: PathLike, newPath: PathLike): void;

    /**
     * Asynchronous truncate(2) - Truncate a file to a specified length.
     * @param path A path to a file. If a URL is provided, it must use the `file:` protocol.
     * @param len If not specified, defaults to `0`.
     */
    export function truncate(path: PathLike, len: number | undefined | null, callback: (err: NodeJS.ErrnoException) => void): void;

    /**
     * Asynchronous truncate(2) - Truncate a file to a specified length.
     * @param path A path to a file. If a URL is provided, it must use the `file:` protocol.
     * URL support is _experimental_.
     */
    export function truncate(path: PathLike, callback: (err: NodeJS.ErrnoException) => void): void;

    // NOTE: This namespace provides design-time support for util.promisify. Exported members do not exist at runtime.
    export namespace truncate {
        /**
         * Asynchronous truncate(2) - Truncate a file to a specified length.
         * @param path A path to a file. If a URL is provided, it must use the `file:` protocol.
         * @param len If not specified, defaults to `0`.
         */
        export function __promisify__(path: PathLike, len?: number | null): Promise<void>;
    }

    /**
     * Synchronous truncate(2) - Truncate a file to a specified length.
     * @param path A path to a file. If a URL is provided, it must use the `file:` protocol.
     * @param len If not specified, defaults to `0`.
     */
    export function truncateSync(path: PathLike, len?: number | null): void;

    /**
     * Asynchronous ftruncate(2) - Truncate a file to a specified length.
     * @param fd A file descriptor.
     * @param len If not specified, defaults to `0`.
     */
    export function ftruncate(fd: number, len: number | undefined | null, callback: (err: NodeJS.ErrnoException) => void): void;

    /**
     * Asynchronous ftruncate(2) - Truncate a file to a specified length.
     * @param fd A file descriptor.
     */
    export function ftruncate(fd: number, callback: (err: NodeJS.ErrnoException) => void): void;

    // NOTE: This namespace provides design-time support for util.promisify. Exported members do not exist at runtime.
    export namespace ftruncate {
        /**
         * Asynchronous ftruncate(2) - Truncate a file to a specified length.
         * @param fd A file descriptor.
         * @param len If not specified, defaults to `0`.
         */
        export function __promisify__(fd: number, len?: number | null): Promise<void>;
    }

    /**
     * Synchronous ftruncate(2) - Truncate a file to a specified length.
     * @param fd A file descriptor.
     * @param len If not specified, defaults to `0`.
     */
    export function ftruncateSync(fd: number, len?: number | null): void;

    /**
     * Asynchronous chown(2) - Change ownership of a file.
     * @param path A path to a file. If a URL is provided, it must use the `file:` protocol.
     */
    export function chown(path: PathLike, uid: number, gid: number, callback: (err: NodeJS.ErrnoException) => void): void;

    // NOTE: This namespace provides design-time support for util.promisify. Exported members do not exist at runtime.
    export namespace chown {
        /**
         * Asynchronous chown(2) - Change ownership of a file.
         * @param path A path to a file. If a URL is provided, it must use the `file:` protocol.
         */
        export function __promisify__(path: PathLike, uid: number, gid: number): Promise<void>;
    }

    /**
     * Synchronous chown(2) - Change ownership of a file.
     * @param path A path to a file. If a URL is provided, it must use the `file:` protocol.
     */
    export function chownSync(path: PathLike, uid: number, gid: number): void;

    /**
     * Asynchronous fchown(2) - Change ownership of a file.
     * @param fd A file descriptor.
     */
    export function fchown(fd: number, uid: number, gid: number, callback: (err: NodeJS.ErrnoException) => void): void;

    // NOTE: This namespace provides design-time support for util.promisify. Exported members do not exist at runtime.
    export namespace fchown {
        /**
         * Asynchronous fchown(2) - Change ownership of a file.
         * @param fd A file descriptor.
         */
        export function __promisify__(fd: number, uid: number, gid: number): Promise<void>;
    }

    /**
     * Synchronous fchown(2) - Change ownership of a file.
     * @param fd A file descriptor.
     */
    export function fchownSync(fd: number, uid: number, gid: number): void;

    /**
     * Asynchronous lchown(2) - Change ownership of a file. Does not dereference symbolic links.
     * @param path A path to a file. If a URL is provided, it must use the `file:` protocol.
     */
    export function lchown(path: PathLike, uid: number, gid: number, callback: (err: NodeJS.ErrnoException) => void): void;

    // NOTE: This namespace provides design-time support for util.promisify. Exported members do not exist at runtime.
    export namespace lchown {
        /**
         * Asynchronous lchown(2) - Change ownership of a file. Does not dereference symbolic links.
         * @param path A path to a file. If a URL is provided, it must use the `file:` protocol.
         */
        export function __promisify__(path: PathLike, uid: number, gid: number): Promise<void>;
    }

    /**
     * Synchronous lchown(2) - Change ownership of a file. Does not dereference symbolic links.
     * @param path A path to a file. If a URL is provided, it must use the `file:` protocol.
     */
    export function lchownSync(path: PathLike, uid: number, gid: number): void;

    /**
     * Asynchronous chmod(2) - Change permissions of a file.
     * @param path A path to a file. If a URL is provided, it must use the `file:` protocol.
     * @param mode A file mode. If a string is passed, it is parsed as an octal integer.
     */
    export function chmod(path: PathLike, mode: string | number, callback: (err: NodeJS.ErrnoException) => void): void;

    // NOTE: This namespace provides design-time support for util.promisify. Exported members do not exist at runtime.
    export namespace chmod {
        /**
         * Asynchronous chmod(2) - Change permissions of a file.
         * @param path A path to a file. If a URL is provided, it must use the `file:` protocol.
         * @param mode A file mode. If a string is passed, it is parsed as an octal integer.
         */
        export function __promisify__(path: PathLike, mode: string | number): Promise<void>;
    }

    /**
     * Synchronous chmod(2) - Change permissions of a file.
     * @param path A path to a file. If a URL is provided, it must use the `file:` protocol.
     * @param mode A file mode. If a string is passed, it is parsed as an octal integer.
     */
    export function chmodSync(path: PathLike, mode: string | number): void;

    /**
     * Asynchronous fchmod(2) - Change permissions of a file.
     * @param fd A file descriptor.
     * @param mode A file mode. If a string is passed, it is parsed as an octal integer.
     */
    export function fchmod(fd: number, mode: string | number, callback: (err: NodeJS.ErrnoException) => void): void;

    // NOTE: This namespace provides design-time support for util.promisify. Exported members do not exist at runtime.
    export namespace fchmod {
        /**
         * Asynchronous fchmod(2) - Change permissions of a file.
         * @param fd A file descriptor.
         * @param mode A file mode. If a string is passed, it is parsed as an octal integer.
         */
        export function __promisify__(fd: number, mode: string | number): Promise<void>;
    }

    /**
     * Synchronous fchmod(2) - Change permissions of a file.
     * @param fd A file descriptor.
     * @param mode A file mode. If a string is passed, it is parsed as an octal integer.
     */
    export function fchmodSync(fd: number, mode: string | number): void;

    /**
     * Asynchronous lchmod(2) - Change permissions of a file. Does not dereference symbolic links.
     * @param path A path to a file. If a URL is provided, it must use the `file:` protocol.
     * @param mode A file mode. If a string is passed, it is parsed as an octal integer.
     */
    export function lchmod(path: PathLike, mode: string | number, callback: (err: NodeJS.ErrnoException) => void): void;

    // NOTE: This namespace provides design-time support for util.promisify. Exported members do not exist at runtime.
    export namespace lchmod {
        /**
         * Asynchronous lchmod(2) - Change permissions of a file. Does not dereference symbolic links.
         * @param path A path to a file. If a URL is provided, it must use the `file:` protocol.
         * @param mode A file mode. If a string is passed, it is parsed as an octal integer.
         */
        export function __promisify__(path: PathLike, mode: string | number): Promise<void>;
    }

    /**
     * Synchronous lchmod(2) - Change permissions of a file. Does not dereference symbolic links.
     * @param path A path to a file. If a URL is provided, it must use the `file:` protocol.
     * @param mode A file mode. If a string is passed, it is parsed as an octal integer.
     */
    export function lchmodSync(path: PathLike, mode: string | number): void;

    /**
     * Asynchronous stat(2) - Get file status.
     * @param path A path to a file. If a URL is provided, it must use the `file:` protocol.
     */
    export function stat(path: PathLike, callback: (err: NodeJS.ErrnoException, stats: Stats) => void): void;

    // NOTE: This namespace provides design-time support for util.promisify. Exported members do not exist at runtime.
    export namespace stat {
        /**
         * Asynchronous stat(2) - Get file status.
         * @param path A path to a file. If a URL is provided, it must use the `file:` protocol.
         */
        export function __promisify__(path: PathLike): Promise<Stats>;
    }

    /**
     * Synchronous stat(2) - Get file status.
     * @param path A path to a file. If a URL is provided, it must use the `file:` protocol.
     */
    export function statSync(path: PathLike): Stats;

    /**
     * Asynchronous fstat(2) - Get file status.
     * @param fd A file descriptor.
     */
    export function fstat(fd: number, callback: (err: NodeJS.ErrnoException, stats: Stats) => void): void;

    // NOTE: This namespace provides design-time support for util.promisify. Exported members do not exist at runtime.
    export namespace fstat {
        /**
         * Asynchronous fstat(2) - Get file status.
         * @param fd A file descriptor.
         */
        export function __promisify__(fd: number): Promise<Stats>;
    }

    /**
     * Synchronous fstat(2) - Get file status.
     * @param fd A file descriptor.
     */
    export function fstatSync(fd: number): Stats;

    /**
     * Asynchronous lstat(2) - Get file status. Does not dereference symbolic links.
     * @param path A path to a file. If a URL is provided, it must use the `file:` protocol.
     */
    export function lstat(path: PathLike, callback: (err: NodeJS.ErrnoException, stats: Stats) => void): void;

    // NOTE: This namespace provides design-time support for util.promisify. Exported members do not exist at runtime.
    export namespace lstat {
        /**
         * Asynchronous lstat(2) - Get file status. Does not dereference symbolic links.
         * @param path A path to a file. If a URL is provided, it must use the `file:` protocol.
         */
        export function __promisify__(path: PathLike): Promise<Stats>;
    }

    /**
     * Synchronous lstat(2) - Get file status. Does not dereference symbolic links.
     * @param path A path to a file. If a URL is provided, it must use the `file:` protocol.
     */
    export function lstatSync(path: PathLike): Stats;

    /**
     * Asynchronous link(2) - Create a new link (also known as a hard link) to an existing file.
     * @param existingPath A path to a file. If a URL is provided, it must use the `file:` protocol.
     * @param newPath A path to a file. If a URL is provided, it must use the `file:` protocol.
     */
    export function link(existingPath: PathLike, newPath: PathLike, callback: (err: NodeJS.ErrnoException) => void): void;

    // NOTE: This namespace provides design-time support for util.promisify. Exported members do not exist at runtime.
    export namespace link {
        /**
         * Asynchronous link(2) - Create a new link (also known as a hard link) to an existing file.
         * @param existingPath A path to a file. If a URL is provided, it must use the `file:` protocol.
         * @param newPath A path to a file. If a URL is provided, it must use the `file:` protocol.
         */
        export function link(existingPath: PathLike, newPath: PathLike): Promise<void>;
    }

    /**
     * Synchronous link(2) - Create a new link (also known as a hard link) to an existing file.
     * @param existingPath A path to a file. If a URL is provided, it must use the `file:` protocol.
     * @param newPath A path to a file. If a URL is provided, it must use the `file:` protocol.
     */
    export function linkSync(existingPath: PathLike, newPath: PathLike): void;

    /**
     * Asynchronous symlink(2) - Create a new symbolic link to an existing file.
     * @param target A path to an existing file. If a URL is provided, it must use the `file:` protocol.
     * @param path A path to the new symlink. If a URL is provided, it must use the `file:` protocol.
     * @param type May be set to `'dir'`, `'file'`, or `'junction'` (default is `'file'`) and is only available on Windows (ignored on other platforms).
     * When using `'junction'`, the `target` argument will automatically be normalized to an absolute path.
     */
    export function symlink(target: PathLike, path: PathLike, type: symlink.Type | undefined | null, callback: (err: NodeJS.ErrnoException) => void): void;

    /**
     * Asynchronous symlink(2) - Create a new symbolic link to an existing file.
     * @param target A path to an existing file. If a URL is provided, it must use the `file:` protocol.
     * @param path A path to the new symlink. If a URL is provided, it must use the `file:` protocol.
     */
    export function symlink(target: PathLike, path: PathLike, callback: (err: NodeJS.ErrnoException) => void): void;

    // NOTE: This namespace provides design-time support for util.promisify. Exported members do not exist at runtime.
    export namespace symlink {
        /**
         * Asynchronous symlink(2) - Create a new symbolic link to an existing file.
         * @param target A path to an existing file. If a URL is provided, it must use the `file:` protocol.
         * @param path A path to the new symlink. If a URL is provided, it must use the `file:` protocol.
         * @param type May be set to `'dir'`, `'file'`, or `'junction'` (default is `'file'`) and is only available on Windows (ignored on other platforms).
         * When using `'junction'`, the `target` argument will automatically be normalized to an absolute path.
         */
        export function __promisify__(target: PathLike, path: PathLike, type?: string | null): Promise<void>;

        export type Type = "dir" | "file" | "junction";
    }

    /**
     * Synchronous symlink(2) - Create a new symbolic link to an existing file.
     * @param target A path to an existing file. If a URL is provided, it must use the `file:` protocol.
     * @param path A path to the new symlink. If a URL is provided, it must use the `file:` protocol.
     * @param type May be set to `'dir'`, `'file'`, or `'junction'` (default is `'file'`) and is only available on Windows (ignored on other platforms).
     * When using `'junction'`, the `target` argument will automatically be normalized to an absolute path.
     */
    export function symlinkSync(target: PathLike, path: PathLike, type?: symlink.Type | null): void;

    /**
     * Asynchronous readlink(2) - read value of a symbolic link.
     * @param path A path to a file. If a URL is provided, it must use the `file:` protocol.
     * @param options The encoding (or an object specifying the encoding), used as the encoding of the result. If not provided, `'utf8'` is used.
     */
    export function readlink(path: PathLike, options: { encoding?: BufferEncoding | null } | BufferEncoding | undefined | null, callback: (err: NodeJS.ErrnoException, linkString: string) => void): void;

    /**
     * Asynchronous readlink(2) - read value of a symbolic link.
     * @param path A path to a file. If a URL is provided, it must use the `file:` protocol.
     * @param options The encoding (or an object specifying the encoding), used as the encoding of the result. If not provided, `'utf8'` is used.
     */
    export function readlink(path: PathLike, options: { encoding: "buffer" } | "buffer", callback: (err: NodeJS.ErrnoException, linkString: Buffer) => void): void;

    /**
     * Asynchronous readlink(2) - read value of a symbolic link.
     * @param path A path to a file. If a URL is provided, it must use the `file:` protocol.
     * @param options The encoding (or an object specifying the encoding), used as the encoding of the result. If not provided, `'utf8'` is used.
     */
    export function readlink(path: PathLike, options: { encoding?: string | null } | string | undefined | null, callback: (err: NodeJS.ErrnoException, linkString: string | Buffer) => void): void;

    /**
     * Asynchronous readlink(2) - read value of a symbolic link.
     * @param path A path to a file. If a URL is provided, it must use the `file:` protocol.
     */
    export function readlink(path: PathLike, callback: (err: NodeJS.ErrnoException, linkString: string) => void): void;

    // NOTE: This namespace provides design-time support for util.promisify. Exported members do not exist at runtime.
    export namespace readlink {
        /**
         * Asynchronous readlink(2) - read value of a symbolic link.
         * @param path A path to a file. If a URL is provided, it must use the `file:` protocol.
         * @param options The encoding (or an object specifying the encoding), used as the encoding of the result. If not provided, `'utf8'` is used.
         */
        export function __promisify__(path: PathLike, options?: { encoding?: BufferEncoding | null } | BufferEncoding | null): Promise<string>;

        /**
         * Asynchronous readlink(2) - read value of a symbolic link.
         * @param path A path to a file. If a URL is provided, it must use the `file:` protocol.
         * @param options The encoding (or an object specifying the encoding), used as the encoding of the result. If not provided, `'utf8'` is used.
         */
        export function __promisify__(path: PathLike, options: { encoding: "buffer" } | "buffer"): Promise<Buffer>;

        /**
         * Asynchronous readlink(2) - read value of a symbolic link.
         * @param path A path to a file. If a URL is provided, it must use the `file:` protocol.
         * @param options The encoding (or an object specifying the encoding), used as the encoding of the result. If not provided, `'utf8'` is used.
         */
        export function __promisify__(path: PathLike, options?: { encoding?: string | null } | string | null): Promise<string | Buffer>;
    }

    /**
     * Synchronous readlink(2) - read value of a symbolic link.
     * @param path A path to a file. If a URL is provided, it must use the `file:` protocol.
     * @param options The encoding (or an object specifying the encoding), used as the encoding of the result. If not provided, `'utf8'` is used.
     */
    export function readlinkSync(path: PathLike, options?: { encoding?: BufferEncoding | null } | BufferEncoding | null): string;

    /**
     * Synchronous readlink(2) - read value of a symbolic link.
     * @param path A path to a file. If a URL is provided, it must use the `file:` protocol.
     * @param options The encoding (or an object specifying the encoding), used as the encoding of the result. If not provided, `'utf8'` is used.
     */
    export function readlinkSync(path: PathLike, options: { encoding: "buffer" } | "buffer"): Buffer;

    /**
     * Synchronous readlink(2) - read value of a symbolic link.
     * @param path A path to a file. If a URL is provided, it must use the `file:` protocol.
     * @param options The encoding (or an object specifying the encoding), used as the encoding of the result. If not provided, `'utf8'` is used.
     */
    export function readlinkSync(path: PathLike, options?: { encoding?: string | null } | string | null): string | Buffer;

    /**
     * Asynchronous realpath(3) - return the canonicalized absolute pathname.
     * @param path A path to a file. If a URL is provided, it must use the `file:` protocol.
     * @param options The encoding (or an object specifying the encoding), used as the encoding of the result. If not provided, `'utf8'` is used.
     */
    export function realpath(path: PathLike, options: { encoding?: BufferEncoding | null } | BufferEncoding | undefined | null, callback: (err: NodeJS.ErrnoException, resolvedPath: string) => void): void;

    /**
     * Asynchronous realpath(3) - return the canonicalized absolute pathname.
     * @param path A path to a file. If a URL is provided, it must use the `file:` protocol.
     * @param options The encoding (or an object specifying the encoding), used as the encoding of the result. If not provided, `'utf8'` is used.
     */
    export function realpath(path: PathLike, options: { encoding: "buffer" } | "buffer", callback: (err: NodeJS.ErrnoException, resolvedPath: Buffer) => void): void;

    /**
     * Asynchronous realpath(3) - return the canonicalized absolute pathname.
     * @param path A path to a file. If a URL is provided, it must use the `file:` protocol.
     * @param options The encoding (or an object specifying the encoding), used as the encoding of the result. If not provided, `'utf8'` is used.
     */
    export function realpath(path: PathLike, options: { encoding?: string | null } | string | undefined | null, callback: (err: NodeJS.ErrnoException, resolvedPath: string | Buffer) => void): void;

    /**
     * Asynchronous realpath(3) - return the canonicalized absolute pathname.
     * @param path A path to a file. If a URL is provided, it must use the `file:` protocol.
     */
    export function realpath(path: PathLike, callback: (err: NodeJS.ErrnoException, resolvedPath: string) => void): void;

    // NOTE: This namespace provides design-time support for util.promisify. Exported members do not exist at runtime.
    export namespace realpath {
        /**
         * Asynchronous realpath(3) - return the canonicalized absolute pathname.
         * @param path A path to a file. If a URL is provided, it must use the `file:` protocol.
         * @param options The encoding (or an object specifying the encoding), used as the encoding of the result. If not provided, `'utf8'` is used.
         */
        export function __promisify__(path: PathLike, options?: { encoding?: BufferEncoding | null } | BufferEncoding | null): Promise<string>;

        /**
         * Asynchronous realpath(3) - return the canonicalized absolute pathname.
         * @param path A path to a file. If a URL is provided, it must use the `file:` protocol.
         * @param options The encoding (or an object specifying the encoding), used as the encoding of the result. If not provided, `'utf8'` is used.
         */
        export function __promisify__(path: PathLike, options: { encoding: "buffer" } | "buffer"): Promise<Buffer>;

        /**
         * Asynchronous realpath(3) - return the canonicalized absolute pathname.
         * @param path A path to a file. If a URL is provided, it must use the `file:` protocol.
         * @param options The encoding (or an object specifying the encoding), used as the encoding of the result. If not provided, `'utf8'` is used.
         */
        export function __promisify__(path: PathLike, options?: { encoding?: string | null } | string | null): Promise<string | Buffer>;

        export function native(path: PathLike, options: { encoding?: BufferEncoding | null } | BufferEncoding | undefined | null, callback: (err: NodeJS.ErrnoException, resolvedPath: string) => void): void;
        export function native(path: PathLike, options: { encoding: "buffer" } | "buffer", callback: (err: NodeJS.ErrnoException, resolvedPath: Buffer) => void): void;
        export function native(path: PathLike, options: { encoding?: string | null } | string | undefined | null, callback: (err: NodeJS.ErrnoException, resolvedPath: string | Buffer) => void): void;
        export function native(path: PathLike, callback: (err: NodeJS.ErrnoException, resolvedPath: string) => void): void;
    }

    /**
     * Synchronous realpath(3) - return the canonicalized absolute pathname.
     * @param path A path to a file. If a URL is provided, it must use the `file:` protocol.
     * @param options The encoding (or an object specifying the encoding), used as the encoding of the result. If not provided, `'utf8'` is used.
     */
    export function realpathSync(path: PathLike, options?: { encoding?: BufferEncoding | null } | BufferEncoding | null): string;

    /**
     * Synchronous realpath(3) - return the canonicalized absolute pathname.
     * @param path A path to a file. If a URL is provided, it must use the `file:` protocol.
     * @param options The encoding (or an object specifying the encoding), used as the encoding of the result. If not provided, `'utf8'` is used.
     */
    export function realpathSync(path: PathLike, options: { encoding: "buffer" } | "buffer"): Buffer;

    /**
     * Synchronous realpath(3) - return the canonicalized absolute pathname.
     * @param path A path to a file. If a URL is provided, it must use the `file:` protocol.
     * @param options The encoding (or an object specifying the encoding), used as the encoding of the result. If not provided, `'utf8'` is used.
     */
    export function realpathSync(path: PathLike, options?: { encoding?: string | null } | string | null): string | Buffer;

    export namespace realpathSync {
        export function native(path: PathLike, options?: { encoding?: BufferEncoding | null } | BufferEncoding | null): string;
        export function native(path: PathLike, options: { encoding: "buffer" } | "buffer"): Buffer;
        export function native(path: PathLike, options?: { encoding?: string | null } | string | null): string | Buffer;
    }

    /**
     * Asynchronous unlink(2) - delete a name and possibly the file it refers to.
     * @param path A path to a file. If a URL is provided, it must use the `file:` protocol.
     */
    export function unlink(path: PathLike, callback: (err: NodeJS.ErrnoException) => void): void;

    // NOTE: This namespace provides design-time support for util.promisify. Exported members do not exist at runtime.
    export namespace unlink {
        /**
         * Asynchronous unlink(2) - delete a name and possibly the file it refers to.
         * @param path A path to a file. If a URL is provided, it must use the `file:` protocol.
         */
        export function __promisify__(path: PathLike): Promise<void>;
    }

    /**
     * Synchronous unlink(2) - delete a name and possibly the file it refers to.
     * @param path A path to a file. If a URL is provided, it must use the `file:` protocol.
     */
    export function unlinkSync(path: PathLike): void;

    /**
     * Asynchronous rmdir(2) - delete a directory.
     * @param path A path to a file. If a URL is provided, it must use the `file:` protocol.
     */
    export function rmdir(path: PathLike, callback: (err: NodeJS.ErrnoException) => void): void;

    // NOTE: This namespace provides design-time support for util.promisify. Exported members do not exist at runtime.
    export namespace rmdir {
        /**
         * Asynchronous rmdir(2) - delete a directory.
         * @param path A path to a file. If a URL is provided, it must use the `file:` protocol.
         */
        export function __promisify__(path: PathLike): Promise<void>;
    }

    /**
     * Synchronous rmdir(2) - delete a directory.
     * @param path A path to a file. If a URL is provided, it must use the `file:` protocol.
     */
    export function rmdirSync(path: PathLike): void;

    /**
     * Asynchronous mkdir(2) - create a directory.
     * @param path A path to a file. If a URL is provided, it must use the `file:` protocol.
     * @param mode A file mode. If a string is passed, it is parsed as an octal integer. If not specified, defaults to `0o777`.
     */
    export function mkdir(path: PathLike, mode: number | string | undefined | null, callback: (err: NodeJS.ErrnoException) => void): void;

    /**
     * Asynchronous mkdir(2) - create a directory with a mode of `0o777`.
     * @param path A path to a file. If a URL is provided, it must use the `file:` protocol.
     */
    export function mkdir(path: PathLike, callback: (err: NodeJS.ErrnoException) => void): void;

    // NOTE: This namespace provides design-time support for util.promisify. Exported members do not exist at runtime.
    export namespace mkdir {
        /**
         * Asynchronous mkdir(2) - create a directory.
         * @param path A path to a file. If a URL is provided, it must use the `file:` protocol.
         * @param mode A file mode. If a string is passed, it is parsed as an octal integer. If not specified, defaults to `0o777`.
         */
        export function __promisify__(path: PathLike, mode?: number | string | null): Promise<void>;
    }

    /**
     * Synchronous mkdir(2) - create a directory.
     * @param path A path to a file. If a URL is provided, it must use the `file:` protocol.
     * @param mode A file mode. If a string is passed, it is parsed as an octal integer. If not specified, defaults to `0o777`.
     */
    export function mkdirSync(path: PathLike, mode?: number | string | null): void;

    /**
     * Asynchronously creates a unique temporary directory.
     * Generates six random characters to be appended behind a required prefix to create a unique temporary directory.
     * @param options The encoding (or an object specifying the encoding), used as the encoding of the result. If not provided, `'utf8'` is used.
     */
    export function mkdtemp(prefix: string, options: { encoding?: BufferEncoding | null } | BufferEncoding | undefined | null, callback: (err: NodeJS.ErrnoException, folder: string) => void): void;

    /**
     * Asynchronously creates a unique temporary directory.
     * Generates six random characters to be appended behind a required prefix to create a unique temporary directory.
     * @param options The encoding (or an object specifying the encoding), used as the encoding of the result. If not provided, `'utf8'` is used.
     */
    export function mkdtemp(prefix: string, options: "buffer" | { encoding: "buffer" }, callback: (err: NodeJS.ErrnoException, folder: Buffer) => void): void;

    /**
     * Asynchronously creates a unique temporary directory.
     * Generates six random characters to be appended behind a required prefix to create a unique temporary directory.
     * @param options The encoding (or an object specifying the encoding), used as the encoding of the result. If not provided, `'utf8'` is used.
     */
    export function mkdtemp(prefix: string, options: { encoding?: string | null } | string | undefined | null, callback: (err: NodeJS.ErrnoException, folder: string | Buffer) => void): void;

    /**
     * Asynchronously creates a unique temporary directory.
     * Generates six random characters to be appended behind a required prefix to create a unique temporary directory.
     */
    export function mkdtemp(prefix: string, callback: (err: NodeJS.ErrnoException, folder: string) => void): void;

    // NOTE: This namespace provides design-time support for util.promisify. Exported members do not exist at runtime.
    export namespace mkdtemp {
        /**
         * Asynchronously creates a unique temporary directory.
         * Generates six random characters to be appended behind a required prefix to create a unique temporary directory.
         * @param options The encoding (or an object specifying the encoding), used as the encoding of the result. If not provided, `'utf8'` is used.
         */
        export function __promisify__(prefix: string, options?: { encoding?: BufferEncoding | null } | BufferEncoding | null): Promise<string>;

        /**
         * Asynchronously creates a unique temporary directory.
         * Generates six random characters to be appended behind a required prefix to create a unique temporary directory.
         * @param options The encoding (or an object specifying the encoding), used as the encoding of the result. If not provided, `'utf8'` is used.
         */
        export function __promisify__(prefix: string, options: { encoding: "buffer" } | "buffer"): Promise<Buffer>;

        /**
         * Asynchronously creates a unique temporary directory.
         * Generates six random characters to be appended behind a required prefix to create a unique temporary directory.
         * @param options The encoding (or an object specifying the encoding), used as the encoding of the result. If not provided, `'utf8'` is used.
         */
        export function __promisify__(prefix: string, options?: { encoding?: string | null } | string | null): Promise<string | Buffer>;
    }

    /**
     * Synchronously creates a unique temporary directory.
     * Generates six random characters to be appended behind a required prefix to create a unique temporary directory.
     * @param options The encoding (or an object specifying the encoding), used as the encoding of the result. If not provided, `'utf8'` is used.
     */
    export function mkdtempSync(prefix: string, options?: { encoding?: BufferEncoding | null } | BufferEncoding | null): string;

    /**
     * Synchronously creates a unique temporary directory.
     * Generates six random characters to be appended behind a required prefix to create a unique temporary directory.
     * @param options The encoding (or an object specifying the encoding), used as the encoding of the result. If not provided, `'utf8'` is used.
     */
    export function mkdtempSync(prefix: string, options: { encoding: "buffer" } | "buffer"): Buffer;

    /**
     * Synchronously creates a unique temporary directory.
     * Generates six random characters to be appended behind a required prefix to create a unique temporary directory.
     * @param options The encoding (or an object specifying the encoding), used as the encoding of the result. If not provided, `'utf8'` is used.
     */
    export function mkdtempSync(prefix: string, options?: { encoding?: string | null } | string | null): string | Buffer;

    /**
     * Asynchronous readdir(3) - read a directory.
     * @param path A path to a file. If a URL is provided, it must use the `file:` protocol.
     * @param options The encoding (or an object specifying the encoding), used as the encoding of the result. If not provided, `'utf8'` is used.
     */
    export function readdir(path: PathLike, options: { encoding: BufferEncoding | null } | BufferEncoding | undefined | null, callback: (err: NodeJS.ErrnoException, files: string[]) => void): void;

    /**
     * Asynchronous readdir(3) - read a directory.
     * @param path A path to a file. If a URL is provided, it must use the `file:` protocol.
     * @param options The encoding (or an object specifying the encoding), used as the encoding of the result. If not provided, `'utf8'` is used.
     */
    export function readdir(path: PathLike, options: { encoding: "buffer" } | "buffer", callback: (err: NodeJS.ErrnoException, files: Buffer[]) => void): void;

    /**
     * Asynchronous readdir(3) - read a directory.
     * @param path A path to a file. If a URL is provided, it must use the `file:` protocol.
     * @param options The encoding (or an object specifying the encoding), used as the encoding of the result. If not provided, `'utf8'` is used.
     */
    export function readdir(path: PathLike, options: { encoding?: string | null } | string | undefined | null, callback: (err: NodeJS.ErrnoException, files: string[] | Buffer[]) => void): void;

    /**
     * Asynchronous readdir(3) - read a directory.
     * @param path A path to a file. If a URL is provided, it must use the `file:` protocol.
     */
    export function readdir(path: PathLike, callback: (err: NodeJS.ErrnoException, files: string[]) => void): void;

    // NOTE: This namespace provides design-time support for util.promisify. Exported members do not exist at runtime.
    export namespace readdir {
        /**
         * Asynchronous readdir(3) - read a directory.
         * @param path A path to a file. If a URL is provided, it must use the `file:` protocol.
         * @param options The encoding (or an object specifying the encoding), used as the encoding of the result. If not provided, `'utf8'` is used.
         */
        export function __promisify__(path: PathLike, options?: { encoding: BufferEncoding | null } | BufferEncoding | null): Promise<string[]>;

        /**
         * Asynchronous readdir(3) - read a directory.
         * @param path A path to a file. If a URL is provided, it must use the `file:` protocol.
         * @param options The encoding (or an object specifying the encoding), used as the encoding of the result. If not provided, `'utf8'` is used.
         */
        export function __promisify__(path: PathLike, options: "buffer" | { encoding: "buffer" }): Promise<Buffer[]>;

        /**
         * Asynchronous readdir(3) - read a directory.
         * @param path A path to a file. If a URL is provided, it must use the `file:` protocol.
         * @param options The encoding (or an object specifying the encoding), used as the encoding of the result. If not provided, `'utf8'` is used.
         */
        export function __promisify__(path: PathLike, options?: { encoding?: string | null } | string | null): Promise<string[] | Buffer[]>;
    }

    /**
     * Synchronous readdir(3) - read a directory.
     * @param path A path to a file. If a URL is provided, it must use the `file:` protocol.
     * @param options The encoding (or an object specifying the encoding), used as the encoding of the result. If not provided, `'utf8'` is used.
     */
    export function readdirSync(path: PathLike, options?: { encoding: BufferEncoding | null } | BufferEncoding | null): string[];

    /**
     * Synchronous readdir(3) - read a directory.
     * @param path A path to a file. If a URL is provided, it must use the `file:` protocol.
     * @param options The encoding (or an object specifying the encoding), used as the encoding of the result. If not provided, `'utf8'` is used.
     */
    export function readdirSync(path: PathLike, options: { encoding: "buffer" } | "buffer"): Buffer[];

    /**
     * Synchronous readdir(3) - read a directory.
     * @param path A path to a file. If a URL is provided, it must use the `file:` protocol.
     * @param options The encoding (or an object specifying the encoding), used as the encoding of the result. If not provided, `'utf8'` is used.
     */
    export function readdirSync(path: PathLike, options?: { encoding?: string | null } | string | null): string[] | Buffer[];

    /**
     * Asynchronous close(2) - close a file descriptor.
     * @param fd A file descriptor.
     */
    export function close(fd: number, callback: (err: NodeJS.ErrnoException) => void): void;

    // NOTE: This namespace provides design-time support for util.promisify. Exported members do not exist at runtime.
    export namespace close {
        /**
         * Asynchronous close(2) - close a file descriptor.
         * @param fd A file descriptor.
         */
        export function __promisify__(fd: number): Promise<void>;
    }

    /**
     * Synchronous close(2) - close a file descriptor.
     * @param fd A file descriptor.
     */
    export function closeSync(fd: number): void;

    /**
     * Asynchronous open(2) - open and possibly create a file.
     * @param path A path to a file. If a URL is provided, it must use the `file:` protocol.
     * @param mode A file mode. If a string is passed, it is parsed as an octal integer. If not supplied, defaults to `0o666`.
     */
    export function open(path: PathLike, flags: string | number, mode: string | number | undefined | null, callback: (err: NodeJS.ErrnoException, fd: number) => void): void;

    /**
     * Asynchronous open(2) - open and possibly create a file. If the file is created, its mode will be `0o666`.
     * @param path A path to a file. If a URL is provided, it must use the `file:` protocol.
     */
    export function open(path: PathLike, flags: string | number, callback: (err: NodeJS.ErrnoException, fd: number) => void): void;

    // NOTE: This namespace provides design-time support for util.promisify. Exported members do not exist at runtime.
    export namespace open {
        /**
         * Asynchronous open(2) - open and possibly create a file.
         * @param path A path to a file. If a URL is provided, it must use the `file:` protocol.
         * @param mode A file mode. If a string is passed, it is parsed as an octal integer. If not supplied, defaults to `0o666`.
         */
        export function __promisify__(path: PathLike, flags: string | number, mode?: string | number | null): Promise<number>;
    }

    /**
     * Synchronous open(2) - open and possibly create a file, returning a file descriptor..
     * @param path A path to a file. If a URL is provided, it must use the `file:` protocol.
     * @param mode A file mode. If a string is passed, it is parsed as an octal integer. If not supplied, defaults to `0o666`.
     */
    export function openSync(path: PathLike, flags: string | number, mode?: string | number | null): number;

    /**
     * Asynchronously change file timestamps of the file referenced by the supplied path.
     * @param path A path to a file. If a URL is provided, it must use the `file:` protocol.
     * @param atime The last access time. If a string is provided, it will be coerced to number.
     * @param mtime The last modified time. If a string is provided, it will be coerced to number.
     */
    export function utimes(path: PathLike, atime: string | number | Date, mtime: string | number | Date, callback: (err: NodeJS.ErrnoException) => void): void;

    // NOTE: This namespace provides design-time support for util.promisify. Exported members do not exist at runtime.
    export namespace utimes {
        /**
         * Asynchronously change file timestamps of the file referenced by the supplied path.
         * @param path A path to a file. If a URL is provided, it must use the `file:` protocol.
         * @param atime The last access time. If a string is provided, it will be coerced to number.
         * @param mtime The last modified time. If a string is provided, it will be coerced to number.
         */
        export function __promisify__(path: PathLike, atime: string | number | Date, mtime: string | number | Date): Promise<void>;
    }

    /**
     * Synchronously change file timestamps of the file referenced by the supplied path.
     * @param path A path to a file. If a URL is provided, it must use the `file:` protocol.
     * @param atime The last access time. If a string is provided, it will be coerced to number.
     * @param mtime The last modified time. If a string is provided, it will be coerced to number.
     */
    export function utimesSync(path: PathLike, atime: string | number | Date, mtime: string | number | Date): void;

    /**
     * Asynchronously change file timestamps of the file referenced by the supplied file descriptor.
     * @param fd A file descriptor.
     * @param atime The last access time. If a string is provided, it will be coerced to number.
     * @param mtime The last modified time. If a string is provided, it will be coerced to number.
     */
    export function futimes(fd: number, atime: string | number | Date, mtime: string | number | Date, callback: (err: NodeJS.ErrnoException) => void): void;

    // NOTE: This namespace provides design-time support for util.promisify. Exported members do not exist at runtime.
    export namespace futimes {
        /**
         * Asynchronously change file timestamps of the file referenced by the supplied file descriptor.
         * @param fd A file descriptor.
         * @param atime The last access time. If a string is provided, it will be coerced to number.
         * @param mtime The last modified time. If a string is provided, it will be coerced to number.
         */
        export function __promisify__(fd: number, atime: string | number | Date, mtime: string | number | Date): Promise<void>;
    }

    /**
     * Synchronously change file timestamps of the file referenced by the supplied file descriptor.
     * @param fd A file descriptor.
     * @param atime The last access time. If a string is provided, it will be coerced to number.
     * @param mtime The last modified time. If a string is provided, it will be coerced to number.
     */
    export function futimesSync(fd: number, atime: string | number | Date, mtime: string | number | Date): void;

    /**
     * Asynchronous fsync(2) - synchronize a file's in-core state with the underlying storage device.
     * @param fd A file descriptor.
     */
    export function fsync(fd: number, callback: (err: NodeJS.ErrnoException) => void): void;

    // NOTE: This namespace provides design-time support for util.promisify. Exported members do not exist at runtime.
    export namespace fsync {
        /**
         * Asynchronous fsync(2) - synchronize a file's in-core state with the underlying storage device.
         * @param fd A file descriptor.
         */
        export function __promisify__(fd: number): Promise<void>;
    }

    /**
     * Synchronous fsync(2) - synchronize a file's in-core state with the underlying storage device.
     * @param fd A file descriptor.
     */
    export function fsyncSync(fd: number): void;

    /**
     * Asynchronously writes `buffer` to the file referenced by the supplied file descriptor.
     * @param fd A file descriptor.
     * @param offset The part of the buffer to be written. If not supplied, defaults to `0`.
     * @param length The number of bytes to write. If not supplied, defaults to `buffer.length - offset`.
     * @param position The offset from the beginning of the file where this data should be written. If not supplied, defaults to the current position.
     */
    export function write<TBuffer extends Buffer | Uint8Array>(fd: number, buffer: TBuffer, offset: number | undefined | null, length: number | undefined | null, position: number | undefined | null, callback: (err: NodeJS.ErrnoException, written: number, buffer: TBuffer) => void): void;

    /**
     * Asynchronously writes `buffer` to the file referenced by the supplied file descriptor.
     * @param fd A file descriptor.
     * @param offset The part of the buffer to be written. If not supplied, defaults to `0`.
     * @param length The number of bytes to write. If not supplied, defaults to `buffer.length - offset`.
     */
    export function write<TBuffer extends Buffer | Uint8Array>(fd: number, buffer: TBuffer, offset: number | undefined | null, length: number | undefined | null, callback: (err: NodeJS.ErrnoException, written: number, buffer: TBuffer) => void): void;

    /**
     * Asynchronously writes `buffer` to the file referenced by the supplied file descriptor.
     * @param fd A file descriptor.
     * @param offset The part of the buffer to be written. If not supplied, defaults to `0`.
     */
    export function write<TBuffer extends Buffer | Uint8Array>(fd: number, buffer: TBuffer, offset: number | undefined | null, callback: (err: NodeJS.ErrnoException, written: number, buffer: TBuffer) => void): void;

    /**
     * Asynchronously writes `buffer` to the file referenced by the supplied file descriptor.
     * @param fd A file descriptor.
     */
    export function write<TBuffer extends Buffer | Uint8Array>(fd: number, buffer: TBuffer, callback: (err: NodeJS.ErrnoException, written: number, buffer: TBuffer) => void): void;

    /**
     * Asynchronously writes `string` to the file referenced by the supplied file descriptor.
     * @param fd A file descriptor.
     * @param string A string to write. If something other than a string is supplied it will be coerced to a string.
     * @param position The offset from the beginning of the file where this data should be written. If not supplied, defaults to the current position.
     * @param encoding The expected string encoding.
     */
    export function write(fd: number, string: any, position: number | undefined | null, encoding: string | undefined | null, callback: (err: NodeJS.ErrnoException, written: number, str: string) => void): void;

    /**
     * Asynchronously writes `string` to the file referenced by the supplied file descriptor.
     * @param fd A file descriptor.
     * @param string A string to write. If something other than a string is supplied it will be coerced to a string.
     * @param position The offset from the beginning of the file where this data should be written. If not supplied, defaults to the current position.
     */
    export function write(fd: number, string: any, position: number | undefined | null, callback: (err: NodeJS.ErrnoException, written: number, str: string) => void): void;

    /**
     * Asynchronously writes `string` to the file referenced by the supplied file descriptor.
     * @param fd A file descriptor.
     * @param string A string to write. If something other than a string is supplied it will be coerced to a string.
     */
    export function write(fd: number, string: any, callback: (err: NodeJS.ErrnoException, written: number, str: string) => void): void;

    // NOTE: This namespace provides design-time support for util.promisify. Exported members do not exist at runtime.
    export namespace write {
        /**
         * Asynchronously writes `buffer` to the file referenced by the supplied file descriptor.
         * @param fd A file descriptor.
         * @param offset The part of the buffer to be written. If not supplied, defaults to `0`.
         * @param length The number of bytes to write. If not supplied, defaults to `buffer.length - offset`.
         * @param position The offset from the beginning of the file where this data should be written. If not supplied, defaults to the current position.
         */
        export function __promisify__<TBuffer extends Buffer | Uint8Array>(fd: number, buffer?: TBuffer, offset?: number, length?: number, position?: number | null): Promise<{ bytesWritten: number, buffer: TBuffer }>;

        /**
         * Asynchronously writes `string` to the file referenced by the supplied file descriptor.
         * @param fd A file descriptor.
         * @param string A string to write. If something other than a string is supplied it will be coerced to a string.
         * @param position The offset from the beginning of the file where this data should be written. If not supplied, defaults to the current position.
         * @param encoding The expected string encoding.
         */
        export function __promisify__(fd: number, string: any, position?: number | null, encoding?: string | null): Promise<{ bytesWritten: number, buffer: string }>;
    }

    /**
     * Synchronously writes `buffer` to the file referenced by the supplied file descriptor, returning the number of bytes written.
     * @param fd A file descriptor.
     * @param offset The part of the buffer to be written. If not supplied, defaults to `0`.
     * @param length The number of bytes to write. If not supplied, defaults to `buffer.length - offset`.
     * @param position The offset from the beginning of the file where this data should be written. If not supplied, defaults to the current position.
     */
    export function writeSync(fd: number, buffer: Buffer | Uint8Array, offset?: number | null, length?: number | null, position?: number | null): number;

    /**
     * Synchronously writes `string` to the file referenced by the supplied file descriptor, returning the number of bytes written.
     * @param fd A file descriptor.
     * @param string A string to write. If something other than a string is supplied it will be coerced to a string.
     * @param position The offset from the beginning of the file where this data should be written. If not supplied, defaults to the current position.
     * @param encoding The expected string encoding.
     */
    export function writeSync(fd: number, string: any, position?: number | null, encoding?: string | null): number;

    /**
     * Asynchronously reads data from the file referenced by the supplied file descriptor.
     * @param fd A file descriptor.
     * @param buffer The buffer that the data will be written to.
     * @param offset The offset in the buffer at which to start writing.
     * @param length The number of bytes to read.
     * @param position The offset from the beginning of the file from which data should be read. If `null`, data will be read from the current position.
     */
    export function read<TBuffer extends Buffer | Uint8Array>(fd: number, buffer: TBuffer, offset: number, length: number, position: number | null, callback?: (err: NodeJS.ErrnoException, bytesRead: number, buffer: TBuffer) => void): void;

    // NOTE: This namespace provides design-time support for util.promisify. Exported members do not exist at runtime.
    export namespace read {
        /**
         * @param fd A file descriptor.
         * @param buffer The buffer that the data will be written to.
         * @param offset The offset in the buffer at which to start writing.
         * @param length The number of bytes to read.
         * @param position The offset from the beginning of the file from which data should be read. If `null`, data will be read from the current position.
         */
        export function __promisify__<TBuffer extends Buffer | Uint8Array>(fd: number, buffer: TBuffer, offset: number, length: number, position: number | null): Promise<{ bytesRead: number, buffer: TBuffer }>;
    }

    /**
     * Synchronously reads data from the file referenced by the supplied file descriptor, returning the number of bytes read.
     * @param fd A file descriptor.
     * @param buffer The buffer that the data will be written to.
     * @param offset The offset in the buffer at which to start writing.
     * @param length The number of bytes to read.
     * @param position The offset from the beginning of the file from which data should be read. If `null`, data will be read from the current position.
     */
    export function readSync(fd: number, buffer: Buffer | Uint8Array, offset: number, length: number, position: number | null): number;

    /**
     * Asynchronously reads the entire contents of a file.
     * @param path A path to a file. If a URL is provided, it must use the `file:` protocol.
     * If a file descriptor is provided, the underlying file will _not_ be closed automatically.
     * @param options An object that may contain an optional flag.
     * If a flag is not provided, it defaults to `'r'`.
     */
    export function readFile(path: PathLike | number, options: { encoding?: null; flag?: string; } | undefined | null, callback: (err: NodeJS.ErrnoException, data: Buffer) => void): void;

    /**
     * Asynchronously reads the entire contents of a file.
     * @param path A path to a file. If a URL is provided, it must use the `file:` protocol.
     * URL support is _experimental_.
     * If a file descriptor is provided, the underlying file will _not_ be closed automatically.
     * @param options Either the encoding for the result, or an object that contains the encoding and an optional flag.
     * If a flag is not provided, it defaults to `'r'`.
     */
    export function readFile(path: PathLike | number, options: { encoding: string; flag?: string; } | string, callback: (err: NodeJS.ErrnoException, data: string) => void): void;

    /**
     * Asynchronously reads the entire contents of a file.
     * @param path A path to a file. If a URL is provided, it must use the `file:` protocol.
     * URL support is _experimental_.
     * If a file descriptor is provided, the underlying file will _not_ be closed automatically.
     * @param options Either the encoding for the result, or an object that contains the encoding and an optional flag.
     * If a flag is not provided, it defaults to `'r'`.
     */
    export function readFile(path: PathLike | number, options: { encoding?: string | null; flag?: string; } | string | undefined | null, callback: (err: NodeJS.ErrnoException, data: string | Buffer) => void): void;

    /**
     * Asynchronously reads the entire contents of a file.
     * @param path A path to a file. If a URL is provided, it must use the `file:` protocol.
     * If a file descriptor is provided, the underlying file will _not_ be closed automatically.
     */
    export function readFile(path: PathLike | number, callback: (err: NodeJS.ErrnoException, data: Buffer) => void): void;

    // NOTE: This namespace provides design-time support for util.promisify. Exported members do not exist at runtime.
    export namespace readFile {
        /**
         * Asynchronously reads the entire contents of a file.
         * @param path A path to a file. If a URL is provided, it must use the `file:` protocol.
         * If a file descriptor is provided, the underlying file will _not_ be closed automatically.
         * @param options An object that may contain an optional flag.
         * If a flag is not provided, it defaults to `'r'`.
         */
        export function __promisify__(path: PathLike | number, options?: { encoding?: null; flag?: string; } | null): Promise<Buffer>;

        /**
         * Asynchronously reads the entire contents of a file.
         * @param path A path to a file. If a URL is provided, it must use the `file:` protocol.
         * URL support is _experimental_.
         * If a file descriptor is provided, the underlying file will _not_ be closed automatically.
         * @param options Either the encoding for the result, or an object that contains the encoding and an optional flag.
         * If a flag is not provided, it defaults to `'r'`.
         */
        export function __promisify__(path: PathLike | number, options: { encoding: string; flag?: string; } | string): Promise<string>;

        /**
         * Asynchronously reads the entire contents of a file.
         * @param path A path to a file. If a URL is provided, it must use the `file:` protocol.
         * URL support is _experimental_.
         * If a file descriptor is provided, the underlying file will _not_ be closed automatically.
         * @param options Either the encoding for the result, or an object that contains the encoding and an optional flag.
         * If a flag is not provided, it defaults to `'r'`.
         */
        export function __promisify__(path: PathLike | number, options?: { encoding?: string | null; flag?: string; } | string | null): Promise<string | Buffer>;
    }

    /**
     * Synchronously reads the entire contents of a file.
     * @param path A path to a file. If a URL is provided, it must use the `file:` protocol.
     * URL support is _experimental_.
     * If a file descriptor is provided, the underlying file will _not_ be closed automatically.
     * @param options An object that may contain an optional flag. If a flag is not provided, it defaults to `'r'`.
     */
    export function readFileSync(path: PathLike | number, options?: { encoding?: null; flag?: string; } | null): Buffer;

    /**
     * Synchronously reads the entire contents of a file.
     * @param path A path to a file. If a URL is provided, it must use the `file:` protocol.
     * URL support is _experimental_.
     * If a file descriptor is provided, the underlying file will _not_ be closed automatically.
     * @param options Either the encoding for the result, or an object that contains the encoding and an optional flag.
     * If a flag is not provided, it defaults to `'r'`.
     */
    export function readFileSync(path: PathLike | number, options: { encoding: string; flag?: string; } | string): string;

    /**
     * Synchronously reads the entire contents of a file.
     * @param path A path to a file. If a URL is provided, it must use the `file:` protocol.
     * URL support is _experimental_.
     * If a file descriptor is provided, the underlying file will _not_ be closed automatically.
     * @param options Either the encoding for the result, or an object that contains the encoding and an optional flag.
     * If a flag is not provided, it defaults to `'r'`.
     */
    export function readFileSync(path: PathLike | number, options?: { encoding?: string | null; flag?: string; } | string | null): string | Buffer;

    /**
     * Asynchronously writes data to a file, replacing the file if it already exists.
     * @param path A path to a file. If a URL is provided, it must use the `file:` protocol.
     * URL support is _experimental_.
     * If a file descriptor is provided, the underlying file will _not_ be closed automatically.
     * @param data The data to write. If something other than a Buffer or Uint8Array is provided, the value is coerced to a string.
     * @param options Either the encoding for the file, or an object optionally specifying the encoding, file mode, and flag.
     * If `encoding` is not supplied, the default of `'utf8'` is used.
     * If `mode` is not supplied, the default of `0o666` is used.
     * If `mode` is a string, it is parsed as an octal integer.
     * If `flag` is not supplied, the default of `'w'` is used.
     */
    export function writeFile(path: PathLike | number, data: any, options: { encoding?: string | null; mode?: number | string; flag?: string; } | string | undefined | null, callback: (err: NodeJS.ErrnoException) => void): void;

    /**
     * Asynchronously writes data to a file, replacing the file if it already exists.
     * @param path A path to a file. If a URL is provided, it must use the `file:` protocol.
     * URL support is _experimental_.
     * If a file descriptor is provided, the underlying file will _not_ be closed automatically.
     * @param data The data to write. If something other than a Buffer or Uint8Array is provided, the value is coerced to a string.
     */
    export function writeFile(path: PathLike | number, data: any, callback: (err: NodeJS.ErrnoException) => void): void;

    // NOTE: This namespace provides design-time support for util.promisify. Exported members do not exist at runtime.
    export namespace writeFile {
        /**
         * Asynchronously writes data to a file, replacing the file if it already exists.
         * @param path A path to a file. If a URL is provided, it must use the `file:` protocol.
         * URL support is _experimental_.
         * If a file descriptor is provided, the underlying file will _not_ be closed automatically.
         * @param data The data to write. If something other than a Buffer or Uint8Array is provided, the value is coerced to a string.
         * @param options Either the encoding for the file, or an object optionally specifying the encoding, file mode, and flag.
         * If `encoding` is not supplied, the default of `'utf8'` is used.
         * If `mode` is not supplied, the default of `0o666` is used.
         * If `mode` is a string, it is parsed as an octal integer.
         * If `flag` is not supplied, the default of `'w'` is used.
         */
        export function __promisify__(path: PathLike | number, data: any, options?: { encoding?: string | null; mode?: number | string; flag?: string; } | string | null): Promise<void>;
    }

    /**
     * Synchronously writes data to a file, replacing the file if it already exists.
     * @param path A path to a file. If a URL is provided, it must use the `file:` protocol.
     * URL support is _experimental_.
     * If a file descriptor is provided, the underlying file will _not_ be closed automatically.
     * @param data The data to write. If something other than a Buffer or Uint8Array is provided, the value is coerced to a string.
     * @param options Either the encoding for the file, or an object optionally specifying the encoding, file mode, and flag.
     * If `encoding` is not supplied, the default of `'utf8'` is used.
     * If `mode` is not supplied, the default of `0o666` is used.
     * If `mode` is a string, it is parsed as an octal integer.
     * If `flag` is not supplied, the default of `'w'` is used.
     */
    export function writeFileSync(path: PathLike | number, data: any, options?: { encoding?: string | null; mode?: number | string; flag?: string; } | string | null): void;

    /**
     * Asynchronously append data to a file, creating the file if it does not exist.
     * @param file A path to a file. If a URL is provided, it must use the `file:` protocol.
     * URL support is _experimental_.
     * If a file descriptor is provided, the underlying file will _not_ be closed automatically.
     * @param data The data to write. If something other than a Buffer or Uint8Array is provided, the value is coerced to a string.
     * @param options Either the encoding for the file, or an object optionally specifying the encoding, file mode, and flag.
     * If `encoding` is not supplied, the default of `'utf8'` is used.
     * If `mode` is not supplied, the default of `0o666` is used.
     * If `mode` is a string, it is parsed as an octal integer.
     * If `flag` is not supplied, the default of `'a'` is used.
     */
    export function appendFile(file: PathLike | number, data: any, options: { encoding?: string | null, mode?: string | number, flag?: string } | string | undefined | null, callback: (err: NodeJS.ErrnoException) => void): void;

    /**
     * Asynchronously append data to a file, creating the file if it does not exist.
     * @param file A path to a file. If a URL is provided, it must use the `file:` protocol.
     * URL support is _experimental_.
     * If a file descriptor is provided, the underlying file will _not_ be closed automatically.
     * @param data The data to write. If something other than a Buffer or Uint8Array is provided, the value is coerced to a string.
     */
    export function appendFile(file: PathLike | number, data: any, callback: (err: NodeJS.ErrnoException) => void): void;

    // NOTE: This namespace provides design-time support for util.promisify. Exported members do not exist at runtime.
    export namespace appendFile {
        /**
         * Asynchronously append data to a file, creating the file if it does not exist.
         * @param file A path to a file. If a URL is provided, it must use the `file:` protocol.
         * URL support is _experimental_.
         * If a file descriptor is provided, the underlying file will _not_ be closed automatically.
         * @param data The data to write. If something other than a Buffer or Uint8Array is provided, the value is coerced to a string.
         * @param options Either the encoding for the file, or an object optionally specifying the encoding, file mode, and flag.
         * If `encoding` is not supplied, the default of `'utf8'` is used.
         * If `mode` is not supplied, the default of `0o666` is used.
         * If `mode` is a string, it is parsed as an octal integer.
         * If `flag` is not supplied, the default of `'a'` is used.
         */
        export function __promisify__(file: PathLike | number, data: any, options?: { encoding?: string | null, mode?: string | number, flag?: string } | string | null): Promise<void>;
    }

    /**
     * Synchronously append data to a file, creating the file if it does not exist.
     * @param file A path to a file. If a URL is provided, it must use the `file:` protocol.
     * URL support is _experimental_.
     * If a file descriptor is provided, the underlying file will _not_ be closed automatically.
     * @param data The data to write. If something other than a Buffer or Uint8Array is provided, the value is coerced to a string.
     * @param options Either the encoding for the file, or an object optionally specifying the encoding, file mode, and flag.
     * If `encoding` is not supplied, the default of `'utf8'` is used.
     * If `mode` is not supplied, the default of `0o666` is used.
     * If `mode` is a string, it is parsed as an octal integer.
     * If `flag` is not supplied, the default of `'a'` is used.
     */
    export function appendFileSync(file: PathLike | number, data: any, options?: { encoding?: string | null; mode?: number | string; flag?: string; } | string | null): void;

    /**
     * Watch for changes on `filename`. The callback `listener` will be called each time the file is accessed.
     */
    export function watchFile(filename: PathLike, options: { persistent?: boolean; interval?: number; } | undefined, listener: (curr: Stats, prev: Stats) => void): void;

    /**
     * Watch for changes on `filename`. The callback `listener` will be called each time the file is accessed.
     * @param filename A path to a file or directory. If a URL is provided, it must use the `file:` protocol.
     * URL support is _experimental_.
     */
    export function watchFile(filename: PathLike, listener: (curr: Stats, prev: Stats) => void): void;

    /**
     * Stop watching for changes on `filename`.
     * @param filename A path to a file or directory. If a URL is provided, it must use the `file:` protocol.
     * URL support is _experimental_.
     */
    export function unwatchFile(filename: PathLike, listener?: (curr: Stats, prev: Stats) => void): void;

    /**
     * Watch for changes on `filename`, where `filename` is either a file or a directory, returning an `FSWatcher`.
     * @param filename A path to a file or directory. If a URL is provided, it must use the `file:` protocol.
     * URL support is _experimental_.
     * @param options Either the encoding for the filename provided to the listener, or an object optionally specifying encoding, persistent, and recursive options.
     * If `encoding` is not supplied, the default of `'utf8'` is used.
     * If `persistent` is not supplied, the default of `true` is used.
     * If `recursive` is not supplied, the default of `false` is used.
     */
    export function watch(filename: PathLike, options: { encoding?: BufferEncoding | null, persistent?: boolean, recursive?: boolean } | BufferEncoding | undefined | null, listener?: (event: string, filename: string) => void): FSWatcher;

    /**
     * Watch for changes on `filename`, where `filename` is either a file or a directory, returning an `FSWatcher`.
     * @param filename A path to a file or directory. If a URL is provided, it must use the `file:` protocol.
     * URL support is _experimental_.
     * @param options Either the encoding for the filename provided to the listener, or an object optionally specifying encoding, persistent, and recursive options.
     * If `encoding` is not supplied, the default of `'utf8'` is used.
     * If `persistent` is not supplied, the default of `true` is used.
     * If `recursive` is not supplied, the default of `false` is used.
     */
    export function watch(filename: PathLike, options: { encoding: "buffer", persistent?: boolean, recursive?: boolean } | "buffer", listener?: (event: string, filename: Buffer) => void): FSWatcher;

    /**
     * Watch for changes on `filename`, where `filename` is either a file or a directory, returning an `FSWatcher`.
     * @param filename A path to a file or directory. If a URL is provided, it must use the `file:` protocol.
     * URL support is _experimental_.
     * @param options Either the encoding for the filename provided to the listener, or an object optionally specifying encoding, persistent, and recursive options.
     * If `encoding` is not supplied, the default of `'utf8'` is used.
     * If `persistent` is not supplied, the default of `true` is used.
     * If `recursive` is not supplied, the default of `false` is used.
     */
    export function watch(filename: PathLike, options: { encoding?: string | null, persistent?: boolean, recursive?: boolean } | string | null, listener?: (event: string, filename: string | Buffer) => void): FSWatcher;

    /**
     * Watch for changes on `filename`, where `filename` is either a file or a directory, returning an `FSWatcher`.
     * @param filename A path to a file or directory. If a URL is provided, it must use the `file:` protocol.
     * URL support is _experimental_.
     */
    export function watch(filename: PathLike, listener?: (event: string, filename: string) => any): FSWatcher;

    /**
     * Asynchronously tests whether or not the given path exists by checking with the file system.
     * @deprecated
     * @param path A path to a file or directory. If a URL is provided, it must use the `file:` protocol.
     * URL support is _experimental_.
     */
    export function exists(path: PathLike, callback: (exists: boolean) => void): void;

    // NOTE: This namespace provides design-time support for util.promisify. Exported members do not exist at runtime.
    export namespace exists {
        /**
         * @param path A path to a file or directory. If a URL is provided, it must use the `file:` protocol.
         * URL support is _experimental_.
         */
        function __promisify__(path: PathLike): Promise<boolean>;
    }

    /**
     * Synchronously tests whether or not the given path exists by checking with the file system.
     * @param path A path to a file or directory. If a URL is provided, it must use the `file:` protocol.
     * URL support is _experimental_.
     */
    export function existsSync(path: PathLike): boolean;

    export namespace constants {
        // File Access Constants

        /** Constant for fs.access(). File is visible to the calling process. */
        export const F_OK: number;

        /** Constant for fs.access(). File can be read by the calling process. */
        export const R_OK: number;

        /** Constant for fs.access(). File can be written by the calling process. */
        export const W_OK: number;

        /** Constant for fs.access(). File can be executed by the calling process. */
        export const X_OK: number;

        // File Copy Constants

        /** Constant for fs.copyFile. Flag indicating the destination file should not be overwritten if it already exists. */
        export const COPYFILE_EXCL: number;

        /** Constant for fs.copyFile. copy operation will attempt to create a copy-on-write reflink. If the underlying platform does not support copy-on-write, then a fallback copy mechanism is used. */
        export const COPYFILE_FICLONE: number;

        /** Constant for fs.copyFile. Copy operation will attempt to create a copy-on-write reflink. If the underlying platform does not support copy-on-write, then the operation will fail with an error. */
        export const COPYFILE_FICLONE_FORCE: number;

        // File Open Constants

        /** Constant for fs.open(). Flag indicating to open a file for read-only access. */
        export const O_RDONLY: number;

        /** Constant for fs.open(). Flag indicating to open a file for write-only access. */
        export const O_WRONLY: number;

        /** Constant for fs.open(). Flag indicating to open a file for read-write access. */
        export const O_RDWR: number;

        /** Constant for fs.open(). Flag indicating to create the file if it does not already exist. */
        export const O_CREAT: number;

        /** Constant for fs.open(). Flag indicating that opening a file should fail if the O_CREAT flag is set and the file already exists. */
        export const O_EXCL: number;

        /** Constant for fs.open(). Flag indicating that if path identifies a terminal device, opening the path shall not cause that terminal to become the controlling terminal for the process (if the process does not already have one). */
        export const O_NOCTTY: number;

        /** Constant for fs.open(). Flag indicating that if the file exists and is a regular file, and the file is opened successfully for write access, its length shall be truncated to zero. */
        export const O_TRUNC: number;

        /** Constant for fs.open(). Flag indicating that data will be appended to the end of the file. */
        export const O_APPEND: number;

        /** Constant for fs.open(). Flag indicating that the open should fail if the path is not a directory. */
        export const O_DIRECTORY: number;

        /** Constant for fs.open(). Flag indicating reading accesses to the file system will no longer result in an update to the atime information associated with the file. This flag is available on Linux operating systems only. */
        export const O_NOATIME: number;

        /** Constant for fs.open(). Flag indicating that the open should fail if the path is a symbolic link. */
        export const O_NOFOLLOW: number;

        /** Constant for fs.open(). Flag indicating that the file is opened for synchronous I/O. */
        export const O_SYNC: number;

        /** Constant for fs.open(). Flag indicating that the file is opened for synchronous I/O with write operations waiting for data integrity. */
        export const O_DSYNC: number;

        /** Constant for fs.open(). Flag indicating to open the symbolic link itself rather than the resource it is pointing to. */
        export const O_SYMLINK: number;

        /** Constant for fs.open(). When set, an attempt will be made to minimize caching effects of file I/O. */
        export const O_DIRECT: number;

        /** Constant for fs.open(). Flag indicating to open the file in nonblocking mode when possible. */
        export const O_NONBLOCK: number;

        // File Type Constants

        /** Constant for fs.Stats mode property for determining a file's type. Bit mask used to extract the file type code. */
        export const S_IFMT: number;

        /** Constant for fs.Stats mode property for determining a file's type. File type constant for a regular file. */
        export const S_IFREG: number;

        /** Constant for fs.Stats mode property for determining a file's type. File type constant for a directory. */
        export const S_IFDIR: number;

        /** Constant for fs.Stats mode property for determining a file's type. File type constant for a character-oriented device file. */
        export const S_IFCHR: number;

        /** Constant for fs.Stats mode property for determining a file's type. File type constant for a block-oriented device file. */
        export const S_IFBLK: number;

        /** Constant for fs.Stats mode property for determining a file's type. File type constant for a FIFO/pipe. */
        export const S_IFIFO: number;

        /** Constant for fs.Stats mode property for determining a file's type. File type constant for a symbolic link. */
        export const S_IFLNK: number;

        /** Constant for fs.Stats mode property for determining a file's type. File type constant for a socket. */
        export const S_IFSOCK: number;

        // File Mode Constants

        /** Constant for fs.Stats mode property for determining access permissions for a file. File mode indicating readable, writable and executable by owner. */
        export const S_IRWXU: number;

        /** Constant for fs.Stats mode property for determining access permissions for a file. File mode indicating readable by owner. */
        export const S_IRUSR: number;

        /** Constant for fs.Stats mode property for determining access permissions for a file. File mode indicating writable by owner. */
        export const S_IWUSR: number;

        /** Constant for fs.Stats mode property for determining access permissions for a file. File mode indicating executable by owner. */
        export const S_IXUSR: number;

        /** Constant for fs.Stats mode property for determining access permissions for a file. File mode indicating readable, writable and executable by group. */
        export const S_IRWXG: number;

        /** Constant for fs.Stats mode property for determining access permissions for a file. File mode indicating readable by group. */
        export const S_IRGRP: number;

        /** Constant for fs.Stats mode property for determining access permissions for a file. File mode indicating writable by group. */
        export const S_IWGRP: number;

        /** Constant for fs.Stats mode property for determining access permissions for a file. File mode indicating executable by group. */
        export const S_IXGRP: number;

        /** Constant for fs.Stats mode property for determining access permissions for a file. File mode indicating readable, writable and executable by others. */
        export const S_IRWXO: number;

        /** Constant for fs.Stats mode property for determining access permissions for a file. File mode indicating readable by others. */
        export const S_IROTH: number;

        /** Constant for fs.Stats mode property for determining access permissions for a file. File mode indicating writable by others. */
        export const S_IWOTH: number;

        /** Constant for fs.Stats mode property for determining access permissions for a file. File mode indicating executable by others. */
        export const S_IXOTH: number;
    }

    /**
     * Asynchronously tests a user's permissions for the file specified by path.
     * @param path A path to a file or directory. If a URL is provided, it must use the `file:` protocol.
     * URL support is _experimental_.
     */
    export function access(path: PathLike, mode: number | undefined, callback: (err: NodeJS.ErrnoException) => void): void;

    /**
     * Asynchronously tests a user's permissions for the file specified by path.
     * @param path A path to a file or directory. If a URL is provided, it must use the `file:` protocol.
     * URL support is _experimental_.
     */
    export function access(path: PathLike, callback: (err: NodeJS.ErrnoException) => void): void;

    // NOTE: This namespace provides design-time support for util.promisify. Exported members do not exist at runtime.
    export namespace access {
        /**
         * Asynchronously tests a user's permissions for the file specified by path.
         * @param path A path to a file or directory. If a URL is provided, it must use the `file:` protocol.
         * URL support is _experimental_.
         */
        export function __promisify__(path: PathLike, mode?: number): Promise<void>;
    }

    /**
     * Synchronously tests a user's permissions for the file specified by path.
     * @param path A path to a file or directory. If a URL is provided, it must use the `file:` protocol.
     * URL support is _experimental_.
     */
    export function accessSync(path: PathLike, mode?: number): void;

    /**
     * Returns a new `ReadStream` object.
     * @param path A path to a file. If a URL is provided, it must use the `file:` protocol.
     * URL support is _experimental_.
     */
    export function createReadStream(path: PathLike, options?: string | {
        flags?: string;
        encoding?: string;
        fd?: number;
        mode?: number;
        autoClose?: boolean;
        start?: number;
        end?: number;
        highWaterMark?: number;
    }): ReadStream;

    /**
     * Returns a new `WriteStream` object.
     * @param path A path to a file. If a URL is provided, it must use the `file:` protocol.
     * URL support is _experimental_.
     */
    export function createWriteStream(path: PathLike, options?: string | {
        flags?: string;
        encoding?: string;
        fd?: number;
        mode?: number;
        autoClose?: boolean;
        start?: number;
    }): WriteStream;

    /**
     * Asynchronous fdatasync(2) - synchronize a file's in-core state with storage device.
     * @param fd A file descriptor.
     */
    export function fdatasync(fd: number, callback: (err: NodeJS.ErrnoException) => void): void;

    // NOTE: This namespace provides design-time support for util.promisify. Exported members do not exist at runtime.
    export namespace fdatasync {
        /**
         * Asynchronous fdatasync(2) - synchronize a file's in-core state with storage device.
         * @param fd A file descriptor.
         */
        export function __promisify__(fd: number): Promise<void>;
    }

    /**
     * Synchronous fdatasync(2) - synchronize a file's in-core state with storage device.
     * @param fd A file descriptor.
     */
    export function fdatasyncSync(fd: number): void;

    /**
     * Asynchronously copies src to dest. By default, dest is overwritten if it already exists.
     * No arguments other than a possible exception are given to the callback function.
     * Node.js makes no guarantees about the atomicity of the copy operation.
     * If an error occurs after the destination file has been opened for writing, Node.js will attempt
     * to remove the destination.
     * @param src A path to the source file.
     * @param dest A path to the destination file.
     */
    export function copyFile(src: PathLike, dest: PathLike, callback: (err: NodeJS.ErrnoException) => void): void;
    /**
     * Asynchronously copies src to dest. By default, dest is overwritten if it already exists.
     * No arguments other than a possible exception are given to the callback function.
     * Node.js makes no guarantees about the atomicity of the copy operation.
     * If an error occurs after the destination file has been opened for writing, Node.js will attempt
     * to remove the destination.
     * @param src A path to the source file.
     * @param dest A path to the destination file.
     * @param flags An integer that specifies the behavior of the copy operation. The only supported flag is fs.constants.COPYFILE_EXCL, which causes the copy operation to fail if dest already exists.
     */
    export function copyFile(src: PathLike, dest: PathLike, flags: number, callback: (err: NodeJS.ErrnoException) => void): void;

    // NOTE: This namespace provides design-time support for util.promisify. Exported members do not exist at runtime.
    export namespace copyFile {
        /**
         * Asynchronously copies src to dest. By default, dest is overwritten if it already exists.
         * No arguments other than a possible exception are given to the callback function.
         * Node.js makes no guarantees about the atomicity of the copy operation.
         * If an error occurs after the destination file has been opened for writing, Node.js will attempt
         * to remove the destination.
         * @param src A path to the source file.
         * @param dest A path to the destination file.
         * @param flags An optional integer that specifies the behavior of the copy operation. The only supported flag is fs.constants.COPYFILE_EXCL, which causes the copy operation to fail if dest already exists.
         */
        export function __promisify__(src: PathLike, dst: PathLike, flags?: number): Promise<void>;
    }

    /**
     * Synchronously copies src to dest. By default, dest is overwritten if it already exists.
     * Node.js makes no guarantees about the atomicity of the copy operation.
     * If an error occurs after the destination file has been opened for writing, Node.js will attempt
     * to remove the destination.
     * @param src A path to the source file.
     * @param dest A path to the destination file.
     * @param flags An optional integer that specifies the behavior of the copy operation. The only supported flag is fs.constants.COPYFILE_EXCL, which causes the copy operation to fail if dest already exists.
     */
    export function copyFileSync(src: PathLike, dest: PathLike, flags?: number): void;

    export namespace promises {
        interface FileHandle {
            /**
             * Gets the file descriptor for this file handle.
             */
            readonly fd: number;

            /**
             * Asynchronously append data to a file, creating the file if it does not exist. The underlying file will _not_ be closed automatically.
             * The `FileHandle` must have been opened for appending.
             * @param data The data to write. If something other than a `Buffer` or `Uint8Array` is provided, the value is coerced to a string.
             * @param options Either the encoding for the file, or an object optionally specifying the encoding, file mode, and flag.
             * If `encoding` is not supplied, the default of `'utf8'` is used.
             * If `mode` is not supplied, the default of `0o666` is used.
             * If `mode` is a string, it is parsed as an octal integer.
             * If `flag` is not supplied, the default of `'a'` is used.
             */
            appendFile(data: any, options?: { encoding?: string | null, mode?: string | number, flag?: string | number } | string | null): Promise<void>;

            /**
             * Asynchronous fchown(2) - Change ownership of a file.
             */
            chown(uid: number, gid: number): Promise<void>;

            /**
             * Asynchronous fchmod(2) - Change permissions of a file.
             * @param mode A file mode. If a string is passed, it is parsed as an octal integer.
             */
            chmod(mode: string | number): Promise<void>;

            /**
             * Asynchronous fdatasync(2) - synchronize a file's in-core state with storage device.
             */
            datasync(): Promise<void>;

            /**
             * Asynchronous fsync(2) - synchronize a file's in-core state with the underlying storage device.
             */
            sync(): Promise<void>;

            /**
             * Asynchronously reads data from the file.
             * The `FileHandle` must have been opened for reading.
             * @param buffer The buffer that the data will be written to.
             * @param offset The offset in the buffer at which to start writing.
             * @param length The number of bytes to read.
             * @param position The offset from the beginning of the file from which data should be read. If `null`, data will be read from the current position.
             */
            read<TBuffer extends Buffer | Uint8Array>(buffer: TBuffer, offset?: number | null, length?: number | null, position?: number | null): Promise<{ bytesRead: number, buffer: TBuffer }>;

            /**
             * Asynchronously reads the entire contents of a file. The underlying file will _not_ be closed automatically.
             * The `FileHandle` must have been opened for reading.
             * @param options An object that may contain an optional flag.
             * If a flag is not provided, it defaults to `'r'`.
             */
            readFile(options?: { encoding?: null, flag?: string | number } | null): Promise<Buffer>;

            /**
             * Asynchronously reads the entire contents of a file. The underlying file will _not_ be closed automatically.
             * The `FileHandle` must have been opened for reading.
             * @param options An object that may contain an optional flag.
             * If a flag is not provided, it defaults to `'r'`.
             */
            readFile(options: { encoding: BufferEncoding, flag?: string | number } | BufferEncoding): Promise<string>;

            /**
             * Asynchronously reads the entire contents of a file. The underlying file will _not_ be closed automatically.
             * The `FileHandle` must have been opened for reading.
             * @param options An object that may contain an optional flag.
             * If a flag is not provided, it defaults to `'r'`.
             */
            readFile(options?: { encoding?: string | null, flag?: string | number } | string | null): Promise<string | Buffer>;

            /**
             * Asynchronous fstat(2) - Get file status.
             */
            stat(): Promise<Stats>;

            /**
             * Asynchronous ftruncate(2) - Truncate a file to a specified length.
             * @param len If not specified, defaults to `0`.
             */
            truncate(len?: number): Promise<void>;

            /**
             * Asynchronously change file timestamps of the file.
             * @param atime The last access time. If a string is provided, it will be coerced to number.
             * @param mtime The last modified time. If a string is provided, it will be coerced to number.
             */
            utimes(atime: string | number | Date, mtime: string | number | Date): Promise<void>;

            /**
             * Asynchronously writes `buffer` to the file.
             * The `FileHandle` must have been opened for writing.
             * @param buffer The buffer that the data will be written to.
             * @param offset The part of the buffer to be written. If not supplied, defaults to `0`.
             * @param length The number of bytes to write. If not supplied, defaults to `buffer.length - offset`.
             * @param position The offset from the beginning of the file where this data should be written. If not supplied, defaults to the current position.
             */
            write<TBuffer extends Buffer | Uint8Array>(buffer: TBuffer, offset?: number | null, length?: number | null, position?: number | null): Promise<{ bytesWritten: number, buffer: TBuffer }>;

            /**
             * Asynchronously writes `string` to the file.
             * The `FileHandle` must have been opened for writing.
             * It is unsafe to call `write()` multiple times on the same file without waiting for the `Promise` to be resolved (or rejected). For this scenario, `fs.createWriteStream` is strongly recommended.
             * @param string A string to write. If something other than a string is supplied it will be coerced to a string.
             * @param position The offset from the beginning of the file where this data should be written. If not supplied, defaults to the current position.
             * @param encoding The expected string encoding.
             */
            write(data: any, position?: number | null, encoding?: string | null): Promise<{ bytesWritten: number, buffer: string }>;

            /**
             * Asynchronously writes data to a file, replacing the file if it already exists. The underlying file will _not_ be closed automatically.
             * The `FileHandle` must have been opened for writing.
             * It is unsafe to call `writeFile()` multiple times on the same file without waiting for the `Promise` to be resolved (or rejected).
             * @param data The data to write. If something other than a `Buffer` or `Uint8Array` is provided, the value is coerced to a string.
             * @param options Either the encoding for the file, or an object optionally specifying the encoding, file mode, and flag.
             * If `encoding` is not supplied, the default of `'utf8'` is used.
             * If `mode` is not supplied, the default of `0o666` is used.
             * If `mode` is a string, it is parsed as an octal integer.
             * If `flag` is not supplied, the default of `'w'` is used.
             */
            writeFile(data: any, options?: { encoding?: string | null, mode?: string | number, flag?: string | number } | string | null): Promise<void>;

            /**
             * Asynchronous close(2) - close a `FileHandle`.
             */
            close(): Promise<void>;
        }

        /**
         * Asynchronously tests a user's permissions for the file specified by path.
         * @param path A path to a file or directory. If a URL is provided, it must use the `file:` protocol.
         * URL support is _experimental_.
         */
        function access(path: PathLike, mode?: number): Promise<void>;

        /**
         * Asynchronously copies `src` to `dest`. By default, `dest` is overwritten if it already exists.
         * Node.js makes no guarantees about the atomicity of the copy operation.
         * If an error occurs after the destination file has been opened for writing, Node.js will attempt
         * to remove the destination.
         * @param src A path to the source file.
         * @param dest A path to the destination file.
         * @param flags An optional integer that specifies the behavior of the copy operation. The only
         * supported flag is `fs.constants.COPYFILE_EXCL`, which causes the copy operation to fail if
         * `dest` already exists.
         */
        function copyFile(src: PathLike, dest: PathLike, flags?: number): Promise<void>;

        /**
         * Asynchronous open(2) - open and possibly create a file.
         * @param path A path to a file. If a URL is provided, it must use the `file:` protocol.
         * @param mode A file mode. If a string is passed, it is parsed as an octal integer. If not
         * supplied, defaults to `0o666`.
         */
        function open(path: PathLike, flags: string | number, mode?: string | number): Promise<FileHandle>;

        /**
         * Asynchronously reads data from the file referenced by the supplied `FileHandle`.
         * @param handle A `FileHandle`.
         * @param buffer The buffer that the data will be written to.
         * @param offset The offset in the buffer at which to start writing.
         * @param length The number of bytes to read.
         * @param position The offset from the beginning of the file from which data should be read. If
         * `null`, data will be read from the current position.
         */
        function read<TBuffer extends Buffer | Uint8Array>(handle: FileHandle, buffer: TBuffer, offset?: number | null, length?: number | null, position?: number | null): Promise<{ bytesRead: number, buffer: TBuffer }>;

        /**
         * Asynchronously writes `buffer` to the file referenced by the supplied `FileHandle`.
         * It is unsafe to call `fsPromises.write()` multiple times on the same file without waiting for the `Promise` to be resolved (or rejected). For this scenario, `fs.createWriteStream` is strongly recommended.
         * @param handle A `FileHandle`.
         * @param buffer The buffer that the data will be written to.
         * @param offset The part of the buffer to be written. If not supplied, defaults to `0`.
         * @param length The number of bytes to write. If not supplied, defaults to `buffer.length - offset`.
         * @param position The offset from the beginning of the file where this data should be written. If not supplied, defaults to the current position.
         */
        function write<TBuffer extends Buffer | Uint8Array>(handle: FileHandle, buffer: TBuffer, offset?: number | null, length?: number | null, position?: number | null): Promise<{ bytesWritten: number, buffer: TBuffer }>;

        /**
         * Asynchronously writes `string` to the file referenced by the supplied `FileHandle`.
         * It is unsafe to call `fsPromises.write()` multiple times on the same file without waiting for the `Promise` to be resolved (or rejected). For this scenario, `fs.createWriteStream` is strongly recommended.
         * @param handle A `FileHandle`.
         * @param string A string to write. If something other than a string is supplied it will be coerced to a string.
         * @param position The offset from the beginning of the file where this data should be written. If not supplied, defaults to the current position.
         * @param encoding The expected string encoding.
         */
        function write(handle: FileHandle, string: any, position?: number | null, encoding?: string | null): Promise<{ bytesWritten: number, buffer: string }>;

        /**
         * Asynchronous rename(2) - Change the name or location of a file or directory.
         * @param oldPath A path to a file. If a URL is provided, it must use the `file:` protocol.
         * URL support is _experimental_.
         * @param newPath A path to a file. If a URL is provided, it must use the `file:` protocol.
         * URL support is _experimental_.
         */
        function rename(oldPath: PathLike, newPath: PathLike): Promise<void>;

        /**
         * Asynchronous truncate(2) - Truncate a file to a specified length.
         * @param path A path to a file. If a URL is provided, it must use the `file:` protocol.
         * @param len If not specified, defaults to `0`.
         */
        function truncate(path: PathLike, len?: number): Promise<void>;

        /**
         * Asynchronous ftruncate(2) - Truncate a file to a specified length.
         * @param handle A `FileHandle`.
         * @param len If not specified, defaults to `0`.
         */
        function ftruncate(handle: FileHandle, len?: number): Promise<void>;

        /**
         * Asynchronous rmdir(2) - delete a directory.
         * @param path A path to a file. If a URL is provided, it must use the `file:` protocol.
         */
        function rmdir(path: PathLike): Promise<void>;

        /**
         * Asynchronous fdatasync(2) - synchronize a file's in-core state with storage device.
         * @param handle A `FileHandle`.
         */
        function fdatasync(handle: FileHandle): Promise<void>;

        /**
         * Asynchronous fsync(2) - synchronize a file's in-core state with the underlying storage device.
         * @param handle A `FileHandle`.
         */
        function fsync(handle: FileHandle): Promise<void>;

        /**
         * Asynchronous mkdir(2) - create a directory.
         * @param path A path to a file. If a URL is provided, it must use the `file:` protocol.
         * @param mode A file mode. If a string is passed, it is parsed as an octal integer. If not specified, defaults to `0o777`.
         */
        function mkdir(path: PathLike, mode?: string | number): Promise<void>;

        /**
         * Asynchronous readdir(3) - read a directory.
         * @param path A path to a file. If a URL is provided, it must use the `file:` protocol.
         * @param options The encoding (or an object specifying the encoding), used as the encoding of the result. If not provided, `'utf8'` is used.
         */
        function readdir(path: PathLike, options?: { encoding?: BufferEncoding | null } | BufferEncoding | null): Promise<string[]>;

        /**
         * Asynchronous readdir(3) - read a directory.
         * @param path A path to a file. If a URL is provided, it must use the `file:` protocol.
         * @param options The encoding (or an object specifying the encoding), used as the encoding of the result. If not provided, `'utf8'` is used.
         */
        function readdir(path: PathLike, options: { encoding: "buffer" } | "buffer"): Promise<Buffer[]>;

        /**
         * Asynchronous readdir(3) - read a directory.
         * @param path A path to a file. If a URL is provided, it must use the `file:` protocol.
         * @param options The encoding (or an object specifying the encoding), used as the encoding of the result. If not provided, `'utf8'` is used.
         */
        function readdir(path: PathLike, options?: { encoding?: string | null } | string | null): Promise<string[] | Buffer[]>;

        /**
         * Asynchronous readlink(2) - read value of a symbolic link.
         * @param path A path to a file. If a URL is provided, it must use the `file:` protocol.
         * @param options The encoding (or an object specifying the encoding), used as the encoding of the result. If not provided, `'utf8'` is used.
         */
        function readlink(path: PathLike, options?: { encoding?: BufferEncoding | null } | BufferEncoding | null): Promise<string>;

        /**
         * Asynchronous readlink(2) - read value of a symbolic link.
         * @param path A path to a file. If a URL is provided, it must use the `file:` protocol.
         * @param options The encoding (or an object specifying the encoding), used as the encoding of the result. If not provided, `'utf8'` is used.
         */
        function readlink(path: PathLike, options: { encoding: "buffer" } | "buffer"): Promise<Buffer>;

        /**
         * Asynchronous readlink(2) - read value of a symbolic link.
         * @param path A path to a file. If a URL is provided, it must use the `file:` protocol.
         * @param options The encoding (or an object specifying the encoding), used as the encoding of the result. If not provided, `'utf8'` is used.
         */
        function readlink(path: PathLike, options?: { encoding?: string | null } | string | null): Promise<string | Buffer>;

        /**
         * Asynchronous symlink(2) - Create a new symbolic link to an existing file.
         * @param target A path to an existing file. If a URL is provided, it must use the `file:` protocol.
         * @param path A path to the new symlink. If a URL is provided, it must use the `file:` protocol.
         * @param type May be set to `'dir'`, `'file'`, or `'junction'` (default is `'file'`) and is only available on Windows (ignored on other platforms).
         * When using `'junction'`, the `target` argument will automatically be normalized to an absolute path.
         */
        function symlink(target: PathLike, path: PathLike, type?: string | null): Promise<void>;

        /**
         * Asynchronous fstat(2) - Get file status.
         * @param handle A `FileHandle`.
         */
        function fstat(handle: FileHandle): Promise<Stats>;

        /**
         * Asynchronous lstat(2) - Get file status. Does not dereference symbolic links.
         * @param path A path to a file. If a URL is provided, it must use the `file:` protocol.
         */
        function lstat(path: PathLike): Promise<Stats>;

        /**
         * Asynchronous stat(2) - Get file status.
         * @param path A path to a file. If a URL is provided, it must use the `file:` protocol.
         */
        function stat(path: PathLike): Promise<Stats>;

        /**
         * Asynchronous link(2) - Create a new link (also known as a hard link) to an existing file.
         * @param existingPath A path to a file. If a URL is provided, it must use the `file:` protocol.
         * @param newPath A path to a file. If a URL is provided, it must use the `file:` protocol.
         */
        function link(existingPath: PathLike, newPath: PathLike): Promise<void>;

        /**
         * Asynchronous unlink(2) - delete a name and possibly the file it refers to.
         * @param path A path to a file. If a URL is provided, it must use the `file:` protocol.
         */
        function unlink(path: PathLike): Promise<void>;

        /**
         * Asynchronous fchmod(2) - Change permissions of a file.
         * @param handle A `FileHandle`.
         * @param mode A file mode. If a string is passed, it is parsed as an octal integer.
         */
        function fchmod(handle: FileHandle, mode: string | number): Promise<void>;

        /**
         * Asynchronous chmod(2) - Change permissions of a file.
         * @param path A path to a file. If a URL is provided, it must use the `file:` protocol.
         * @param mode A file mode. If a string is passed, it is parsed as an octal integer.
         */
        function chmod(path: PathLike, mode: string | number): Promise<void>;

        /**
         * Asynchronous lchmod(2) - Change permissions of a file. Does not dereference symbolic links.
         * @param path A path to a file. If a URL is provided, it must use the `file:` protocol.
         * @param mode A file mode. If a string is passed, it is parsed as an octal integer.
         */
        function lchmod(path: PathLike, mode: string | number): Promise<void>;

        /**
         * Asynchronous lchown(2) - Change ownership of a file. Does not dereference symbolic links.
         * @param path A path to a file. If a URL is provided, it must use the `file:` protocol.
         */
        function lchown(path: PathLike, uid: number, gid: number): Promise<void>;

        /**
         * Asynchronous fchown(2) - Change ownership of a file.
         * @param handle A `FileHandle`.
         */
        function fchown(handle: FileHandle, uid: number, gid: number): Promise<void>;

        /**
         * Asynchronous chown(2) - Change ownership of a file.
         * @param path A path to a file. If a URL is provided, it must use the `file:` protocol.
         */
        function chown(path: PathLike, uid: number, gid: number): Promise<void>;

        /**
         * Asynchronously change file timestamps of the file referenced by the supplied path.
         * @param path A path to a file. If a URL is provided, it must use the `file:` protocol.
         * @param atime The last access time. If a string is provided, it will be coerced to number.
         * @param mtime The last modified time. If a string is provided, it will be coerced to number.
         */
        function utimes(path: PathLike, atime: string | number | Date, mtime: string | number | Date): Promise<void>;

        /**
         * Asynchronously change file timestamps of the file referenced by the supplied `FileHandle`.
         * @param handle A `FileHandle`.
         * @param atime The last access time. If a string is provided, it will be coerced to number.
         * @param mtime The last modified time. If a string is provided, it will be coerced to number.
         */
        function futimes(handle: FileHandle, atime: string | number | Date, mtime: string | number | Date): Promise<void>;

        /**
         * Asynchronous realpath(3) - return the canonicalized absolute pathname.
         * @param path A path to a file. If a URL is provided, it must use the `file:` protocol.
         * @param options The encoding (or an object specifying the encoding), used as the encoding of the result. If not provided, `'utf8'` is used.
         */
        function realpath(path: PathLike, options?: { encoding?: BufferEncoding | null } | BufferEncoding | null): Promise<string>;

        /**
         * Asynchronous realpath(3) - return the canonicalized absolute pathname.
         * @param path A path to a file. If a URL is provided, it must use the `file:` protocol.
         * @param options The encoding (or an object specifying the encoding), used as the encoding of the result. If not provided, `'utf8'` is used.
         */
        function realpath(path: PathLike, options: { encoding: "buffer" } | "buffer"): Promise<Buffer>;

        /**
         * Asynchronous realpath(3) - return the canonicalized absolute pathname.
         * @param path A path to a file. If a URL is provided, it must use the `file:` protocol.
         * @param options The encoding (or an object specifying the encoding), used as the encoding of the result. If not provided, `'utf8'` is used.
         */
        function realpath(path: PathLike, options?: { encoding?: string | null } | string | null): Promise<string | Buffer>;

        /**
         * Asynchronously creates a unique temporary directory.
         * Generates six random characters to be appended behind a required `prefix` to create a unique temporary directory.
         * @param options The encoding (or an object specifying the encoding), used as the encoding of the result. If not provided, `'utf8'` is used.
         */
        function mkdtemp(prefix: string, options?: { encoding?: BufferEncoding | null } | BufferEncoding | null): Promise<string>;

        /**
         * Asynchronously creates a unique temporary directory.
         * Generates six random characters to be appended behind a required `prefix` to create a unique temporary directory.
         * @param options The encoding (or an object specifying the encoding), used as the encoding of the result. If not provided, `'utf8'` is used.
         */
        function mkdtemp(prefix: string, options: { encoding: "buffer" } | "buffer"): Promise<Buffer>;

        /**
         * Asynchronously creates a unique temporary directory.
         * Generates six random characters to be appended behind a required `prefix` to create a unique temporary directory.
         * @param options The encoding (or an object specifying the encoding), used as the encoding of the result. If not provided, `'utf8'` is used.
         */
        function mkdtemp(prefix: string, options?: { encoding?: string | null } | string | null): Promise<string | Buffer>;

        /**
         * Asynchronously writes data to a file, replacing the file if it already exists.
         * It is unsafe to call `fsPromises.writeFile()` multiple times on the same file without waiting for the `Promise` to be resolved (or rejected).
         * @param path A path to a file. If a URL is provided, it must use the `file:` protocol.
         * URL support is _experimental_.
         * If a `FileHandle` is provided, the underlying file will _not_ be closed automatically.
         * @param data The data to write. If something other than a `Buffer` or `Uint8Array` is provided, the value is coerced to a string.
         * @param options Either the encoding for the file, or an object optionally specifying the encoding, file mode, and flag.
         * If `encoding` is not supplied, the default of `'utf8'` is used.
         * If `mode` is not supplied, the default of `0o666` is used.
         * If `mode` is a string, it is parsed as an octal integer.
         * If `flag` is not supplied, the default of `'w'` is used.
         */
        function writeFile(path: PathLike | FileHandle, data: any, options?: { encoding?: string | null, mode?: string | number, flag?: string | number } | string | null): Promise<void>;

        /**
         * Asynchronously append data to a file, creating the file if it does not exist.
         * @param file A path to a file. If a URL is provided, it must use the `file:` protocol.
         * URL support is _experimental_.
         * If a `FileHandle` is provided, the underlying file will _not_ be closed automatically.
         * @param data The data to write. If something other than a `Buffer` or `Uint8Array` is provided, the value is coerced to a string.
         * @param options Either the encoding for the file, or an object optionally specifying the encoding, file mode, and flag.
         * If `encoding` is not supplied, the default of `'utf8'` is used.
         * If `mode` is not supplied, the default of `0o666` is used.
         * If `mode` is a string, it is parsed as an octal integer.
         * If `flag` is not supplied, the default of `'a'` is used.
         */
        function appendFile(path: PathLike | FileHandle, data: any, options?: { encoding?: string | null, mode?: string | number, flag?: string | number } | string | null): Promise<void>;

        /**
         * Asynchronously reads the entire contents of a file.
         * @param path A path to a file. If a URL is provided, it must use the `file:` protocol.
         * If a `FileHandle` is provided, the underlying file will _not_ be closed automatically.
         * @param options An object that may contain an optional flag.
         * If a flag is not provided, it defaults to `'r'`.
         */
        function readFile(path: PathLike | FileHandle, options?: { encoding?: null, flag?: string | number } | null): Promise<Buffer>;

        /**
         * Asynchronously reads the entire contents of a file.
         * @param path A path to a file. If a URL is provided, it must use the `file:` protocol.
         * If a `FileHandle` is provided, the underlying file will _not_ be closed automatically.
         * @param options An object that may contain an optional flag.
         * If a flag is not provided, it defaults to `'r'`.
         */
        function readFile(path: PathLike | FileHandle, options: { encoding: BufferEncoding, flag?: string | number } | BufferEncoding): Promise<string>;

        /**
         * Asynchronously reads the entire contents of a file.
         * @param path A path to a file. If a URL is provided, it must use the `file:` protocol.
         * If a `FileHandle` is provided, the underlying file will _not_ be closed automatically.
         * @param options An object that may contain an optional flag.
         * If a flag is not provided, it defaults to `'r'`.
         */
        function readFile(path: PathLike | FileHandle, options?: { encoding?: string | null, flag?: string | number } | string | null): Promise<string | Buffer>;
    }
}

declare module "path" {
    /**
     * A parsed path object generated by path.parse() or consumed by path.format().
     */
    export interface ParsedPath {
        /**
         * The root of the path such as '/' or 'c:\'
         */
        root: string;
        /**
         * The full directory path such as '/home/user/dir' or 'c:\path\dir'
         */
        dir: string;
        /**
         * The file name including extension (if any) such as 'index.html'
         */
        base: string;
        /**
         * The file extension (if any) such as '.html'
         */
        ext: string;
        /**
         * The file name without extension (if any) such as 'index'
         */
        name: string;
    }
    export interface FormatInputPathObject {
        /**
         * The root of the path such as '/' or 'c:\'
         */
        root?: string;
        /**
         * The full directory path such as '/home/user/dir' or 'c:\path\dir'
         */
        dir?: string;
        /**
         * The file name including extension (if any) such as 'index.html'
         */
        base?: string;
        /**
         * The file extension (if any) such as '.html'
         */
        ext?: string;
        /**
         * The file name without extension (if any) such as 'index'
         */
        name?: string;
    }

    /**
     * Normalize a string path, reducing '..' and '.' parts.
     * When multiple slashes are found, they're replaced by a single one; when the path contains a trailing slash, it is preserved. On Windows backslashes are used.
     *
     * @param p string path to normalize.
     */
    export function normalize(p: string): string;
    /**
     * Join all arguments together and normalize the resulting path.
     * Arguments must be strings. In v0.8, non-string arguments were silently ignored. In v0.10 and up, an exception is thrown.
     *
     * @param paths paths to join.
     */
    export function join(...paths: string[]): string;
    /**
     * The right-most parameter is considered {to}.  Other parameters are considered an array of {from}.
     *
     * Starting from leftmost {from} paramter, resolves {to} to an absolute path.
     *
     * If {to} isn't already absolute, {from} arguments are prepended in right to left order, until an absolute path is found. If after using all {from} paths still no absolute path is found, the current working directory is used as well. The resulting path is normalized, and trailing slashes are removed unless the path gets resolved to the root directory.
     *
     * @param pathSegments string paths to join.  Non-string arguments are ignored.
     */
    export function resolve(...pathSegments: string[]): string;
    /**
     * Determines whether {path} is an absolute path. An absolute path will always resolve to the same location, regardless of the working directory.
     *
     * @param path path to test.
     */
    export function isAbsolute(path: string): boolean;
    /**
     * Solve the relative path from {from} to {to}.
     * At times we have two absolute paths, and we need to derive the relative path from one to the other. This is actually the reverse transform of path.resolve.
     */
    export function relative(from: string, to: string): string;
    /**
     * Return the directory name of a path. Similar to the Unix dirname command.
     *
     * @param p the path to evaluate.
     */
    export function dirname(p: string): string;
    /**
     * Return the last portion of a path. Similar to the Unix basename command.
     * Often used to extract the file name from a fully qualified path.
     *
     * @param p the path to evaluate.
     * @param ext optionally, an extension to remove from the result.
     */
    export function basename(p: string, ext?: string): string;
    /**
     * Return the extension of the path, from the last '.' to end of string in the last portion of the path.
     * If there is no '.' in the last portion of the path or the first character of it is '.', then it returns an empty string
     *
     * @param p the path to evaluate.
     */
    export function extname(p: string): string;
    /**
     * The platform-specific file separator. '\\' or '/'.
     */
    export var sep: '\\' | '/';
    /**
     * The platform-specific file delimiter. ';' or ':'.
     */
    export var delimiter: ';' | ':';
    /**
     * Returns an object from a path string - the opposite of format().
     *
     * @param pathString path to evaluate.
     */
    export function parse(pathString: string): ParsedPath;
    /**
     * Returns a path string from an object - the opposite of parse().
     *
     * @param pathString path to evaluate.
     */
    export function format(pathObject: FormatInputPathObject): string;

    export module posix {
        export function normalize(p: string): string;
        export function join(...paths: any[]): string;
        export function resolve(...pathSegments: any[]): string;
        export function isAbsolute(p: string): boolean;
        export function relative(from: string, to: string): string;
        export function dirname(p: string): string;
        export function basename(p: string, ext?: string): string;
        export function extname(p: string): string;
        export var sep: string;
        export var delimiter: string;
        export function parse(p: string): ParsedPath;
        export function format(pP: FormatInputPathObject): string;
    }

    export module win32 {
        export function normalize(p: string): string;
        export function join(...paths: any[]): string;
        export function resolve(...pathSegments: any[]): string;
        export function isAbsolute(p: string): boolean;
        export function relative(from: string, to: string): string;
        export function dirname(p: string): string;
        export function basename(p: string, ext?: string): string;
        export function extname(p: string): string;
        export var sep: string;
        export var delimiter: string;
        export function parse(p: string): ParsedPath;
        export function format(pP: FormatInputPathObject): string;
    }
}

declare module "string_decoder" {
    export interface NodeStringDecoder {
        write(buffer: Buffer): string;
        end(buffer?: Buffer): string;
    }
    export var StringDecoder: {
        new(encoding?: string): NodeStringDecoder;
    };
}

declare module "tls" {
    import * as crypto from "crypto";
    import * as dns from "dns";
    import * as net from "net";
    import * as stream from "stream";

    var CLIENT_RENEG_LIMIT: number;
    var CLIENT_RENEG_WINDOW: number;

    export interface Certificate {
        /**
         * Country code.
         */
        C: string;
        /**
         * Street.
         */
        ST: string;
        /**
         * Locality.
         */
        L: string;
        /**
         * Organization.
         */
        O: string;
        /**
         * Organizational unit.
         */
        OU: string;
        /**
         * Common name.
         */
        CN: string;
    }

    export interface PeerCertificate {
        subject: Certificate;
        issuer: Certificate;
        subjectaltname: string;
        infoAccess: { [index: string]: string[] | undefined };
        modulus: string;
        exponent: string;
        valid_from: string;
        valid_to: string;
        fingerprint: string;
        ext_key_usage: string[];
        serialNumber: string;
        raw: Buffer;
    }

    export interface DetailedPeerCertificate extends PeerCertificate {
        issuerCertificate: DetailedPeerCertificate;
    }

    export interface CipherNameAndProtocol {
        /**
         * The cipher name.
         */
        name: string;
        /**
         * SSL/TLS protocol version.
         */
        version: string;
    }

    export interface TLSSocketEvents {
        OCSPResponse: (response: Buffer) => void;
        secureConnect: () => void;
    }

    export class TLSSocket extends net.Socket {
        /**
         * Construct a new tls.TLSSocket object from an existing TCP socket.
         */
        constructor(socket: net.Socket, options?: {
            /**
             * An optional TLS context object from tls.createSecureContext()
             */
            secureContext?: SecureContext,
            /**
             * If true the TLS socket will be instantiated in server-mode.
             * Defaults to false.
             */
            isServer?: boolean,
            /**
             * An optional net.Server instance.
             */
            server?: net.Server,
            /**
             * If true the server will request a certificate from clients that
             * connect and attempt to verify that certificate. Defaults to
             * false.
             */
            requestCert?: boolean,
            /**
             * If true the server will reject any connection which is not
             * authorized with the list of supplied CAs. This option only has an
             * effect if requestCert is true. Defaults to false.
             */
            rejectUnauthorized?: boolean,
            /**
             * An array of strings or a Buffer naming possible NPN protocols.
             * (Protocols should be ordered by their priority.)
             */
            NPNProtocols?: string[] | Buffer[] | Uint8Array[] | Buffer | Uint8Array,
            /**
             * An array of strings or a Buffer naming possible ALPN protocols.
             * (Protocols should be ordered by their priority.) When the server
             * receives both NPN and ALPN extensions from the client, ALPN takes
             * precedence over NPN and the server does not send an NPN extension
             * to the client.
             */
            ALPNProtocols?: string[] | Buffer[] | Uint8Array[] | Buffer | Uint8Array,
            /**
             * SNICallback(servername, cb) <Function> A function that will be
             * called if the client supports SNI TLS extension. Two arguments
             * will be passed when called: servername and cb. SNICallback should
             * invoke cb(null, ctx), where ctx is a SecureContext instance.
             * (tls.createSecureContext(...) can be used to get a proper
             * SecureContext.) If SNICallback wasn't provided the default callback
             * with high-level API will be used (see below).
             */
            SNICallback?: (servername: string, cb: (err: Error | null, ctx: SecureContext) => void) => void,
            /**
             * An optional Buffer instance containing a TLS session.
             */
            session?: Buffer,
            /**
             * If true, specifies that the OCSP status request extension will be
             * added to the client hello and an 'OCSPResponse' event will be
             * emitted on the socket before establishing a secure communication
             */
            requestOCSP?: boolean
        });

        /**
         * A boolean that is true if the peer certificate was signed by one of the specified CAs, otherwise false.
         */
        authorized: boolean;
        /**
         * The reason why the peer's certificate has not been verified.
         * This property becomes available only when tlsSocket.authorized === false.
         */
        authorizationError: Error;
        /**
         * Static boolean value, always true.
         * May be used to distinguish TLS sockets from regular ones.
         */
        encrypted: boolean;
        /**
         * Returns an object representing the cipher name and the SSL/TLS protocol version of the current connection.
         * @returns Returns an object representing the cipher name
         * and the SSL/TLS protocol version of the current connection.
         */
        getCipher(): CipherNameAndProtocol;
        /**
         * Returns an object representing the peer's certificate.
         * The returned object has some properties corresponding to the field of the certificate.
         * If detailed argument is true the full chain with issuer property will be returned,
         * if false only the top certificate without issuer property.
         * If the peer does not provide a certificate, it returns null or an empty object.
         * @param detailed - If true; the full chain with issuer property will be returned.
         * @returns An object representing the peer's certificate.
         */
        getPeerCertificate(detailed: true): DetailedPeerCertificate;
        getPeerCertificate(detailed?: false): PeerCertificate;
        getPeerCertificate(detailed?: boolean): PeerCertificate | DetailedPeerCertificate;
        /**
         * Returns a string containing the negotiated SSL/TLS protocol version of the current connection.
         * The value `'unknown'` will be returned for connected sockets that have not completed the handshaking process.
         * The value `null` will be returned for server sockets or disconnected client sockets.
         * See https://www.openssl.org/docs/man1.0.2/ssl/SSL_get_version.html for more information.
         * @returns negotiated SSL/TLS protocol version of the current connection
         */
        getProtocol(): string | null;
        /**
         * Could be used to speed up handshake establishment when reconnecting to the server.
         * @returns ASN.1 encoded TLS session or undefined if none was negotiated.
         */
        getSession(): any;
        /**
         * NOTE: Works only with client TLS sockets.
         * Useful only for debugging, for session reuse provide session option to tls.connect().
         * @returns TLS session ticket or undefined if none was negotiated.
         */
        getTLSTicket(): any;
        /**
         * Initiate TLS renegotiation process.
         *
         * NOTE: Can be used to request peer's certificate after the secure connection has been established.
         * ANOTHER NOTE: When running as the server, socket will be destroyed with an error after handshakeTimeout timeout.
         * @param options - The options may contain the following fields: rejectUnauthorized,
         * requestCert (See tls.createServer() for details).
         * @param callback - callback(err) will be executed with null as err, once the renegotiation
         * is successfully completed.
         */
        renegotiate(options: { rejectUnauthorized?: boolean, requestCert?: boolean }, callback: (err: Error | null) => void): any;
        /**
         * Set maximum TLS fragment size (default and maximum value is: 16384, minimum is: 512).
         * Smaller fragment size decreases buffering latency on the client: large fragments are buffered by
         * the TLS layer until the entire fragment is received and its integrity is verified;
         * large fragments can span multiple roundtrips, and their processing can be delayed due to packet
         * loss or reordering. However, smaller fragments add extra TLS framing bytes and CPU overhead,
         * which may decrease overall server throughput.
         * @param size - TLS fragment size (default and maximum value is: 16384, minimum is: 512).
         * @returns Returns true on success, false otherwise.
         */
        setMaxSendFragment(size: number): boolean;

        emit(event: string | symbol, ...args: any[]): boolean;
        emit(event: "OCSPResponse", response: Buffer): boolean;
        emit(event: "secureConnect"): boolean;

        addListener(event: string, listener: (...args: any[]) => void): this;
        addListener<K extends keyof TLSSocketEvents>(event: K, listener: TLSSocketEvents[K]): this;

        on(event: string, listener: (...args: any[]) => void): this;
        on<K extends keyof TLSSocketEvents>(event: K, listener: TLSSocketEvents[K]): this;

        once(event: string, listener: (...args: any[]) => void): this;
        once<K extends keyof TLSSocketEvents>(event: K, listener: TLSSocketEvents[K]): this;

        prependListener(event: string, listener: (...args: any[]) => void): this;
        prependListener<K extends keyof TLSSocketEvents>(event: K, listener: TLSSocketEvents[K]): this;

        prependOnceListener(event: string, listener: (...args: any[]) => void): this;
        prependOnceListener<K extends keyof TLSSocketEvents>(event: K, listener: TLSSocketEvents[K]): this;
    }

    export interface TlsOptions extends SecureContextOptions {
        handshakeTimeout?: number;
        requestCert?: boolean;
        rejectUnauthorized?: boolean;
        NPNProtocols?: string[] | Buffer[] | Uint8Array[] | Buffer | Uint8Array;
        ALPNProtocols?: string[] | Buffer[] | Uint8Array[] | Buffer | Uint8Array;
        SNICallback?: (servername: string, cb: (err: Error | null, ctx: SecureContext) => void) => void;
        sessionTimeout?: number;
        ticketKeys?: Buffer;
    }

    export interface ConnectionOptions extends SecureContextOptions {
        host?: string;
        port?: number;
        path?: string; // Creates unix socket connection to path. If this option is specified, `host` and `port` are ignored.
        socket?: net.Socket; // Establish secure connection on a given socket rather than creating a new socket
        rejectUnauthorized?: boolean; // Defaults to true
        NPNProtocols?: string[] | Buffer[] | Uint8Array[] | Buffer | Uint8Array;
        ALPNProtocols?: string[] | Buffer[] | Uint8Array[] | Buffer | Uint8Array;
        checkServerIdentity?: typeof checkServerIdentity;
        servername?: string; // SNI TLS Extension
        session?: Buffer;
        minDHSize?: number;
        secureContext?: SecureContext; // If not provided, the entire ConnectionOptions object will be passed to tls.createSecureContext()
        lookup?: net.LookupFunction;
    }

    export interface ServerEvents {
        tlsClientError: (err: Error, tlsSocket: TLSSocket) => void;
        newSession: (sessionId: any, sessionData: any, callback: (err: Error, resp: Buffer) => void) => void;
        OCSPRequest: (certificate: Buffer, issuer: Buffer, callback: Function) => void;
        resumeSession: (sessionId: any, callback: (err: Error, sessionData: any) => void) => void;
        secureConnection: (tlsSocket: TLSSocket) => void;
    }

    export class Server extends net.Server {
        addContext(hostName: string, credentials: {
            key: string;
            cert: string;
            ca: string;
        }): void;

        emit(event: string | symbol, ...args: any[]): boolean;
        emit(event: "tlsClientError", err: Error, tlsSocket: TLSSocket): boolean;
        emit(event: "newSession", sessionId: any, sessionData: any, callback: (err: Error, resp: Buffer) => void): boolean;
        emit(event: "OCSPRequest", certificate: Buffer, issuer: Buffer, callback: Function): boolean;
        emit(event: "resumeSession", sessionId: any, callback: (err: Error, sessionData: any) => void): boolean;
        emit(event: "secureConnection", tlsSocket: TLSSocket): boolean;

        addListener(event: string, listener: (...args: any[]) => void): this;
        addListener<K extends keyof ServerEvents>(event: K, listener: ServerEvents[K]): this;

        on(event: string, listener: (...args: any[]) => void): this;
        on<K extends keyof ServerEvents>(event: K, listener: ServerEvents[K]): this;

        once(event: string, listener: (...args: any[]) => void): this;
        once<K extends keyof ServerEvents>(event: K, listener: ServerEvents[K]): this;

        prependListener(event: string, listener: (...args: any[]) => void): this;
        prependListener<K extends keyof ServerEvents>(event: K, listener: ServerEvents[K]): this;

        prependOnceListener(event: string, listener: (...args: any[]) => void): this;
        prependOnceListener<K extends keyof ServerEvents>(event: K, listener: ServerEvents[K]): this;
    }

    export interface SecurePair {
        encrypted: any;
        cleartext: any;
    }

    export interface SecureContextOptions {
        pfx?: string | Buffer | Array<string | Buffer | Object>;
        key?: string | Buffer | Array<Buffer | Object>;
        passphrase?: string;
        cert?: string | Buffer | Array<string | Buffer>;
        ca?: string | Buffer | Array<string | Buffer>;
        ciphers?: string;
        honorCipherOrder?: boolean;
        ecdhCurve?: string;
        clientCertEngine?: string;
        crl?: string | Buffer | Array<string | Buffer>;
        dhparam?: string | Buffer;
        secureOptions?: number; // Value is a numeric bitmask of the `SSL_OP_*` options
        secureProtocol?: string; // SSL Method, e.g. SSLv23_method
        sessionIdContext?: string;
    }

    export interface SecureContext {
        context: any;
    }

    /*
     * Verifies the certificate `cert` is issued to host `host`.
     * @host The hostname to verify the certificate against
     * @cert PeerCertificate representing the peer's certificate
     *
     * Returns Error object, populating it with the reason, host and cert on failure.  On success, returns undefined.
     */
    export function checkServerIdentity(host: string, cert: PeerCertificate): Error | undefined;
    export function createServer(options: TlsOptions, secureConnectionListener?: (socket: TLSSocket) => void): Server;
    export function connect(options: ConnectionOptions, secureConnectionListener?: () => void): TLSSocket;
    export function connect(port: number, host?: string, options?: ConnectionOptions, secureConnectListener?: () => void): TLSSocket;
    export function connect(port: number, options?: ConnectionOptions, secureConnectListener?: () => void): TLSSocket;
    export function createSecurePair(credentials?: crypto.Credentials, isServer?: boolean, requestCert?: boolean, rejectUnauthorized?: boolean): SecurePair;
    export function createSecureContext(details: SecureContextOptions): SecureContext;
    export function getCiphers(): string[];

    export var DEFAULT_ECDH_CURVE: string;
}

declare module "crypto" {
    import * as stream from "stream";

    export interface Certificate {
        exportChallenge(spkac: string | Buffer | NodeJS.TypedArray | DataView): Buffer;
        exportPublicKey(spkac: string | Buffer | NodeJS.TypedArray | DataView): Buffer;
        verifySpkac(spkac: Buffer | NodeJS.TypedArray | DataView): boolean;
    }
    export var Certificate: {
        new(): Certificate;
        (): Certificate;
    };

    /** @deprecated since v10.0.0 */
    export var fips: boolean;

    export interface CredentialDetails {
        pfx: string;
        key: string;
        passphrase: string;
        cert: string;
        ca: string | string[];
        crl: string | string[];
        ciphers: string;
    }
    export interface Credentials { context?: any; }
    export function createCredentials(details: CredentialDetails): Credentials;
    export function createHash(algorithm: string, options?: stream.TransformOptions): Hash;
    export function createHmac(algorithm: string, key: string | Buffer | NodeJS.TypedArray | DataView, options?: stream.TransformOptions): Hmac;

    type Utf8AsciiLatin1Encoding = "utf8" | "ascii" | "latin1";
    type HexBase64Latin1Encoding = "latin1" | "hex" | "base64";
    type Utf8AsciiBinaryEncoding = "utf8" | "ascii" | "binary";
    type HexBase64BinaryEncoding = "binary" | "base64" | "hex";
    type ECDHKeyFormat = "compressed" | "uncompressed" | "hybrid";

    export interface Hash extends NodeJS.ReadWriteStream {
        update(data: string | Buffer | NodeJS.TypedArray | DataView): Hash;
        update(data: string, input_encoding: Utf8AsciiLatin1Encoding): Hash;
        digest(): Buffer;
        digest(encoding: HexBase64Latin1Encoding): string;
    }
    export interface Hmac extends NodeJS.ReadWriteStream {
        update(data: string | Buffer | NodeJS.TypedArray | DataView): Hmac;
        update(data: string, input_encoding: Utf8AsciiLatin1Encoding): Hmac;
        digest(): Buffer;
        digest(encoding: HexBase64Latin1Encoding): string;
    }
    export type CipherCCMTypes = 'aes-128-ccm' | 'aes-192-ccm' | 'aes-256-ccm';
    export type CipherGCMTypes = 'aes-128-gcm' | 'aes-192-gcm' | 'aes-256-gcm';
    export interface CipherCCMOptions extends stream.TransformOptions {
        authTagLength: number;
    }
    export interface CipherGCMOptions extends stream.TransformOptions {
        authTagLength?: number;
    }
    /** @deprecated since v10.0.0 use createCipheriv() */
    export function createCipher(algorithm: CipherCCMTypes, password: string | Buffer | NodeJS.TypedArray | DataView, options: CipherCCMOptions): CipherCCM;
    /** @deprecated since v10.0.0 use createCipheriv() */
    export function createCipher(algorithm: CipherGCMTypes, password: string | Buffer | NodeJS.TypedArray | DataView, options?: CipherGCMOptions): CipherGCM;
    /** @deprecated since v10.0.0 use createCipheriv() */
    export function createCipher(algorithm: string, password: string | Buffer | NodeJS.TypedArray | DataView, options?: stream.TransformOptions): Cipher;

    export function createCipheriv(algorithm: CipherCCMTypes, key: string | Buffer | NodeJS.TypedArray | DataView, iv: string | Buffer | NodeJS.TypedArray | DataView, options: CipherCCMOptions): CipherCCM;
    export function createCipheriv(algorithm: CipherGCMTypes, key: string | Buffer | NodeJS.TypedArray | DataView, iv: string | Buffer | NodeJS.TypedArray | DataView, options?: CipherGCMOptions): CipherGCM;
    export function createCipheriv(algorithm: string, key: string | Buffer | NodeJS.TypedArray | DataView, iv: string | Buffer | NodeJS.TypedArray | DataView, options?: stream.TransformOptions): Cipher;

    export interface Cipher extends NodeJS.ReadWriteStream {
        update(data: string | Buffer | NodeJS.TypedArray | DataView): Buffer;
        update(data: string, input_encoding: Utf8AsciiBinaryEncoding): Buffer;
        update(data: Buffer | NodeJS.TypedArray | DataView, output_encoding: HexBase64BinaryEncoding): string;
        update(data: Buffer | NodeJS.TypedArray | DataView, input_encoding: any, output_encoding: HexBase64BinaryEncoding): string;
        // second arg ignored
        update(data: string, input_encoding: Utf8AsciiBinaryEncoding, output_encoding: HexBase64BinaryEncoding): string;
        final(): Buffer;
        final(output_encoding: string): string;
        setAutoPadding(auto_padding?: boolean): this;
        // getAuthTag(): Buffer;
        // setAAD(buffer: Buffer): this; // docs only say buffer
    }
    export interface CipherCCM extends Cipher {
        setAAD(buffer: Buffer, options: { plaintextLength: number }): this;
        getAuthTag(): Buffer;
    }
    export interface CipherGCM extends Cipher {
        setAAD(buffer: Buffer, options?: { plaintextLength: number }): this;
        getAuthTag(): Buffer;
    }
    /** @deprecated since v10.0.0 use createCipheriv() */
    export function createDecipher(algorithm: CipherCCMTypes, password: string | Buffer | NodeJS.TypedArray | DataView, options: CipherCCMOptions): DecipherCCM;
    /** @deprecated since v10.0.0 use createCipheriv() */
    export function createDecipher(algorithm: CipherGCMTypes, password: string | Buffer | NodeJS.TypedArray | DataView, options?: CipherGCMOptions): DecipherGCM;
    /** @deprecated since v10.0.0 use createCipheriv() */
    export function createDecipher(algorithm: string, password: string | Buffer | NodeJS.TypedArray | DataView, options?: stream.TransformOptions): Decipher;

    export function createDecipheriv(algorithm: CipherCCMTypes, key: string | Buffer | NodeJS.TypedArray | DataView, iv: string | Buffer | NodeJS.TypedArray | DataView, options: CipherCCMOptions): DecipherCCM;
    export function createDecipheriv(algorithm: CipherGCMTypes, key: string | Buffer | NodeJS.TypedArray | DataView, iv: string | Buffer | NodeJS.TypedArray | DataView, options?: CipherGCMOptions): DecipherGCM;
    export function createDecipheriv(algorithm: string, key: string | Buffer | NodeJS.TypedArray | DataView, iv: string | Buffer | NodeJS.TypedArray | DataView, options?: stream.TransformOptions): Decipher;

    export interface Decipher extends NodeJS.ReadWriteStream {
        update(data: Buffer | NodeJS.TypedArray | DataView): Buffer;
        update(data: string, input_encoding: HexBase64BinaryEncoding): Buffer;
        update(data: Buffer | NodeJS.TypedArray | DataView, input_encoding: any, output_encoding: Utf8AsciiBinaryEncoding): string;
        // second arg is ignored
        update(data: string, input_encoding: HexBase64BinaryEncoding, output_encoding: Utf8AsciiBinaryEncoding): string;
        final(): Buffer;
        final(output_encoding: string): string;
        setAutoPadding(auto_padding?: boolean): this;
        // setAuthTag(tag: Buffer | NodeJS.TypedArray | DataView): this;
        // setAAD(buffer: Buffer | NodeJS.TypedArray | DataView): this;
    }
    export interface DecipherCCM extends Decipher {
        setAuthTag(buffer: Buffer | NodeJS.TypedArray | DataView): this;
        setAAD(buffer: Buffer | NodeJS.TypedArray | DataView, options: { plaintextLength: number }): this;
    }
    export interface DecipherGCM extends Decipher {
        setAuthTag(buffer: Buffer | NodeJS.TypedArray | DataView): this;
        setAAD(buffer: Buffer | NodeJS.TypedArray | DataView, options?: { plaintextLength: number }): this;
    }

    export function createSign(algorithm: string, options?: stream.WritableOptions): Signer;
    export interface Signer extends NodeJS.WritableStream {
        update(data: string | Buffer | NodeJS.TypedArray | DataView): Signer;
        update(data: string, input_encoding: Utf8AsciiLatin1Encoding): Signer;
        sign(private_key: string | { key: string; passphrase: string, padding?: number, saltLength?: number }): Buffer;
        sign(private_key: string | { key: string; passphrase: string, padding?: number, saltLength?: number }, output_format: HexBase64Latin1Encoding): string;
    }
    export function createVerify(algorith: string, options?: stream.WritableOptions): Verify;
    export interface Verify extends NodeJS.WritableStream {
        update(data: string | Buffer | NodeJS.TypedArray | DataView): Verify;
        update(data: string, input_encoding: Utf8AsciiLatin1Encoding): Verify;
        verify(object: string | Object, signature: Buffer | NodeJS.TypedArray | DataView): boolean;
        verify(object: string | Object, signature: string, signature_format: HexBase64Latin1Encoding): boolean;
        // https://nodejs.org/api/crypto.html#crypto_verifier_verify_object_signature_signature_format
        // The signature field accepts a TypedArray type, but it is only available starting ES2017
    }
    export function createDiffieHellman(prime_length: number, generator?: number | Buffer | NodeJS.TypedArray | DataView): DiffieHellman;
    export function createDiffieHellman(prime: Buffer | NodeJS.TypedArray | DataView): DiffieHellman;
    export function createDiffieHellman(prime: string, prime_encoding: HexBase64Latin1Encoding): DiffieHellman;
    export function createDiffieHellman(prime: string, prime_encoding: HexBase64Latin1Encoding, generator: number | Buffer | NodeJS.TypedArray | DataView): DiffieHellman;
    export function createDiffieHellman(prime: string, prime_encoding: HexBase64Latin1Encoding, generator: string, generator_encoding: HexBase64Latin1Encoding): DiffieHellman;
    export interface DiffieHellman {
        generateKeys(): Buffer;
        generateKeys(encoding: HexBase64Latin1Encoding): string;
        computeSecret(other_public_key: Buffer | NodeJS.TypedArray | DataView): Buffer;
        computeSecret(other_public_key: string, input_encoding: HexBase64Latin1Encoding): Buffer;
        computeSecret(other_public_key: Buffer | NodeJS.TypedArray | DataView, output_encoding: HexBase64Latin1Encoding): string;
        computeSecret(other_public_key: string, input_encoding: HexBase64Latin1Encoding, output_encoding: HexBase64Latin1Encoding): string;
        getPrime(): Buffer;
        getPrime(encoding: HexBase64Latin1Encoding): string;
        getGenerator(): Buffer;
        getGenerator(encoding: HexBase64Latin1Encoding): string;
        getPublicKey(): Buffer;
        getPublicKey(encoding: HexBase64Latin1Encoding): string;
        getPrivateKey(): Buffer;
        getPrivateKey(encoding: HexBase64Latin1Encoding): string;
        setPublicKey(public_key: Buffer | NodeJS.TypedArray | DataView): void;
        setPublicKey(public_key: string, encoding: string): void;
        setPrivateKey(private_key: Buffer | NodeJS.TypedArray | DataView): void;
        setPrivateKey(private_key: string, encoding: string): void;
        verifyError: number;
    }
    export function getDiffieHellman(group_name: string): DiffieHellman;
    export function pbkdf2(password: string | Buffer | NodeJS.TypedArray | DataView, salt: string | Buffer | NodeJS.TypedArray | DataView, iterations: number, keylen: number, digest: string, callback: (err: Error | null, derivedKey: Buffer) => any): void;
    export function pbkdf2Sync(password: string | Buffer | NodeJS.TypedArray | DataView, salt: string | Buffer | NodeJS.TypedArray | DataView, iterations: number, keylen: number, digest: string): Buffer;

    export function randomBytes(size: number): Buffer;
    export function randomBytes(size: number, callback: (err: Error | null, buf: Buffer) => void): void;
    export function pseudoRandomBytes(size: number): Buffer;
    export function pseudoRandomBytes(size: number, callback: (err: Error | null, buf: Buffer) => void): void;

    export function randomFillSync<T extends Buffer | NodeJS.TypedArray | DataView>(buffer: T, offset?: number, size?: number): T;
    export function randomFill<T extends Buffer | NodeJS.TypedArray | DataView>(buffer: T, callback: (err: Error | null, buf: T) => void): void;
    export function randomFill<T extends Buffer | NodeJS.TypedArray | DataView>(buffer: T, offset: number, callback: (err: Error | null, buf: T) => void): void;
    export function randomFill<T extends Buffer | NodeJS.TypedArray | DataView>(buffer: T, offset: number, size: number, callback: (err: Error | null, buf: T) => void): void;

    export interface ScryptOptions {
        N?: number;
        r?: number;
        p?: number;
        maxmem?: number;
    }
    export function scrypt(password: string | Buffer | NodeJS.TypedArray | DataView, salt: string | Buffer | NodeJS.TypedArray | DataView, keylen: number, callback: (err: Error | null, derivedKey: Buffer) => void): void;
    export function scrypt(password: string | Buffer | NodeJS.TypedArray | DataView, salt: string | Buffer | NodeJS.TypedArray | DataView, keylen: number, options: ScryptOptions, callback: (err: Error | null, derivedKey: Buffer) => void): void;
    export function scryptSync(password: string | Buffer | NodeJS.TypedArray | DataView, salt: string | Buffer | NodeJS.TypedArray | DataView, keylen: number, options?: ScryptOptions): Buffer;

    export interface RsaPublicKey {
        key: string;
        padding?: number;
    }
    export interface RsaPrivateKey {
        key: string;
        passphrase?: string;
        padding?: number;
    }
    export function publicEncrypt(public_key: string | RsaPublicKey, buffer: Buffer | NodeJS.TypedArray | DataView): Buffer;
    export function privateDecrypt(private_key: string | RsaPrivateKey, buffer: Buffer | NodeJS.TypedArray | DataView): Buffer;
    export function privateEncrypt(private_key: string | RsaPrivateKey, buffer: Buffer | NodeJS.TypedArray | DataView): Buffer;
    export function publicDecrypt(public_key: string | RsaPublicKey, buffer: Buffer | NodeJS.TypedArray | DataView): Buffer;
    export function getCiphers(): string[];
    export function getCurves(): string[];
    export function getHashes(): string[];
    export class ECDH {
        static convertKey(key: string | Buffer | NodeJS.TypedArray | DataView, curve: string, inputEncoding?: HexBase64Latin1Encoding, outputEncoding?: "latin1" | "hex" | "base64", format?: "uncompressed" | "compressed" | "hybrid"): Buffer | string;
        generateKeys(): Buffer;
        generateKeys(encoding: HexBase64Latin1Encoding, format?: ECDHKeyFormat): string;
        computeSecret(other_public_key: Buffer | NodeJS.TypedArray | DataView): Buffer;
        computeSecret(other_public_key: string, input_encoding: HexBase64Latin1Encoding): Buffer;
        computeSecret(other_public_key: Buffer | NodeJS.TypedArray | DataView, output_encoding: HexBase64Latin1Encoding): string;
        computeSecret(other_public_key: string, input_encoding: HexBase64Latin1Encoding, output_encoding: HexBase64Latin1Encoding): string;
        getPrivateKey(): Buffer;
        getPrivateKey(encoding: HexBase64Latin1Encoding): string;
        getPublicKey(): Buffer;
        getPublicKey(encoding: HexBase64Latin1Encoding, format?: ECDHKeyFormat): string;
        setPrivateKey(private_key: Buffer | NodeJS.TypedArray | DataView): void;
        setPrivateKey(private_key: string, encoding: HexBase64Latin1Encoding): void;
    }
    export function createECDH(curve_name: string): ECDH;
    export function timingSafeEqual(a: Buffer | NodeJS.TypedArray | DataView, b: Buffer | NodeJS.TypedArray | DataView): boolean;
    /** @deprecated since v10.0.0 */
    export var DEFAULT_ENCODING: string;
}

declare module "stream" {
    import * as events from "events";

    class internal extends events.EventEmitter {
        pipe<T extends NodeJS.WritableStream>(destination: T, options?: { end?: boolean; }): T;
    }

    namespace internal {
        export class Stream extends internal { }

        export interface ReadableOptions {
            highWaterMark?: number;
            encoding?: string;
            objectMode?: boolean;
            read?(this: Readable, size: number): void;
            destroy?(this: Readable, error: Error | null, callback: (error: Error | null) => void): void;
        }

        export interface ReadableEvents {
            close: () => void;
            data: (chunk: Buffer | string) => void;
            end: () => void;
            readable: () => void;
            error: (err: Error) => void;
        }

        export class Readable extends Stream implements NodeJS.ReadableStream {
            readable: boolean;
            readonly readableHighWaterMark: number;
            readonly readableLength: number;
            constructor(opts?: ReadableOptions);
            _read(size: number): void;
            read(size?: number): any;
            setEncoding(encoding: string): this;
            pause(): this;
            resume(): this;
            isPaused(): boolean;
            unpipe<T extends NodeJS.WritableStream>(destination?: T): this;
            unshift(chunk: any): void;
            wrap(oldStream: NodeJS.ReadableStream): this;
            push(chunk: any, encoding?: string): boolean;
            _destroy(error: Error | null, callback: (error: Error | null) => void): void;
            destroy(error?: Error): void;

<<<<<<< HEAD
            emit(event: string | symbol, ...args: any[]): boolean;
=======
            /**
             * Event emitter
             * The defined events on documents including:
             * 1. close
             * 2. data
             * 3. end
             * 4. readable
             * 5. error
             */
            addListener(event: "close", listener: () => void): this;
            addListener(event: "data", listener: (chunk: any) => void): this;
            addListener(event: "end", listener: () => void): this;
            addListener(event: "readable", listener: () => void): this;
            addListener(event: "error", listener: (err: Error) => void): this;
            addListener(event: string | symbol, listener: (...args: any[]) => void): this;

>>>>>>> 00f8143c
            emit(event: "close"): boolean;
            emit(event: "data", chunk: any): boolean;
            emit(event: "end"): boolean;
            emit(event: "readable"): boolean;
            emit(event: "error", err: Error): boolean;
            emit(event: string | symbol, ...args: any[]): boolean;

<<<<<<< HEAD
            addListener(event: string, listener: (...args: any[]) => void): this;
            addListener<K extends keyof ReadableEvents>(event: K, listener: ReadableEvents[K]): this;

            on(event: string, listener: (...args: any[]) => void): this;
            on<K extends keyof ReadableEvents>(event: K, listener: ReadableEvents[K]): this;

            once(event: string, listener: (...args: any[]) => void): this;
            once<K extends keyof ReadableEvents>(event: K, listener: ReadableEvents[K]): this;

            prependListener(event: string, listener: (...args: any[]) => void): this;
            prependListener<K extends keyof ReadableEvents>(event: K, listener: ReadableEvents[K]): this;

            prependOnceListener(event: string, listener: (...args: any[]) => void): this;
            prependOnceListener<K extends keyof ReadableEvents>(event: K, listener: ReadableEvents[K]): this;

            removeListener(event: string, listener: (...args: any[]) => void): this;
            removeListener<K extends keyof ReadableEvents>(event: K, listener: ReadableEvents[K]): this;
=======
            on(event: "close", listener: () => void): this;
            on(event: "data", listener: (chunk: any) => void): this;
            on(event: "end", listener: () => void): this;
            on(event: "readable", listener: () => void): this;
            on(event: "error", listener: (err: Error) => void): this;
            on(event: string | symbol, listener: (...args: any[]) => void): this;

            once(event: "close", listener: () => void): this;
            once(event: "data", listener: (chunk: any) => void): this;
            once(event: "end", listener: () => void): this;
            once(event: "readable", listener: () => void): this;
            once(event: "error", listener: (err: Error) => void): this;
            once(event: string | symbol, listener: (...args: any[]) => void): this;

            prependListener(event: "close", listener: () => void): this;
            prependListener(event: "data", listener: (chunk: any) => void): this;
            prependListener(event: "end", listener: () => void): this;
            prependListener(event: "readable", listener: () => void): this;
            prependListener(event: "error", listener: (err: Error) => void): this;
            prependListener(event: string | symbol, listener: (...args: any[]) => void): this;

            prependOnceListener(event: "close", listener: () => void): this;
            prependOnceListener(event: "data", listener: (chunk: any) => void): this;
            prependOnceListener(event: "end", listener: () => void): this;
            prependOnceListener(event: "readable", listener: () => void): this;
            prependOnceListener(event: "error", listener: (err: Error) => void): this;
            prependOnceListener(event: string | symbol, listener: (...args: any[]) => void): this;

            removeListener(event: "close", listener: () => void): this;
            removeListener(event: "data", listener: (chunk: any) => void): this;
            removeListener(event: "end", listener: () => void): this;
            removeListener(event: "readable", listener: () => void): this;
            removeListener(event: "error", listener: (err: Error) => void): this;
            removeListener(event: string | symbol, listener: (...args: any[]) => void): this;
>>>>>>> 00f8143c

            [Symbol.asyncIterator](): AsyncIterableIterator<any>;
        }

        export interface WritableOptions {
            highWaterMark?: number;
            decodeStrings?: boolean;
            objectMode?: boolean;
            write?(this: Writable, chunk: any, encoding: string, callback: (error?: Error | null) => void): void;
            writev?(this: Writable, chunks: Array<{ chunk: any, encoding: string }>, callback: (error?: Error | null) => void): void;
            destroy?(this: Writable, error: Error | null, callback: (error: Error | null) => void): void;
            final?(this: Writable, callback: (error?: Error | null) => void): void;
        }

        export interface WritableEvents {
            close: () => void;
            drain: () => void;
            error: (err: Error) => void;
            finish: () => void;
            pipe: (src: Readable) => void;
            unpipe: (src: Readable) => void;
        }

        export class Writable extends Stream implements NodeJS.WritableStream {
            writable: boolean;
            readonly writableHighWaterMark: number;
            readonly writableLength: number;
            constructor(opts?: WritableOptions);
            _write(chunk: any, encoding: string, callback: (error?: Error | null) => void): void;
            _writev?(chunks: Array<{ chunk: any, encoding: string }>, callback: (error?: Error | null) => void): void;
            _destroy(error: Error | null, callback: (error: Error | null) => void): void;
            _final(callback: (error?: Error | null) => void): void;
            write(chunk: any, cb?: (error: Error | null | undefined) => void): boolean;
            write(chunk: any, encoding?: string, cb?: (error: Error | null | undefined) => void): boolean;
            setDefaultEncoding(encoding: string): this;
            end(cb?: () => void): void;
            end(chunk: any, cb?: () => void): void;
            end(chunk: any, encoding?: string, cb?: () => void): void;
            cork(): void;
            uncork(): void;
            destroy(error?: Error): void;

<<<<<<< HEAD
            emit(event: string | symbol, ...args: any[]): boolean;
=======
            /**
             * Event emitter
             * The defined events on documents including:
             * 1. close
             * 2. drain
             * 3. error
             * 4. finish
             * 5. pipe
             * 6. unpipe
             */
            addListener(event: "close", listener: () => void): this;
            addListener(event: "drain", listener: () => void): this;
            addListener(event: "error", listener: (err: Error) => void): this;
            addListener(event: "finish", listener: () => void): this;
            addListener(event: "pipe", listener: (src: Readable) => void): this;
            addListener(event: "unpipe", listener: (src: Readable) => void): this;
            addListener(event: string | symbol, listener: (...args: any[]) => void): this;

>>>>>>> 00f8143c
            emit(event: "close"): boolean;
            emit(event: "drain"): boolean;
            emit(event: "error", err: Error): boolean;
            emit(event: "finish"): boolean;
            emit(event: "pipe", src: Readable): boolean;
            emit(event: "unpipe", src: Readable): boolean;
            emit(event: string | symbol, ...args: any[]): boolean;

<<<<<<< HEAD
            addListener(event: string, listener: (...args: any[]) => void): this;
            addListener<K extends keyof WritableEvents>(event: K, listener: WritableEvents[K]): this;

            on(event: string, listener: (...args: any[]) => void): this;
            on<K extends keyof WritableEvents>(event: K, listener: WritableEvents[K]): this;

            once(event: string, listener: (...args: any[]) => void): this;
            once<K extends keyof WritableEvents>(event: K, listener: WritableEvents[K]): this;

            prependListener(event: string, listener: (...args: any[]) => void): this;
            prependListener<K extends keyof WritableEvents>(event: K, listener: WritableEvents[K]): this;

            prependOnceListener(event: string, listener: (...args: any[]) => void): this;
            prependOnceListener<K extends keyof WritableEvents>(event: K, listener: WritableEvents[K]): this;

            removeListener(event: string, listener: (...args: any[]) => void): this;
            removeListener<K extends keyof WritableEvents>(event: K, listener: WritableEvents[K]): this;
=======
            on(event: "close", listener: () => void): this;
            on(event: "drain", listener: () => void): this;
            on(event: "error", listener: (err: Error) => void): this;
            on(event: "finish", listener: () => void): this;
            on(event: "pipe", listener: (src: Readable) => void): this;
            on(event: "unpipe", listener: (src: Readable) => void): this;
            on(event: string | symbol, listener: (...args: any[]) => void): this;

            once(event: "close", listener: () => void): this;
            once(event: "drain", listener: () => void): this;
            once(event: "error", listener: (err: Error) => void): this;
            once(event: "finish", listener: () => void): this;
            once(event: "pipe", listener: (src: Readable) => void): this;
            once(event: "unpipe", listener: (src: Readable) => void): this;
            once(event: string | symbol, listener: (...args: any[]) => void): this;

            prependListener(event: "close", listener: () => void): this;
            prependListener(event: "drain", listener: () => void): this;
            prependListener(event: "error", listener: (err: Error) => void): this;
            prependListener(event: "finish", listener: () => void): this;
            prependListener(event: "pipe", listener: (src: Readable) => void): this;
            prependListener(event: "unpipe", listener: (src: Readable) => void): this;
            prependListener(event: string | symbol, listener: (...args: any[]) => void): this;

            prependOnceListener(event: "close", listener: () => void): this;
            prependOnceListener(event: "drain", listener: () => void): this;
            prependOnceListener(event: "error", listener: (err: Error) => void): this;
            prependOnceListener(event: "finish", listener: () => void): this;
            prependOnceListener(event: "pipe", listener: (src: Readable) => void): this;
            prependOnceListener(event: "unpipe", listener: (src: Readable) => void): this;
            prependOnceListener(event: string | symbol, listener: (...args: any[]) => void): this;

            removeListener(event: "close", listener: () => void): this;
            removeListener(event: "drain", listener: () => void): this;
            removeListener(event: "error", listener: (err: Error) => void): this;
            removeListener(event: "finish", listener: () => void): this;
            removeListener(event: "pipe", listener: (src: Readable) => void): this;
            removeListener(event: "unpipe", listener: (src: Readable) => void): this;
            removeListener(event: string | symbol, listener: (...args: any[]) => void): this;
>>>>>>> 00f8143c
        }

        export interface DuplexOptions extends ReadableOptions, WritableOptions {
            allowHalfOpen?: boolean;
            readableObjectMode?: boolean;
            writableObjectMode?: boolean;
            read?(this: Duplex, size: number): void;
            write?(this: Duplex, chunk: any, encoding: string, callback: (error?: Error | null) => void): void;
            writev?(this: Duplex, chunks: Array<{ chunk: any, encoding: string }>, callback: (error?: Error | null) => void): void;
            final?(this: Duplex, callback: (error?: Error | null) => void): void;
            destroy?(this: Duplex, error: Error | null, callback: (error: Error | null) => void): void;
        }

        // Note: Duplex extends both Readable and Writable.
        export class Duplex extends Readable implements Writable {
            writable: boolean;
            readonly writableHighWaterMark: number;
            readonly writableLength: number;
            constructor(opts?: DuplexOptions);
            _write(chunk: any, encoding: string, callback: (error?: Error | null) => void): void;
            _writev?(chunks: Array<{ chunk: any, encoding: string }>, callback: (error?: Error | null) => void): void;
            _destroy(error: Error | null, callback: (error: Error | null) => void): void;
            _final(callback: (error?: Error | null) => void): void;
            write(chunk: any, cb?: (error: Error | null | undefined) => void): boolean;
            write(chunk: any, encoding?: string, cb?: (error: Error | null | undefined) => void): boolean;
            setDefaultEncoding(encoding: string): this;
            end(cb?: () => void): void;
            end(chunk: any, cb?: () => void): void;
            end(chunk: any, encoding?: string, cb?: () => void): void;
            cork(): void;
            uncork(): void;
        }

        type TransformCallback = (error?: Error, data?: any) => void;

        export interface TransformOptions extends DuplexOptions {
            read?(this: Transform, size: number): void;
            write?(this: Transform, chunk: any, encoding: string, callback: (error?: Error | null) => void): void;
            writev?(this: Transform, chunks: Array<{ chunk: any, encoding: string }>, callback: (error?: Error | null) => void): void;
            final?(this: Transform, callback: (error?: Error | null) => void): void;
            destroy?(this: Transform, error: Error | null, callback: (error: Error | null) => void): void;
            transform?(this: Transform, chunk: any, encoding: string, callback: TransformCallback): void;
            flush?(this: Transform, callback: TransformCallback): void;
        }

        export class Transform extends Duplex {
            constructor(opts?: TransformOptions);
            _transform(chunk: any, encoding: string, callback: TransformCallback): void;
            _flush(callback: TransformCallback): void;
        }

        export class PassThrough extends Transform { }

        export function pipeline<T extends NodeJS.WritableStream>(stream1: NodeJS.ReadableStream, stream2: T, callback?: (err: NodeJS.ErrnoException) => void): T;
        export function pipeline<T extends NodeJS.WritableStream>(stream1: NodeJS.ReadableStream, stream2: NodeJS.ReadWriteStream, stream3: T, callback?: (err: NodeJS.ErrnoException) => void): T;
        export function pipeline<T extends NodeJS.WritableStream>(stream1: NodeJS.ReadableStream, stream2: NodeJS.ReadWriteStream, stream3: NodeJS.ReadWriteStream, stream4: T, callback?: (err: NodeJS.ErrnoException) => void): T;
        export function pipeline<T extends NodeJS.WritableStream>(stream1: NodeJS.ReadableStream, stream2: NodeJS.ReadWriteStream, stream3: NodeJS.ReadWriteStream, stream4: NodeJS.ReadWriteStream, stream5: T, callback?: (err: NodeJS.ErrnoException) => void): T;
        export function pipeline(streams: Array<NodeJS.ReadableStream | NodeJS.WritableStream | NodeJS.ReadWriteStream>, callback?: (err: NodeJS.ErrnoException) => void): NodeJS.WritableStream;
        export function pipeline(stream1: NodeJS.ReadableStream, stream2: NodeJS.ReadWriteStream | NodeJS.WritableStream, ...streams: Array<NodeJS.ReadWriteStream | NodeJS.WritableStream | ((err: NodeJS.ErrnoException) => void)>): NodeJS.WritableStream;
        export namespace pipeline {
            export function __promisify__<T extends NodeJS.WritableStream>(stream1: NodeJS.ReadableStream, stream2: T): Promise<void>;
            export function __promisify__<T extends NodeJS.WritableStream>(stream1: NodeJS.ReadableStream, stream2: NodeJS.ReadWriteStream, stream3: T): Promise<void>;
            export function __promisify__<T extends NodeJS.WritableStream>(stream1: NodeJS.ReadableStream, stream2: NodeJS.ReadWriteStream, stream3: NodeJS.ReadWriteStream, stream4: T): Promise<void>;
            export function __promisify__<T extends NodeJS.WritableStream>(stream1: NodeJS.ReadableStream, stream2: NodeJS.ReadWriteStream, stream3: NodeJS.ReadWriteStream, stream4: NodeJS.ReadWriteStream, stream5: T): Promise<void>;
            export function __promisify__(streams: Array<NodeJS.ReadableStream | NodeJS.WritableStream | NodeJS.ReadWriteStream>): Promise<void>;
            export function __promisify__(stream1: NodeJS.ReadableStream, stream2: NodeJS.ReadWriteStream | NodeJS.WritableStream, ...streams: Array<NodeJS.ReadWriteStream | NodeJS.WritableStream>): Promise<void>;
        }
    }

    export = internal;
}

declare module "util" {
    export interface InspectOptions extends NodeJS.InspectOptions { }
    export function format(format: any, ...param: any[]): string;
    export function formatWithOptions(inspectOptions: InspectOptions, format: string, ...param: any[]): string;
    /** @deprecated since v0.11.3 - use `console.error()` instead. */
    export function debug(string: string): void;
    /** @deprecated since v0.11.3 - use `console.error()` instead. */
    export function error(...param: any[]): void;
    /** @deprecated since v0.11.3 - use `console.log()` instead. */
    export function puts(...param: any[]): void;
    /** @deprecated since v0.11.3 - use `console.log()` instead. */
    export function print(...param: any[]): void;
    /** @deprecated since v0.11.3 - use a third party module instead. */
    export function log(string: string): void;
    export var inspect: {
        (object: any, showHidden?: boolean, depth?: number | null, color?: boolean): string;
        (object: any, options: InspectOptions): string;
        colors: {
            [color: string]: [number, number] | undefined
        }
        styles: {
            [style: string]: string | undefined
        }
        defaultOptions: InspectOptions;
        custom: symbol;
    };
    /** @deprecated since v4.0.0 - use `Array.isArray()` instead. */
    export function isArray(object: any): object is any[];
    /** @deprecated since v4.0.0 - use `util.types.isRegExp()` instead. */
    export function isRegExp(object: any): object is RegExp;
    /** @deprecated since v4.0.0 - use `util.types.isDate()` instead. */
    export function isDate(object: any): object is Date;
    /** @deprecated since v4.0.0 - use `util.types.isNativeError()` instead. */
    export function isError(object: any): object is Error;
    export function inherits(constructor: any, superConstructor: any): void;
    export function debuglog(key: string): (msg: string, ...param: any[]) => void;
    /** @deprecated since v4.0.0 - use `typeof value === 'boolean'` instead. */
    export function isBoolean(object: any): object is boolean;
    /** @deprecated since v4.0.0 - use `Buffer.isBuffer()` instead. */
    export function isBuffer(object: any): object is Buffer;
    /** @deprecated since v4.0.0 - use `typeof value === 'function'` instead. */
    export function isFunction(object: any): boolean;
    /** @deprecated since v4.0.0 - use `value === null` instead. */
    export function isNull(object: any): object is null;
    /** @deprecated since v4.0.0 - use `value === null || value === undefined` instead. */
    export function isNullOrUndefined(object: any): object is null | undefined;
    /** @deprecated since v4.0.0 - use `typeof value === 'number'` instead. */
    export function isNumber(object: any): object is number;
    /** @deprecated since v4.0.0 - use `value !== null && typeof value === 'object'` instead. */
    export function isObject(object: any): boolean;
    /** @deprecated since v4.0.0 - use `(typeof value !== 'object' && typeof value !== 'function') || value === null` instead. */
    export function isPrimitive(object: any): boolean;
    /** @deprecated since v4.0.0 - use `typeof value === 'string'` instead. */
    export function isString(object: any): object is string;
    /** @deprecated since v4.0.0 - use `typeof value === 'symbol'` instead. */
    export function isSymbol(object: any): object is symbol;
    /** @deprecated since v4.0.0 - use `value === undefined` instead. */
    export function isUndefined(object: any): object is undefined;
    export function deprecate<T extends Function>(fn: T, message: string): T;
    export function isDeepStrictEqual(val1: any, val2: any): boolean;

    export interface CustomPromisify<TCustom extends Function> extends Function {
        __promisify__: TCustom;
    }

    export function callbackify(fn: () => Promise<void>): (callback: (err: NodeJS.ErrnoException) => void) => void;
    export function callbackify<TResult>(fn: () => Promise<TResult>): (callback: (err: NodeJS.ErrnoException, result: TResult) => void) => void;
    export function callbackify<T1>(fn: (arg1: T1) => Promise<void>): (arg1: T1, callback: (err: NodeJS.ErrnoException) => void) => void;
    export function callbackify<T1, TResult>(fn: (arg1: T1) => Promise<TResult>): (arg1: T1, callback: (err: NodeJS.ErrnoException, result: TResult) => void) => void;
    export function callbackify<T1, T2>(fn: (arg1: T1, arg2: T2) => Promise<void>): (arg1: T1, arg2: T2, callback: (err: NodeJS.ErrnoException) => void) => void;
    export function callbackify<T1, T2, TResult>(fn: (arg1: T1, arg2: T2) => Promise<TResult>): (arg1: T1, arg2: T2, callback: (err: NodeJS.ErrnoException, result: TResult) => void) => void;
    export function callbackify<T1, T2, T3>(fn: (arg1: T1, arg2: T2, arg3: T3) => Promise<void>): (arg1: T1, arg2: T2, arg3: T3, callback: (err: NodeJS.ErrnoException) => void) => void;
    export function callbackify<T1, T2, T3, TResult>(fn: (arg1: T1, arg2: T2, arg3: T3) => Promise<TResult>): (arg1: T1, arg2: T2, arg3: T3, callback: (err: NodeJS.ErrnoException, result: TResult) => void) => void;
    export function callbackify<T1, T2, T3, T4>(fn: (arg1: T1, arg2: T2, arg3: T3, arg4: T4) => Promise<void>): (arg1: T1, arg2: T2, arg3: T3, arg4: T4, callback: (err: NodeJS.ErrnoException) => void) => void;
    export function callbackify<T1, T2, T3, T4, TResult>(fn: (arg1: T1, arg2: T2, arg3: T3, arg4: T4) => Promise<TResult>): (arg1: T1, arg2: T2, arg3: T3, arg4: T4, callback: (err: NodeJS.ErrnoException, result: TResult) => void) => void;
    export function callbackify<T1, T2, T3, T4, T5>(fn: (arg1: T1, arg2: T2, arg3: T3, arg4: T4, arg5: T5) => Promise<void>): (arg1: T1, arg2: T2, arg3: T3, arg4: T4, arg5: T5, callback: (err: NodeJS.ErrnoException) => void) => void;
    export function callbackify<T1, T2, T3, T4, T5, TResult>(fn: (arg1: T1, arg2: T2, arg3: T3, arg4: T4, arg5: T5) => Promise<TResult>): (arg1: T1, arg2: T2, arg3: T3, arg4: T4, arg5: T5, callback: (err: NodeJS.ErrnoException, result: TResult) => void) => void;
    export function callbackify<T1, T2, T3, T4, T5, T6>(fn: (arg1: T1, arg2: T2, arg3: T3, arg4: T4, arg5: T5, arg6: T6) => Promise<void>): (arg1: T1, arg2: T2, arg3: T3, arg4: T4, arg5: T5, arg6: T6, callback: (err: NodeJS.ErrnoException) => void) => void;
    export function callbackify<T1, T2, T3, T4, T5, T6, TResult>(fn: (arg1: T1, arg2: T2, arg3: T3, arg4: T4, arg5: T5, arg6: T6) => Promise<TResult>): (arg1: T1, arg2: T2, arg3: T3, arg4: T4, arg5: T5, arg6: T6, callback: (err: NodeJS.ErrnoException, result: TResult) => void) => void;

    export function promisify<TCustom extends Function>(fn: CustomPromisify<TCustom>): TCustom;
    export function promisify<TResult>(fn: (callback: (err: Error | null, result: TResult) => void) => void): () => Promise<TResult>;
    export function promisify(fn: (callback: (err?: Error | null) => void) => void): () => Promise<void>;
    export function promisify<T1, TResult>(fn: (arg1: T1, callback: (err: Error | null, result: TResult) => void) => void): (arg1: T1) => Promise<TResult>;
    export function promisify<T1>(fn: (arg1: T1, callback: (err?: Error | null) => void) => void): (arg1: T1) => Promise<void>;
    export function promisify<T1, T2, TResult>(fn: (arg1: T1, arg2: T2, callback: (err: Error | null, result: TResult) => void) => void): (arg1: T1, arg2: T2) => Promise<TResult>;
    export function promisify<T1, T2>(fn: (arg1: T1, arg2: T2, callback: (err?: Error | null) => void) => void): (arg1: T1, arg2: T2) => Promise<void>;
    export function promisify<T1, T2, T3, TResult>(fn: (arg1: T1, arg2: T2, arg3: T3, callback: (err: Error | null, result: TResult) => void) => void): (arg1: T1, arg2: T2, arg3: T3) => Promise<TResult>;
    export function promisify<T1, T2, T3>(fn: (arg1: T1, arg2: T2, arg3: T3, callback: (err?: Error | null) => void) => void): (arg1: T1, arg2: T2, arg3: T3) => Promise<void>;
    export function promisify<T1, T2, T3, T4, TResult>(fn: (arg1: T1, arg2: T2, arg3: T3, arg4: T4, callback: (err: Error | null, result: TResult) => void) => void): (arg1: T1, arg2: T2, arg3: T3, arg4: T4) => Promise<TResult>;
    export function promisify<T1, T2, T3, T4>(fn: (arg1: T1, arg2: T2, arg3: T3, arg4: T4, callback: (err?: Error | null) => void) => void): (arg1: T1, arg2: T2, arg3: T3, arg4: T4) => Promise<void>;
    export function promisify<T1, T2, T3, T4, T5, TResult>(fn: (arg1: T1, arg2: T2, arg3: T3, arg4: T4, arg5: T5, callback: (err: Error | null, result: TResult) => void) => void): (arg1: T1, arg2: T2, arg3: T3, arg4: T4, arg5: T5) => Promise<TResult>;
    export function promisify<T1, T2, T3, T4, T5>(fn: (arg1: T1, arg2: T2, arg3: T3, arg4: T4, arg5: T5, callback: (err?: Error | null) => void) => void): (arg1: T1, arg2: T2, arg3: T3, arg4: T4, arg5: T5) => Promise<void>;
    export function promisify(fn: Function): Function;
    export namespace promisify {
        const custom: symbol;
    }

    export namespace types {
        export function isAnyArrayBuffer(object: any): boolean;
        export function isArgumentsObject(object: any): object is IArguments;
        export function isArrayBuffer(object: any): object is ArrayBuffer;
        export function isAsyncFunction(object: any): boolean;
        export function isBooleanObject(object: any): object is Boolean;
        export function isDataView(object: any): object is DataView;
        export function isDate(object: any): object is Date;
        export function isExternal(object: any): boolean;
        export function isFloat32Array(object: any): object is Float32Array;
        export function isFloat64Array(object: any): object is Float64Array;
        export function isGeneratorFunction(object: any): boolean;
        export function isGeneratorObject(object: any): boolean;
        export function isInt8Array(object: any): object is Int8Array;
        export function isInt16Array(object: any): object is Int16Array;
        export function isInt32Array(object: any): object is Int32Array;
        export function isMap(object: any): boolean;
        export function isMapIterator(object: any): boolean;
        export function isNativeError(object: any): object is Error;
        export function isNumberObject(object: any): object is Number;
        export function isPromise(object: any): boolean;
        export function isProxy(object: any): boolean;
        export function isRegExp(object: any): object is RegExp;
        export function isSet(object: any): boolean;
        export function isSetIterator(object: any): boolean;
        export function isSharedArrayBuffer(object: any): boolean;
        export function isStringObject(object: any): boolean;
        export function isSymbolObject(object: any): boolean;
        export function isTypedArray(object: any): object is NodeJS.TypedArray;
        export function isUint8Array(object: any): object is Uint8Array;
        export function isUint8ClampedArray(object: any): object is Uint8ClampedArray;
        export function isUint16Array(object: any): object is Uint16Array;
        export function isUint32Array(object: any): object is Uint32Array;
        export function isWeakMap(object: any): boolean;
        export function isWeakSet(object: any): boolean;
        export function isWebAssemblyCompiledModule(object: any): boolean;
    }

    export class TextDecoder {
        readonly encoding: string;
        readonly fatal: boolean;
        readonly ignoreBOM: boolean;
        constructor(
            encoding?: string,
            options?: { fatal?: boolean; ignoreBOM?: boolean }
        );
        decode(
<<<<<<< HEAD
            input?:
                Int8Array
                | Int16Array
                | Int32Array
                | Uint8Array
                | Uint16Array
                | Uint32Array
                | Uint8ClampedArray
                | Float32Array
                | Float64Array
                | DataView
                | ArrayBuffer
                | null,
            options?: { stream?: boolean }
=======
          input?: NodeJS.TypedArray | DataView | ArrayBuffer | null,
          options?: { stream?: boolean }
>>>>>>> 00f8143c
        ): string;
    }

    export class TextEncoder {
        readonly encoding: string;
        constructor();
        encode(input?: string): Uint8Array;
    }
}

declare module "assert" {
    function internal(value: any, message?: string | Error): void;
    namespace internal {
        export class AssertionError implements Error {
            name: string;
            message: string;
            actual: any;
            expected: any;
            operator: string;
            generatedMessage: boolean;
            code: 'ERR_ASSERTION';

            constructor(options?: {
                message?: string; actual?: any; expected?: any;
                operator?: string; stackStartFn?: Function
            });
        }

        export function fail(message?: string | Error): never;
        /** @deprecated since v10.0.0 - use fail([message]) or other assert functions instead. */
        export function fail(actual: any, expected: any, message?: string | Error, operator?: string, stackStartFn?: Function): never;
        export function ok(value: any, message?: string | Error): void;
        /** @deprecated since v9.9.0 - use strictEqual() instead. */
        export function equal(actual: any, expected: any, message?: string | Error): void;
        /** @deprecated since v9.9.0 - use notStrictEqual() instead. */
        export function notEqual(actual: any, expected: any, message?: string | Error): void;
        /** @deprecated since v9.9.0 - use deepStrictEqual() instead. */
        export function deepEqual(actual: any, expected: any, message?: string | Error): void;
        /** @deprecated since v9.9.0 - use notDeepStrictEqual() instead. */
        export function notDeepEqual(actual: any, expected: any, message?: string | Error): void;
        export function strictEqual(actual: any, expected: any, message?: string | Error): void;
        export function notStrictEqual(actual: any, expected: any, message?: string | Error): void;
        export function deepStrictEqual(actual: any, expected: any, message?: string | Error): void;
        export function notDeepStrictEqual(actual: any, expected: any, message?: string | Error): void;

        export function throws(block: Function, message?: string | Error): void;
        export function throws(block: Function, error: RegExp | Function | Object | Error, message?: string | Error): void;
        export function doesNotThrow(block: Function, message?: string | Error): void;
        export function doesNotThrow(block: Function, error: RegExp | Function, message?: string | Error): void;

        export function ifError(value: any): void;

        export function rejects(block: Function | Promise<any>, message?: string | Error): Promise<void>;
        export function rejects(block: Function | Promise<any>, error: RegExp | Function | Object | Error, message?: string | Error): Promise<void>;
        export function doesNotReject(block: Function | Promise<any>, message?: string | Error): Promise<void>;
        export function doesNotReject(block: Function | Promise<any>, error: RegExp | Function, message?: string | Error): Promise<void>;

        export var strict: typeof internal;
    }

    export = internal;
}

declare module "tty" {
    import * as net from "net";

    export function isatty(fd: number): boolean;
    export class ReadStream extends net.Socket {
        isRaw: boolean;
        setRawMode(mode: boolean): void;
        isTTY: boolean;
    }
    export class WriteStream extends net.Socket {
        columns: number;
        rows: number;
        isTTY: boolean;
    }
}

declare module "domain" {
    import * as events from "events";

    export class Domain extends events.EventEmitter implements NodeJS.Domain {
        run(fn: Function): void;
        add(emitter: events.EventEmitter): void;
        remove(emitter: events.EventEmitter): void;
        bind(cb: (err: Error, data: any) => any): any;
        intercept(cb: (data: any) => any): any;
        members: any[];
        enter(): void;
        exit(): void;
    }

    export function create(): Domain;
}

declare module "constants" {
    export var E2BIG: number;
    export var EACCES: number;
    export var EADDRINUSE: number;
    export var EADDRNOTAVAIL: number;
    export var EAFNOSUPPORT: number;
    export var EAGAIN: number;
    export var EALREADY: number;
    export var EBADF: number;
    export var EBADMSG: number;
    export var EBUSY: number;
    export var ECANCELED: number;
    export var ECHILD: number;
    export var ECONNABORTED: number;
    export var ECONNREFUSED: number;
    export var ECONNRESET: number;
    export var EDEADLK: number;
    export var EDESTADDRREQ: number;
    export var EDOM: number;
    export var EEXIST: number;
    export var EFAULT: number;
    export var EFBIG: number;
    export var EHOSTUNREACH: number;
    export var EIDRM: number;
    export var EILSEQ: number;
    export var EINPROGRESS: number;
    export var EINTR: number;
    export var EINVAL: number;
    export var EIO: number;
    export var EISCONN: number;
    export var EISDIR: number;
    export var ELOOP: number;
    export var EMFILE: number;
    export var EMLINK: number;
    export var EMSGSIZE: number;
    export var ENAMETOOLONG: number;
    export var ENETDOWN: number;
    export var ENETRESET: number;
    export var ENETUNREACH: number;
    export var ENFILE: number;
    export var ENOBUFS: number;
    export var ENODATA: number;
    export var ENODEV: number;
    export var ENOENT: number;
    export var ENOEXEC: number;
    export var ENOLCK: number;
    export var ENOLINK: number;
    export var ENOMEM: number;
    export var ENOMSG: number;
    export var ENOPROTOOPT: number;
    export var ENOSPC: number;
    export var ENOSR: number;
    export var ENOSTR: number;
    export var ENOSYS: number;
    export var ENOTCONN: number;
    export var ENOTDIR: number;
    export var ENOTEMPTY: number;
    export var ENOTSOCK: number;
    export var ENOTSUP: number;
    export var ENOTTY: number;
    export var ENXIO: number;
    export var EOPNOTSUPP: number;
    export var EOVERFLOW: number;
    export var EPERM: number;
    export var EPIPE: number;
    export var EPROTO: number;
    export var EPROTONOSUPPORT: number;
    export var EPROTOTYPE: number;
    export var ERANGE: number;
    export var EROFS: number;
    export var ESPIPE: number;
    export var ESRCH: number;
    export var ETIME: number;
    export var ETIMEDOUT: number;
    export var ETXTBSY: number;
    export var EWOULDBLOCK: number;
    export var EXDEV: number;
    export var WSAEINTR: number;
    export var WSAEBADF: number;
    export var WSAEACCES: number;
    export var WSAEFAULT: number;
    export var WSAEINVAL: number;
    export var WSAEMFILE: number;
    export var WSAEWOULDBLOCK: number;
    export var WSAEINPROGRESS: number;
    export var WSAEALREADY: number;
    export var WSAENOTSOCK: number;
    export var WSAEDESTADDRREQ: number;
    export var WSAEMSGSIZE: number;
    export var WSAEPROTOTYPE: number;
    export var WSAENOPROTOOPT: number;
    export var WSAEPROTONOSUPPORT: number;
    export var WSAESOCKTNOSUPPORT: number;
    export var WSAEOPNOTSUPP: number;
    export var WSAEPFNOSUPPORT: number;
    export var WSAEAFNOSUPPORT: number;
    export var WSAEADDRINUSE: number;
    export var WSAEADDRNOTAVAIL: number;
    export var WSAENETDOWN: number;
    export var WSAENETUNREACH: number;
    export var WSAENETRESET: number;
    export var WSAECONNABORTED: number;
    export var WSAECONNRESET: number;
    export var WSAENOBUFS: number;
    export var WSAEISCONN: number;
    export var WSAENOTCONN: number;
    export var WSAESHUTDOWN: number;
    export var WSAETOOMANYREFS: number;
    export var WSAETIMEDOUT: number;
    export var WSAECONNREFUSED: number;
    export var WSAELOOP: number;
    export var WSAENAMETOOLONG: number;
    export var WSAEHOSTDOWN: number;
    export var WSAEHOSTUNREACH: number;
    export var WSAENOTEMPTY: number;
    export var WSAEPROCLIM: number;
    export var WSAEUSERS: number;
    export var WSAEDQUOT: number;
    export var WSAESTALE: number;
    export var WSAEREMOTE: number;
    export var WSASYSNOTREADY: number;
    export var WSAVERNOTSUPPORTED: number;
    export var WSANOTINITIALISED: number;
    export var WSAEDISCON: number;
    export var WSAENOMORE: number;
    export var WSAECANCELLED: number;
    export var WSAEINVALIDPROCTABLE: number;
    export var WSAEINVALIDPROVIDER: number;
    export var WSAEPROVIDERFAILEDINIT: number;
    export var WSASYSCALLFAILURE: number;
    export var WSASERVICE_NOT_FOUND: number;
    export var WSATYPE_NOT_FOUND: number;
    export var WSA_E_NO_MORE: number;
    export var WSA_E_CANCELLED: number;
    export var WSAEREFUSED: number;
    export var SIGHUP: number;
    export var SIGINT: number;
    export var SIGILL: number;
    export var SIGABRT: number;
    export var SIGFPE: number;
    export var SIGKILL: number;
    export var SIGSEGV: number;
    export var SIGTERM: number;
    export var SIGBREAK: number;
    export var SIGWINCH: number;
    export var SSL_OP_ALL: number;
    export var SSL_OP_ALLOW_UNSAFE_LEGACY_RENEGOTIATION: number;
    export var SSL_OP_CIPHER_SERVER_PREFERENCE: number;
    export var SSL_OP_CISCO_ANYCONNECT: number;
    export var SSL_OP_COOKIE_EXCHANGE: number;
    export var SSL_OP_CRYPTOPRO_TLSEXT_BUG: number;
    export var SSL_OP_DONT_INSERT_EMPTY_FRAGMENTS: number;
    export var SSL_OP_EPHEMERAL_RSA: number;
    export var SSL_OP_LEGACY_SERVER_CONNECT: number;
    export var SSL_OP_MICROSOFT_BIG_SSLV3_BUFFER: number;
    export var SSL_OP_MICROSOFT_SESS_ID_BUG: number;
    export var SSL_OP_MSIE_SSLV2_RSA_PADDING: number;
    export var SSL_OP_NETSCAPE_CA_DN_BUG: number;
    export var SSL_OP_NETSCAPE_CHALLENGE_BUG: number;
    export var SSL_OP_NETSCAPE_DEMO_CIPHER_CHANGE_BUG: number;
    export var SSL_OP_NETSCAPE_REUSE_CIPHER_CHANGE_BUG: number;
    export var SSL_OP_NO_COMPRESSION: number;
    export var SSL_OP_NO_QUERY_MTU: number;
    export var SSL_OP_NO_SESSION_RESUMPTION_ON_RENEGOTIATION: number;
    export var SSL_OP_NO_SSLv2: number;
    export var SSL_OP_NO_SSLv3: number;
    export var SSL_OP_NO_TICKET: number;
    export var SSL_OP_NO_TLSv1: number;
    export var SSL_OP_NO_TLSv1_1: number;
    export var SSL_OP_NO_TLSv1_2: number;
    export var SSL_OP_PKCS1_CHECK_1: number;
    export var SSL_OP_PKCS1_CHECK_2: number;
    export var SSL_OP_SINGLE_DH_USE: number;
    export var SSL_OP_SINGLE_ECDH_USE: number;
    export var SSL_OP_SSLEAY_080_CLIENT_DH_BUG: number;
    export var SSL_OP_SSLREF2_REUSE_CERT_TYPE_BUG: number;
    export var SSL_OP_TLS_BLOCK_PADDING_BUG: number;
    export var SSL_OP_TLS_D5_BUG: number;
    export var SSL_OP_TLS_ROLLBACK_BUG: number;
    export var ENGINE_METHOD_DSA: number;
    export var ENGINE_METHOD_DH: number;
    export var ENGINE_METHOD_RAND: number;
    export var ENGINE_METHOD_ECDH: number;
    export var ENGINE_METHOD_ECDSA: number;
    export var ENGINE_METHOD_CIPHERS: number;
    export var ENGINE_METHOD_DIGESTS: number;
    export var ENGINE_METHOD_STORE: number;
    export var ENGINE_METHOD_PKEY_METHS: number;
    export var ENGINE_METHOD_PKEY_ASN1_METHS: number;
    export var ENGINE_METHOD_ALL: number;
    export var ENGINE_METHOD_NONE: number;
    export var DH_CHECK_P_NOT_SAFE_PRIME: number;
    export var DH_CHECK_P_NOT_PRIME: number;
    export var DH_UNABLE_TO_CHECK_GENERATOR: number;
    export var DH_NOT_SUITABLE_GENERATOR: number;
    export var NPN_ENABLED: number;
    export var RSA_PKCS1_PADDING: number;
    export var RSA_SSLV23_PADDING: number;
    export var RSA_NO_PADDING: number;
    export var RSA_PKCS1_OAEP_PADDING: number;
    export var RSA_X931_PADDING: number;
    export var RSA_PKCS1_PSS_PADDING: number;
    export var POINT_CONVERSION_COMPRESSED: number;
    export var POINT_CONVERSION_UNCOMPRESSED: number;
    export var POINT_CONVERSION_HYBRID: number;
    export var O_RDONLY: number;
    export var O_WRONLY: number;
    export var O_RDWR: number;
    export var S_IFMT: number;
    export var S_IFREG: number;
    export var S_IFDIR: number;
    export var S_IFCHR: number;
    export var S_IFBLK: number;
    export var S_IFIFO: number;
    export var S_IFSOCK: number;
    export var S_IRWXU: number;
    export var S_IRUSR: number;
    export var S_IWUSR: number;
    export var S_IXUSR: number;
    export var S_IRWXG: number;
    export var S_IRGRP: number;
    export var S_IWGRP: number;
    export var S_IXGRP: number;
    export var S_IRWXO: number;
    export var S_IROTH: number;
    export var S_IWOTH: number;
    export var S_IXOTH: number;
    export var S_IFLNK: number;
    export var O_CREAT: number;
    export var O_EXCL: number;
    export var O_NOCTTY: number;
    export var O_DIRECTORY: number;
    export var O_NOATIME: number;
    export var O_NOFOLLOW: number;
    export var O_SYNC: number;
    export var O_DSYNC: number;
    export var O_SYMLINK: number;
    export var O_DIRECT: number;
    export var O_NONBLOCK: number;
    export var O_TRUNC: number;
    export var O_APPEND: number;
    export var F_OK: number;
    export var R_OK: number;
    export var W_OK: number;
    export var X_OK: number;
    export var COPYFILE_EXCL: number;
    export var COPYFILE_FICLONE: number;
    export var COPYFILE_FICLONE_FORCE: number;
    export var UV_UDP_REUSEADDR: number;
    export var SIGQUIT: number;
    export var SIGTRAP: number;
    export var SIGIOT: number;
    export var SIGBUS: number;
    export var SIGUSR1: number;
    export var SIGUSR2: number;
    export var SIGPIPE: number;
    export var SIGALRM: number;
    export var SIGCHLD: number;
    export var SIGSTKFLT: number;
    export var SIGCONT: number;
    export var SIGSTOP: number;
    export var SIGTSTP: number;
    export var SIGTTIN: number;
    export var SIGTTOU: number;
    export var SIGURG: number;
    export var SIGXCPU: number;
    export var SIGXFSZ: number;
    export var SIGVTALRM: number;
    export var SIGPROF: number;
    export var SIGIO: number;
    export var SIGPOLL: number;
    export var SIGPWR: number;
    export var SIGSYS: number;
    export var SIGUNUSED: number;
    export var defaultCoreCipherList: string;
    export var defaultCipherList: string;
    export var ENGINE_METHOD_RSA: number;
    export var ALPN_ENABLED: number;
}

declare module "module" {
    export = NodeJS.Module;
}

declare module "process" {
    export = process;
}

declare module "v8" {
    interface HeapSpaceInfo {
        space_name: string;
        space_size: number;
        space_used_size: number;
        space_available_size: number;
        physical_space_size: number;
    }

    // ** Signifies if the --zap_code_space option is enabled or not.  1 == enabled, 0 == disabled. */
    type DoesZapCodeSpaceFlag = 0 | 1;

    interface HeapInfo {
        total_heap_size: number;
        total_heap_size_executable: number;
        total_physical_size: number;
        total_available_size: number;
        used_heap_size: number;
        heap_size_limit: number;
        malloced_memory: number;
        peak_malloced_memory: number;
        does_zap_garbage: DoesZapCodeSpaceFlag;
    }

    export function getHeapStatistics(): HeapInfo;
    export function getHeapSpaceStatistics(): HeapSpaceInfo[];
    export function setFlagsFromString(flags: string): void;
}

declare module "timers" {
    export function setTimeout(callback: (...args: any[]) => void, ms: number, ...args: any[]): NodeJS.Timer;
    export namespace setTimeout {
        export function __promisify__(ms: number): Promise<void>;
        export function __promisify__<T>(ms: number, value: T): Promise<T>;
    }
    export function clearTimeout(timeoutId: NodeJS.Timer): void;
    export function setInterval(callback: (...args: any[]) => void, ms: number, ...args: any[]): NodeJS.Timer;
    export function clearInterval(intervalId: NodeJS.Timer): void;
    export function setImmediate(callback: (...args: any[]) => void, ...args: any[]): any;
    export namespace setImmediate {
        export function __promisify__(): Promise<void>;
        export function __promisify__<T>(value: T): Promise<T>;
    }
    export function clearImmediate(immediateId: any): void;
}

declare module "console" {
    export = console;
}

/**
 * Async Hooks module: https://nodejs.org/api/async_hooks.html
 */
declare module "async_hooks" {
    /**
     * Returns the asyncId of the current execution context.
     */
    export function executionAsyncId(): number;

    /**
     * Returns the ID of the resource responsible for calling the callback that is currently being executed.
     */
    export function triggerAsyncId(): number;

    export interface HookCallbacks {
        /**
         * Called when a class is constructed that has the possibility to emit an asynchronous event.
         * @param asyncId a unique ID for the async resource
         * @param type the type of the async resource
         * @param triggerAsyncId the unique ID of the async resource in whose execution context this async resource was created
         * @param resource reference to the resource representing the async operation, needs to be released during destroy
         */
        init?(asyncId: number, type: string, triggerAsyncId: number, resource: Object): void;

        /**
         * When an asynchronous operation is initiated or completes a callback is called to notify the user.
         * The before callback is called just before said callback is executed.
         * @param asyncId the unique identifier assigned to the resource about to execute the callback.
         */
        before?(asyncId: number): void;

        /**
         * Called immediately after the callback specified in before is completed.
         * @param asyncId the unique identifier assigned to the resource which has executed the callback.
         */
        after?(asyncId: number): void;

        /**
         * Called when a promise has resolve() called. This may not be in the same execution id
         * as the promise itself.
         * @param asyncId the unique id for the promise that was resolve()d.
         */
        promiseResolve?(asyncId: number): void;

        /**
         * Called after the resource corresponding to asyncId is destroyed
         * @param asyncId a unique ID for the async resource
         */
        destroy?(asyncId: number): void;
    }

    export interface AsyncHook {
        /**
         * Enable the callbacks for a given AsyncHook instance. If no callbacks are provided enabling is a noop.
         */
        enable(): this;

        /**
         * Disable the callbacks for a given AsyncHook instance from the global pool of AsyncHook callbacks to be executed. Once a hook has been disabled it will not be called again until enabled.
         */
        disable(): this;
    }

    /**
     * Registers functions to be called for different lifetime events of each async operation.
     * @param options the callbacks to register
     * @return an AsyncHooks instance used for disabling and enabling hooks
     */
    export function createHook(options: HookCallbacks): AsyncHook;

    export interface AsyncResourceOptions {
        /**
         * The ID of the execution context that created this async event.
         * Default: `executionAsyncId()`
         */
        triggerAsyncId?: number;

        /**
         * Disables automatic `emitDestroy` when the object is garbage collected.
         * This usually does not need to be set (even if `emitDestroy` is called
         * manually), unless the resource's `asyncId` is retrieved and the
         * sensitive API's `emitDestroy` is called with it.
         * Default: `false`
         */
        requireManualDestroy?: boolean;
    }

    /**
     * The class AsyncResource was designed to be extended by the embedder's async resources.
     * Using this users can easily trigger the lifetime events of their own resources.
     */
    export class AsyncResource {
        /**
         * AsyncResource() is meant to be extended. Instantiating a
         * new AsyncResource() also triggers init. If triggerAsyncId is omitted then
         * async_hook.executionAsyncId() is used.
         * @param type The type of async event.
         * @param triggerAsyncId The ID of the execution context that created
         *   this async event (default: `executionAsyncId()`), or an
         *   AsyncResourceOptions object (since 9.3)
         */
        constructor(type: string, triggerAsyncId?: number | AsyncResourceOptions);

        /**
         * Call AsyncHooks before callbacks.
         * @deprecated since 9.6 - Use asyncResource.runInAsyncScope() instead.
         */
        emitBefore(): void;

        /**
         * Call AsyncHooks after callbacks.
         * @deprecated since 9.6 - Use asyncResource.runInAsyncScope() instead.
         */
        emitAfter(): void;

        /**
         * Call the provided function with the provided arguments in the
         * execution context of the async resource. This will establish the
         * context, trigger the AsyncHooks before callbacks, call the function,
         * trigger the AsyncHooks after callbacks, and then restore the original
         * execution context.
         * @param fn The function to call in the execution context of this
         *   async resource.
         * @param thisArg The receiver to be used for the function call.
         * @param args Optional arguments to pass to the function.
         */
        runInAsyncScope<This, Result>(fn: (this: This, ...args: any[]) => Result, thisArg?: This, ...args: any[]): Result;

        /**
         * Call AsyncHooks destroy callbacks.
         */
        emitDestroy(): void;

        /**
         * @return the unique ID assigned to this AsyncResource instance.
         */
        asyncId(): number;

        /**
         * @return the trigger ID for this AsyncResource instance.
         */
        triggerAsyncId(): number;
    }
}

declare module "http2" {
    import * as events from "events";
    import * as fs from "fs";
    import * as net from "net";
    import * as stream from "stream";
    import * as tls from "tls";
    import * as url from "url";

    import { IncomingHttpHeaders as Http1IncomingHttpHeaders, OutgoingHttpHeaders } from "http";
    export { OutgoingHttpHeaders } from "http";

    export interface IncomingHttpStatusHeader {
        ":status"?: number;
    }

    export interface IncomingHttpHeaders extends Http1IncomingHttpHeaders {
        ":path"?: string;
        ":method"?: string;
        ":authority"?: string;
        ":scheme"?: string;
    }

    // Http2Stream

    export interface StreamPriorityOptions {
        exclusive?: boolean;
        parent?: number;
        weight?: number;
        silent?: boolean;
    }

    export interface StreamState {
        localWindowSize?: number;
        state?: number;
        streamLocalClose?: number;
        streamRemoteClose?: number;
        sumDependencyWeight?: number;
        weight?: number;
    }

    export interface ServerStreamResponseOptions {
        endStream?: boolean;
        getTrailers?: (trailers: OutgoingHttpHeaders) => void;
    }

    export interface StatOptions {
        offset: number;
        length: number;
    }

    export interface ServerStreamFileResponseOptions {
        statCheck?: (stats: fs.Stats, headers: OutgoingHttpHeaders, statOptions: StatOptions) => void | boolean;
        getTrailers?: (trailers: OutgoingHttpHeaders) => void;
        offset?: number;
        length?: number;
    }

    export interface ServerStreamFileResponseOptionsWithError extends ServerStreamFileResponseOptions {
        onError?: (err: NodeJS.ErrnoException) => void;
    }

    export interface Http2StreamEvents {
        aborted: () => void;
        close: () => void;
        data: (chunk: Buffer | string) => void;
        drain: () => void;
        end: () => void;
        error: (err: Error) => void;
        finish: () => void;
        frameError: (frameType: number, errorCode: number) => void;
        pipe: (src: stream.Readable) => void;
        unpipe: (src: stream.Readable) => void;
        streamClosed: (code: number) => void;
        timeout: () => void;
        trailers: (trailers: IncomingHttpHeaders, flags: number) => void;
    }

    export interface Http2Stream extends stream.Duplex {
        readonly aborted: boolean;
        close(code?: number, callback?: () => void): void;
        readonly closed: boolean;
        readonly destroyed: boolean;
        readonly pending: boolean;
        priority(options: StreamPriorityOptions): void;
        readonly rstCode: number;
        readonly session: Http2Session;
        setTimeout(msecs: number, callback?: () => void): void;
        readonly state: StreamState;

        emit(event: string | symbol, ...args: any[]): boolean;
        emit(event: "aborted"): boolean;
        emit(event: "close"): boolean;
        emit(event: "data", chunk: Buffer | string): boolean;
        emit(event: "drain"): boolean;
        emit(event: "end"): boolean;
        emit(event: "error", err: Error): boolean;
        emit(event: "finish"): boolean;
        emit(event: "frameError", frameType: number, errorCode: number): boolean;
        emit(event: "pipe", src: stream.Readable): boolean;
        emit(event: "unpipe", src: stream.Readable): boolean;
        emit(event: "streamClosed", code: number): boolean;
        emit(event: "timeout"): boolean;
        emit(event: "trailers", trailers: IncomingHttpHeaders, flags: number): boolean;

        addListener(event: string, listener: (...args: any[]) => void): this;
        addListener<K extends keyof Http2StreamEvents>(event: K, listener: Http2StreamEvents[K]): this;

        on(event: string, listener: (...args: any[]) => void): this;
        on<K extends keyof Http2StreamEvents>(event: K, listener: Http2StreamEvents[K]): this;

        once(event: string, listener: (...args: any[]) => void): this;
        once<K extends keyof Http2StreamEvents>(event: K, listener: Http2StreamEvents[K]): this;

        prependListener(event: string, listener: (...args: any[]) => void): this;
        prependListener<K extends keyof Http2StreamEvents>(event: K, listener: Http2StreamEvents[K]): this;

        prependOnceListener(event: string, listener: (...args: any[]) => void): this;
        prependOnceListener<K extends keyof Http2StreamEvents>(event: K, listener: Http2StreamEvents[K]): this;
    }

    export interface ClientHttp2StreamEvents {
        headers: (headers: IncomingHttpHeaders & IncomingHttpStatusHeader, flags: number) => void;
        push: (headers: IncomingHttpHeaders, flags: number) => void;
        response: (headers: IncomingHttpHeaders & IncomingHttpStatusHeader, flags: number) => void;
    }

    export interface ClientHttp2Stream extends Http2Stream {
        emit(event: string | symbol, ...args: any[]): boolean;
        emit(event: "headers", headers: IncomingHttpHeaders & IncomingHttpStatusHeader, flags: number): boolean;
        emit(event: "push", headers: IncomingHttpHeaders, flags: number): boolean;
        emit(event: "response", headers: IncomingHttpHeaders & IncomingHttpStatusHeader, flags: number): boolean;

        addListener(event: string, listener: (...args: any[]) => void): this;
        addListener<K extends keyof ClientHttp2StreamEvents>(event: K, listener: ClientHttp2StreamEvents[K]): this;

        on(event: string, listener: (...args: any[]) => void): this;
        on<K extends keyof ClientHttp2StreamEvents>(event: K, listener: ClientHttp2StreamEvents[K]): this;

        once(event: string, listener: (...args: any[]) => void): this;
        once<K extends keyof ClientHttp2StreamEvents>(event: K, listener: ClientHttp2StreamEvents[K]): this;

        prependListener(event: string, listener: (...args: any[]) => void): this;
        prependListener<K extends keyof ClientHttp2StreamEvents>(event: K, listener: ClientHttp2StreamEvents[K]): this;

        prependOnceListener(event: string, listener: (...args: any[]) => void): this;
        prependOnceListener<K extends keyof ClientHttp2StreamEvents>(event: K, listener: ClientHttp2StreamEvents[K]): this;
    }

    export interface ServerHttp2Stream extends Http2Stream {
        additionalHeaders(headers: OutgoingHttpHeaders): void;
        readonly headersSent: boolean;
        readonly pushAllowed: boolean;
        pushStream(headers: OutgoingHttpHeaders, callback?: (err: Error | null, pushStream: ServerHttp2Stream, headers: OutgoingHttpHeaders) => void): void;
        pushStream(headers: OutgoingHttpHeaders, options?: StreamPriorityOptions, callback?: (err: Error | null, pushStream: ServerHttp2Stream, headers: OutgoingHttpHeaders) => void): void;
        respond(headers?: OutgoingHttpHeaders, options?: ServerStreamResponseOptions): void;
        respondWithFD(fd: number, headers?: OutgoingHttpHeaders, options?: ServerStreamFileResponseOptions): void;
        respondWithFile(path: string, headers?: OutgoingHttpHeaders, options?: ServerStreamFileResponseOptionsWithError): void;
    }

    // Http2Session

    export interface Settings {
        headerTableSize?: number;
        enablePush?: boolean;
        initialWindowSize?: number;
        maxFrameSize?: number;
        maxConcurrentStreams?: number;
        maxHeaderListSize?: number;
    }

    export interface ClientSessionRequestOptions {
        endStream?: boolean;
        exclusive?: boolean;
        parent?: number;
        weight?: number;
        getTrailers?: (trailers: OutgoingHttpHeaders, flags: number) => void;
    }

    export interface SessionState {
        effectiveLocalWindowSize?: number;
        effectiveRecvDataLength?: number;
        nextStreamID?: number;
        localWindowSize?: number;
        lastProcStreamID?: number;
        remoteWindowSize?: number;
        outboundQueueSize?: number;
        deflateDynamicTableSize?: number;
        inflateDynamicTableSize?: number;
    }

    export interface Http2SessionEvents {
        close: () => void;
        error: (err: Error) => void;
        frameError: (frameType: number, errorCode: number, streamID: number) => void;
        goaway: (errorCode: number, lastStreamID: number, opaqueData: Buffer) => void;
        localSettings: (settings: Settings) => void;
        remoteSettings: (settings: Settings) => void;
        timeout: () => void;
    }

    export interface Http2Session extends events.EventEmitter {
        readonly alpnProtocol?: string;
        close(callback?: () => void): void;
        readonly closed: boolean;
        readonly connecting: boolean;
        destroy(error?: Error, code?: number): void;
        readonly destroyed: boolean;
        readonly encrypted?: boolean;
        goaway(code?: number, lastStreamID?: number, opaqueData?: Buffer | DataView | NodeJS.TypedArray): void;
        readonly localSettings: Settings;
        readonly originSet?: string[];
        readonly pendingSettingsAck: boolean;
        ping(callback: (err: Error | null, duration: number, payload: Buffer) => void): boolean;
        ping(payload: Buffer | DataView | NodeJS.TypedArray , callback: (err: Error | null, duration: number, payload: Buffer) => void): boolean;
        ref(): void;
        readonly remoteSettings: Settings;
        rstStream(stream: Http2Stream, code?: number): void;
        setTimeout(msecs: number, callback?: () => void): void;
        readonly socket: net.Socket | tls.TLSSocket;
        readonly state: SessionState;
        priority(stream: Http2Stream, options: StreamPriorityOptions): void;
        settings(settings: Settings): void;
        readonly type: number;
        unref(): void;

        emit(event: string | symbol, ...args: any[]): boolean;
        emit(event: "close"): boolean;
        emit(event: "error", err: Error): boolean;
        emit(event: "frameError", frameType: number, errorCode: number, streamID: number): boolean;
        emit(event: "goaway", errorCode: number, lastStreamID: number, opaqueData: Buffer): boolean;
        emit(event: "localSettings", settings: Settings): boolean;
        emit(event: "remoteSettings", settings: Settings): boolean;
        emit(event: "timeout"): boolean;

        addListener(event: string, listener: (...args: any[]) => void): this;
        addListener<K extends keyof Http2Session>(event: K, listener: Http2Session[K]): this;

        on(event: string, listener: (...args: any[]) => void): this;
        on<K extends keyof Http2Session>(event: K, listener: Http2Session[K]): this;

        once(event: string, listener: (...args: any[]) => void): this;
        once<K extends keyof Http2Session>(event: K, listener: Http2Session[K]): this;

        prependListener(event: string, listener: (...args: any[]) => void): this;
        prependListener<K extends keyof Http2Session>(event: K, listener: Http2Session[K]): this;

        prependOnceListener(event: string, listener: (...args: any[]) => void): this;
        prependOnceListener<K extends keyof Http2Session>(event: K, listener: Http2Session[K]): this;
    }

    export interface ClientHttp2SessionEvents {
        altsvc: (alt: string, origin: string, stream: number) => void;
        connect: (session: ClientHttp2Session, socket: net.Socket | tls.TLSSocket) => void;
        stream: (stream: ClientHttp2Stream, headers: IncomingHttpHeaders & IncomingHttpStatusHeader, flags: number) => void;
    }

    export interface ClientHttp2Session extends Http2Session {
        request(headers?: OutgoingHttpHeaders, options?: ClientSessionRequestOptions): ClientHttp2Stream;

        emit(event: string | symbol, ...args: any[]): boolean;
        emit(event: "altsvc", alt: string, origin: string, stream: number): boolean;
        emit(event: "connect", session: ClientHttp2Session, socket: net.Socket | tls.TLSSocket): boolean;
        emit(event: "stream", stream: ClientHttp2Stream, headers: IncomingHttpHeaders & IncomingHttpStatusHeader, flags: number): boolean;

        addListener(event: string, listener: (...args: any[]) => void): this;
        addListener<K extends keyof ClientHttp2SessionEvents>(event: K, listener: ClientHttp2SessionEvents[K]): this;

        on(event: string, listener: (...args: any[]) => void): this;
        on<K extends keyof ClientHttp2SessionEvents>(event: K, listener: ClientHttp2SessionEvents[K]): this;

        once(event: string, listener: (...args: any[]) => void): this;
        once<K extends keyof ClientHttp2SessionEvents>(event: K, listener: ClientHttp2SessionEvents[K]): this;

        prependListener(event: string, listener: (...args: any[]) => void): this;
        prependListener<K extends keyof ClientHttp2SessionEvents>(event: K, listener: ClientHttp2SessionEvents[K]): this;

        prependOnceListener(event: string, listener: (...args: any[]) => void): this;
        prependOnceListener<K extends keyof ClientHttp2SessionEvents>(event: K, listener: ClientHttp2SessionEvents[K]): this;
    }

    export interface AlternativeServiceOptions {
        origin: number | string | url.URL;
    }

    export interface ServerHttp2SessionEvents {
        connect: (session: ServerHttp2Session, socket: net.Socket | tls.TLSSocket) => void;
        stream: (stream: ServerHttp2Stream, headers: IncomingHttpHeaders, flags: number) => void;
    }

    export interface ServerHttp2Session extends Http2Session {
        altsvc(alt: string, originOrStream: number | string | url.URL | AlternativeServiceOptions): void;
        readonly server: Http2Server | Http2SecureServer;

        emit(event: string | symbol, ...args: any[]): boolean;
        emit(event: "connect", session: ServerHttp2Session, socket: net.Socket | tls.TLSSocket): boolean;
        emit(event: "stream", stream: ServerHttp2Stream, headers: IncomingHttpHeaders, flags: number): boolean;

        addListener(event: string, listener: (...args: any[]) => void): this;
        addListener<K extends keyof ServerHttp2SessionEvents>(event: K, listener: ServerHttp2SessionEvents[K]): this;

        on(event: string, listener: (...args: any[]) => void): this;
        on<K extends keyof ServerHttp2SessionEvents>(event: K, listener: ServerHttp2SessionEvents[K]): this;

        once(event: string, listener: (...args: any[]) => void): this;
        once<K extends keyof ServerHttp2SessionEvents>(event: K, listener: ServerHttp2SessionEvents[K]): this;

        prependListener(event: string, listener: (...args: any[]) => void): this;
        prependListener<K extends keyof ServerHttp2SessionEvents>(event: K, listener: ServerHttp2SessionEvents[K]): this;

        prependOnceListener(event: string, listener: (...args: any[]) => void): this;
        prependOnceListener<K extends keyof ServerHttp2SessionEvents>(event: K, listener: ServerHttp2SessionEvents[K]): this;
    }

    // Http2Server

    export interface SessionOptions {
        maxDeflateDynamicTableSize?: number;
        maxReservedRemoteStreams?: number;
        maxSendHeaderBlockLength?: number;
        paddingStrategy?: number;
        peerMaxConcurrentStreams?: number;
        selectPadding?: (frameLen: number, maxFrameLen: number) => number;
        settings?: Settings;
    }

    export type ClientSessionOptions = SessionOptions;
    export type ServerSessionOptions = SessionOptions;

    export interface SecureClientSessionOptions extends ClientSessionOptions, tls.ConnectionOptions { }
    export interface SecureServerSessionOptions extends ServerSessionOptions, tls.TlsOptions { }

    export interface ServerOptions extends ServerSessionOptions {
        allowHTTP1?: boolean;
    }

    export interface SecureServerOptions extends SecureServerSessionOptions {
        allowHTTP1?: boolean;
    }

    export interface Http2ServerEvents {
        checkContinue: (request: Http2ServerRequest, response: Http2ServerResponse) => void;
        request: (request: Http2ServerRequest, response: Http2ServerResponse) => void;
        sessionError: (err: Error) => void;
        stream: (stream: ServerHttp2Stream, headers: IncomingHttpHeaders, flags: number) => void;
        timeout: () => void;
    }

    export interface Http2Server extends net.Server {
        emit(event: string | symbol, ...args: any[]): boolean;
        emit(event: "checkContinue", request: Http2ServerRequest, response: Http2ServerResponse): boolean;
        emit(event: "request", request: Http2ServerRequest, response: Http2ServerResponse): boolean;
        emit(event: "sessionError", err: Error): boolean;
        emit(event: "stream", stream: ServerHttp2Stream, headers: IncomingHttpHeaders, flags: number): boolean;
        emit(event: "timeout"): boolean;

        addListener(event: string, listener: (...args: any[]) => void): this;
        addListener<K extends keyof Http2ServerEvents>(event: K, listener: Http2ServerEvents[K]): this;

        on(event: string, listener: (...args: any[]) => void): this;
        on<K extends keyof Http2ServerEvents>(event: K, listener: Http2ServerEvents[K]): this;

        once(event: string, listener: (...args: any[]) => void): this;
        once<K extends keyof Http2ServerEvents>(event: K, listener: Http2ServerEvents[K]): this;

        prependListener(event: string, listener: (...args: any[]) => void): this;
        prependListener<K extends keyof Http2ServerEvents>(event: K, listener: Http2ServerEvents[K]): this;

        prependOnceListener(event: string, listener: (...args: any[]) => void): this;
        prependOnceListener<K extends keyof Http2ServerEvents>(event: K, listener: Http2ServerEvents[K]): this;
    }

    export interface Http2SecureServerEvents {
        checkContinue: (request: Http2ServerRequest, response: Http2ServerResponse) => void;
        request: (request: Http2ServerRequest, response: Http2ServerResponse) => void;
        sessionError: (err: Error) => void;
        stream: (stream: ServerHttp2Stream, headers: IncomingHttpHeaders, flags: number) => void;
        timeout: () => void;
        unknownProtocol: (socket: tls.TLSSocket) => void;
    }

    export interface Http2SecureServer extends tls.Server {
        emit(event: string | symbol, ...args: any[]): boolean;
        emit(event: "checkContinue", request: Http2ServerRequest, response: Http2ServerResponse): boolean;
        emit(event: "request", request: Http2ServerRequest, response: Http2ServerResponse): boolean;
        emit(event: "sessionError", err: Error): boolean;
        emit(event: "stream", stream: ServerHttp2Stream, headers: IncomingHttpHeaders, flags: number): boolean;
        emit(event: "timeout"): boolean;
        emit(event: "unknownProtocol", socket: tls.TLSSocket): boolean;

        addListener(event: string, listener: (...args: any[]) => void): this;
        addListener<K extends keyof Http2SecureServerEvents>(event: K, listener: Http2SecureServerEvents[K]): this;

        on(event: string, listener: (...args: any[]) => void): this;
        on<K extends keyof Http2SecureServerEvents>(event: K, listener: Http2SecureServerEvents[K]): this;

        once(event: string, listener: (...args: any[]) => void): this;
        once<K extends keyof Http2SecureServerEvents>(event: K, listener: Http2SecureServerEvents[K]): this;

        prependListener(event: string, listener: (...args: any[]) => void): this;
        prependListener<K extends keyof Http2SecureServerEvents>(event: K, listener: Http2SecureServerEvents[K]): this;

        prependOnceListener(event: string, listener: (...args: any[]) => void): this;
        prependOnceListener<K extends keyof Http2SecureServerEvents>(event: K, listener: Http2SecureServerEvents[K]): this;
    }

    export interface Http2ServerRequestEvents {
        aborted: (hadError: boolean, code: number) => void;
    }

    export interface Http2ServerRequest extends stream.Readable {
        headers: IncomingHttpHeaders;
        httpVersion: string;
        method: string;
        rawHeaders: string[];
        rawTrailers: string[];
        setTimeout(msecs: number, callback?: () => void): void;
        socket: net.Socket | tls.TLSSocket;
        stream: ServerHttp2Stream;
        trailers: IncomingHttpHeaders;
        url: string;

        emit(event: string | symbol, ...args: any[]): boolean;
        emit(event: "aborted", hadError: boolean, code: number): boolean;

        addListener(event: string, listener: (...args: any[]) => void): this;
        addListener<K extends keyof Http2ServerRequestEvents>(event: K, listener: Http2ServerRequestEvents[K]): this;

        on(event: string, listener: (...args: any[]) => void): this;
        on<K extends keyof Http2ServerRequestEvents>(event: K, listener: Http2ServerRequestEvents[K]): this;

        once(event: string, listener: (...args: any[]) => void): this;
        once<K extends keyof Http2ServerRequestEvents>(event: K, listener: Http2ServerRequestEvents[K]): this;

        prependListener(event: string, listener: (...args: any[]) => void): this;
        prependListener<K extends keyof Http2ServerRequestEvents>(event: K, listener: Http2ServerRequestEvents[K]): this;

        prependOnceListener(event: string, listener: (...args: any[]) => void): this;
        prependOnceListener<K extends keyof Http2ServerRequestEvents>(event: K, listener: Http2ServerRequestEvents[K]): this;
    }

    export interface Http2ServerResponseEvents {
        aborted: (hadError: boolean, code: number) => void;
        close: () => void;
        drain: () => void;
        error: (error: Error) => void;
        finish: () => void;
    }

    export interface Http2ServerResponse extends events.EventEmitter {
        addTrailers(trailers: OutgoingHttpHeaders): void;
        connection: net.Socket | tls.TLSSocket;
        end(callback?: () => void): void;
        end(data?: string | Buffer, callback?: () => void): void;
        end(data?: string | Buffer, encoding?: string, callback?: () => void): void;
        readonly finished: boolean;
        getHeader(name: string): string;
        getHeaderNames(): string[];
        getHeaders(): OutgoingHttpHeaders;
        hasHeader(name: string): boolean;
        readonly headersSent: boolean;
        removeHeader(name: string): void;
        sendDate: boolean;
        setHeader(name: string, value: number | string | string[]): void;
        setTimeout(msecs: number, callback?: () => void): void;
        socket: net.Socket | tls.TLSSocket;
        statusCode: number;
        statusMessage: '';
        stream: ServerHttp2Stream;
        write(chunk: string | Buffer, callback?: (err: Error) => void): boolean;
        write(chunk: string | Buffer, encoding?: string, callback?: (err: Error) => void): boolean;
        writeContinue(): void;
        writeHead(statusCode: number, headers?: OutgoingHttpHeaders): void;
        writeHead(statusCode: number, statusMessage?: string, headers?: OutgoingHttpHeaders): void;
        createPushResponse(headers: OutgoingHttpHeaders, callback: (err: Error | null, res: Http2ServerResponse) => void): void;

        emit(event: string | symbol, ...args: any[]): boolean;
        emit(event: "aborted", hadError: boolean, code: number): boolean;
        emit(event: "close"): boolean;
        emit(event: "drain"): boolean;
        emit(event: "error", error: Error): boolean;
        emit(event: "finish"): boolean;

        addListener(event: string, listener: (...args: any[]) => void): this;
        addListener<K extends keyof Http2ServerResponseEvents>(event: K, listener: Http2ServerResponseEvents[K]): this;

        on(event: string, listener: (...args: any[]) => void): this;
        on<K extends keyof Http2ServerResponseEvents>(event: K, listener: Http2ServerResponseEvents[K]): this;

        once(event: string, listener: (...args: any[]) => void): this;
        once<K extends keyof Http2ServerResponseEvents>(event: K, listener: Http2ServerResponseEvents[K]): this;

        prependListener(event: string, listener: (...args: any[]) => void): this;
        prependListener<K extends keyof Http2ServerResponseEvents>(event: K, listener: Http2ServerResponseEvents[K]): this;

        prependOnceListener(event: string, listener: (...args: any[]) => void): this;
        prependOnceListener<K extends keyof Http2ServerResponseEvents>(event: K, listener: Http2ServerResponseEvents[K]): this;
    }

    // Public API

    export namespace constants {
        export const NGHTTP2_SESSION_SERVER: number;
        export const NGHTTP2_SESSION_CLIENT: number;
        export const NGHTTP2_STREAM_STATE_IDLE: number;
        export const NGHTTP2_STREAM_STATE_OPEN: number;
        export const NGHTTP2_STREAM_STATE_RESERVED_LOCAL: number;
        export const NGHTTP2_STREAM_STATE_RESERVED_REMOTE: number;
        export const NGHTTP2_STREAM_STATE_HALF_CLOSED_LOCAL: number;
        export const NGHTTP2_STREAM_STATE_HALF_CLOSED_REMOTE: number;
        export const NGHTTP2_STREAM_STATE_CLOSED: number;
        export const NGHTTP2_NO_ERROR: number;
        export const NGHTTP2_PROTOCOL_ERROR: number;
        export const NGHTTP2_INTERNAL_ERROR: number;
        export const NGHTTP2_FLOW_CONTROL_ERROR: number;
        export const NGHTTP2_SETTINGS_TIMEOUT: number;
        export const NGHTTP2_STREAM_CLOSED: number;
        export const NGHTTP2_FRAME_SIZE_ERROR: number;
        export const NGHTTP2_REFUSED_STREAM: number;
        export const NGHTTP2_CANCEL: number;
        export const NGHTTP2_COMPRESSION_ERROR: number;
        export const NGHTTP2_CONNECT_ERROR: number;
        export const NGHTTP2_ENHANCE_YOUR_CALM: number;
        export const NGHTTP2_INADEQUATE_SECURITY: number;
        export const NGHTTP2_HTTP_1_1_REQUIRED: number;
        export const NGHTTP2_ERR_FRAME_SIZE_ERROR: number;
        export const NGHTTP2_FLAG_NONE: number;
        export const NGHTTP2_FLAG_END_STREAM: number;
        export const NGHTTP2_FLAG_END_HEADERS: number;
        export const NGHTTP2_FLAG_ACK: number;
        export const NGHTTP2_FLAG_PADDED: number;
        export const NGHTTP2_FLAG_PRIORITY: number;
        export const DEFAULT_SETTINGS_HEADER_TABLE_SIZE: number;
        export const DEFAULT_SETTINGS_ENABLE_PUSH: number;
        export const DEFAULT_SETTINGS_INITIAL_WINDOW_SIZE: number;
        export const DEFAULT_SETTINGS_MAX_FRAME_SIZE: number;
        export const MAX_MAX_FRAME_SIZE: number;
        export const MIN_MAX_FRAME_SIZE: number;
        export const MAX_INITIAL_WINDOW_SIZE: number;
        export const NGHTTP2_DEFAULT_WEIGHT: number;
        export const NGHTTP2_SETTINGS_HEADER_TABLE_SIZE: number;
        export const NGHTTP2_SETTINGS_ENABLE_PUSH: number;
        export const NGHTTP2_SETTINGS_MAX_CONCURRENT_STREAMS: number;
        export const NGHTTP2_SETTINGS_INITIAL_WINDOW_SIZE: number;
        export const NGHTTP2_SETTINGS_MAX_FRAME_SIZE: number;
        export const NGHTTP2_SETTINGS_MAX_HEADER_LIST_SIZE: number;
        export const PADDING_STRATEGY_NONE: number;
        export const PADDING_STRATEGY_MAX: number;
        export const PADDING_STRATEGY_CALLBACK: number;
        export const HTTP2_HEADER_STATUS: string;
        export const HTTP2_HEADER_METHOD: string;
        export const HTTP2_HEADER_AUTHORITY: string;
        export const HTTP2_HEADER_SCHEME: string;
        export const HTTP2_HEADER_PATH: string;
        export const HTTP2_HEADER_ACCEPT_CHARSET: string;
        export const HTTP2_HEADER_ACCEPT_ENCODING: string;
        export const HTTP2_HEADER_ACCEPT_LANGUAGE: string;
        export const HTTP2_HEADER_ACCEPT_RANGES: string;
        export const HTTP2_HEADER_ACCEPT: string;
        export const HTTP2_HEADER_ACCESS_CONTROL_ALLOW_ORIGIN: string;
        export const HTTP2_HEADER_AGE: string;
        export const HTTP2_HEADER_ALLOW: string;
        export const HTTP2_HEADER_AUTHORIZATION: string;
        export const HTTP2_HEADER_CACHE_CONTROL: string;
        export const HTTP2_HEADER_CONNECTION: string;
        export const HTTP2_HEADER_CONTENT_DISPOSITION: string;
        export const HTTP2_HEADER_CONTENT_ENCODING: string;
        export const HTTP2_HEADER_CONTENT_LANGUAGE: string;
        export const HTTP2_HEADER_CONTENT_LENGTH: string;
        export const HTTP2_HEADER_CONTENT_LOCATION: string;
        export const HTTP2_HEADER_CONTENT_MD5: string;
        export const HTTP2_HEADER_CONTENT_RANGE: string;
        export const HTTP2_HEADER_CONTENT_TYPE: string;
        export const HTTP2_HEADER_COOKIE: string;
        export const HTTP2_HEADER_DATE: string;
        export const HTTP2_HEADER_ETAG: string;
        export const HTTP2_HEADER_EXPECT: string;
        export const HTTP2_HEADER_EXPIRES: string;
        export const HTTP2_HEADER_FROM: string;
        export const HTTP2_HEADER_HOST: string;
        export const HTTP2_HEADER_IF_MATCH: string;
        export const HTTP2_HEADER_IF_MODIFIED_SINCE: string;
        export const HTTP2_HEADER_IF_NONE_MATCH: string;
        export const HTTP2_HEADER_IF_RANGE: string;
        export const HTTP2_HEADER_IF_UNMODIFIED_SINCE: string;
        export const HTTP2_HEADER_LAST_MODIFIED: string;
        export const HTTP2_HEADER_LINK: string;
        export const HTTP2_HEADER_LOCATION: string;
        export const HTTP2_HEADER_MAX_FORWARDS: string;
        export const HTTP2_HEADER_PREFER: string;
        export const HTTP2_HEADER_PROXY_AUTHENTICATE: string;
        export const HTTP2_HEADER_PROXY_AUTHORIZATION: string;
        export const HTTP2_HEADER_RANGE: string;
        export const HTTP2_HEADER_REFERER: string;
        export const HTTP2_HEADER_REFRESH: string;
        export const HTTP2_HEADER_RETRY_AFTER: string;
        export const HTTP2_HEADER_SERVER: string;
        export const HTTP2_HEADER_SET_COOKIE: string;
        export const HTTP2_HEADER_STRICT_TRANSPORT_SECURITY: string;
        export const HTTP2_HEADER_TRANSFER_ENCODING: string;
        export const HTTP2_HEADER_TE: string;
        export const HTTP2_HEADER_UPGRADE: string;
        export const HTTP2_HEADER_USER_AGENT: string;
        export const HTTP2_HEADER_VARY: string;
        export const HTTP2_HEADER_VIA: string;
        export const HTTP2_HEADER_WWW_AUTHENTICATE: string;
        export const HTTP2_HEADER_HTTP2_SETTINGS: string;
        export const HTTP2_HEADER_KEEP_ALIVE: string;
        export const HTTP2_HEADER_PROXY_CONNECTION: string;
        export const HTTP2_METHOD_ACL: string;
        export const HTTP2_METHOD_BASELINE_CONTROL: string;
        export const HTTP2_METHOD_BIND: string;
        export const HTTP2_METHOD_CHECKIN: string;
        export const HTTP2_METHOD_CHECKOUT: string;
        export const HTTP2_METHOD_CONNECT: string;
        export const HTTP2_METHOD_COPY: string;
        export const HTTP2_METHOD_DELETE: string;
        export const HTTP2_METHOD_GET: string;
        export const HTTP2_METHOD_HEAD: string;
        export const HTTP2_METHOD_LABEL: string;
        export const HTTP2_METHOD_LINK: string;
        export const HTTP2_METHOD_LOCK: string;
        export const HTTP2_METHOD_MERGE: string;
        export const HTTP2_METHOD_MKACTIVITY: string;
        export const HTTP2_METHOD_MKCALENDAR: string;
        export const HTTP2_METHOD_MKCOL: string;
        export const HTTP2_METHOD_MKREDIRECTREF: string;
        export const HTTP2_METHOD_MKWORKSPACE: string;
        export const HTTP2_METHOD_MOVE: string;
        export const HTTP2_METHOD_OPTIONS: string;
        export const HTTP2_METHOD_ORDERPATCH: string;
        export const HTTP2_METHOD_PATCH: string;
        export const HTTP2_METHOD_POST: string;
        export const HTTP2_METHOD_PRI: string;
        export const HTTP2_METHOD_PROPFIND: string;
        export const HTTP2_METHOD_PROPPATCH: string;
        export const HTTP2_METHOD_PUT: string;
        export const HTTP2_METHOD_REBIND: string;
        export const HTTP2_METHOD_REPORT: string;
        export const HTTP2_METHOD_SEARCH: string;
        export const HTTP2_METHOD_TRACE: string;
        export const HTTP2_METHOD_UNBIND: string;
        export const HTTP2_METHOD_UNCHECKOUT: string;
        export const HTTP2_METHOD_UNLINK: string;
        export const HTTP2_METHOD_UNLOCK: string;
        export const HTTP2_METHOD_UPDATE: string;
        export const HTTP2_METHOD_UPDATEREDIRECTREF: string;
        export const HTTP2_METHOD_VERSION_CONTROL: string;
        export const HTTP_STATUS_CONTINUE: number;
        export const HTTP_STATUS_SWITCHING_PROTOCOLS: number;
        export const HTTP_STATUS_PROCESSING: number;
        export const HTTP_STATUS_OK: number;
        export const HTTP_STATUS_CREATED: number;
        export const HTTP_STATUS_ACCEPTED: number;
        export const HTTP_STATUS_NON_AUTHORITATIVE_INFORMATION: number;
        export const HTTP_STATUS_NO_CONTENT: number;
        export const HTTP_STATUS_RESET_CONTENT: number;
        export const HTTP_STATUS_PARTIAL_CONTENT: number;
        export const HTTP_STATUS_MULTI_STATUS: number;
        export const HTTP_STATUS_ALREADY_REPORTED: number;
        export const HTTP_STATUS_IM_USED: number;
        export const HTTP_STATUS_MULTIPLE_CHOICES: number;
        export const HTTP_STATUS_MOVED_PERMANENTLY: number;
        export const HTTP_STATUS_FOUND: number;
        export const HTTP_STATUS_SEE_OTHER: number;
        export const HTTP_STATUS_NOT_MODIFIED: number;
        export const HTTP_STATUS_USE_PROXY: number;
        export const HTTP_STATUS_TEMPORARY_REDIRECT: number;
        export const HTTP_STATUS_PERMANENT_REDIRECT: number;
        export const HTTP_STATUS_BAD_REQUEST: number;
        export const HTTP_STATUS_UNAUTHORIZED: number;
        export const HTTP_STATUS_PAYMENT_REQUIRED: number;
        export const HTTP_STATUS_FORBIDDEN: number;
        export const HTTP_STATUS_NOT_FOUND: number;
        export const HTTP_STATUS_METHOD_NOT_ALLOWED: number;
        export const HTTP_STATUS_NOT_ACCEPTABLE: number;
        export const HTTP_STATUS_PROXY_AUTHENTICATION_REQUIRED: number;
        export const HTTP_STATUS_REQUEST_TIMEOUT: number;
        export const HTTP_STATUS_CONFLICT: number;
        export const HTTP_STATUS_GONE: number;
        export const HTTP_STATUS_LENGTH_REQUIRED: number;
        export const HTTP_STATUS_PRECONDITION_FAILED: number;
        export const HTTP_STATUS_PAYLOAD_TOO_LARGE: number;
        export const HTTP_STATUS_URI_TOO_LONG: number;
        export const HTTP_STATUS_UNSUPPORTED_MEDIA_TYPE: number;
        export const HTTP_STATUS_RANGE_NOT_SATISFIABLE: number;
        export const HTTP_STATUS_EXPECTATION_FAILED: number;
        export const HTTP_STATUS_TEAPOT: number;
        export const HTTP_STATUS_MISDIRECTED_REQUEST: number;
        export const HTTP_STATUS_UNPROCESSABLE_ENTITY: number;
        export const HTTP_STATUS_LOCKED: number;
        export const HTTP_STATUS_FAILED_DEPENDENCY: number;
        export const HTTP_STATUS_UNORDERED_COLLECTION: number;
        export const HTTP_STATUS_UPGRADE_REQUIRED: number;
        export const HTTP_STATUS_PRECONDITION_REQUIRED: number;
        export const HTTP_STATUS_TOO_MANY_REQUESTS: number;
        export const HTTP_STATUS_REQUEST_HEADER_FIELDS_TOO_LARGE: number;
        export const HTTP_STATUS_UNAVAILABLE_FOR_LEGAL_REASONS: number;
        export const HTTP_STATUS_INTERNAL_SERVER_ERROR: number;
        export const HTTP_STATUS_NOT_IMPLEMENTED: number;
        export const HTTP_STATUS_BAD_GATEWAY: number;
        export const HTTP_STATUS_SERVICE_UNAVAILABLE: number;
        export const HTTP_STATUS_GATEWAY_TIMEOUT: number;
        export const HTTP_STATUS_HTTP_VERSION_NOT_SUPPORTED: number;
        export const HTTP_STATUS_VARIANT_ALSO_NEGOTIATES: number;
        export const HTTP_STATUS_INSUFFICIENT_STORAGE: number;
        export const HTTP_STATUS_LOOP_DETECTED: number;
        export const HTTP_STATUS_BANDWIDTH_LIMIT_EXCEEDED: number;
        export const HTTP_STATUS_NOT_EXTENDED: number;
        export const HTTP_STATUS_NETWORK_AUTHENTICATION_REQUIRED: number;
    }

    export function getDefaultSettings(): Settings;
    export function getPackedSettings(settings: Settings): Settings;
    export function getUnpackedSettings(buf: Buffer | Uint8Array): Settings;

    export function createServer(onRequestHandler?: (request: Http2ServerRequest, response: Http2ServerResponse) => void): Http2Server;
    export function createServer(options: ServerOptions, onRequestHandler?: (request: Http2ServerRequest, response: Http2ServerResponse) => void): Http2Server;

    export function createSecureServer(onRequestHandler?: (request: Http2ServerRequest, response: Http2ServerResponse) => void): Http2SecureServer;
    export function createSecureServer(options: SecureServerOptions, onRequestHandler?: (request: Http2ServerRequest, response: Http2ServerResponse) => void): Http2SecureServer;

    export function connect(authority: string | url.URL, listener?: (session: ClientHttp2Session, socket: net.Socket | tls.TLSSocket) => void): ClientHttp2Session;
    export function connect(authority: string | url.URL, options?: ClientSessionOptions | SecureClientSessionOptions, listener?: (session: ClientHttp2Session, socket: net.Socket | tls.TLSSocket) => void): ClientHttp2Session;
}

declare module "perf_hooks" {
    import { AsyncResource } from "async_hooks";

    export interface PerformanceEntry {
        /**
         * The total number of milliseconds elapsed for this entry.
         * This value will not be meaningful for all Performance Entry types.
         */
        readonly duration: number;

        /**
         * The name of the performance entry.
         */
        readonly name: string;

        /**
         * The high resolution millisecond timestamp marking the starting time of the Performance Entry.
         */
        readonly startTime: number;

        /**
         * The type of the performance entry.
         * Currently it may be one of: 'node', 'mark', 'measure', 'gc', or 'function'.
         */
        readonly entryType: string;

        /**
         * When performanceEntry.entryType is equal to 'gc', the performance.kind property identifies
         * the type of garbage collection operation that occurred.
         * The value may be one of perf_hooks.constants.
         */
        readonly kind?: number;
    }

    export interface PerformanceNodeTiming extends PerformanceEntry {
        /**
         * The high resolution millisecond timestamp at which the Node.js process completed bootstrap.
         */
        readonly bootstrapComplete: number;

        /**
         * The high resolution millisecond timestamp at which cluster processing ended.
         */
        readonly clusterSetupEnd: number;

        /**
         * The high resolution millisecond timestamp at which cluster processing started.
         */
        readonly clusterSetupStart: number;

        /**
         * The high resolution millisecond timestamp at which the Node.js event loop exited.
         */
        readonly loopExit: number;

        /**
         * The high resolution millisecond timestamp at which the Node.js event loop started.
         */
        readonly loopStart: number;

        /**
         * The high resolution millisecond timestamp at which main module load ended.
         */
        readonly moduleLoadEnd: number;

        /**
         * The high resolution millisecond timestamp at which main module load started.
         */
        readonly moduleLoadStart: number;

        /**
         * The high resolution millisecond timestamp at which the Node.js process was initialized.
         */
        readonly nodeStart: number;

        /**
         * The high resolution millisecond timestamp at which preload module load ended.
         */
        readonly preloadModuleLoadEnd: number;

        /**
         * The high resolution millisecond timestamp at which preload module load started.
         */
        readonly preloadModuleLoadStart: number;

        /**
         * The high resolution millisecond timestamp at which third_party_main processing ended.
         */
        readonly thirdPartyMainEnd: number;

        /**
         * The high resolution millisecond timestamp at which third_party_main processing started.
         */
        readonly thirdPartyMainStart: number;

        /**
         * The high resolution millisecond timestamp at which the V8 platform was initialized.
         */
        readonly v8Start: number;
    }

    export interface Performance {
        /**
         * If name is not provided, removes all PerformanceFunction objects from the Performance Timeline.
         * If name is provided, removes entries with name.
         * @param name
         */
        clearFunctions(name?: string): void;

        /**
         * If name is not provided, removes all PerformanceMark objects from the Performance Timeline.
         * If name is provided, removes only the named mark.
         * @param name
         */
        clearMarks(name?: string): void;

        /**
         * If name is not provided, removes all PerformanceMeasure objects from the Performance Timeline.
         * If name is provided, removes only objects whose performanceEntry.name matches name.
         */
        clearMeasures(name?: string): void;

        /**
         * Returns a list of all PerformanceEntry objects in chronological order with respect to performanceEntry.startTime.
         * @return list of all PerformanceEntry objects
         */
        getEntries(): PerformanceEntry[];

        /**
         * Returns a list of all PerformanceEntry objects in chronological order with respect to performanceEntry.startTime
         * whose performanceEntry.name is equal to name, and optionally, whose performanceEntry.entryType is equal to type.
         * @param name
         * @param type
         * @return list of all PerformanceEntry objects
         */
        getEntriesByName(name: string, type?: string): PerformanceEntry[];

        /**
         * Returns a list of all PerformanceEntry objects in chronological order with respect to performanceEntry.startTime
         * whose performanceEntry.entryType is equal to type.
         * @param type
         * @return list of all PerformanceEntry objects
         */
        getEntriesByType(type: string): PerformanceEntry[];

        /**
         * Creates a new PerformanceMark entry in the Performance Timeline.
         * A PerformanceMark is a subclass of PerformanceEntry whose performanceEntry.entryType is always 'mark',
         * and whose performanceEntry.duration is always 0.
         * Performance marks are used to mark specific significant moments in the Performance Timeline.
         * @param name
         */
        mark(name?: string): void;

        /**
         * Creates a new PerformanceMeasure entry in the Performance Timeline.
         * A PerformanceMeasure is a subclass of PerformanceEntry whose performanceEntry.entryType is always 'measure',
         * and whose performanceEntry.duration measures the number of milliseconds elapsed since startMark and endMark.
         *
         * The startMark argument may identify any existing PerformanceMark in the the Performance Timeline, or may identify
         * any of the timestamp properties provided by the PerformanceNodeTiming class. If the named startMark does not exist,
         * then startMark is set to timeOrigin by default.
         *
         * The endMark argument must identify any existing PerformanceMark in the the Performance Timeline or any of the timestamp
         * properties provided by the PerformanceNodeTiming class. If the named endMark does not exist, an error will be thrown.
         * @param name
         * @param startMark
         * @param endMark
         */
        measure(name: string, startMark: string, endMark: string): void;

        /**
         * An instance of the PerformanceNodeTiming class that provides performance metrics for specific Node.js operational milestones.
         */
        readonly nodeTiming: PerformanceNodeTiming;

        /**
         * @return the current high resolution millisecond timestamp
         */
        now(): number;

        /**
         * The timeOrigin specifies the high resolution millisecond timestamp from which all performance metric durations are measured.
         */
        readonly timeOrigin: number;

        /**
         * Wraps a function within a new function that measures the running time of the wrapped function.
         * A PerformanceObserver must be subscribed to the 'function' event type in order for the timing details to be accessed.
         * @param fn
         */
        timerify<T extends (...optionalParams: any[]) => any>(fn: T): T;
    }

    export interface PerformanceObserverEntryList {
        /**
         * @return a list of PerformanceEntry objects in chronological order with respect to performanceEntry.startTime.
         */
        getEntries(): PerformanceEntry[];

        /**
         * @return a list of PerformanceEntry objects in chronological order with respect to performanceEntry.startTime
         * whose performanceEntry.name is equal to name, and optionally, whose performanceEntry.entryType is equal to type.
         */
        getEntriesByName(name: string, type?: string): PerformanceEntry[];

        /**
         * @return Returns a list of PerformanceEntry objects in chronological order with respect to performanceEntry.startTime
         * whose performanceEntry.entryType is equal to type.
         */
        getEntriesByType(type: string): PerformanceEntry[];
    }

    export type PerformanceObserverCallback = (list: PerformanceObserverEntryList, observer: PerformanceObserver) => void;

    export class PerformanceObserver extends AsyncResource {
        constructor(callback: PerformanceObserverCallback);

        /**
         * Disconnects the PerformanceObserver instance from all notifications.
         */
        disconnect(): void;

        /**
         * Subscribes the PerformanceObserver instance to notifications of new PerformanceEntry instances identified by options.entryTypes.
         * When options.buffered is false, the callback will be invoked once for every PerformanceEntry instance.
         * Property buffered defaults to false.
         * @param options
         */
        observe(options: { entryTypes: string[], buffered?: boolean }): void;
    }

    export namespace constants {
        export const NODE_PERFORMANCE_GC_MAJOR: number;
        export const NODE_PERFORMANCE_GC_MINOR: number;
        export const NODE_PERFORMANCE_GC_INCREMENTAL: number;
        export const NODE_PERFORMANCE_GC_WEAKCB: number;
    }

    const performance: Performance;
}<|MERGE_RESOLUTION|>--- conflicted
+++ resolved
@@ -5798,26 +5798,6 @@
             _destroy(error: Error | null, callback: (error: Error | null) => void): void;
             destroy(error?: Error): void;
 
-<<<<<<< HEAD
-            emit(event: string | symbol, ...args: any[]): boolean;
-=======
-            /**
-             * Event emitter
-             * The defined events on documents including:
-             * 1. close
-             * 2. data
-             * 3. end
-             * 4. readable
-             * 5. error
-             */
-            addListener(event: "close", listener: () => void): this;
-            addListener(event: "data", listener: (chunk: any) => void): this;
-            addListener(event: "end", listener: () => void): this;
-            addListener(event: "readable", listener: () => void): this;
-            addListener(event: "error", listener: (err: Error) => void): this;
-            addListener(event: string | symbol, listener: (...args: any[]) => void): this;
-
->>>>>>> 00f8143c
             emit(event: "close"): boolean;
             emit(event: "data", chunk: any): boolean;
             emit(event: "end"): boolean;
@@ -5825,7 +5805,6 @@
             emit(event: "error", err: Error): boolean;
             emit(event: string | symbol, ...args: any[]): boolean;
 
-<<<<<<< HEAD
             addListener(event: string, listener: (...args: any[]) => void): this;
             addListener<K extends keyof ReadableEvents>(event: K, listener: ReadableEvents[K]): this;
 
@@ -5843,42 +5822,6 @@
 
             removeListener(event: string, listener: (...args: any[]) => void): this;
             removeListener<K extends keyof ReadableEvents>(event: K, listener: ReadableEvents[K]): this;
-=======
-            on(event: "close", listener: () => void): this;
-            on(event: "data", listener: (chunk: any) => void): this;
-            on(event: "end", listener: () => void): this;
-            on(event: "readable", listener: () => void): this;
-            on(event: "error", listener: (err: Error) => void): this;
-            on(event: string | symbol, listener: (...args: any[]) => void): this;
-
-            once(event: "close", listener: () => void): this;
-            once(event: "data", listener: (chunk: any) => void): this;
-            once(event: "end", listener: () => void): this;
-            once(event: "readable", listener: () => void): this;
-            once(event: "error", listener: (err: Error) => void): this;
-            once(event: string | symbol, listener: (...args: any[]) => void): this;
-
-            prependListener(event: "close", listener: () => void): this;
-            prependListener(event: "data", listener: (chunk: any) => void): this;
-            prependListener(event: "end", listener: () => void): this;
-            prependListener(event: "readable", listener: () => void): this;
-            prependListener(event: "error", listener: (err: Error) => void): this;
-            prependListener(event: string | symbol, listener: (...args: any[]) => void): this;
-
-            prependOnceListener(event: "close", listener: () => void): this;
-            prependOnceListener(event: "data", listener: (chunk: any) => void): this;
-            prependOnceListener(event: "end", listener: () => void): this;
-            prependOnceListener(event: "readable", listener: () => void): this;
-            prependOnceListener(event: "error", listener: (err: Error) => void): this;
-            prependOnceListener(event: string | symbol, listener: (...args: any[]) => void): this;
-
-            removeListener(event: "close", listener: () => void): this;
-            removeListener(event: "data", listener: (chunk: any) => void): this;
-            removeListener(event: "end", listener: () => void): this;
-            removeListener(event: "readable", listener: () => void): this;
-            removeListener(event: "error", listener: (err: Error) => void): this;
-            removeListener(event: string | symbol, listener: (...args: any[]) => void): this;
->>>>>>> 00f8143c
 
             [Symbol.asyncIterator](): AsyncIterableIterator<any>;
         }
@@ -5921,28 +5864,6 @@
             uncork(): void;
             destroy(error?: Error): void;
 
-<<<<<<< HEAD
-            emit(event: string | symbol, ...args: any[]): boolean;
-=======
-            /**
-             * Event emitter
-             * The defined events on documents including:
-             * 1. close
-             * 2. drain
-             * 3. error
-             * 4. finish
-             * 5. pipe
-             * 6. unpipe
-             */
-            addListener(event: "close", listener: () => void): this;
-            addListener(event: "drain", listener: () => void): this;
-            addListener(event: "error", listener: (err: Error) => void): this;
-            addListener(event: "finish", listener: () => void): this;
-            addListener(event: "pipe", listener: (src: Readable) => void): this;
-            addListener(event: "unpipe", listener: (src: Readable) => void): this;
-            addListener(event: string | symbol, listener: (...args: any[]) => void): this;
-
->>>>>>> 00f8143c
             emit(event: "close"): boolean;
             emit(event: "drain"): boolean;
             emit(event: "error", err: Error): boolean;
@@ -5951,7 +5872,6 @@
             emit(event: "unpipe", src: Readable): boolean;
             emit(event: string | symbol, ...args: any[]): boolean;
 
-<<<<<<< HEAD
             addListener(event: string, listener: (...args: any[]) => void): this;
             addListener<K extends keyof WritableEvents>(event: K, listener: WritableEvents[K]): this;
 
@@ -5969,47 +5889,6 @@
 
             removeListener(event: string, listener: (...args: any[]) => void): this;
             removeListener<K extends keyof WritableEvents>(event: K, listener: WritableEvents[K]): this;
-=======
-            on(event: "close", listener: () => void): this;
-            on(event: "drain", listener: () => void): this;
-            on(event: "error", listener: (err: Error) => void): this;
-            on(event: "finish", listener: () => void): this;
-            on(event: "pipe", listener: (src: Readable) => void): this;
-            on(event: "unpipe", listener: (src: Readable) => void): this;
-            on(event: string | symbol, listener: (...args: any[]) => void): this;
-
-            once(event: "close", listener: () => void): this;
-            once(event: "drain", listener: () => void): this;
-            once(event: "error", listener: (err: Error) => void): this;
-            once(event: "finish", listener: () => void): this;
-            once(event: "pipe", listener: (src: Readable) => void): this;
-            once(event: "unpipe", listener: (src: Readable) => void): this;
-            once(event: string | symbol, listener: (...args: any[]) => void): this;
-
-            prependListener(event: "close", listener: () => void): this;
-            prependListener(event: "drain", listener: () => void): this;
-            prependListener(event: "error", listener: (err: Error) => void): this;
-            prependListener(event: "finish", listener: () => void): this;
-            prependListener(event: "pipe", listener: (src: Readable) => void): this;
-            prependListener(event: "unpipe", listener: (src: Readable) => void): this;
-            prependListener(event: string | symbol, listener: (...args: any[]) => void): this;
-
-            prependOnceListener(event: "close", listener: () => void): this;
-            prependOnceListener(event: "drain", listener: () => void): this;
-            prependOnceListener(event: "error", listener: (err: Error) => void): this;
-            prependOnceListener(event: "finish", listener: () => void): this;
-            prependOnceListener(event: "pipe", listener: (src: Readable) => void): this;
-            prependOnceListener(event: "unpipe", listener: (src: Readable) => void): this;
-            prependOnceListener(event: string | symbol, listener: (...args: any[]) => void): this;
-
-            removeListener(event: "close", listener: () => void): this;
-            removeListener(event: "drain", listener: () => void): this;
-            removeListener(event: "error", listener: (err: Error) => void): this;
-            removeListener(event: "finish", listener: () => void): this;
-            removeListener(event: "pipe", listener: (src: Readable) => void): this;
-            removeListener(event: "unpipe", listener: (src: Readable) => void): this;
-            removeListener(event: string | symbol, listener: (...args: any[]) => void): this;
->>>>>>> 00f8143c
         }
 
         export interface DuplexOptions extends ReadableOptions, WritableOptions {
@@ -6227,7 +6106,6 @@
             options?: { fatal?: boolean; ignoreBOM?: boolean }
         );
         decode(
-<<<<<<< HEAD
             input?:
                 Int8Array
                 | Int16Array
@@ -6242,10 +6120,6 @@
                 | ArrayBuffer
                 | null,
             options?: { stream?: boolean }
-=======
-          input?: NodeJS.TypedArray | DataView | ArrayBuffer | null,
-          options?: { stream?: boolean }
->>>>>>> 00f8143c
         ): string;
     }
 
