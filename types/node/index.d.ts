// Type definitions for Node.js 10.5.x
// Project: http://nodejs.org/
// Definitions by: Microsoft TypeScript <http://typescriptlang.org>
//                 DefinitelyTyped <https://github.com/DefinitelyTyped/DefinitelyTyped>
//                 Parambir Singh <https://github.com/parambirs>
//                 Christian Vaagland Tellnes <https://github.com/tellnes>
//                 Wilco Bakker <https://github.com/WilcoBakker>
//                 Nicolas Voigt <https://github.com/octo-sniffle>
//                 Chigozirim C. <https://github.com/smac89>
//                 Flarna <https://github.com/Flarna>
//                 Mariusz Wiktorczyk <https://github.com/mwiktorczyk>
//                 wwwy3y3 <https://github.com/wwwy3y3>
//                 Deividas Bakanas <https://github.com/DeividasBakanas>
//                 Kelvin Jin <https://github.com/kjin>
//                 Alvis HT Tang <https://github.com/alvis>
//                 Sebastian Silbermann <https://github.com/eps1lon>
//                 Hannes Magnusson <https://github.com/Hannes-Magnusson-CK>
//                 Alberto Schiabel <https://github.com/jkomyno>
//                 Klaus Meinhardt <https://github.com/ajafff>
//                 Huw <https://github.com/hoo29>
//                 Nicolas Even <https://github.com/n-e>
//                 Bruno Scheufler <https://github.com/brunoscheufler>
//                 Mohsen Azimi <https://github.com/mohsen1>
//                 Hoàng Văn Khải <https://github.com/KSXGitHub>
//                 Alexander T. <https://github.com/a-tarasyuk>
//                 Lishude <https://github.com/islishude>
//                 Andrew Makarov <https://github.com/r3nya>
//                 Zane Hannan AU <https://github.com/ZaneHannanAU>
// Definitions: https://github.com/DefinitelyTyped/DefinitelyTyped

/** inspector module types */
/// <reference path="./inspector.d.ts" />

// This needs to be global to avoid TS2403 in case lib.dom.d.ts is present in the same build
interface Console {
    Console: NodeJS.ConsoleConstructor;
    /**
     * A simple assertion test that verifies whether `value` is truthy.
     * If it is not, an `AssertionError` is thrown.
     * If provided, the error `message` is formatted using `util.format()` and used as the error message.
     */
    assert(value: any, message?: string, ...optionalParams: any[]): void;
    /**
     * When `stdout` is a TTY, calling `console.clear()` will attempt to clear the TTY.
     * When `stdout` is not a TTY, this method does nothing.
     */
    clear(): void;
    /**
     * Maintains an internal counter specific to `label` and outputs to `stdout` the number of times `console.count()` has been called with the given `label`.
     */
    count(label?: string): void;
    /**
     * Resets the internal counter specific to `label`.
     */
    countReset(label?: string): void;
    /**
     * The `console.debug()` function is an alias for {@link console.log()}.
     */
    debug(message?: any, ...optionalParams: any[]): void;
    /**
     * Uses {@link util.inspect()} on `obj` and prints the resulting string to `stdout`.
     * This function bypasses any custom `inspect()` function defined on `obj`.
     */
    dir(obj: any, options?: NodeJS.InspectOptions): void;
    /**
     * This method calls {@link console.log()} passing it the arguments received. Please note that this method does not produce any XML formatting
     */
    dirxml(...data: any[]): void;
    /**
     * Prints to `stderr` with newline.
     */
    error(message?: any, ...optionalParams: any[]): void;
    /**
     * Increases indentation of subsequent lines by two spaces.
     * If one or more `label`s are provided, those are printed first without the additional indentation.
     */
    group(...label: any[]): void;
    /**
     * The `console.groupCollapsed()` function is an alias for {@link console.group()}.
     */
    groupCollapsed(): void;
    /**
     * Decreases indentation of subsequent lines by two spaces.
     */
    groupEnd(): void;
    /**
     * The {@link console.info()} function is an alias for {@link console.log()}.
     */
    info(message?: any, ...optionalParams: any[]): void;
    /**
     * Prints to `stdout` with newline.
     */
    log(message?: any, ...optionalParams: any[]): void;
    /**
     * This method does not display anything unless used in the inspector.
     *  Prints to `stdout` the array `array` formatted as a table.
     */
    table(tabularData: any, properties?: string[]): void;
    /**
     * Starts a timer that can be used to compute the duration of an operation. Timers are identified by a unique `label`.
     */
    time(label?: string): void;
    /**
     * Stops a timer that was previously started by calling {@link console.time()} and prints the result to `stdout`.
     */
    timeEnd(label?: string): void;
    /**
     * Prints to `stderr` the string 'Trace :', followed by the {@link util.format()} formatted message and stack trace to the current position in the code.
     */
    trace(message?: any, ...optionalParams: any[]): void;
    /**
     * The {@link console.warn()} function is an alias for {@link console.error()}.
     */
    warn(message?: any, ...optionalParams: any[]): void;

    // --- Inspector mode only ---
    /**
     * This method does not display anything unless used in the inspector.
     *  Starts a JavaScript CPU profile with an optional label.
     */
    profile(label?: string): void;
    /**
     * This method does not display anything unless used in the inspector.
     *  Stops the current JavaScript CPU profiling session if one has been started and prints the report to the Profiles panel of the inspector.
     */
    profileEnd(): void;
    /**
     * This method does not display anything unless used in the inspector.
     *  Adds an event with the label `label` to the Timeline panel of the inspector.
     */
    timeStamp(label?: string): void;
}

interface Error {
    stack?: string;
}

// Declare "static" methods in Error
interface ErrorConstructor {
    /** Create .stack property on a target object */
    captureStackTrace(targetObject: Object, constructorOpt?: Function): void;

    /**
     * Optional override for formatting stack traces
     *
     * @see https://github.com/v8/v8/wiki/Stack%20Trace%20API#customizing-stack-traces
     */
    prepareStackTrace?: (err: Error, stackTraces: NodeJS.CallSite[]) => any;

    stackTraceLimit: number;
}

// compat for TypeScript 1.8
// if you use with --target es3 or --target es5 and use below definitions,
// use the lib.es6.d.ts that is bundled with TypeScript 1.8.
interface MapConstructor { }
interface WeakMapConstructor { }
interface SetConstructor { }
interface WeakSetConstructor { }

// Forward-declare needed types from lib.es2015.d.ts (in case users are using `--lib es5`)
interface Iterable<T> { }
interface Iterator<T> {
    next(value?: any): IteratorResult<T>;
}
interface IteratorResult<T> { }
interface AsyncIterableIterator<T> {}
interface SymbolConstructor {
    readonly observable: symbol;
    readonly iterator: symbol;
    readonly asyncIterator: symbol;
}
declare var Symbol: SymbolConstructor;

// Node.js ESNEXT support
interface String {
    /** Removes whitespace from the left end of a string. */
    trimLeft(): string;
    /** Removes whitespace from the right end of a string. */
    trimRight(): string;
}

/************************************************
*                                               *
*                   GLOBAL                      *
*                                               *
************************************************/
declare var process: NodeJS.Process;
declare var global: NodeJS.Global;
declare var console: Console;

declare var __filename: string;
declare var __dirname: string;

declare function setTimeout(callback: (...args: any[]) => void, ms: number, ...args: any[]): NodeJS.Timer;
declare namespace setTimeout {
    export function __promisify__(ms: number): Promise<void>;
    export function __promisify__<T>(ms: number, value: T): Promise<T>;
}
declare function clearTimeout(timeoutId: NodeJS.Timer): void;
declare function setInterval(callback: (...args: any[]) => void, ms: number, ...args: any[]): NodeJS.Timer;
declare function clearInterval(intervalId: NodeJS.Timer): void;
declare function setImmediate(callback: (...args: any[]) => void, ...args: any[]): any;
declare namespace setImmediate {
    export function __promisify__(): Promise<void>;
    export function __promisify__<T>(value: T): Promise<T>;
}
declare function clearImmediate(immediateId: any): void;

// TODO: change to `type NodeRequireFunction = (id: string) => any;` in next mayor version.
interface NodeRequireFunction {
    /* tslint:disable-next-line:callable-types */
    (id: string): any;
}

interface NodeRequire extends NodeRequireFunction {
    resolve: RequireResolve;
    cache: any;
    extensions: NodeExtensions;
    main: NodeModule | undefined;
}

interface RequireResolve {
    (id: string, options?: { paths?: string[]; }): string;
    paths(request: string): string[] | null;
}

interface NodeExtensions {
    '.js': (m: NodeModule, filename: string) => any;
    '.json': (m: NodeModule, filename: string) => any;
    '.node': (m: NodeModule, filename: string) => any;
    [ext: string]: (m: NodeModule, filename: string) => any;
}

declare var require: NodeRequire;

interface NodeModule {
    exports: any;
    require: NodeRequireFunction;
    id: string;
    filename: string;
    loaded: boolean;
    parent: NodeModule | null;
    children: NodeModule[];
    paths: string[];
}

declare var module: NodeModule;

// Same as module.exports
declare var exports: any;
declare var SlowBuffer: {
    new(str: string, encoding?: string): Buffer;
    new(size: number): Buffer;
    new(size: Uint8Array): Buffer;
    new(array: any[]): Buffer;
    prototype: Buffer;
    isBuffer(obj: any): boolean;
    byteLength(string: string, encoding?: string): number;
    concat(list: Buffer[], totalLength?: number): Buffer;
};

// Buffer class
type BufferEncoding = "ascii" | "utf8" | "utf16le" | "ucs2" | "base64" | "latin1" | "binary" | "hex";
interface Buffer extends Uint8Array {
    write(string: string, offset?: number, length?: number, encoding?: string): number;
    toString(encoding?: string, start?: number, end?: number): string;
    toJSON(): { type: 'Buffer', data: any[] };
    equals(otherBuffer: Uint8Array): boolean;
    compare(otherBuffer: Uint8Array, targetStart?: number, targetEnd?: number, sourceStart?: number, sourceEnd?: number): number;
    copy(targetBuffer: Uint8Array, targetStart?: number, sourceStart?: number, sourceEnd?: number): number;
    slice(start?: number, end?: number): Buffer;
    writeUIntLE(value: number, offset: number, byteLength: number, noAssert?: boolean): number;
    writeUIntBE(value: number, offset: number, byteLength: number, noAssert?: boolean): number;
    writeIntLE(value: number, offset: number, byteLength: number, noAssert?: boolean): number;
    writeIntBE(value: number, offset: number, byteLength: number, noAssert?: boolean): number;
    readUIntLE(offset: number, byteLength: number, noAssert?: boolean): number;
    readUIntBE(offset: number, byteLength: number, noAssert?: boolean): number;
    readIntLE(offset: number, byteLength: number, noAssert?: boolean): number;
    readIntBE(offset: number, byteLength: number, noAssert?: boolean): number;
    readUInt8(offset: number, noAssert?: boolean): number;
    readUInt16LE(offset: number, noAssert?: boolean): number;
    readUInt16BE(offset: number, noAssert?: boolean): number;
    readUInt32LE(offset: number, noAssert?: boolean): number;
    readUInt32BE(offset: number, noAssert?: boolean): number;
    readInt8(offset: number, noAssert?: boolean): number;
    readInt16LE(offset: number, noAssert?: boolean): number;
    readInt16BE(offset: number, noAssert?: boolean): number;
    readInt32LE(offset: number, noAssert?: boolean): number;
    readInt32BE(offset: number, noAssert?: boolean): number;
    readFloatLE(offset: number, noAssert?: boolean): number;
    readFloatBE(offset: number, noAssert?: boolean): number;
    readDoubleLE(offset: number, noAssert?: boolean): number;
    readDoubleBE(offset: number, noAssert?: boolean): number;
    swap16(): Buffer;
    swap32(): Buffer;
    swap64(): Buffer;
    writeUInt8(value: number, offset: number, noAssert?: boolean): number;
    writeUInt16LE(value: number, offset: number, noAssert?: boolean): number;
    writeUInt16BE(value: number, offset: number, noAssert?: boolean): number;
    writeUInt32LE(value: number, offset: number, noAssert?: boolean): number;
    writeUInt32BE(value: number, offset: number, noAssert?: boolean): number;
    writeInt8(value: number, offset: number, noAssert?: boolean): number;
    writeInt16LE(value: number, offset: number, noAssert?: boolean): number;
    writeInt16BE(value: number, offset: number, noAssert?: boolean): number;
    writeInt32LE(value: number, offset: number, noAssert?: boolean): number;
    writeInt32BE(value: number, offset: number, noAssert?: boolean): number;
    writeFloatLE(value: number, offset: number, noAssert?: boolean): number;
    writeFloatBE(value: number, offset: number, noAssert?: boolean): number;
    writeDoubleLE(value: number, offset: number, noAssert?: boolean): number;
    writeDoubleBE(value: number, offset: number, noAssert?: boolean): number;
    fill(value: any, offset?: number, end?: number): this;
    indexOf(value: string | number | Uint8Array, byteOffset?: number, encoding?: string): number;
    lastIndexOf(value: string | number | Uint8Array, byteOffset?: number, encoding?: string): number;
    entries(): IterableIterator<[number, number]>;
    includes(value: string | number | Buffer, byteOffset?: number, encoding?: string): boolean;
    keys(): IterableIterator<number>;
    values(): IterableIterator<number>;
}

/**
 * Raw data is stored in instances of the Buffer class.
 * A Buffer is similar to an array of integers but corresponds to a raw memory allocation outside the V8 heap.  A Buffer cannot be resized.
 * Valid string encodings: 'ascii'|'utf8'|'utf16le'|'ucs2'(alias of 'utf16le')|'base64'|'binary'(deprecated)|'hex'
 */
declare var Buffer: {
    /**
     * Allocates a new buffer containing the given {str}.
     *
     * @param str String to store in buffer.
     * @param encoding encoding to use, optional.  Default is 'utf8'
     * @deprecated since v10.0.0 - Use `Buffer.from(string[, encoding])` instead.
     */
    new(str: string, encoding?: string): Buffer;
    /**
     * Allocates a new buffer of {size} octets.
     *
     * @param size count of octets to allocate.
     * @deprecated since v10.0.0 - Use `Buffer.alloc()` instead (also see `Buffer.allocUnsafe()`).
     */
    new(size: number): Buffer;
    /**
     * Allocates a new buffer containing the given {array} of octets.
     *
     * @param array The octets to store.
     * @deprecated since v10.0.0 - Use `Buffer.from(array)` instead.
     */
    new(array: Uint8Array): Buffer;
    /**
     * Produces a Buffer backed by the same allocated memory as
     * the given {ArrayBuffer}.
     *
     *
     * @param arrayBuffer The ArrayBuffer with which to share memory.
     * @deprecated since v10.0.0 - Use `Buffer.from(arrayBuffer[, byteOffset[, length]])` instead.
     */
    new(arrayBuffer: ArrayBuffer): Buffer;
    /**
     * Allocates a new buffer containing the given {array} of octets.
     *
     * @param array The octets to store.
     * @deprecated since v10.0.0 - Use `Buffer.from(array)` instead.
     */
    new(array: any[]): Buffer;
    /**
     * Copies the passed {buffer} data onto a new {Buffer} instance.
     *
     * @param buffer The buffer to copy.
     * @deprecated since v10.0.0 - Use `Buffer.from(buffer)` instead.
     */
    new(buffer: Buffer): Buffer;
    prototype: Buffer;
    /**
     * When passed a reference to the .buffer property of a TypedArray instance,
     * the newly created Buffer will share the same allocated memory as the TypedArray.
     * The optional {byteOffset} and {length} arguments specify a memory range
     * within the {arrayBuffer} that will be shared by the Buffer.
     *
     * @param arrayBuffer The .buffer property of any TypedArray or a new ArrayBuffer()
     */
    from(arrayBuffer: ArrayBuffer, byteOffset?: number, length?: number): Buffer;
    // from(arrayBuffer: SharedArrayBuffer, byteOffset?: number, length?: number): Buffer;
    /**
     * Creates a new Buffer using the passed {data}
     * @param data data to create a new Buffer
     */
    from(data: any[]): Buffer;
    from(data: Uint8Array): Buffer;
    /**
     * Creates a new Buffer containing the given JavaScript string {str}.
     * If provided, the {encoding} parameter identifies the character encoding.
     * If not provided, {encoding} defaults to 'utf8'.
     */
    from(str: string, encoding?: string): Buffer;
    /**
     * Creates a new Buffer using the passed {data}
     * @param values to create a new Buffer
     */
    of(...items: number[]): Buffer;
    /**
     * Returns true if {obj} is a Buffer
     *
     * @param obj object to test.
     */
    isBuffer(obj: any): obj is Buffer;
    /**
     * Returns true if {encoding} is a valid encoding argument.
     * Valid string encodings in Node 0.12: 'ascii'|'utf8'|'utf16le'|'ucs2'(alias of 'utf16le')|'base64'|'binary'(deprecated)|'hex'
     *
     * @param encoding string to test.
     */
    isEncoding(encoding: string): boolean | undefined;
    /**
     * Gives the actual byte length of a string. encoding defaults to 'utf8'.
     * This is not the same as String.prototype.length since that returns the number of characters in a string.
     *
     * @param string string to test.
     * @param encoding encoding used to evaluate (defaults to 'utf8')
     */
    byteLength(string: string | NodeJS.TypedArray | DataView | ArrayBuffer /*| SharedArrayBuffer */, encoding?: string): number;
    /**
     * Returns a buffer which is the result of concatenating all the buffers in the list together.
     *
     * If the list has no items, or if the totalLength is 0, then it returns a zero-length buffer.
     * If the list has exactly one item, then the first item of the list is returned.
     * If the list has more than one item, then a new Buffer is created.
     *
     * @param list An array of Buffer objects to concatenate
     * @param totalLength Total length of the buffers when concatenated.
     *   If totalLength is not provided, it is read from the buffers in the list. However, this adds an additional loop to the function, so it is faster to provide the length explicitly.
     */
    concat(list: Uint8Array[], totalLength?: number): Buffer;
    /**
     * The same as buf1.compare(buf2).
     */
    compare(buf1: Uint8Array, buf2: Uint8Array): number;
    /**
     * Allocates a new buffer of {size} octets.
     *
     * @param size count of octets to allocate.
     * @param fill if specified, buffer will be initialized by calling buf.fill(fill).
     *    If parameter is omitted, buffer will be filled with zeros.
     * @param encoding encoding used for call to buf.fill while initalizing
     */
    alloc(size: number, fill?: string | Buffer | number, encoding?: string): Buffer;
    /**
     * Allocates a new buffer of {size} octets, leaving memory not initialized, so the contents
     * of the newly created Buffer are unknown and may contain sensitive data.
     *
     * @param size count of octets to allocate
     */
    allocUnsafe(size: number): Buffer;
    /**
     * Allocates a new non-pooled buffer of {size} octets, leaving memory not initialized, so the contents
     * of the newly created Buffer are unknown and may contain sensitive data.
     *
     * @param size count of octets to allocate
     */
    allocUnsafeSlow(size: number): Buffer;
    /**
     * This is the number of bytes used to determine the size of pre-allocated, internal Buffer instances used for pooling. This value may be modified.
     */
    poolSize: number;
};

/************************************************
*                                               *
*               GLOBAL INTERFACES               *
*                                               *
************************************************/
declare namespace NodeJS {
    export interface InspectOptions {
        showHidden?: boolean;
        depth?: number | null;
        colors?: boolean;
        customInspect?: boolean;
        showProxy?: boolean;
        maxArrayLength?: number | null;
        breakLength?: number;
        compact?: boolean;
    }

    export interface ConsoleConstructor {
        prototype: Console;
        new(stdout: WritableStream, stderr?: WritableStream): Console;
    }

    export interface CallSite {
        /**
         * Value of "this"
         */
        getThis(): any;

        /**
         * Type of "this" as a string.
         * This is the name of the function stored in the constructor field of
         * "this", if available.  Otherwise the object's [[Class]] internal
         * property.
         */
        getTypeName(): string | null;

        /**
         * Current function
         */
        getFunction(): Function | undefined;

        /**
         * Name of the current function, typically its name property.
         * If a name property is not available an attempt will be made to try
         * to infer a name from the function's context.
         */
        getFunctionName(): string | null;

        /**
         * Name of the property [of "this" or one of its prototypes] that holds
         * the current function
         */
        getMethodName(): string | null;

        /**
         * Name of the script [if this function was defined in a script]
         */
        getFileName(): string | null;

        /**
         * Current line number [if this function was defined in a script]
         */
        getLineNumber(): number | null;

        /**
         * Current column number [if this function was defined in a script]
         */
        getColumnNumber(): number | null;

        /**
         * A call site object representing the location where eval was called
         * [if this function was created using a call to eval]
         */
        getEvalOrigin(): string | undefined;

        /**
         * Is this a toplevel invocation, that is, is "this" the global object?
         */
        isToplevel(): boolean;

        /**
         * Does this call take place in code defined by a call to eval?
         */
        isEval(): boolean;

        /**
         * Is this call in native V8 code?
         */
        isNative(): boolean;

        /**
         * Is this a constructor call?
         */
        isConstructor(): boolean;
    }

    export interface ErrnoException extends Error {
        errno?: number;
        code?: string;
        path?: string;
        syscall?: string;
        stack?: string;
    }

    export class EventEmitter {
        addListener(event: string | symbol, listener: (...args: any[]) => void): this;
        on(event: string | symbol, listener: (...args: any[]) => void): this;
        once(event: string | symbol, listener: (...args: any[]) => void): this;
        removeListener(event: string | symbol, listener: (...args: any[]) => void): this;
        off(event: string | symbol, listener: (...args: any[]) => void): this;
        removeAllListeners(event?: string | symbol): this;
        setMaxListeners(n: number): this;
        getMaxListeners(): number;
        listeners(event: string | symbol): Function[];
        rawListeners(event: string | symbol): Function[];
        emit(event: string | symbol, ...args: any[]): boolean;
        listenerCount(type: string | symbol): number;
        // Added in Node 6...
        prependListener(event: string | symbol, listener: (...args: any[]) => void): this;
        prependOnceListener(event: string | symbol, listener: (...args: any[]) => void): this;
        eventNames(): Array<string | symbol>;
    }

    export interface ReadableStream extends EventEmitter {
        readable: boolean;
        read(size?: number): string | Buffer;
        setEncoding(encoding: string): this;
        pause(): this;
        resume(): this;
        isPaused(): boolean;
        pipe<T extends WritableStream>(destination: T, options?: { end?: boolean; }): T;
        unpipe<T extends WritableStream>(destination?: T): this;
        unshift(chunk: string): void;
        unshift(chunk: Buffer): void;
        wrap(oldStream: ReadableStream): this;
        [Symbol.asyncIterator](): AsyncIterableIterator<string | Buffer>;
    }

    export interface WritableStream extends EventEmitter {
        writable: boolean;
        write(buffer: Buffer | string, cb?: Function): boolean;
        write(str: string, encoding?: string, cb?: Function): boolean;
        end(cb?: Function): void;
        end(buffer: Buffer, cb?: Function): void;
        end(str: string, cb?: Function): void;
        end(str: string, encoding?: string, cb?: Function): void;
    }

    export interface ReadWriteStream extends ReadableStream, WritableStream { }

    export interface Events extends EventEmitter { }

    export interface Domain extends Events {
        run(fn: Function): void;
        add(emitter: Events): void;
        remove(emitter: Events): void;
        bind(cb: (err: Error, data: any) => any): any;
        intercept(cb: (data: any) => any): any;

        addListener(event: string, listener: (...args: any[]) => void): this;
        on(event: string, listener: (...args: any[]) => void): this;
        once(event: string, listener: (...args: any[]) => void): this;
        removeListener(event: string, listener: (...args: any[]) => void): this;
        removeAllListeners(event?: string): this;
    }

    export interface MemoryUsage {
        rss: number;
        heapTotal: number;
        heapUsed: number;
        external: number;
    }

    export interface CpuUsage {
        user: number;
        system: number;
    }

    export interface ProcessVersions {
        http_parser: string;
        node: string;
        v8: string;
        ares: string;
        uv: string;
        zlib: string;
        modules: string;
        openssl: string;
    }

    type Platform = 'aix'
        | 'android'
        | 'darwin'
        | 'freebsd'
        | 'linux'
        | 'openbsd'
        | 'sunos'
        | 'win32'
        | 'cygwin';

    type Signals =
        "SIGABRT" | "SIGALRM" | "SIGBUS" | "SIGCHLD" | "SIGCONT" | "SIGFPE" | "SIGHUP" | "SIGILL" | "SIGINT" | "SIGIO" |
        "SIGIOT" | "SIGKILL" | "SIGPIPE" | "SIGPOLL" | "SIGPROF" | "SIGPWR" | "SIGQUIT" | "SIGSEGV" | "SIGSTKFLT" |
        "SIGSTOP" | "SIGSYS" | "SIGTERM" | "SIGTRAP" | "SIGTSTP" | "SIGTTIN" | "SIGTTOU" | "SIGUNUSED" | "SIGURG" |
        "SIGUSR1" | "SIGUSR2" | "SIGVTALRM" | "SIGWINCH" | "SIGXCPU" | "SIGXFSZ" | "SIGBREAK" | "SIGLOST" | "SIGINFO";

    type BeforeExitListener = (code: number) => void;
    type DisconnectListener = () => void;
    type ExitListener = (code: number) => void;
    type RejectionHandledListener = (promise: Promise<any>) => void;
    type UncaughtExceptionListener = (error: Error) => void;
    type UnhandledRejectionListener = (reason: any, promise: Promise<any>) => void;
    type WarningListener = (warning: Error) => void;
    type MessageListener = (message: any, sendHandle: any) => void;
    type SignalsListener = (signal: Signals) => void;
    type NewListenerListener = (type: string | symbol, listener: (...args: any[]) => void) => void;
    type RemoveListenerListener = (type: string | symbol, listener: (...args: any[]) => void) => void;

    export interface Socket extends ReadWriteStream {
        isTTY?: true;
    }

    export interface ProcessEnv {
        [key: string]: string | undefined;
    }

    export interface WriteStream extends Socket {
        readonly writableHighWaterMark: number;
        readonly writableLength: number;
        columns?: number;
        rows?: number;
        _write(chunk: any, encoding: string, callback: Function): void;
        _destroy(err: Error | null, callback: Function): void;
        _final(callback: Function): void;
        setDefaultEncoding(encoding: string): this;
        cork(): void;
        uncork(): void;
        destroy(error?: Error): void;
    }
    export interface ReadStream extends Socket {
        readonly readableHighWaterMark: number;
        readonly readableLength: number;
        isRaw?: boolean;
        setRawMode?(mode: boolean): void;
        _read(size: number): void;
        _destroy(err: Error | null, callback: Function): void;
        push(chunk: any, encoding?: string): boolean;
        destroy(error?: Error): void;
    }

    export interface Process extends EventEmitter {
        stdout: WriteStream;
        stderr: WriteStream;
        stdin: ReadStream;
        openStdin(): Socket;
        argv: string[];
        argv0: string;
        execArgv: string[];
        execPath: string;
        abort(): void;
        chdir(directory: string): void;
        cwd(): string;
        debugPort: number;
        emitWarning(warning: string | Error, name?: string, ctor?: Function): void;
        env: ProcessEnv;
        exit(code?: number): never;
        exitCode: number;
        getgid(): number;
        setgid(id: number | string): void;
        getuid(): number;
        setuid(id: number | string): void;
        geteuid(): number;
        seteuid(id: number | string): void;
        getegid(): number;
        setegid(id: number | string): void;
        getgroups(): number[];
        setgroups(groups: Array<string | number>): void;
        setUncaughtExceptionCaptureCallback(cb: ((err: Error) => void) | null): void;
        hasUncaughtExceptionCaptureCallback(): boolean;
        version: string;
        versions: ProcessVersions;
        config: {
            target_defaults: {
                cflags: any[];
                default_configuration: string;
                defines: string[];
                include_dirs: string[];
                libraries: string[];
            };
            variables: {
                clang: number;
                host_arch: string;
                node_install_npm: boolean;
                node_install_waf: boolean;
                node_prefix: string;
                node_shared_openssl: boolean;
                node_shared_v8: boolean;
                node_shared_zlib: boolean;
                node_use_dtrace: boolean;
                node_use_etw: boolean;
                node_use_openssl: boolean;
                target_arch: string;
                v8_no_strict_aliasing: number;
                v8_use_snapshot: boolean;
                visibility: string;
            };
        };
        kill(pid: number, signal?: string | number): void;
        pid: number;
        ppid: number;
        title: string;
        arch: string;
        platform: Platform;
        mainModule?: NodeModule;
        memoryUsage(): MemoryUsage;
        cpuUsage(previousValue?: CpuUsage): CpuUsage;
        nextTick(callback: Function, ...args: any[]): void;
        umask(mask?: number): number;
        uptime(): number;
        hrtime(time?: [number, number]): [number, number];
        domain: Domain;

        // Worker
        send?(message: any, sendHandle?: any): void;
        disconnect(): void;
        connected: boolean;

        /**
         * EventEmitter
         *   1. beforeExit
         *   2. disconnect
         *   3. exit
         *   4. message
         *   5. rejectionHandled
         *   6. uncaughtException
         *   7. unhandledRejection
         *   8. warning
         *   9. message
         *  10. <All OS Signals>
         *  11. newListener/removeListener inherited from EventEmitter
         */
        addListener(event: "beforeExit", listener: BeforeExitListener): this;
        addListener(event: "disconnect", listener: DisconnectListener): this;
        addListener(event: "exit", listener: ExitListener): this;
        addListener(event: "rejectionHandled", listener: RejectionHandledListener): this;
        addListener(event: "uncaughtException", listener: UncaughtExceptionListener): this;
        addListener(event: "unhandledRejection", listener: UnhandledRejectionListener): this;
        addListener(event: "warning", listener: WarningListener): this;
        addListener(event: "message", listener: MessageListener): this;
        addListener(event: Signals, listener: SignalsListener): this;
        addListener(event: "newListener", listener: NewListenerListener): this;
        addListener(event: "removeListener", listener: RemoveListenerListener): this;

        emit(event: "beforeExit", code: number): boolean;
        emit(event: "disconnect"): boolean;
        emit(event: "exit", code: number): boolean;
        emit(event: "rejectionHandled", promise: Promise<any>): boolean;
        emit(event: "uncaughtException", error: Error): boolean;
        emit(event: "unhandledRejection", reason: any, promise: Promise<any>): boolean;
        emit(event: "warning", warning: Error): boolean;
        emit(event: "message", message: any, sendHandle: any): this;
        emit(event: Signals): boolean;
        emit(event: "newListener", eventName: string | symbol, listener: (...args: any[]) => void): this;
        emit(event: "removeListener", eventName: string, listener: (...args: any[]) => void): this;

        on(event: "beforeExit", listener: BeforeExitListener): this;
        on(event: "disconnect", listener: DisconnectListener): this;
        on(event: "exit", listener: ExitListener): this;
        on(event: "rejectionHandled", listener: RejectionHandledListener): this;
        on(event: "uncaughtException", listener: UncaughtExceptionListener): this;
        on(event: "unhandledRejection", listener: UnhandledRejectionListener): this;
        on(event: "warning", listener: WarningListener): this;
        on(event: "message", listener: MessageListener): this;
        on(event: Signals, listener: SignalsListener): this;
        on(event: "newListener", listener: NewListenerListener): this;
        on(event: "removeListener", listener: RemoveListenerListener): this;

        once(event: "beforeExit", listener: BeforeExitListener): this;
        once(event: "disconnect", listener: DisconnectListener): this;
        once(event: "exit", listener: ExitListener): this;
        once(event: "rejectionHandled", listener: RejectionHandledListener): this;
        once(event: "uncaughtException", listener: UncaughtExceptionListener): this;
        once(event: "unhandledRejection", listener: UnhandledRejectionListener): this;
        once(event: "warning", listener: WarningListener): this;
        once(event: "message", listener: MessageListener): this;
        once(event: Signals, listener: SignalsListener): this;
        once(event: "newListener", listener: NewListenerListener): this;
        once(event: "removeListener", listener: RemoveListenerListener): this;

        prependListener(event: "beforeExit", listener: BeforeExitListener): this;
        prependListener(event: "disconnect", listener: DisconnectListener): this;
        prependListener(event: "exit", listener: ExitListener): this;
        prependListener(event: "rejectionHandled", listener: RejectionHandledListener): this;
        prependListener(event: "uncaughtException", listener: UncaughtExceptionListener): this;
        prependListener(event: "unhandledRejection", listener: UnhandledRejectionListener): this;
        prependListener(event: "warning", listener: WarningListener): this;
        prependListener(event: "message", listener: MessageListener): this;
        prependListener(event: Signals, listener: SignalsListener): this;
        prependListener(event: "newListener", listener: NewListenerListener): this;
        prependListener(event: "removeListener", listener: RemoveListenerListener): this;

        prependOnceListener(event: "beforeExit", listener: BeforeExitListener): this;
        prependOnceListener(event: "disconnect", listener: DisconnectListener): this;
        prependOnceListener(event: "exit", listener: ExitListener): this;
        prependOnceListener(event: "rejectionHandled", listener: RejectionHandledListener): this;
        prependOnceListener(event: "uncaughtException", listener: UncaughtExceptionListener): this;
        prependOnceListener(event: "unhandledRejection", listener: UnhandledRejectionListener): this;
        prependOnceListener(event: "warning", listener: WarningListener): this;
        prependOnceListener(event: "message", listener: MessageListener): this;
        prependOnceListener(event: Signals, listener: SignalsListener): this;
        prependOnceListener(event: "newListener", listener: NewListenerListener): this;
        prependOnceListener(event: "removeListener", listener: RemoveListenerListener): this;

        listeners(event: "beforeExit"): BeforeExitListener[];
        listeners(event: "disconnect"): DisconnectListener[];
        listeners(event: "exit"): ExitListener[];
        listeners(event: "rejectionHandled"): RejectionHandledListener[];
        listeners(event: "uncaughtException"): UncaughtExceptionListener[];
        listeners(event: "unhandledRejection"): UnhandledRejectionListener[];
        listeners(event: "warning"): WarningListener[];
        listeners(event: "message"): MessageListener[];
        listeners(event: Signals): SignalsListener[];
        listeners(event: "newListener"): NewListenerListener[];
        listeners(event: "removeListener"): RemoveListenerListener[];
    }

    export interface Global {
        Array: typeof Array;
        ArrayBuffer: typeof ArrayBuffer;
        Boolean: typeof Boolean;
        Buffer: typeof Buffer;
        DataView: typeof DataView;
        Date: typeof Date;
        Error: typeof Error;
        EvalError: typeof EvalError;
        Float32Array: typeof Float32Array;
        Float64Array: typeof Float64Array;
        Function: typeof Function;
        GLOBAL: Global;
        Infinity: typeof Infinity;
        Int16Array: typeof Int16Array;
        Int32Array: typeof Int32Array;
        Int8Array: typeof Int8Array;
        Intl: typeof Intl;
        JSON: typeof JSON;
        Map: MapConstructor;
        Math: typeof Math;
        NaN: typeof NaN;
        Number: typeof Number;
        Object: typeof Object;
        Promise: Function;
        RangeError: typeof RangeError;
        ReferenceError: typeof ReferenceError;
        RegExp: typeof RegExp;
        Set: SetConstructor;
        String: typeof String;
        Symbol: Function;
        SyntaxError: typeof SyntaxError;
        TypeError: typeof TypeError;
        URIError: typeof URIError;
        Uint16Array: typeof Uint16Array;
        Uint32Array: typeof Uint32Array;
        Uint8Array: typeof Uint8Array;
        Uint8ClampedArray: Function;
        WeakMap: WeakMapConstructor;
        WeakSet: WeakSetConstructor;
        clearImmediate: (immediateId: any) => void;
        clearInterval: (intervalId: NodeJS.Timer) => void;
        clearTimeout: (timeoutId: NodeJS.Timer) => void;
        console: typeof console;
        decodeURI: typeof decodeURI;
        decodeURIComponent: typeof decodeURIComponent;
        encodeURI: typeof encodeURI;
        encodeURIComponent: typeof encodeURIComponent;
        escape: (str: string) => string;
        eval: typeof eval;
        global: Global;
        isFinite: typeof isFinite;
        isNaN: typeof isNaN;
        parseFloat: typeof parseFloat;
        parseInt: typeof parseInt;
        process: Process;
        root: Global;
        setImmediate: (callback: (...args: any[]) => void, ...args: any[]) => any;
        setInterval: (callback: (...args: any[]) => void, ms: number, ...args: any[]) => NodeJS.Timer;
        setTimeout: (callback: (...args: any[]) => void, ms: number, ...args: any[]) => NodeJS.Timer;
        undefined: typeof undefined;
        unescape: (str: string) => string;
        gc: () => void;
        v8debug?: any;
    }

    export interface Timer {
        ref(): void;
        unref(): void;
    }

    class Module {
        static runMain(): void;
        static wrap(code: string): string;
        static builtinModules: string[];

        static Module: typeof Module;

        exports: any;
        require: NodeRequireFunction;
        id: string;
        filename: string;
        loaded: boolean;
        parent: Module | null;
        children: Module[];
        paths: string[];

        constructor(id: string, parent?: Module);
    }

    type TypedArray = Uint8Array | Uint8ClampedArray | Uint16Array | Uint32Array | Int8Array | Int16Array | Int32Array | Float32Array | Float64Array;
}

interface IterableIterator<T> { }

/************************************************
*                                               *
*                   MODULES                     *
*                                               *
************************************************/
declare module "buffer" {
    export var INSPECT_MAX_BYTES: number;
    var BuffType: typeof Buffer;
    var SlowBuffType: typeof SlowBuffer;
    export { BuffType as Buffer, SlowBuffType as SlowBuffer };
}

declare module "querystring" {
    export interface StringifyOptions {
        encodeURIComponent?: Function;
    }

    export interface ParseOptions {
        maxKeys?: number;
        decodeURIComponent?: Function;
    }

    interface ParsedUrlQuery { [key: string]: string | string[] | undefined; }

    export function stringify<T>(obj: T, sep?: string, eq?: string, options?: StringifyOptions): string;
    export function parse(str: string, sep?: string, eq?: string, options?: ParseOptions): ParsedUrlQuery;
    export function parse<T extends {}>(str: string, sep?: string, eq?: string, options?: ParseOptions): T;
    export function escape(str: string): string;
    export function unescape(str: string): string;
}

declare module "events" {
    class internal extends NodeJS.EventEmitter { }

    namespace internal {
        export class EventEmitter extends internal {
            /** @deprecated since v4.0.0 */
            static listenerCount(emitter: EventEmitter, event: string | symbol): number;
            static defaultMaxListeners: number;

            addListener(event: string | symbol, listener: (...args: any[]) => void): this;
            on(event: string | symbol, listener: (...args: any[]) => void): this;
            once(event: string | symbol, listener: (...args: any[]) => void): this;
            prependListener(event: string | symbol, listener: (...args: any[]) => void): this;
            prependOnceListener(event: string | symbol, listener: (...args: any[]) => void): this;
            removeListener(event: string | symbol, listener: (...args: any[]) => void): this;
            off(event: string | symbol, listener: (...args: any[]) => void): this;
            removeAllListeners(event?: string | symbol): this;
            setMaxListeners(n: number): this;
            getMaxListeners(): number;
            listeners(event: string | symbol): Function[];
            rawListeners(event: string | symbol): Function[];
            emit(event: string | symbol, ...args: any[]): boolean;
            eventNames(): Array<string | symbol>;
            listenerCount(type: string | symbol): number;
        }
    }

    export = internal;
}

declare module "http" {
    import * as events from "events";
    import * as net from "net";
    import * as stream from "stream";
    import { URL } from "url";

    // incoming headers will never contain number
    export interface IncomingHttpHeaders {
        'accept'?: string;
        'access-control-allow-origin'?: string;
        'access-control-allow-credentials'?: string;
        'access-control-expose-headers'?: string;
        'access-control-max-age'?: string;
        'access-control-allow-methods'?: string;
        'access-control-allow-headers'?: string;
        'accept-patch'?: string;
        'accept-ranges'?: string;
        'authorization'?: string;
        'age'?: string;
        'allow'?: string;
        'alt-svc'?: string;
        'cache-control'?: string;
        'connection'?: string;
        'content-disposition'?: string;
        'content-encoding'?: string;
        'content-language'?: string;
        'content-length'?: string;
        'content-location'?: string;
        'content-range'?: string;
        'content-type'?: string;
        'date'?: string;
        'expires'?: string;
        'host'?: string;
        'last-modified'?: string;
        'location'?: string;
        'pragma'?: string;
        'proxy-authenticate'?: string;
        'public-key-pins'?: string;
        'retry-after'?: string;
        'set-cookie'?: string[];
        'strict-transport-security'?: string;
        'trailer'?: string;
        'transfer-encoding'?: string;
        'tk'?: string;
        'upgrade'?: string;
        'vary'?: string;
        'via'?: string;
        'warning'?: string;
        'www-authenticate'?: string;
        [header: string]: string | string[] | undefined;
    }

    // outgoing headers allows numbers (as they are converted internally to strings)
    export interface OutgoingHttpHeaders {
        [header: string]: number | string | string[] | undefined;
    }

    export interface ClientRequestArgs {
        protocol?: string;
        host?: string;
        hostname?: string;
        family?: number;
        port?: number | string;
        defaultPort?: number | string;
        localAddress?: string;
        socketPath?: string;
        method?: string;
        path?: string;
        headers?: OutgoingHttpHeaders;
        auth?: string;
        agent?: Agent | boolean;
        _defaultAgent?: Agent;
        timeout?: number;
        // https://github.com/nodejs/node/blob/master/lib/_http_client.js#L278
        createConnection?: (options: ClientRequestArgs, oncreate: (err: Error, socket: net.Socket) => void) => net.Socket;
    }

    export class Server extends net.Server {
        constructor(requestListener?: (req: IncomingMessage, res: ServerResponse) => void);

        setTimeout(msecs?: number, callback?: () => void): this;
        setTimeout(callback: () => void): this;
        maxHeadersCount: number;
        timeout: number;
        keepAliveTimeout: number;
    }
    /**
     * @deprecated Use IncomingMessage
     */
    export class ServerRequest extends IncomingMessage {
        connection: net.Socket;
    }

    // https://github.com/nodejs/node/blob/master/lib/_http_outgoing.js
    export class OutgoingMessage extends stream.Writable {
        upgrading: boolean;
        chunkedEncoding: boolean;
        shouldKeepAlive: boolean;
        useChunkedEncodingByDefault: boolean;
        sendDate: boolean;
        finished: boolean;
        headersSent: boolean;
        connection: net.Socket;

        constructor();

        setTimeout(msecs: number, callback?: () => void): this;
        destroy(error?: Error): void;
        setHeader(name: string, value: number | string | string[]): void;
        getHeader(name: string): number | string | string[] | undefined;
        getHeaders(): OutgoingHttpHeaders;
        getHeaderNames(): string[];
        hasHeader(name: string): boolean;
        removeHeader(name: string): void;
        addTrailers(headers: OutgoingHttpHeaders | Array<[string, string]>): void;
        flushHeaders(): void;
    }

    // https://github.com/nodejs/node/blob/master/lib/_http_server.js#L108-L256
    export class ServerResponse extends OutgoingMessage {
        statusCode: number;
        statusMessage: string;

        constructor(req: IncomingMessage);

        assignSocket(socket: net.Socket): void;
        detachSocket(socket: net.Socket): void;
        // https://github.com/nodejs/node/blob/master/test/parallel/test-http-write-callbacks.js#L53
        // no args in writeContinue callback
        writeContinue(callback?: () => void): void;
        writeHead(statusCode: number, reasonPhrase?: string, headers?: OutgoingHttpHeaders): void;
        writeHead(statusCode: number, headers?: OutgoingHttpHeaders): void;
    }

    // https://github.com/nodejs/node/blob/master/lib/_http_client.js#L77
    export class ClientRequest extends OutgoingMessage {
        connection: net.Socket;
        socket: net.Socket;
        aborted: number;

        constructor(url: string | URL | ClientRequestArgs, cb?: (res: IncomingMessage) => void);

        abort(): void;
        onSocket(socket: net.Socket): void;
        setTimeout(timeout: number, callback?: () => void): this;
        setNoDelay(noDelay?: boolean): void;
        setSocketKeepAlive(enable?: boolean, initialDelay?: number): void;
    }

    export class IncomingMessage extends stream.Readable {
        constructor(socket: net.Socket);

        httpVersion: string;
        httpVersionMajor: number;
        httpVersionMinor: number;
        connection: net.Socket;
        headers: IncomingHttpHeaders;
        rawHeaders: string[];
        trailers: { [key: string]: string | undefined };
        rawTrailers: string[];
        setTimeout(msecs: number, callback: () => void): this;
        /**
         * Only valid for request obtained from http.Server.
         */
        method?: string;
        /**
         * Only valid for request obtained from http.Server.
         */
        url?: string;
        /**
         * Only valid for response obtained from http.ClientRequest.
         */
        statusCode?: number;
        /**
         * Only valid for response obtained from http.ClientRequest.
         */
        statusMessage?: string;
        socket: net.Socket;
        destroy(error?: Error): void;
    }

    /**
     * @deprecated Use IncomingMessage
     */
    export class ClientResponse extends IncomingMessage { }

    export interface AgentOptions {
        /**
         * Keep sockets around in a pool to be used by other requests in the future. Default = false
         */
        keepAlive?: boolean;
        /**
         * When using HTTP KeepAlive, how often to send TCP KeepAlive packets over sockets being kept alive. Default = 1000.
         * Only relevant if keepAlive is set to true.
         */
        keepAliveMsecs?: number;
        /**
         * Maximum number of sockets to allow per host. Default for Node 0.10 is 5, default for Node 0.12 is Infinity
         */
        maxSockets?: number;
        /**
         * Maximum number of sockets to leave open in a free state. Only relevant if keepAlive is set to true. Default = 256.
         */
        maxFreeSockets?: number;
    }

    export class Agent {
        maxFreeSockets: number;
        maxSockets: number;
        sockets: any;
        requests: any;

        constructor(opts?: AgentOptions);

        /**
         * Destroy any sockets that are currently in use by the agent.
         * It is usually not necessary to do this. However, if you are using an agent with KeepAlive enabled,
         * then it is best to explicitly shut down the agent when you know that it will no longer be used. Otherwise,
         * sockets may hang open for quite a long time before the server terminates them.
         */
        destroy(): void;
    }

    export var METHODS: string[];

    export var STATUS_CODES: {
        [errorCode: number]: string | undefined;
        [errorCode: string]: string | undefined;
    };

    export function createServer(requestListener?: (request: IncomingMessage, response: ServerResponse) => void): Server;
    export function createClient(port?: number, host?: string): any;

    // although RequestOptions are passed as ClientRequestArgs to ClientRequest directly,
    // create interface RequestOptions would make the naming more clear to developers
    export interface RequestOptions extends ClientRequestArgs { }
    export function request(options: RequestOptions | string | URL, callback?: (res: IncomingMessage) => void): ClientRequest;
    export function get(options: RequestOptions | string | URL, callback?: (res: IncomingMessage) => void): ClientRequest;
    export var globalAgent: Agent;
}

declare module "cluster" {
    import * as child from "child_process";
    import * as events from "events";
    import * as net from "net";

    // interfaces
    export interface ClusterSettings {
        execArgv?: string[]; // default: process.execArgv
        exec?: string;
        args?: string[];
        silent?: boolean;
        stdio?: any[];
        uid?: number;
        gid?: number;
        inspectPort?: number | (() => number);
    }

    export interface Address {
        address: string;
        port: number;
        addressType: number | "udp4" | "udp6";  // 4, 6, -1, "udp4", "udp6"
    }

    export class Worker extends events.EventEmitter {
        id: number;
        process: child.ChildProcess;
        suicide: boolean;
        send(message: any, sendHandle?: any, callback?: (error: Error) => void): boolean;
        kill(signal?: string): void;
        destroy(signal?: string): void;
        disconnect(): void;
        isConnected(): boolean;
        isDead(): boolean;
        exitedAfterDisconnect: boolean;

        /**
         * events.EventEmitter
         *   1. disconnect
         *   2. error
         *   3. exit
         *   4. listening
         *   5. message
         *   6. online
         */
        addListener(event: string, listener: (...args: any[]) => void): this;
        addListener(event: "disconnect", listener: () => void): this;
        addListener(event: "error", listener: (error: Error) => void): this;
        addListener(event: "exit", listener: (code: number, signal: string) => void): this;
        addListener(event: "listening", listener: (address: Address) => void): this;
        addListener(event: "message", listener: (message: any, handle: net.Socket | net.Server) => void): this;  // the handle is a net.Socket or net.Server object, or undefined.
        addListener(event: "online", listener: () => void): this;

        emit(event: string | symbol, ...args: any[]): boolean;
        emit(event: "disconnect"): boolean;
        emit(event: "error", error: Error): boolean;
        emit(event: "exit", code: number, signal: string): boolean;
        emit(event: "listening", address: Address): boolean;
        emit(event: "message", message: any, handle: net.Socket | net.Server): boolean;
        emit(event: "online"): boolean;

        on(event: string, listener: (...args: any[]) => void): this;
        on(event: "disconnect", listener: () => void): this;
        on(event: "error", listener: (error: Error) => void): this;
        on(event: "exit", listener: (code: number, signal: string) => void): this;
        on(event: "listening", listener: (address: Address) => void): this;
        on(event: "message", listener: (message: any, handle: net.Socket | net.Server) => void): this;  // the handle is a net.Socket or net.Server object, or undefined.
        on(event: "online", listener: () => void): this;

        once(event: string, listener: (...args: any[]) => void): this;
        once(event: "disconnect", listener: () => void): this;
        once(event: "error", listener: (error: Error) => void): this;
        once(event: "exit", listener: (code: number, signal: string) => void): this;
        once(event: "listening", listener: (address: Address) => void): this;
        once(event: "message", listener: (message: any, handle: net.Socket | net.Server) => void): this;  // the handle is a net.Socket or net.Server object, or undefined.
        once(event: "online", listener: () => void): this;

        prependListener(event: string, listener: (...args: any[]) => void): this;
        prependListener(event: "disconnect", listener: () => void): this;
        prependListener(event: "error", listener: (error: Error) => void): this;
        prependListener(event: "exit", listener: (code: number, signal: string) => void): this;
        prependListener(event: "listening", listener: (address: Address) => void): this;
        prependListener(event: "message", listener: (message: any, handle: net.Socket | net.Server) => void): this;  // the handle is a net.Socket or net.Server object, or undefined.
        prependListener(event: "online", listener: () => void): this;

        prependOnceListener(event: string, listener: (...args: any[]) => void): this;
        prependOnceListener(event: "disconnect", listener: () => void): this;
        prependOnceListener(event: "error", listener: (error: Error) => void): this;
        prependOnceListener(event: "exit", listener: (code: number, signal: string) => void): this;
        prependOnceListener(event: "listening", listener: (address: Address) => void): this;
        prependOnceListener(event: "message", listener: (message: any, handle: net.Socket | net.Server) => void): this;  // the handle is a net.Socket or net.Server object, or undefined.
        prependOnceListener(event: "online", listener: () => void): this;
    }

    export interface Cluster extends events.EventEmitter {
        Worker: Worker;
        disconnect(callback?: Function): void;
        fork(env?: any): Worker;
        isMaster: boolean;
        isWorker: boolean;
        // TODO: cluster.schedulingPolicy
        settings: ClusterSettings;
        setupMaster(settings?: ClusterSettings): void;
        worker?: Worker;
        workers?: {
            [index: string]: Worker | undefined
        };

        /**
         * events.EventEmitter
         *   1. disconnect
         *   2. exit
         *   3. fork
         *   4. listening
         *   5. message
         *   6. online
         *   7. setup
         */
        addListener(event: string, listener: (...args: any[]) => void): this;
        addListener(event: "disconnect", listener: (worker: Worker) => void): this;
        addListener(event: "exit", listener: (worker: Worker, code: number, signal: string) => void): this;
        addListener(event: "fork", listener: (worker: Worker) => void): this;
        addListener(event: "listening", listener: (worker: Worker, address: Address) => void): this;
        addListener(event: "message", listener: (worker: Worker, message: any, handle: net.Socket | net.Server) => void): this;  // the handle is a net.Socket or net.Server object, or undefined.
        addListener(event: "online", listener: (worker: Worker) => void): this;
        addListener(event: "setup", listener: (settings: any) => void): this;

        emit(event: string | symbol, ...args: any[]): boolean;
        emit(event: "disconnect", worker: Worker): boolean;
        emit(event: "exit", worker: Worker, code: number, signal: string): boolean;
        emit(event: "fork", worker: Worker): boolean;
        emit(event: "listening", worker: Worker, address: Address): boolean;
        emit(event: "message", worker: Worker, message: any, handle: net.Socket | net.Server): boolean;
        emit(event: "online", worker: Worker): boolean;
        emit(event: "setup", settings: any): boolean;

        on(event: string, listener: (...args: any[]) => void): this;
        on(event: "disconnect", listener: (worker: Worker) => void): this;
        on(event: "exit", listener: (worker: Worker, code: number, signal: string) => void): this;
        on(event: "fork", listener: (worker: Worker) => void): this;
        on(event: "listening", listener: (worker: Worker, address: Address) => void): this;
        on(event: "message", listener: (worker: Worker, message: any, handle: net.Socket | net.Server) => void): this;  // the handle is a net.Socket or net.Server object, or undefined.
        on(event: "online", listener: (worker: Worker) => void): this;
        on(event: "setup", listener: (settings: any) => void): this;

        once(event: string, listener: (...args: any[]) => void): this;
        once(event: "disconnect", listener: (worker: Worker) => void): this;
        once(event: "exit", listener: (worker: Worker, code: number, signal: string) => void): this;
        once(event: "fork", listener: (worker: Worker) => void): this;
        once(event: "listening", listener: (worker: Worker, address: Address) => void): this;
        once(event: "message", listener: (worker: Worker, message: any, handle: net.Socket | net.Server) => void): this;  // the handle is a net.Socket or net.Server object, or undefined.
        once(event: "online", listener: (worker: Worker) => void): this;
        once(event: "setup", listener: (settings: any) => void): this;

        prependListener(event: string, listener: (...args: any[]) => void): this;
        prependListener(event: "disconnect", listener: (worker: Worker) => void): this;
        prependListener(event: "exit", listener: (worker: Worker, code: number, signal: string) => void): this;
        prependListener(event: "fork", listener: (worker: Worker) => void): this;
        prependListener(event: "listening", listener: (worker: Worker, address: Address) => void): this;
        prependListener(event: "message", listener: (worker: Worker, message: any, handle: net.Socket | net.Server) => void): this;  // the handle is a net.Socket or net.Server object, or undefined.
        prependListener(event: "online", listener: (worker: Worker) => void): this;
        prependListener(event: "setup", listener: (settings: any) => void): this;

        prependOnceListener(event: string, listener: (...args: any[]) => void): this;
        prependOnceListener(event: "disconnect", listener: (worker: Worker) => void): this;
        prependOnceListener(event: "exit", listener: (worker: Worker, code: number, signal: string) => void): this;
        prependOnceListener(event: "fork", listener: (worker: Worker) => void): this;
        prependOnceListener(event: "listening", listener: (worker: Worker, address: Address) => void): this;
        prependOnceListener(event: "message", listener: (worker: Worker, message: any, handle: net.Socket | net.Server) => void): this;  // the handle is a net.Socket or net.Server object, or undefined.
        prependOnceListener(event: "online", listener: (worker: Worker) => void): this;
        prependOnceListener(event: "setup", listener: (settings: any) => void): this;
    }

    export function disconnect(callback?: Function): void;
    export function fork(env?: any): Worker;
    export var isMaster: boolean;
    export var isWorker: boolean;
    // TODO: cluster.schedulingPolicy
    export var settings: ClusterSettings;
    export function setupMaster(settings?: ClusterSettings): void;
    export var worker: Worker;
    export var workers: {
        [index: string]: Worker | undefined
    };

    /**
     * events.EventEmitter
     *   1. disconnect
     *   2. exit
     *   3. fork
     *   4. listening
     *   5. message
     *   6. online
     *   7. setup
     */
    export function addListener(event: string, listener: (...args: any[]) => void): Cluster;
    export function addListener(event: "disconnect", listener: (worker: Worker) => void): Cluster;
    export function addListener(event: "exit", listener: (worker: Worker, code: number, signal: string) => void): Cluster;
    export function addListener(event: "fork", listener: (worker: Worker) => void): Cluster;
    export function addListener(event: "listening", listener: (worker: Worker, address: Address) => void): Cluster;
    export function addListener(event: "message", listener: (worker: Worker, message: any, handle: net.Socket | net.Server) => void): Cluster;  // the handle is a net.Socket or net.Server object, or undefined.
    export function addListener(event: "online", listener: (worker: Worker) => void): Cluster;
    export function addListener(event: "setup", listener: (settings: any) => void): Cluster;

    export function emit(event: string | symbol, ...args: any[]): boolean;
    export function emit(event: "disconnect", worker: Worker): boolean;
    export function emit(event: "exit", worker: Worker, code: number, signal: string): boolean;
    export function emit(event: "fork", worker: Worker): boolean;
    export function emit(event: "listening", worker: Worker, address: Address): boolean;
    export function emit(event: "message", worker: Worker, message: any, handle: net.Socket | net.Server): boolean;
    export function emit(event: "online", worker: Worker): boolean;
    export function emit(event: "setup", settings: any): boolean;

    export function on(event: string, listener: (...args: any[]) => void): Cluster;
    export function on(event: "disconnect", listener: (worker: Worker) => void): Cluster;
    export function on(event: "exit", listener: (worker: Worker, code: number, signal: string) => void): Cluster;
    export function on(event: "fork", listener: (worker: Worker) => void): Cluster;
    export function on(event: "listening", listener: (worker: Worker, address: Address) => void): Cluster;
    export function on(event: "message", listener: (worker: Worker, message: any, handle: net.Socket | net.Server) => void): Cluster;  // the handle is a net.Socket or net.Server object, or undefined.
    export function on(event: "online", listener: (worker: Worker) => void): Cluster;
    export function on(event: "setup", listener: (settings: any) => void): Cluster;

    export function once(event: string, listener: (...args: any[]) => void): Cluster;
    export function once(event: "disconnect", listener: (worker: Worker) => void): Cluster;
    export function once(event: "exit", listener: (worker: Worker, code: number, signal: string) => void): Cluster;
    export function once(event: "fork", listener: (worker: Worker) => void): Cluster;
    export function once(event: "listening", listener: (worker: Worker, address: Address) => void): Cluster;
    export function once(event: "message", listener: (worker: Worker, message: any, handle: net.Socket | net.Server) => void): Cluster;  // the handle is a net.Socket or net.Server object, or undefined.
    export function once(event: "online", listener: (worker: Worker) => void): Cluster;
    export function once(event: "setup", listener: (settings: any) => void): Cluster;

    export function removeListener(event: string, listener: (...args: any[]) => void): Cluster;
    export function removeAllListeners(event?: string): Cluster;
    export function setMaxListeners(n: number): Cluster;
    export function getMaxListeners(): number;
    export function listeners(event: string): Function[];
    export function listenerCount(type: string): number;

    export function prependListener(event: string, listener: (...args: any[]) => void): Cluster;
    export function prependListener(event: "disconnect", listener: (worker: Worker) => void): Cluster;
    export function prependListener(event: "exit", listener: (worker: Worker, code: number, signal: string) => void): Cluster;
    export function prependListener(event: "fork", listener: (worker: Worker) => void): Cluster;
    export function prependListener(event: "listening", listener: (worker: Worker, address: Address) => void): Cluster;
    export function prependListener(event: "message", listener: (worker: Worker, message: any, handle: net.Socket | net.Server) => void): Cluster;  // the handle is a net.Socket or net.Server object, or undefined.
    export function prependListener(event: "online", listener: (worker: Worker) => void): Cluster;
    export function prependListener(event: "setup", listener: (settings: any) => void): Cluster;

    export function prependOnceListener(event: string, listener: (...args: any[]) => void): Cluster;
    export function prependOnceListener(event: "disconnect", listener: (worker: Worker) => void): Cluster;
    export function prependOnceListener(event: "exit", listener: (worker: Worker, code: number, signal: string) => void): Cluster;
    export function prependOnceListener(event: "fork", listener: (worker: Worker) => void): Cluster;
    export function prependOnceListener(event: "listening", listener: (worker: Worker, address: Address) => void): Cluster;
    export function prependOnceListener(event: "message", listener: (worker: Worker, message: any, handle: net.Socket | net.Server) => void): Cluster;  // the handle is a net.Socket or net.Server object, or undefined.
    export function prependOnceListener(event: "online", listener: (worker: Worker) => void): Cluster;
    export function prependOnceListener(event: "setup", listener: (settings: any) => void): Cluster;

    export function eventNames(): string[];
}

declare module "zlib" {
    import * as stream from "stream";

    export interface ZlibOptions {
        flush?: number; // default: zlib.constants.Z_NO_FLUSH
        finishFlush?: number; // default: zlib.constants.Z_FINISH
        chunkSize?: number; // default: 16*1024
        windowBits?: number;
        level?: number; // compression only
        memLevel?: number; // compression only
        strategy?: number; // compression only
        dictionary?: Buffer | NodeJS.TypedArray | DataView | ArrayBuffer; // deflate/inflate only, empty dictionary by default
    }

    export interface Zlib {
        readonly bytesRead: number;
        close(callback?: () => void): void;
        flush(kind?: number | (() => void), callback?: () => void): void;
    }

    export interface ZlibParams {
        params(level: number, strategy: number, callback: () => void): void;
    }

    export interface ZlibReset {
        reset(): void;
    }

    export interface Gzip extends stream.Transform, Zlib { }
    export interface Gunzip extends stream.Transform, Zlib { }
    export interface Deflate extends stream.Transform, Zlib, ZlibReset, ZlibParams { }
    export interface Inflate extends stream.Transform, Zlib, ZlibReset { }
    export interface DeflateRaw extends stream.Transform, Zlib, ZlibReset, ZlibParams { }
    export interface InflateRaw extends stream.Transform, Zlib, ZlibReset { }
    export interface Unzip extends stream.Transform, Zlib { }

    export function createGzip(options?: ZlibOptions): Gzip;
    export function createGunzip(options?: ZlibOptions): Gunzip;
    export function createDeflate(options?: ZlibOptions): Deflate;
    export function createInflate(options?: ZlibOptions): Inflate;
    export function createDeflateRaw(options?: ZlibOptions): DeflateRaw;
    export function createInflateRaw(options?: ZlibOptions): InflateRaw;
    export function createUnzip(options?: ZlibOptions): Unzip;

    type InputType = string | Buffer | DataView | ArrayBuffer | NodeJS.TypedArray;
    export function deflate(buf: InputType, callback: (error: Error | null, result: Buffer) => void): void;
    export function deflate(buf: InputType, options: ZlibOptions, callback: (error: Error | null, result: Buffer) => void): void;
    export function deflateSync(buf: InputType, options?: ZlibOptions): Buffer;
    export function deflateRaw(buf: InputType, callback: (error: Error | null, result: Buffer) => void): void;
    export function deflateRaw(buf: InputType, options: ZlibOptions, callback: (error: Error | null, result: Buffer) => void): void;
    export function deflateRawSync(buf: InputType, options?: ZlibOptions): Buffer;
    export function gzip(buf: InputType, callback: (error: Error | null, result: Buffer) => void): void;
    export function gzip(buf: InputType, options: ZlibOptions, callback: (error: Error | null, result: Buffer) => void): void;
    export function gzipSync(buf: InputType, options?: ZlibOptions): Buffer;
    export function gunzip(buf: InputType, callback: (error: Error | null, result: Buffer) => void): void;
    export function gunzip(buf: InputType, options: ZlibOptions, callback: (error: Error | null, result: Buffer) => void): void;
    export function gunzipSync(buf: InputType, options?: ZlibOptions): Buffer;
    export function inflate(buf: InputType, callback: (error: Error | null, result: Buffer) => void): void;
    export function inflate(buf: InputType, options: ZlibOptions, callback: (error: Error | null, result: Buffer) => void): void;
    export function inflateSync(buf: InputType, options?: ZlibOptions): Buffer;
    export function inflateRaw(buf: InputType, callback: (error: Error | null, result: Buffer) => void): void;
    export function inflateRaw(buf: InputType, options: ZlibOptions, callback: (error: Error | null, result: Buffer) => void): void;
    export function inflateRawSync(buf: InputType, options?: ZlibOptions): Buffer;
    export function unzip(buf: InputType, callback: (error: Error | null, result: Buffer) => void): void;
    export function unzip(buf: InputType, options: ZlibOptions, callback: (error: Error | null, result: Buffer) => void): void;
    export function unzipSync(buf: InputType, options?: ZlibOptions): Buffer;

    export namespace constants {
        // Allowed flush values.

        export const Z_NO_FLUSH: number;
        export const Z_PARTIAL_FLUSH: number;
        export const Z_SYNC_FLUSH: number;
        export const Z_FULL_FLUSH: number;
        export const Z_FINISH: number;
        export const Z_BLOCK: number;
        export const Z_TREES: number;

        // Return codes for the compression/decompression functions. Negative values are errors, positive values are used for special but normal events.

        export const Z_OK: number;
        export const Z_STREAM_END: number;
        export const Z_NEED_DICT: number;
        export const Z_ERRNO: number;
        export const Z_STREAM_ERROR: number;
        export const Z_DATA_ERROR: number;
        export const Z_MEM_ERROR: number;
        export const Z_BUF_ERROR: number;
        export const Z_VERSION_ERROR: number;

        // Compression levels.

        export const Z_NO_COMPRESSION: number;
        export const Z_BEST_SPEED: number;
        export const Z_BEST_COMPRESSION: number;
        export const Z_DEFAULT_COMPRESSION: number;

        // Compression strategy.

        export const Z_FILTERED: number;
        export const Z_HUFFMAN_ONLY: number;
        export const Z_RLE: number;
        export const Z_FIXED: number;
        export const Z_DEFAULT_STRATEGY: number;
    }

    // Constants
    export var Z_NO_FLUSH: number;
    export var Z_PARTIAL_FLUSH: number;
    export var Z_SYNC_FLUSH: number;
    export var Z_FULL_FLUSH: number;
    export var Z_FINISH: number;
    export var Z_BLOCK: number;
    export var Z_TREES: number;
    export var Z_OK: number;
    export var Z_STREAM_END: number;
    export var Z_NEED_DICT: number;
    export var Z_ERRNO: number;
    export var Z_STREAM_ERROR: number;
    export var Z_DATA_ERROR: number;
    export var Z_MEM_ERROR: number;
    export var Z_BUF_ERROR: number;
    export var Z_VERSION_ERROR: number;
    export var Z_NO_COMPRESSION: number;
    export var Z_BEST_SPEED: number;
    export var Z_BEST_COMPRESSION: number;
    export var Z_DEFAULT_COMPRESSION: number;
    export var Z_FILTERED: number;
    export var Z_HUFFMAN_ONLY: number;
    export var Z_RLE: number;
    export var Z_FIXED: number;
    export var Z_DEFAULT_STRATEGY: number;
    export var Z_BINARY: number;
    export var Z_TEXT: number;
    export var Z_ASCII: number;
    export var Z_UNKNOWN: number;
    export var Z_DEFLATED: number;
}

declare module "os" {
    export interface CpuInfo {
        model: string;
        speed: number;
        times: {
            user: number;
            nice: number;
            sys: number;
            idle: number;
            irq: number;
        };
    }

    export interface NetworkInterfaceBase {
        address: string;
        netmask: string;
        mac: string;
        internal: boolean;
    }

    export interface NetworkInterfaceInfoIPv4 extends NetworkInterfaceBase {
        family: "IPv4";
    }

    export interface NetworkInterfaceInfoIPv6 extends NetworkInterfaceBase {
        family: "IPv6";
        scopeid: number;
    }

    export type NetworkInterfaceInfo = NetworkInterfaceInfoIPv4 | NetworkInterfaceInfoIPv6;

    export function hostname(): string;
    export function loadavg(): number[];
    export function uptime(): number;
    export function freemem(): number;
    export function totalmem(): number;
    export function cpus(): CpuInfo[];
    export function type(): string;
    export function release(): string;
    export function networkInterfaces(): { [index: string]: NetworkInterfaceInfo[] };
    export function homedir(): string;
    export function userInfo(options?: { encoding: string }): { username: string, uid: number, gid: number, shell: any, homedir: string };
    export var constants: {
        UV_UDP_REUSEADDR: number,
        signals: {
            SIGHUP: number;
            SIGINT: number;
            SIGQUIT: number;
            SIGILL: number;
            SIGTRAP: number;
            SIGABRT: number;
            SIGIOT: number;
            SIGBUS: number;
            SIGFPE: number;
            SIGKILL: number;
            SIGUSR1: number;
            SIGSEGV: number;
            SIGUSR2: number;
            SIGPIPE: number;
            SIGALRM: number;
            SIGTERM: number;
            SIGCHLD: number;
            SIGSTKFLT: number;
            SIGCONT: number;
            SIGSTOP: number;
            SIGTSTP: number;
            SIGTTIN: number;
            SIGTTOU: number;
            SIGURG: number;
            SIGXCPU: number;
            SIGXFSZ: number;
            SIGVTALRM: number;
            SIGPROF: number;
            SIGWINCH: number;
            SIGIO: number;
            SIGPOLL: number;
            SIGPWR: number;
            SIGSYS: number;
            SIGUNUSED: number;
        },
        errno: {
            E2BIG: number;
            EACCES: number;
            EADDRINUSE: number;
            EADDRNOTAVAIL: number;
            EAFNOSUPPORT: number;
            EAGAIN: number;
            EALREADY: number;
            EBADF: number;
            EBADMSG: number;
            EBUSY: number;
            ECANCELED: number;
            ECHILD: number;
            ECONNABORTED: number;
            ECONNREFUSED: number;
            ECONNRESET: number;
            EDEADLK: number;
            EDESTADDRREQ: number;
            EDOM: number;
            EDQUOT: number;
            EEXIST: number;
            EFAULT: number;
            EFBIG: number;
            EHOSTUNREACH: number;
            EIDRM: number;
            EILSEQ: number;
            EINPROGRESS: number;
            EINTR: number;
            EINVAL: number;
            EIO: number;
            EISCONN: number;
            EISDIR: number;
            ELOOP: number;
            EMFILE: number;
            EMLINK: number;
            EMSGSIZE: number;
            EMULTIHOP: number;
            ENAMETOOLONG: number;
            ENETDOWN: number;
            ENETRESET: number;
            ENETUNREACH: number;
            ENFILE: number;
            ENOBUFS: number;
            ENODATA: number;
            ENODEV: number;
            ENOENT: number;
            ENOEXEC: number;
            ENOLCK: number;
            ENOLINK: number;
            ENOMEM: number;
            ENOMSG: number;
            ENOPROTOOPT: number;
            ENOSPC: number;
            ENOSR: number;
            ENOSTR: number;
            ENOSYS: number;
            ENOTCONN: number;
            ENOTDIR: number;
            ENOTEMPTY: number;
            ENOTSOCK: number;
            ENOTSUP: number;
            ENOTTY: number;
            ENXIO: number;
            EOPNOTSUPP: number;
            EOVERFLOW: number;
            EPERM: number;
            EPIPE: number;
            EPROTO: number;
            EPROTONOSUPPORT: number;
            EPROTOTYPE: number;
            ERANGE: number;
            EROFS: number;
            ESPIPE: number;
            ESRCH: number;
            ESTALE: number;
            ETIME: number;
            ETIMEDOUT: number;
            ETXTBSY: number;
            EWOULDBLOCK: number;
            EXDEV: number;
        },
    };
    export function arch(): string;
    export function platform(): NodeJS.Platform;
    export function tmpdir(): string;
    export const EOL: string;
    export function endianness(): "BE" | "LE";
}

declare module "https" {
    import * as tls from "tls";
    import * as events from "events";
    import * as http from "http";
    import { URL } from "url";

    export type ServerOptions = tls.SecureContextOptions & tls.TlsOptions;

    export type RequestOptions = http.RequestOptions & tls.SecureContextOptions & {
        rejectUnauthorized?: boolean; // Defaults to true
        servername?: string; // SNI TLS Extension
    };

    export interface AgentOptions extends http.AgentOptions, tls.ConnectionOptions {
        rejectUnauthorized?: boolean;
        maxCachedSessions?: number;
    }

    export class Agent extends http.Agent {
        constructor(options?: AgentOptions);
        options: AgentOptions;
    }

    export class Server extends tls.Server {
        setTimeout(callback: () => void): this;
        setTimeout(msecs?: number, callback?: () => void): this;
        timeout: number;
        keepAliveTimeout: number;
    }

    export function createServer(options: ServerOptions, requestListener?: (req: http.IncomingMessage, res: http.ServerResponse) => void): Server;
    export function request(options: RequestOptions | string | URL, callback?: (res: http.IncomingMessage) => void): http.ClientRequest;
    export function get(options: RequestOptions | string | URL, callback?: (res: http.IncomingMessage) => void): http.ClientRequest;
    export var globalAgent: Agent;
}

declare module "punycode" {
    export function decode(string: string): string;
    export function encode(string: string): string;
    export function toUnicode(domain: string): string;
    export function toASCII(domain: string): string;
    export var ucs2: ucs2;
    interface ucs2 {
        decode(string: string): number[];
        encode(codePoints: number[]): string;
    }
    export var version: any;
}

declare module "repl" {
    import * as stream from "stream";
    import * as readline from "readline";

    export interface ReplOptions {
        prompt?: string;
        input?: NodeJS.ReadableStream;
        output?: NodeJS.WritableStream;
        terminal?: boolean;
        eval?: Function;
        useColors?: boolean;
        useGlobal?: boolean;
        ignoreUndefined?: boolean;
        writer?: Function;
        completer?: Function;
        replMode?: any;
        breakEvalOnSigint?: any;
    }

    export interface REPLServer extends readline.ReadLine {
        context: any;
        inputStream: NodeJS.ReadableStream;
        outputStream: NodeJS.WritableStream;

        defineCommand(keyword: string, cmd: Function | { help: string, action: Function }): void;
        displayPrompt(preserveCursor?: boolean): void;

        /**
         * events.EventEmitter
         * 1. exit
         * 2. reset
         */

        addListener(event: string, listener: (...args: any[]) => void): this;
        addListener(event: "exit", listener: () => void): this;
        addListener(event: "reset", listener: (...args: any[]) => void): this;

        emit(event: string | symbol, ...args: any[]): boolean;
        emit(event: "exit"): boolean;
        emit(event: "reset", context: any): boolean;

        on(event: string, listener: (...args: any[]) => void): this;
        on(event: "exit", listener: () => void): this;
        on(event: "reset", listener: (...args: any[]) => void): this;

        once(event: string, listener: (...args: any[]) => void): this;
        once(event: "exit", listener: () => void): this;
        once(event: "reset", listener: (...args: any[]) => void): this;

        prependListener(event: string, listener: (...args: any[]) => void): this;
        prependListener(event: "exit", listener: () => void): this;
        prependListener(event: "reset", listener: (...args: any[]) => void): this;

        prependOnceListener(event: string, listener: (...args: any[]) => void): this;
        prependOnceListener(event: "exit", listener: () => void): this;
        prependOnceListener(event: "reset", listener: (...args: any[]) => void): this;
    }

    export function start(options?: string | ReplOptions): REPLServer;

    export class Recoverable extends SyntaxError {
        err: Error;

        constructor(err: Error);
    }
}

declare module "readline" {
    import * as events from "events";
    import * as stream from "stream";

    export interface Key {
        sequence?: string;
        name?: string;
        ctrl?: boolean;
        meta?: boolean;
        shift?: boolean;
    }

    export interface ReadLine extends events.EventEmitter {
        setPrompt(prompt: string): void;
        prompt(preserveCursor?: boolean): void;
        question(query: string, callback: (answer: string) => void): void;
        pause(): ReadLine;
        resume(): ReadLine;
        close(): void;
        write(data: string | Buffer, key?: Key): void;

        /**
         * events.EventEmitter
         * 1. close
         * 2. line
         * 3. pause
         * 4. resume
         * 5. SIGCONT
         * 6. SIGINT
         * 7. SIGTSTP
         */

        addListener(event: string, listener: (...args: any[]) => void): this;
        addListener(event: "close", listener: () => void): this;
        addListener(event: "line", listener: (input: any) => void): this;
        addListener(event: "pause", listener: () => void): this;
        addListener(event: "resume", listener: () => void): this;
        addListener(event: "SIGCONT", listener: () => void): this;
        addListener(event: "SIGINT", listener: () => void): this;
        addListener(event: "SIGTSTP", listener: () => void): this;

        emit(event: string | symbol, ...args: any[]): boolean;
        emit(event: "close"): boolean;
        emit(event: "line", input: any): boolean;
        emit(event: "pause"): boolean;
        emit(event: "resume"): boolean;
        emit(event: "SIGCONT"): boolean;
        emit(event: "SIGINT"): boolean;
        emit(event: "SIGTSTP"): boolean;

        on(event: string, listener: (...args: any[]) => void): this;
        on(event: "close", listener: () => void): this;
        on(event: "line", listener: (input: any) => void): this;
        on(event: "pause", listener: () => void): this;
        on(event: "resume", listener: () => void): this;
        on(event: "SIGCONT", listener: () => void): this;
        on(event: "SIGINT", listener: () => void): this;
        on(event: "SIGTSTP", listener: () => void): this;

        once(event: string, listener: (...args: any[]) => void): this;
        once(event: "close", listener: () => void): this;
        once(event: "line", listener: (input: any) => void): this;
        once(event: "pause", listener: () => void): this;
        once(event: "resume", listener: () => void): this;
        once(event: "SIGCONT", listener: () => void): this;
        once(event: "SIGINT", listener: () => void): this;
        once(event: "SIGTSTP", listener: () => void): this;

        prependListener(event: string, listener: (...args: any[]) => void): this;
        prependListener(event: "close", listener: () => void): this;
        prependListener(event: "line", listener: (input: any) => void): this;
        prependListener(event: "pause", listener: () => void): this;
        prependListener(event: "resume", listener: () => void): this;
        prependListener(event: "SIGCONT", listener: () => void): this;
        prependListener(event: "SIGINT", listener: () => void): this;
        prependListener(event: "SIGTSTP", listener: () => void): this;

        prependOnceListener(event: string, listener: (...args: any[]) => void): this;
        prependOnceListener(event: "close", listener: () => void): this;
        prependOnceListener(event: "line", listener: (input: any) => void): this;
        prependOnceListener(event: "pause", listener: () => void): this;
        prependOnceListener(event: "resume", listener: () => void): this;
        prependOnceListener(event: "SIGCONT", listener: () => void): this;
        prependOnceListener(event: "SIGINT", listener: () => void): this;
        prependOnceListener(event: "SIGTSTP", listener: () => void): this;
    }

    type Completer = (line: string) => CompleterResult;
    type AsyncCompleter = (line: string, callback: (err: any, result: CompleterResult) => void) => any;

    export type CompleterResult = [string[], string];

    export interface ReadLineOptions {
        input: NodeJS.ReadableStream;
        output?: NodeJS.WritableStream;
        completer?: Completer | AsyncCompleter;
        terminal?: boolean;
        historySize?: number;
        prompt?: string;
        crlfDelay?: number;
        removeHistoryDuplicates?: boolean;
    }

    export function createInterface(input: NodeJS.ReadableStream, output?: NodeJS.WritableStream, completer?: Completer | AsyncCompleter, terminal?: boolean): ReadLine;
    export function createInterface(options: ReadLineOptions): ReadLine;

    export function cursorTo(stream: NodeJS.WritableStream, x: number, y?: number): void;
    export function emitKeypressEvents(stream: NodeJS.ReadableStream, interface?: ReadLine): void;
    export function moveCursor(stream: NodeJS.WritableStream, dx: number | string, dy: number | string): void;
    export function clearLine(stream: NodeJS.WritableStream, dir: number): void;
    export function clearScreenDown(stream: NodeJS.WritableStream): void;
}

declare module "vm" {
    export interface Context { }
    export interface ScriptOptions {
        filename?: string;
        lineOffset?: number;
        columnOffset?: number;
        displayErrors?: boolean;
        timeout?: number;
        cachedData?: Buffer;
        produceCachedData?: boolean;
    }
    export interface RunningScriptOptions {
        filename?: string;
        lineOffset?: number;
        columnOffset?: number;
        displayErrors?: boolean;
        timeout?: number;
    }
    export class Script {
        constructor(code: string, options?: ScriptOptions);
        runInContext(contextifiedSandbox: Context, options?: RunningScriptOptions): any;
        runInNewContext(sandbox?: Context, options?: RunningScriptOptions): any;
        runInThisContext(options?: RunningScriptOptions): any;
    }
    export function createContext(sandbox?: Context): Context;
    export function isContext(sandbox: Context): boolean;
    export function runInContext(code: string, contextifiedSandbox: Context, options?: RunningScriptOptions | string): any;
    /** @deprecated */
    export function runInDebugContext(code: string): any;
    export function runInNewContext(code: string, sandbox?: Context, options?: RunningScriptOptions | string): any;
    export function runInThisContext(code: string, options?: RunningScriptOptions | string): any;
}

declare module "child_process" {
    import * as events from "events";
    import * as stream from "stream";
    import * as net from "net";

    export interface ChildProcess extends events.EventEmitter {
        stdin: stream.Writable;
        stdout: stream.Readable;
        stderr: stream.Readable;
        stdio: [stream.Writable, stream.Readable, stream.Readable];
        killed: boolean;
        pid: number;
        kill(signal?: string): void;
        send(message: any, callback?: (error: Error) => void): boolean;
        send(message: any, sendHandle?: net.Socket | net.Server, callback?: (error: Error) => void): boolean;
        send(message: any, sendHandle?: net.Socket | net.Server, options?: MessageOptions, callback?: (error: Error) => void): boolean;
        connected: boolean;
        disconnect(): void;
        unref(): void;
        ref(): void;

        /**
         * events.EventEmitter
         * 1. close
         * 2. disconnect
         * 3. error
         * 4. exit
         * 5. message
         */

        addListener(event: string, listener: (...args: any[]) => void): this;
        addListener(event: "close", listener: (code: number, signal: string) => void): this;
        addListener(event: "disconnect", listener: () => void): this;
        addListener(event: "error", listener: (err: Error) => void): this;
        addListener(event: "exit", listener: (code: number, signal: string) => void): this;
        addListener(event: "message", listener: (message: any, sendHandle: net.Socket | net.Server) => void): this;

        emit(event: string | symbol, ...args: any[]): boolean;
        emit(event: "close", code: number, signal: string): boolean;
        emit(event: "disconnect"): boolean;
        emit(event: "error", err: Error): boolean;
        emit(event: "exit", code: number, signal: string): boolean;
        emit(event: "message", message: any, sendHandle: net.Socket | net.Server): boolean;

        on(event: string, listener: (...args: any[]) => void): this;
        on(event: "close", listener: (code: number, signal: string) => void): this;
        on(event: "disconnect", listener: () => void): this;
        on(event: "error", listener: (err: Error) => void): this;
        on(event: "exit", listener: (code: number, signal: string) => void): this;
        on(event: "message", listener: (message: any, sendHandle: net.Socket | net.Server) => void): this;

        once(event: string, listener: (...args: any[]) => void): this;
        once(event: "close", listener: (code: number, signal: string) => void): this;
        once(event: "disconnect", listener: () => void): this;
        once(event: "error", listener: (err: Error) => void): this;
        once(event: "exit", listener: (code: number, signal: string) => void): this;
        once(event: "message", listener: (message: any, sendHandle: net.Socket | net.Server) => void): this;

        prependListener(event: string, listener: (...args: any[]) => void): this;
        prependListener(event: "close", listener: (code: number, signal: string) => void): this;
        prependListener(event: "disconnect", listener: () => void): this;
        prependListener(event: "error", listener: (err: Error) => void): this;
        prependListener(event: "exit", listener: (code: number, signal: string) => void): this;
        prependListener(event: "message", listener: (message: any, sendHandle: net.Socket | net.Server) => void): this;

        prependOnceListener(event: string, listener: (...args: any[]) => void): this;
        prependOnceListener(event: "close", listener: (code: number, signal: string) => void): this;
        prependOnceListener(event: "disconnect", listener: () => void): this;
        prependOnceListener(event: "error", listener: (err: Error) => void): this;
        prependOnceListener(event: "exit", listener: (code: number, signal: string) => void): this;
        prependOnceListener(event: "message", listener: (message: any, sendHandle: net.Socket | net.Server) => void): this;
    }

    export interface MessageOptions {
        keepOpen?: boolean;
    }

    export interface SpawnOptions {
        argv0?: string;
        cwd?: string;
        env?: any;
        stdio?: any;
        detached?: boolean;
        uid?: number;
        gid?: number;
        shell?: boolean | string;
        windowsVerbatimArguments?: boolean;
        windowsHide?: boolean;
    }

    export function spawn(command: string, args?: ReadonlyArray<string>, options?: SpawnOptions): ChildProcess;

    export interface ExecOptions {
        cwd?: string;
        env?: any;
        shell?: string;
        timeout?: number;
        maxBuffer?: number;
        killSignal?: string;
        uid?: number;
        gid?: number;
        windowsHide?: boolean;
    }

    export interface ExecOptionsWithStringEncoding extends ExecOptions {
        encoding: BufferEncoding;
    }

    export interface ExecOptionsWithBufferEncoding extends ExecOptions {
        encoding: string | null; // specify `null`.
    }

    export interface ExecException extends Error {
        cmd?: string;
        killed?: boolean;
        code?: number;
        signal?: string;
    }

    // no `options` definitely means stdout/stderr are `string`.
    export function exec(command: string, callback?: (error: ExecException | null, stdout: string, stderr: string) => void): ChildProcess;

    // `options` with `"buffer"` or `null` for `encoding` means stdout/stderr are definitely `Buffer`.
    export function exec(command: string, options: { encoding: "buffer" | null } & ExecOptions, callback?: (error: ExecException | null, stdout: Buffer, stderr: Buffer) => void): ChildProcess;

    // `options` with well known `encoding` means stdout/stderr are definitely `string`.
    export function exec(command: string, options: { encoding: BufferEncoding } & ExecOptions, callback?: (error: ExecException | null, stdout: string, stderr: string) => void): ChildProcess;

    // `options` with an `encoding` whose type is `string` means stdout/stderr could either be `Buffer` or `string`.
    // There is no guarantee the `encoding` is unknown as `string` is a superset of `BufferEncoding`.
    export function exec(command: string, options: { encoding: string } & ExecOptions, callback?: (error: ExecException | null, stdout: string | Buffer, stderr: string | Buffer) => void): ChildProcess;

    // `options` without an `encoding` means stdout/stderr are definitely `string`.
    export function exec(command: string, options: ExecOptions, callback?: (error: ExecException | null, stdout: string, stderr: string) => void): ChildProcess;

    // fallback if nothing else matches. Worst case is always `string | Buffer`.
    export function exec(command: string, options: ({ encoding?: string | null } & ExecOptions) | undefined | null, callback?: (error: ExecException | null, stdout: string | Buffer, stderr: string | Buffer) => void): ChildProcess;

    // NOTE: This namespace provides design-time support for util.promisify. Exported members do not exist at runtime.
    export namespace exec {
        export function __promisify__(command: string): Promise<{ stdout: string, stderr: string }>;
        export function __promisify__(command: string, options: { encoding: "buffer" | null } & ExecOptions): Promise<{ stdout: Buffer, stderr: Buffer }>;
        export function __promisify__(command: string, options: { encoding: BufferEncoding } & ExecOptions): Promise<{ stdout: string, stderr: string }>;
        export function __promisify__(command: string, options: ExecOptions): Promise<{ stdout: string, stderr: string }>;
        export function __promisify__(command: string, options?: ({ encoding?: string | null } & ExecOptions) | null): Promise<{ stdout: string | Buffer, stderr: string | Buffer }>;
    }

    export interface ExecFileOptions {
        cwd?: string;
        env?: any;
        timeout?: number;
        maxBuffer?: number;
        killSignal?: string;
        uid?: number;
        gid?: number;
        windowsHide?: boolean;
        windowsVerbatimArguments?: boolean;
    }
    export interface ExecFileOptionsWithStringEncoding extends ExecFileOptions {
        encoding: BufferEncoding;
    }
    export interface ExecFileOptionsWithBufferEncoding extends ExecFileOptions {
        encoding: 'buffer' | null;
    }
    export interface ExecFileOptionsWithOtherEncoding extends ExecFileOptions {
        encoding: string;
    }

    export function execFile(file: string): ChildProcess;
    export function execFile(file: string, options: ({ encoding?: string | null } & ExecFileOptions) | undefined | null): ChildProcess;
    export function execFile(file: string, args?: ReadonlyArray<string> | null): ChildProcess;
    export function execFile(file: string, args: ReadonlyArray<string> | undefined | null, options: ({ encoding?: string | null } & ExecFileOptions) | undefined | null): ChildProcess;

    // no `options` definitely means stdout/stderr are `string`.
    export function execFile(file: string, callback: (error: Error | null, stdout: string, stderr: string) => void): ChildProcess;
    export function execFile(file: string, args: ReadonlyArray<string> | undefined | null, callback: (error: Error | null, stdout: string, stderr: string) => void): ChildProcess;

    // `options` with `"buffer"` or `null` for `encoding` means stdout/stderr are definitely `Buffer`.
    export function execFile(file: string, options: ExecFileOptionsWithBufferEncoding, callback: (error: Error | null, stdout: Buffer, stderr: Buffer) => void): ChildProcess;
    export function execFile(file: string, args: ReadonlyArray<string> | undefined | null, options: ExecFileOptionsWithBufferEncoding, callback: (error: Error | null, stdout: Buffer, stderr: Buffer) => void): ChildProcess;

    // `options` with well known `encoding` means stdout/stderr are definitely `string`.
    export function execFile(file: string, options: ExecFileOptionsWithStringEncoding, callback: (error: Error | null, stdout: string, stderr: string) => void): ChildProcess;
    export function execFile(file: string, args: ReadonlyArray<string> | undefined | null, options: ExecFileOptionsWithStringEncoding, callback: (error: Error | null, stdout: string, stderr: string) => void): ChildProcess;

    // `options` with an `encoding` whose type is `string` means stdout/stderr could either be `Buffer` or `string`.
    // There is no guarantee the `encoding` is unknown as `string` is a superset of `BufferEncoding`.
    export function execFile(file: string, options: ExecFileOptionsWithOtherEncoding, callback: (error: Error | null, stdout: string | Buffer, stderr: string | Buffer) => void): ChildProcess;
    export function execFile(file: string, args: ReadonlyArray<string> | undefined | null, options: ExecFileOptionsWithOtherEncoding, callback: (error: Error | null, stdout: string | Buffer, stderr: string | Buffer) => void): ChildProcess;

    // `options` without an `encoding` means stdout/stderr are definitely `string`.
    export function execFile(file: string, options: ExecFileOptions, callback: (error: Error | null, stdout: string, stderr: string) => void): ChildProcess;
    export function execFile(file: string, args: ReadonlyArray<string> | undefined | null, options: ExecFileOptions, callback: (error: Error | null, stdout: string, stderr: string) => void): ChildProcess;

    // fallback if nothing else matches. Worst case is always `string | Buffer`.
    export function execFile(file: string, options: ({ encoding?: string | null } & ExecFileOptions) | undefined | null, callback: ((error: Error | null, stdout: string | Buffer, stderr: string | Buffer) => void) | undefined | null): ChildProcess;
    export function execFile(file: string, args: ReadonlyArray<string> | undefined | null, options: ({ encoding?: string | null } & ExecFileOptions) | undefined | null, callback: ((error: Error | null, stdout: string | Buffer, stderr: string | Buffer) => void) | undefined | null): ChildProcess;

    // NOTE: This namespace provides design-time support for util.promisify. Exported members do not exist at runtime.
    export namespace execFile {
        export function __promisify__(file: string): Promise<{ stdout: string, stderr: string }>;
        export function __promisify__(file: string, args: string[] | undefined | null): Promise<{ stdout: string, stderr: string }>;
        export function __promisify__(file: string, options: ExecFileOptionsWithBufferEncoding): Promise<{ stdout: Buffer, stderr: Buffer }>;
        export function __promisify__(file: string, args: string[] | undefined | null, options: ExecFileOptionsWithBufferEncoding): Promise<{ stdout: Buffer, stderr: Buffer }>;
        export function __promisify__(file: string, options: ExecFileOptionsWithStringEncoding): Promise<{ stdout: string, stderr: string }>;
        export function __promisify__(file: string, args: string[] | undefined | null, options: ExecFileOptionsWithStringEncoding): Promise<{ stdout: string, stderr: string }>;
        export function __promisify__(file: string, options: ExecFileOptionsWithOtherEncoding): Promise<{ stdout: string | Buffer, stderr: string | Buffer }>;
        export function __promisify__(file: string, args: string[] | undefined | null, options: ExecFileOptionsWithOtherEncoding): Promise<{ stdout: string | Buffer, stderr: string | Buffer }>;
        export function __promisify__(file: string, options: ExecFileOptions): Promise<{ stdout: string, stderr: string }>;
        export function __promisify__(file: string, args: string[] | undefined | null, options: ExecFileOptions): Promise<{ stdout: string, stderr: string }>;
        export function __promisify__(file: string, options: ({ encoding?: string | null } & ExecFileOptions) | undefined | null): Promise<{ stdout: string | Buffer, stderr: string | Buffer }>;
        export function __promisify__(file: string, args: string[] | undefined | null, options: ({ encoding?: string | null } & ExecFileOptions) | undefined | null): Promise<{ stdout: string | Buffer, stderr: string | Buffer }>;
    }

    export interface ForkOptions {
        cwd?: string;
        env?: any;
        execPath?: string;
        execArgv?: string[];
        silent?: boolean;
        stdio?: any[];
        uid?: number;
        gid?: number;
        windowsVerbatimArguments?: boolean;
    }
    export function fork(modulePath: string, args?: ReadonlyArray<string>, options?: ForkOptions): ChildProcess;

    export interface SpawnSyncOptions {
        argv0?: string;
        cwd?: string;
        input?: string | Buffer;
        stdio?: any;
        env?: any;
        uid?: number;
        gid?: number;
        timeout?: number;
        killSignal?: string;
        maxBuffer?: number;
        encoding?: string;
        shell?: boolean | string;
        windowsHide?: boolean;
        windowsVerbatimArguments?: boolean;
    }
    export interface SpawnSyncOptionsWithStringEncoding extends SpawnSyncOptions {
        encoding: BufferEncoding;
    }
    export interface SpawnSyncOptionsWithBufferEncoding extends SpawnSyncOptions {
        encoding: string; // specify `null`.
    }
    export interface SpawnSyncReturns<T> {
        pid: number;
        output: string[];
        stdout: T;
        stderr: T;
        status: number;
        signal: string;
        error: Error;
    }
    export function spawnSync(command: string): SpawnSyncReturns<Buffer>;
    export function spawnSync(command: string, options?: SpawnSyncOptionsWithStringEncoding): SpawnSyncReturns<string>;
    export function spawnSync(command: string, options?: SpawnSyncOptionsWithBufferEncoding): SpawnSyncReturns<Buffer>;
    export function spawnSync(command: string, options?: SpawnSyncOptions): SpawnSyncReturns<Buffer>;
    export function spawnSync(command: string, args?: ReadonlyArray<string>, options?: SpawnSyncOptionsWithStringEncoding): SpawnSyncReturns<string>;
    export function spawnSync(command: string, args?: ReadonlyArray<string>, options?: SpawnSyncOptionsWithBufferEncoding): SpawnSyncReturns<Buffer>;
    export function spawnSync(command: string, args?: ReadonlyArray<string>, options?: SpawnSyncOptions): SpawnSyncReturns<Buffer>;

    export interface ExecSyncOptions {
        cwd?: string;
        input?: string | Buffer;
        stdio?: any;
        env?: any;
        shell?: string;
        uid?: number;
        gid?: number;
        timeout?: number;
        killSignal?: string;
        maxBuffer?: number;
        encoding?: string;
        windowsHide?: boolean;
    }
    export interface ExecSyncOptionsWithStringEncoding extends ExecSyncOptions {
        encoding: BufferEncoding;
    }
    export interface ExecSyncOptionsWithBufferEncoding extends ExecSyncOptions {
        encoding: string; // specify `null`.
    }
    export function execSync(command: string): Buffer;
    export function execSync(command: string, options?: ExecSyncOptionsWithStringEncoding): string;
    export function execSync(command: string, options?: ExecSyncOptionsWithBufferEncoding): Buffer;
    export function execSync(command: string, options?: ExecSyncOptions): Buffer;

    export interface ExecFileSyncOptions {
        cwd?: string;
        input?: string | Buffer;
        stdio?: any;
        env?: any;
        uid?: number;
        gid?: number;
        timeout?: number;
        killSignal?: string;
        maxBuffer?: number;
        encoding?: string;
        windowsHide?: boolean;
    }
    export interface ExecFileSyncOptionsWithStringEncoding extends ExecFileSyncOptions {
        encoding: BufferEncoding;
    }
    export interface ExecFileSyncOptionsWithBufferEncoding extends ExecFileSyncOptions {
        encoding: string; // specify `null`.
    }
    export function execFileSync(command: string): Buffer;
    export function execFileSync(command: string, options?: ExecFileSyncOptionsWithStringEncoding): string;
    export function execFileSync(command: string, options?: ExecFileSyncOptionsWithBufferEncoding): Buffer;
    export function execFileSync(command: string, options?: ExecFileSyncOptions): Buffer;
    export function execFileSync(command: string, args?: ReadonlyArray<string>, options?: ExecFileSyncOptionsWithStringEncoding): string;
    export function execFileSync(command: string, args?: ReadonlyArray<string>, options?: ExecFileSyncOptionsWithBufferEncoding): Buffer;
    export function execFileSync(command: string, args?: ReadonlyArray<string>, options?: ExecFileSyncOptions): Buffer;
}

declare module "url" {
    import { ParsedUrlQuery } from 'querystring';

    export interface UrlObjectCommon {
        auth?: string;
        hash?: string;
        host?: string;
        hostname?: string;
        href?: string;
        path?: string;
        pathname?: string;
        protocol?: string;
        search?: string;
        slashes?: boolean;
    }

    // Input to `url.format`
    export interface UrlObject extends UrlObjectCommon {
        port?: string | number;
        query?: string | null | { [key: string]: any };
    }

    // Output of `url.parse`
    export interface Url extends UrlObjectCommon {
        port?: string;
        query?: string | null | ParsedUrlQuery;
    }

    export interface UrlWithParsedQuery extends Url {
        query: ParsedUrlQuery;
    }

    export interface UrlWithStringQuery extends Url {
        query: string | null;
    }

    export function parse(urlStr: string): UrlWithStringQuery;
    export function parse(urlStr: string, parseQueryString: false | undefined, slashesDenoteHost?: boolean): UrlWithStringQuery;
    export function parse(urlStr: string, parseQueryString: true, slashesDenoteHost?: boolean): UrlWithParsedQuery;
    export function parse(urlStr: string, parseQueryString: boolean, slashesDenoteHost?: boolean): Url;

    export function format(URL: URL, options?: URLFormatOptions): string;
    export function format(urlObject: UrlObject | string): string;
    export function resolve(from: string, to: string): string;

    export function domainToASCII(domain: string): string;
    export function domainToUnicode(domain: string): string;

    export interface URLFormatOptions {
        auth?: boolean;
        fragment?: boolean;
        search?: boolean;
        unicode?: boolean;
    }

    export class URL {
        constructor(input: string, base?: string | URL);
        hash: string;
        host: string;
        hostname: string;
        href: string;
        readonly origin: string;
        password: string;
        pathname: string;
        port: string;
        protocol: string;
        search: string;
        readonly searchParams: URLSearchParams;
        username: string;
        toString(): string;
        toJSON(): string;
    }

    export class URLSearchParams implements Iterable<[string, string]> {
        constructor(init?: URLSearchParams | string | { [key: string]: string | string[] | undefined } | Iterable<[string, string]> | Array<[string, string]>);
        append(name: string, value: string): void;
        delete(name: string): void;
        entries(): IterableIterator<[string, string]>;
        forEach(callback: (value: string, name: string, searchParams: this) => void): void;
        get(name: string): string | null;
        getAll(name: string): string[];
        has(name: string): boolean;
        keys(): IterableIterator<string>;
        set(name: string, value: string): void;
        sort(): void;
        toString(): string;
        values(): IterableIterator<string>;
        [Symbol.iterator](): IterableIterator<[string, string]>;
    }
}

declare module "dns" {
    // Supported getaddrinfo flags.
    export const ADDRCONFIG: number;
    export const V4MAPPED: number;

    export interface LookupOptions {
        family?: number;
        hints?: number;
        all?: boolean;
    }

    export interface LookupOneOptions extends LookupOptions {
        all?: false;
    }

    export interface LookupAllOptions extends LookupOptions {
        all: true;
    }

    export interface LookupAddress {
        address: string;
        family: number;
    }

    export function lookup(hostname: string, family: number, callback: (err: NodeJS.ErrnoException, address: string, family: number) => void): void;
    export function lookup(hostname: string, options: LookupOneOptions, callback: (err: NodeJS.ErrnoException, address: string, family: number) => void): void;
    export function lookup(hostname: string, options: LookupAllOptions, callback: (err: NodeJS.ErrnoException, addresses: LookupAddress[]) => void): void;
    export function lookup(hostname: string, options: LookupOptions, callback: (err: NodeJS.ErrnoException, address: string | LookupAddress[], family: number) => void): void;
    export function lookup(hostname: string, callback: (err: NodeJS.ErrnoException, address: string, family: number) => void): void;

    // NOTE: This namespace provides design-time support for util.promisify. Exported members do not exist at runtime.
    export namespace lookup {
        export function __promisify__(hostname: string, options: LookupAllOptions): Promise<{ address: LookupAddress[] }>;
        export function __promisify__(hostname: string, options?: LookupOneOptions | number): Promise<{ address: string, family: number }>;
        export function __promisify__(hostname: string, options?: LookupOptions | number): Promise<{ address: string | LookupAddress[], family?: number }>;
    }

    export function lookupService(address: string, port: number, callback: (err: NodeJS.ErrnoException, hostname: string, service: string) => void): void;

    export namespace lookupService {
        export function __promisify__(address: string, port: number): Promise<{ hostname: string, service: string }>;
    }

    export interface ResolveOptions {
        ttl: boolean;
    }

    export interface ResolveWithTtlOptions extends ResolveOptions {
        ttl: true;
    }

    export interface RecordWithTtl {
        address: string;
        ttl: number;
    }

    export interface AnyRecordWithTtl extends RecordWithTtl {
        type: "A" | "AAAA";
    }

    export interface MxRecord {
        priority: number;
        exchange: string;
    }

    export interface AnyMxRecord extends MxRecord {
        type: "MX";
    }

    export interface NaptrRecord {
        flags: string;
        service: string;
        regexp: string;
        replacement: string;
        order: number;
        preference: number;
    }

    export interface AnyNaptrRecord extends NaptrRecord {
        type: "NAPTR";
    }

    export interface SoaRecord {
        nsname: string;
        hostmaster: string;
        serial: number;
        refresh: number;
        retry: number;
        expire: number;
        minttl: number;
    }

    export interface AnySoaRecord extends SoaRecord {
        type: "SOA";
    }

    export interface SrvRecord {
        priority: number;
        weight: number;
        port: number;
        name: string;
    }

    export interface AnySrvRecord extends SrvRecord {
        type: "SRV";
    }

    export interface AnyTxtRecord {
        type: "TXT";
        entries: string[];
    }

    export function resolve(hostname: string, callback: (err: NodeJS.ErrnoException, addresses: string[]) => void): void;
    export function resolve(hostname: string, rrtype: "A", callback: (err: NodeJS.ErrnoException, addresses: string[]) => void): void;
    export function resolve(hostname: string, rrtype: "AAAA", callback: (err: NodeJS.ErrnoException, addresses: string[]) => void): void;
    export function resolve(hostname: string, rrtype: "ANY", callback: (err: NodeJS.ErrnoException, addresses: ReadonlyArray<AnySrvRecord | AnySoaRecord | AnyNaptrRecord | AnyRecordWithTtl | AnyMxRecord | AnyTxtRecord>) => void): void;
    export function resolve(hostname: string, rrtype: "CNAME", callback: (err: NodeJS.ErrnoException, addresses: string[]) => void): void;
    export function resolve(hostname: string, rrtype: "MX", callback: (err: NodeJS.ErrnoException, addresses: MxRecord[]) => void): void;
    export function resolve(hostname: string, rrtype: "NAPTR", callback: (err: NodeJS.ErrnoException, addresses: NaptrRecord[]) => void): void;
    export function resolve(hostname: string, rrtype: "NS", callback: (err: NodeJS.ErrnoException, addresses: string[]) => void): void;
    export function resolve(hostname: string, rrtype: "PTR", callback: (err: NodeJS.ErrnoException, addresses: string[]) => void): void;
    export function resolve(hostname: string, rrtype: "SOA", callback: (err: NodeJS.ErrnoException, addresses: SoaRecord) => void): void;
    export function resolve(hostname: string, rrtype: "SRV", callback: (err: NodeJS.ErrnoException, addresses: SrvRecord[]) => void): void;
    export function resolve(hostname: string, rrtype: "TXT", callback: (err: NodeJS.ErrnoException, addresses: string[][]) => void): void;
    export function resolve(hostname: string, rrtype: string, callback: (err: NodeJS.ErrnoException, addresses: string[] | MxRecord[] | NaptrRecord[] | SoaRecord | SrvRecord[] | string[][]) => void): void;

    // NOTE: This namespace provides design-time support for util.promisify. Exported members do not exist at runtime.
    export namespace resolve {
        export function __promisify__(hostname: string, rrtype?: "A" | "AAAA" | "CNAME" | "NS" | "PTR"): Promise<string[]>;
        export function __promisify__(hostname: string, rrtype: "ANY"): Promise<ReadonlyArray<AnySrvRecord | AnySoaRecord | AnyNaptrRecord | AnyRecordWithTtl | AnyMxRecord | AnyTxtRecord>>;
        export function __promisify__(hostname: string, rrtype: "MX"): Promise<MxRecord[]>;
        export function __promisify__(hostname: string, rrtype: "NAPTR"): Promise<NaptrRecord[]>;
        export function __promisify__(hostname: string, rrtype: "SOA"): Promise<SoaRecord>;
        export function __promisify__(hostname: string, rrtype: "SRV"): Promise<SrvRecord[]>;
        export function __promisify__(hostname: string, rrtype: "TXT"): Promise<string[][]>;
        export function __promisify__(hostname: string, rrtype?: string): Promise<string[] | MxRecord[] | NaptrRecord[] | SoaRecord | SrvRecord[] | string[][]>;
    }

    export function resolve4(hostname: string, callback: (err: NodeJS.ErrnoException, addresses: string[]) => void): void;
    export function resolve4(hostname: string, options: ResolveWithTtlOptions, callback: (err: NodeJS.ErrnoException, addresses: RecordWithTtl[]) => void): void;
    export function resolve4(hostname: string, options: ResolveOptions, callback: (err: NodeJS.ErrnoException, addresses: string[] | RecordWithTtl[]) => void): void;

    // NOTE: This namespace provides design-time support for util.promisify. Exported members do not exist at runtime.
    export namespace resolve4 {
        export function __promisify__(hostname: string): Promise<string[]>;
        export function __promisify__(hostname: string, options: ResolveWithTtlOptions): Promise<RecordWithTtl[]>;
        export function __promisify__(hostname: string, options?: ResolveOptions): Promise<string[] | RecordWithTtl[]>;
    }

    export function resolve6(hostname: string, callback: (err: NodeJS.ErrnoException, addresses: string[]) => void): void;
    export function resolve6(hostname: string, options: ResolveWithTtlOptions, callback: (err: NodeJS.ErrnoException, addresses: RecordWithTtl[]) => void): void;
    export function resolve6(hostname: string, options: ResolveOptions, callback: (err: NodeJS.ErrnoException, addresses: string[] | RecordWithTtl[]) => void): void;

    // NOTE: This namespace provides design-time support for util.promisify. Exported members do not exist at runtime.
    export namespace resolve6 {
        export function __promisify__(hostname: string): Promise<string[]>;
        export function __promisify__(hostname: string, options: ResolveWithTtlOptions): Promise<RecordWithTtl[]>;
        export function __promisify__(hostname: string, options?: ResolveOptions): Promise<string[] | RecordWithTtl[]>;
    }

    export function resolveAny(hostname: string, callback: (err: NodeJS.ErrnoException, addresses: ReadonlyArray<AnySrvRecord | AnySoaRecord | AnyNaptrRecord | AnyRecordWithTtl | AnyMxRecord | AnyTxtRecord>) => void): void;
    export function resolveCname(hostname: string, callback: (err: NodeJS.ErrnoException, addresses: string[]) => void): void;
    export function resolveMx(hostname: string, callback: (err: NodeJS.ErrnoException, addresses: MxRecord[]) => void): void;
    export function resolveNaptr(hostname: string, callback: (err: NodeJS.ErrnoException, addresses: NaptrRecord[]) => void): void;
    export function resolveNs(hostname: string, callback: (err: NodeJS.ErrnoException, addresses: string[]) => void): void;
    export function resolvePtr(hostname: string, callback: (err: NodeJS.ErrnoException, addresses: string[]) => void): void;
    export function resolveSoa(hostname: string, callback: (err: NodeJS.ErrnoException, address: SoaRecord) => void): void;
    export function resolveSrv(hostname: string, callback: (err: NodeJS.ErrnoException, addresses: SrvRecord[]) => void): void;
    export function resolveTxt(hostname: string, callback: (err: NodeJS.ErrnoException, addresses: string[][]) => void): void;

    export function reverse(ip: string, callback: (err: NodeJS.ErrnoException, hostnames: string[]) => void): void;
    export function setServers(servers: string[]): void;

    // Error codes
    export var NODATA: string;
    export var FORMERR: string;
    export var SERVFAIL: string;
    export var NOTFOUND: string;
    export var NOTIMP: string;
    export var REFUSED: string;
    export var BADQUERY: string;
    export var BADNAME: string;
    export var BADFAMILY: string;
    export var BADRESP: string;
    export var CONNREFUSED: string;
    export var TIMEOUT: string;
    export var EOF: string;
    export var FILE: string;
    export var NOMEM: string;
    export var DESTRUCTION: string;
    export var BADSTR: string;
    export var BADFLAGS: string;
    export var NONAME: string;
    export var BADHINTS: string;
    export var NOTINITIALIZED: string;
    export var LOADIPHLPAPI: string;
    export var ADDRGETNETWORKPARAMS: string;
    export var CANCELLED: string;
}

declare module "net" {
    import * as stream from "stream";
    import * as events from "events";
    import * as dns from "dns";

    type LookupFunction = (hostname: string, options: dns.LookupOneOptions, callback: (err: NodeJS.ErrnoException | null, address: string, family: number) => void) => void;

    export interface AddressInfo {
        address: string;
        family: string;
        port: number;
    }

    export interface SocketConstructorOpts {
        fd?: number;
        allowHalfOpen?: boolean;
        readable?: boolean;
        writable?: boolean;
    }

    export interface TcpSocketConnectOpts {
        port: number;
        host?: string;
        localAddress?: string;
        localPort?: number;
        hints?: number;
        family?: number;
        lookup?: LookupFunction;
    }

    export interface IpcSocketConnectOpts {
        path: string;
    }

    export type SocketConnectOpts = TcpSocketConnectOpts | IpcSocketConnectOpts;

    export class Socket extends stream.Duplex {
        constructor(options?: SocketConstructorOpts);

        // Extended base methods
        write(buffer: Buffer): boolean;
        write(buffer: Buffer, cb?: Function): boolean;
        write(str: string, cb?: Function): boolean;
        write(str: string, encoding?: string, cb?: Function): boolean;
        write(str: string, encoding?: string, fd?: string): boolean;
        write(data: any, encoding?: string, callback?: Function): void;

        connect(options: SocketConnectOpts, connectionListener?: Function): this;
        connect(port: number, host: string, connectionListener?: Function): this;
        connect(port: number, connectionListener?: Function): this;
        connect(path: string, connectionListener?: Function): this;

        bufferSize: number;
        setEncoding(encoding?: string): this;
        destroy(err?: Error): void;
        pause(): this;
        resume(): this;
        setTimeout(timeout: number, callback?: Function): this;
        setNoDelay(noDelay?: boolean): this;
        setKeepAlive(enable?: boolean, initialDelay?: number): this;
        address(): AddressInfo | string;
        unref(): void;
        ref(): void;

        remoteAddress?: string;
        remoteFamily?: string;
        remotePort?: number;
        localAddress: string;
        localPort: number;
        bytesRead: number;
        bytesWritten: number;
        connecting: boolean;
        destroyed: boolean;

        // Extended base methods
        end(): void;
        end(buffer: Buffer, cb?: Function): void;
        end(str: string, cb?: Function): void;
        end(str: string, encoding?: string, cb?: Function): void;
        end(data?: any, encoding?: string): void;

        /**
         * events.EventEmitter
         *   1. close
         *   2. connect
         *   3. data
         *   4. drain
         *   5. end
         *   6. error
         *   7. lookup
         *   8. timeout
         */
        addListener(event: string, listener: (...args: any[]) => void): this;
        addListener(event: "close", listener: (had_error: boolean) => void): this;
        addListener(event: "connect", listener: () => void): this;
        addListener(event: "data", listener: (data: Buffer) => void): this;
        addListener(event: "drain", listener: () => void): this;
        addListener(event: "end", listener: () => void): this;
        addListener(event: "error", listener: (err: Error) => void): this;
        addListener(event: "lookup", listener: (err: Error, address: string, family: string | number, host: string) => void): this;
        addListener(event: "timeout", listener: () => void): this;

        emit(event: string | symbol, ...args: any[]): boolean;
        emit(event: "close", had_error: boolean): boolean;
        emit(event: "connect"): boolean;
        emit(event: "data", data: Buffer): boolean;
        emit(event: "drain"): boolean;
        emit(event: "end"): boolean;
        emit(event: "error", err: Error): boolean;
        emit(event: "lookup", err: Error, address: string, family: string | number, host: string): boolean;
        emit(event: "timeout"): boolean;

        on(event: string, listener: (...args: any[]) => void): this;
        on(event: "close", listener: (had_error: boolean) => void): this;
        on(event: "connect", listener: () => void): this;
        on(event: "data", listener: (data: Buffer) => void): this;
        on(event: "drain", listener: () => void): this;
        on(event: "end", listener: () => void): this;
        on(event: "error", listener: (err: Error) => void): this;
        on(event: "lookup", listener: (err: Error, address: string, family: string | number, host: string) => void): this;
        on(event: "timeout", listener: () => void): this;

        once(event: string, listener: (...args: any[]) => void): this;
        once(event: "close", listener: (had_error: boolean) => void): this;
        once(event: "connect", listener: () => void): this;
        once(event: "data", listener: (data: Buffer) => void): this;
        once(event: "drain", listener: () => void): this;
        once(event: "end", listener: () => void): this;
        once(event: "error", listener: (err: Error) => void): this;
        once(event: "lookup", listener: (err: Error, address: string, family: string | number, host: string) => void): this;
        once(event: "timeout", listener: () => void): this;

        prependListener(event: string, listener: (...args: any[]) => void): this;
        prependListener(event: "close", listener: (had_error: boolean) => void): this;
        prependListener(event: "connect", listener: () => void): this;
        prependListener(event: "data", listener: (data: Buffer) => void): this;
        prependListener(event: "drain", listener: () => void): this;
        prependListener(event: "end", listener: () => void): this;
        prependListener(event: "error", listener: (err: Error) => void): this;
        prependListener(event: "lookup", listener: (err: Error, address: string, family: string | number, host: string) => void): this;
        prependListener(event: "timeout", listener: () => void): this;

        prependOnceListener(event: string, listener: (...args: any[]) => void): this;
        prependOnceListener(event: "close", listener: (had_error: boolean) => void): this;
        prependOnceListener(event: "connect", listener: () => void): this;
        prependOnceListener(event: "data", listener: (data: Buffer) => void): this;
        prependOnceListener(event: "drain", listener: () => void): this;
        prependOnceListener(event: "end", listener: () => void): this;
        prependOnceListener(event: "error", listener: (err: Error) => void): this;
        prependOnceListener(event: "lookup", listener: (err: Error, address: string, family: string | number, host: string) => void): this;
        prependOnceListener(event: "timeout", listener: () => void): this;
    }

    export interface ListenOptions {
        port?: number;
        host?: string;
        backlog?: number;
        path?: string;
        exclusive?: boolean;
        readableAll?: boolean;
        writableAll?: boolean;
    }

    // https://github.com/nodejs/node/blob/master/lib/net.js
    export class Server extends events.EventEmitter {
        constructor(connectionListener?: (socket: Socket) => void);
        constructor(options?: { allowHalfOpen?: boolean, pauseOnConnect?: boolean }, connectionListener?: (socket: Socket) => void);

        listen(port?: number, hostname?: string, backlog?: number, listeningListener?: Function): this;
        listen(port?: number, hostname?: string, listeningListener?: Function): this;
        listen(port?: number, backlog?: number, listeningListener?: Function): this;
        listen(port?: number, listeningListener?: Function): this;
        listen(path: string, backlog?: number, listeningListener?: Function): this;
        listen(path: string, listeningListener?: Function): this;
        listen(options: ListenOptions, listeningListener?: Function): this;
        listen(handle: any, backlog?: number, listeningListener?: Function): this;
        listen(handle: any, listeningListener?: Function): this;
        close(callback?: Function): this;
        address(): AddressInfo | string;
        getConnections(cb: (error: Error | null, count: number) => void): void;
        ref(): this;
        unref(): this;
        maxConnections: number;
        connections: number;
        listening: boolean;

        /**
         * events.EventEmitter
         *   1. close
         *   2. connection
         *   3. error
         *   4. listening
         */
        addListener(event: string, listener: (...args: any[]) => void): this;
        addListener(event: "close", listener: () => void): this;
        addListener(event: "connection", listener: (socket: Socket) => void): this;
        addListener(event: "error", listener: (err: Error) => void): this;
        addListener(event: "listening", listener: () => void): this;

        emit(event: string | symbol, ...args: any[]): boolean;
        emit(event: "close"): boolean;
        emit(event: "connection", socket: Socket): boolean;
        emit(event: "error", err: Error): boolean;
        emit(event: "listening"): boolean;

        on(event: string, listener: (...args: any[]) => void): this;
        on(event: "close", listener: () => void): this;
        on(event: "connection", listener: (socket: Socket) => void): this;
        on(event: "error", listener: (err: Error) => void): this;
        on(event: "listening", listener: () => void): this;

        once(event: string, listener: (...args: any[]) => void): this;
        once(event: "close", listener: () => void): this;
        once(event: "connection", listener: (socket: Socket) => void): this;
        once(event: "error", listener: (err: Error) => void): this;
        once(event: "listening", listener: () => void): this;

        prependListener(event: string, listener: (...args: any[]) => void): this;
        prependListener(event: "close", listener: () => void): this;
        prependListener(event: "connection", listener: (socket: Socket) => void): this;
        prependListener(event: "error", listener: (err: Error) => void): this;
        prependListener(event: "listening", listener: () => void): this;

        prependOnceListener(event: string, listener: (...args: any[]) => void): this;
        prependOnceListener(event: "close", listener: () => void): this;
        prependOnceListener(event: "connection", listener: (socket: Socket) => void): this;
        prependOnceListener(event: "error", listener: (err: Error) => void): this;
        prependOnceListener(event: "listening", listener: () => void): this;
    }

    export interface TcpNetConnectOpts extends TcpSocketConnectOpts, SocketConstructorOpts {
        timeout?: number;
    }

    export interface IpcNetConnectOpts extends IpcSocketConnectOpts, SocketConstructorOpts {
        timeout?: number;
    }

    export type NetConnectOpts = TcpNetConnectOpts | IpcNetConnectOpts;

    export function createServer(connectionListener?: (socket: Socket) => void): Server;
    export function createServer(options?: { allowHalfOpen?: boolean, pauseOnConnect?: boolean }, connectionListener?: (socket: Socket) => void): Server;
    export function connect(options: NetConnectOpts, connectionListener?: Function): Socket;
    export function connect(port: number, host?: string, connectionListener?: Function): Socket;
    export function connect(path: string, connectionListener?: Function): Socket;
    export function createConnection(options: NetConnectOpts, connectionListener?: Function): Socket;
    export function createConnection(port: number, host?: string, connectionListener?: Function): Socket;
    export function createConnection(path: string, connectionListener?: Function): Socket;
    export function isIP(input: string): number;
    export function isIPv4(input: string): boolean;
    export function isIPv6(input: string): boolean;
}

declare module "dgram" {
    import { AddressInfo } from "net";
    import * as dns from "dns";
    import * as events from "events";

    export interface RemoteInfo {
        address: string;
        family: string;
        port: number;
    }

    export interface BindOptions {
        port: number;
        address?: string;
        exclusive?: boolean;
    }

    type SocketType = "udp4" | "udp6";

    export interface SocketOptions {
        type: SocketType;
        reuseAddr?: boolean;
        recvBufferSize?: number;
        sendBufferSize?: number;
        lookup?: (hostname: string, options: dns.LookupOneOptions, callback: (err: NodeJS.ErrnoException, address: string, family: number) => void) => void;
    }

    export function createSocket(type: SocketType, callback?: (msg: Buffer, rinfo: RemoteInfo) => void): Socket;
    export function createSocket(options: SocketOptions, callback?: (msg: Buffer, rinfo: RemoteInfo) => void): Socket;

    export class Socket extends events.EventEmitter {
        send(msg: Buffer | string | Uint8Array | any[], port: number, address?: string, callback?: (error: Error | null, bytes: number) => void): void;
        send(msg: Buffer | string | Uint8Array, offset: number, length: number, port: number, address?: string, callback?: (error: Error | null, bytes: number) => void): void;
        bind(port?: number, address?: string, callback?: () => void): void;
        bind(port?: number, callback?: () => void): void;
        bind(callback?: () => void): void;
        bind(options: BindOptions, callback?: Function): void;
        close(callback?: () => void): void;
        address(): AddressInfo | string;
        setBroadcast(flag: boolean): void;
        setTTL(ttl: number): void;
        setMulticastTTL(ttl: number): void;
        setMulticastInterface(multicastInterface: string): void;
        setMulticastLoopback(flag: boolean): void;
        addMembership(multicastAddress: string, multicastInterface?: string): void;
        dropMembership(multicastAddress: string, multicastInterface?: string): void;
        ref(): this;
        unref(): this;
        setRecvBufferSize(size: number): void;
        setSendBufferSize(size: number): void;
        getRecvBufferSize(): number;
        getSendBufferSize(): number;

        /**
         * events.EventEmitter
         * 1. close
         * 2. error
         * 3. listening
         * 4. message
         */
        addListener(event: string, listener: (...args: any[]) => void): this;
        addListener(event: "close", listener: () => void): this;
        addListener(event: "error", listener: (err: Error) => void): this;
        addListener(event: "listening", listener: () => void): this;
        addListener(event: "message", listener: (msg: Buffer, rinfo: AddressInfo) => void): this;

        emit(event: string | symbol, ...args: any[]): boolean;
        emit(event: "close"): boolean;
        emit(event: "error", err: Error): boolean;
        emit(event: "listening"): boolean;
        emit(event: "message", msg: Buffer, rinfo: AddressInfo): boolean;

        on(event: string, listener: (...args: any[]) => void): this;
        on(event: "close", listener: () => void): this;
        on(event: "error", listener: (err: Error) => void): this;
        on(event: "listening", listener: () => void): this;
        on(event: "message", listener: (msg: Buffer, rinfo: AddressInfo) => void): this;

        once(event: string, listener: (...args: any[]) => void): this;
        once(event: "close", listener: () => void): this;
        once(event: "error", listener: (err: Error) => void): this;
        once(event: "listening", listener: () => void): this;
        once(event: "message", listener: (msg: Buffer, rinfo: AddressInfo) => void): this;

        prependListener(event: string, listener: (...args: any[]) => void): this;
        prependListener(event: "close", listener: () => void): this;
        prependListener(event: "error", listener: (err: Error) => void): this;
        prependListener(event: "listening", listener: () => void): this;
        prependListener(event: "message", listener: (msg: Buffer, rinfo: AddressInfo) => void): this;

        prependOnceListener(event: string, listener: (...args: any[]) => void): this;
        prependOnceListener(event: "close", listener: () => void): this;
        prependOnceListener(event: "error", listener: (err: Error) => void): this;
        prependOnceListener(event: "listening", listener: () => void): this;
        prependOnceListener(event: "message", listener: (msg: Buffer, rinfo: AddressInfo) => void): this;
    }
}

declare module "fs" {
    import * as stream from "stream";
    import * as events from "events";
    import { URL } from "url";

    /**
     * Valid types for path values in "fs".
     */
    export type PathLike = string | Buffer | URL;

    export class Stats {
        isFile(): boolean;
        isDirectory(): boolean;
        isBlockDevice(): boolean;
        isCharacterDevice(): boolean;
        isSymbolicLink(): boolean;
        isFIFO(): boolean;
        isSocket(): boolean;
        dev: number;
        ino: number;
        mode: number;
        nlink: number;
        uid: number;
        gid: number;
        rdev: number;
        size: number;
        blksize: number;
        blocks: number;
        atimeMs: number;
        mtimeMs: number;
        ctimeMs: number;
        birthtimeMs: number;
        atime: Date;
        mtime: Date;
        ctime: Date;
        birthtime: Date;
    }

    export interface FSWatcher extends events.EventEmitter {
        close(): void;

        /**
         * events.EventEmitter
         *   1. change
         *   2. error
         */
        addListener(event: string, listener: (...args: any[]) => void): this;
        addListener(event: "change", listener: (eventType: string, filename: string | Buffer) => void): this;
        addListener(event: "error", listener: (error: Error) => void): this;

        on(event: string, listener: (...args: any[]) => void): this;
        on(event: "change", listener: (eventType: string, filename: string | Buffer) => void): this;
        on(event: "error", listener: (error: Error) => void): this;

        once(event: string, listener: (...args: any[]) => void): this;
        once(event: "change", listener: (eventType: string, filename: string | Buffer) => void): this;
        once(event: "error", listener: (error: Error) => void): this;

        prependListener(event: string, listener: (...args: any[]) => void): this;
        prependListener(event: "change", listener: (eventType: string, filename: string | Buffer) => void): this;
        prependListener(event: "error", listener: (error: Error) => void): this;

        prependOnceListener(event: string, listener: (...args: any[]) => void): this;
        prependOnceListener(event: "change", listener: (eventType: string, filename: string | Buffer) => void): this;
        prependOnceListener(event: "error", listener: (error: Error) => void): this;
    }

    export class ReadStream extends stream.Readable {
        close(): void;
        bytesRead: number;
        path: string | Buffer;

        /**
         * events.EventEmitter
         *   1. open
         *   2. close
         */
        addListener(event: string, listener: (...args: any[]) => void): this;
        addListener(event: "open", listener: (fd: number) => void): this;
        addListener(event: "close", listener: () => void): this;

        on(event: string, listener: (...args: any[]) => void): this;
        on(event: "open", listener: (fd: number) => void): this;
        on(event: "close", listener: () => void): this;

        once(event: string, listener: (...args: any[]) => void): this;
        once(event: "open", listener: (fd: number) => void): this;
        once(event: "close", listener: () => void): this;

        prependListener(event: string, listener: (...args: any[]) => void): this;
        prependListener(event: "open", listener: (fd: number) => void): this;
        prependListener(event: "close", listener: () => void): this;

        prependOnceListener(event: string, listener: (...args: any[]) => void): this;
        prependOnceListener(event: "open", listener: (fd: number) => void): this;
        prependOnceListener(event: "close", listener: () => void): this;
    }

    export class WriteStream extends stream.Writable {
        close(): void;
        bytesWritten: number;
        path: string | Buffer;

        /**
         * events.EventEmitter
         *   1. open
         *   2. close
         */
        addListener(event: string, listener: (...args: any[]) => void): this;
        addListener(event: "open", listener: (fd: number) => void): this;
        addListener(event: "close", listener: () => void): this;

        on(event: string, listener: (...args: any[]) => void): this;
        on(event: "open", listener: (fd: number) => void): this;
        on(event: "close", listener: () => void): this;

        once(event: string, listener: (...args: any[]) => void): this;
        once(event: "open", listener: (fd: number) => void): this;
        once(event: "close", listener: () => void): this;

        prependListener(event: string, listener: (...args: any[]) => void): this;
        prependListener(event: "open", listener: (fd: number) => void): this;
        prependListener(event: "close", listener: () => void): this;

        prependOnceListener(event: string, listener: (...args: any[]) => void): this;
        prependOnceListener(event: "open", listener: (fd: number) => void): this;
        prependOnceListener(event: "close", listener: () => void): this;
    }

    /**
     * Asynchronous rename(2) - Change the name or location of a file or directory.
     * @param oldPath A path to a file. If a URL is provided, it must use the `file:` protocol.
     * URL support is _experimental_.
     * @param newPath A path to a file. If a URL is provided, it must use the `file:` protocol.
     * URL support is _experimental_.
     */
    export function rename(oldPath: PathLike, newPath: PathLike, callback: (err: NodeJS.ErrnoException) => void): void;

    // NOTE: This namespace provides design-time support for util.promisify. Exported members do not exist at runtime.
    export namespace rename {
        /**
         * Asynchronous rename(2) - Change the name or location of a file or directory.
         * @param oldPath A path to a file. If a URL is provided, it must use the `file:` protocol.
         * URL support is _experimental_.
         * @param newPath A path to a file. If a URL is provided, it must use the `file:` protocol.
         * URL support is _experimental_.
         */
        export function __promisify__(oldPath: PathLike, newPath: PathLike): Promise<void>;
    }

    /**
     * Synchronous rename(2) - Change the name or location of a file or directory.
     * @param oldPath A path to a file. If a URL is provided, it must use the `file:` protocol.
     * URL support is _experimental_.
     * @param newPath A path to a file. If a URL is provided, it must use the `file:` protocol.
     * URL support is _experimental_.
     */
    export function renameSync(oldPath: PathLike, newPath: PathLike): void;

    /**
     * Asynchronous truncate(2) - Truncate a file to a specified length.
     * @param path A path to a file. If a URL is provided, it must use the `file:` protocol.
     * @param len If not specified, defaults to `0`.
     */
    export function truncate(path: PathLike, len: number | undefined | null, callback: (err: NodeJS.ErrnoException) => void): void;

    /**
     * Asynchronous truncate(2) - Truncate a file to a specified length.
     * @param path A path to a file. If a URL is provided, it must use the `file:` protocol.
     * URL support is _experimental_.
     */
    export function truncate(path: PathLike, callback: (err: NodeJS.ErrnoException) => void): void;

    // NOTE: This namespace provides design-time support for util.promisify. Exported members do not exist at runtime.
    export namespace truncate {
        /**
         * Asynchronous truncate(2) - Truncate a file to a specified length.
         * @param path A path to a file. If a URL is provided, it must use the `file:` protocol.
         * @param len If not specified, defaults to `0`.
         */
        export function __promisify__(path: PathLike, len?: number | null): Promise<void>;
    }

    /**
     * Synchronous truncate(2) - Truncate a file to a specified length.
     * @param path A path to a file. If a URL is provided, it must use the `file:` protocol.
     * @param len If not specified, defaults to `0`.
     */
    export function truncateSync(path: PathLike, len?: number | null): void;

    /**
     * Asynchronous ftruncate(2) - Truncate a file to a specified length.
     * @param fd A file descriptor.
     * @param len If not specified, defaults to `0`.
     */
    export function ftruncate(fd: number, len: number | undefined | null, callback: (err: NodeJS.ErrnoException) => void): void;

    /**
     * Asynchronous ftruncate(2) - Truncate a file to a specified length.
     * @param fd A file descriptor.
     */
    export function ftruncate(fd: number, callback: (err: NodeJS.ErrnoException) => void): void;

    // NOTE: This namespace provides design-time support for util.promisify. Exported members do not exist at runtime.
    export namespace ftruncate {
        /**
         * Asynchronous ftruncate(2) - Truncate a file to a specified length.
         * @param fd A file descriptor.
         * @param len If not specified, defaults to `0`.
         */
        export function __promisify__(fd: number, len?: number | null): Promise<void>;
    }

    /**
     * Synchronous ftruncate(2) - Truncate a file to a specified length.
     * @param fd A file descriptor.
     * @param len If not specified, defaults to `0`.
     */
    export function ftruncateSync(fd: number, len?: number | null): void;

    /**
     * Asynchronous chown(2) - Change ownership of a file.
     * @param path A path to a file. If a URL is provided, it must use the `file:` protocol.
     */
    export function chown(path: PathLike, uid: number, gid: number, callback: (err: NodeJS.ErrnoException) => void): void;

    // NOTE: This namespace provides design-time support for util.promisify. Exported members do not exist at runtime.
    export namespace chown {
        /**
         * Asynchronous chown(2) - Change ownership of a file.
         * @param path A path to a file. If a URL is provided, it must use the `file:` protocol.
         */
        export function __promisify__(path: PathLike, uid: number, gid: number): Promise<void>;
    }

    /**
     * Synchronous chown(2) - Change ownership of a file.
     * @param path A path to a file. If a URL is provided, it must use the `file:` protocol.
     */
    export function chownSync(path: PathLike, uid: number, gid: number): void;

    /**
     * Asynchronous fchown(2) - Change ownership of a file.
     * @param fd A file descriptor.
     */
    export function fchown(fd: number, uid: number, gid: number, callback: (err: NodeJS.ErrnoException) => void): void;

    // NOTE: This namespace provides design-time support for util.promisify. Exported members do not exist at runtime.
    export namespace fchown {
        /**
         * Asynchronous fchown(2) - Change ownership of a file.
         * @param fd A file descriptor.
         */
        export function __promisify__(fd: number, uid: number, gid: number): Promise<void>;
    }

    /**
     * Synchronous fchown(2) - Change ownership of a file.
     * @param fd A file descriptor.
     */
    export function fchownSync(fd: number, uid: number, gid: number): void;

    /**
     * Asynchronous lchown(2) - Change ownership of a file. Does not dereference symbolic links.
     * @param path A path to a file. If a URL is provided, it must use the `file:` protocol.
     */
    export function lchown(path: PathLike, uid: number, gid: number, callback: (err: NodeJS.ErrnoException) => void): void;

    // NOTE: This namespace provides design-time support for util.promisify. Exported members do not exist at runtime.
    export namespace lchown {
        /**
         * Asynchronous lchown(2) - Change ownership of a file. Does not dereference symbolic links.
         * @param path A path to a file. If a URL is provided, it must use the `file:` protocol.
         */
        export function __promisify__(path: PathLike, uid: number, gid: number): Promise<void>;
    }

    /**
     * Synchronous lchown(2) - Change ownership of a file. Does not dereference symbolic links.
     * @param path A path to a file. If a URL is provided, it must use the `file:` protocol.
     */
    export function lchownSync(path: PathLike, uid: number, gid: number): void;

    /**
     * Asynchronous chmod(2) - Change permissions of a file.
     * @param path A path to a file. If a URL is provided, it must use the `file:` protocol.
     * @param mode A file mode. If a string is passed, it is parsed as an octal integer.
     */
    export function chmod(path: PathLike, mode: string | number, callback: (err: NodeJS.ErrnoException) => void): void;

    // NOTE: This namespace provides design-time support for util.promisify. Exported members do not exist at runtime.
    export namespace chmod {
        /**
         * Asynchronous chmod(2) - Change permissions of a file.
         * @param path A path to a file. If a URL is provided, it must use the `file:` protocol.
         * @param mode A file mode. If a string is passed, it is parsed as an octal integer.
         */
        export function __promisify__(path: PathLike, mode: string | number): Promise<void>;
    }

    /**
     * Synchronous chmod(2) - Change permissions of a file.
     * @param path A path to a file. If a URL is provided, it must use the `file:` protocol.
     * @param mode A file mode. If a string is passed, it is parsed as an octal integer.
     */
    export function chmodSync(path: PathLike, mode: string | number): void;

    /**
     * Asynchronous fchmod(2) - Change permissions of a file.
     * @param fd A file descriptor.
     * @param mode A file mode. If a string is passed, it is parsed as an octal integer.
     */
    export function fchmod(fd: number, mode: string | number, callback: (err: NodeJS.ErrnoException) => void): void;

    // NOTE: This namespace provides design-time support for util.promisify. Exported members do not exist at runtime.
    export namespace fchmod {
        /**
         * Asynchronous fchmod(2) - Change permissions of a file.
         * @param fd A file descriptor.
         * @param mode A file mode. If a string is passed, it is parsed as an octal integer.
         */
        export function __promisify__(fd: number, mode: string | number): Promise<void>;
    }

    /**
     * Synchronous fchmod(2) - Change permissions of a file.
     * @param fd A file descriptor.
     * @param mode A file mode. If a string is passed, it is parsed as an octal integer.
     */
    export function fchmodSync(fd: number, mode: string | number): void;

    /**
     * Asynchronous lchmod(2) - Change permissions of a file. Does not dereference symbolic links.
     * @param path A path to a file. If a URL is provided, it must use the `file:` protocol.
     * @param mode A file mode. If a string is passed, it is parsed as an octal integer.
     */
    export function lchmod(path: PathLike, mode: string | number, callback: (err: NodeJS.ErrnoException) => void): void;

    // NOTE: This namespace provides design-time support for util.promisify. Exported members do not exist at runtime.
    export namespace lchmod {
        /**
         * Asynchronous lchmod(2) - Change permissions of a file. Does not dereference symbolic links.
         * @param path A path to a file. If a URL is provided, it must use the `file:` protocol.
         * @param mode A file mode. If a string is passed, it is parsed as an octal integer.
         */
        export function __promisify__(path: PathLike, mode: string | number): Promise<void>;
    }

    /**
     * Synchronous lchmod(2) - Change permissions of a file. Does not dereference symbolic links.
     * @param path A path to a file. If a URL is provided, it must use the `file:` protocol.
     * @param mode A file mode. If a string is passed, it is parsed as an octal integer.
     */
    export function lchmodSync(path: PathLike, mode: string | number): void;

    /**
     * Asynchronous stat(2) - Get file status.
     * @param path A path to a file. If a URL is provided, it must use the `file:` protocol.
     */
    export function stat(path: PathLike, callback: (err: NodeJS.ErrnoException, stats: Stats) => void): void;

    // NOTE: This namespace provides design-time support for util.promisify. Exported members do not exist at runtime.
    export namespace stat {
        /**
         * Asynchronous stat(2) - Get file status.
         * @param path A path to a file. If a URL is provided, it must use the `file:` protocol.
         */
        export function __promisify__(path: PathLike): Promise<Stats>;
    }

    /**
     * Synchronous stat(2) - Get file status.
     * @param path A path to a file. If a URL is provided, it must use the `file:` protocol.
     */
    export function statSync(path: PathLike): Stats;

    /**
     * Asynchronous fstat(2) - Get file status.
     * @param fd A file descriptor.
     */
    export function fstat(fd: number, callback: (err: NodeJS.ErrnoException, stats: Stats) => void): void;

    // NOTE: This namespace provides design-time support for util.promisify. Exported members do not exist at runtime.
    export namespace fstat {
        /**
         * Asynchronous fstat(2) - Get file status.
         * @param fd A file descriptor.
         */
        export function __promisify__(fd: number): Promise<Stats>;
    }

    /**
     * Synchronous fstat(2) - Get file status.
     * @param fd A file descriptor.
     */
    export function fstatSync(fd: number): Stats;

    /**
     * Asynchronous lstat(2) - Get file status. Does not dereference symbolic links.
     * @param path A path to a file. If a URL is provided, it must use the `file:` protocol.
     */
    export function lstat(path: PathLike, callback: (err: NodeJS.ErrnoException, stats: Stats) => void): void;

    // NOTE: This namespace provides design-time support for util.promisify. Exported members do not exist at runtime.
    export namespace lstat {
        /**
         * Asynchronous lstat(2) - Get file status. Does not dereference symbolic links.
         * @param path A path to a file. If a URL is provided, it must use the `file:` protocol.
         */
        export function __promisify__(path: PathLike): Promise<Stats>;
    }

    /**
     * Synchronous lstat(2) - Get file status. Does not dereference symbolic links.
     * @param path A path to a file. If a URL is provided, it must use the `file:` protocol.
     */
    export function lstatSync(path: PathLike): Stats;

    /**
     * Asynchronous link(2) - Create a new link (also known as a hard link) to an existing file.
     * @param existingPath A path to a file. If a URL is provided, it must use the `file:` protocol.
     * @param newPath A path to a file. If a URL is provided, it must use the `file:` protocol.
     */
    export function link(existingPath: PathLike, newPath: PathLike, callback: (err: NodeJS.ErrnoException) => void): void;

    // NOTE: This namespace provides design-time support for util.promisify. Exported members do not exist at runtime.
    export namespace link {
        /**
         * Asynchronous link(2) - Create a new link (also known as a hard link) to an existing file.
         * @param existingPath A path to a file. If a URL is provided, it must use the `file:` protocol.
         * @param newPath A path to a file. If a URL is provided, it must use the `file:` protocol.
         */
        export function link(existingPath: PathLike, newPath: PathLike): Promise<void>;
    }

    /**
     * Synchronous link(2) - Create a new link (also known as a hard link) to an existing file.
     * @param existingPath A path to a file. If a URL is provided, it must use the `file:` protocol.
     * @param newPath A path to a file. If a URL is provided, it must use the `file:` protocol.
     */
    export function linkSync(existingPath: PathLike, newPath: PathLike): void;

    /**
     * Asynchronous symlink(2) - Create a new symbolic link to an existing file.
     * @param target A path to an existing file. If a URL is provided, it must use the `file:` protocol.
     * @param path A path to the new symlink. If a URL is provided, it must use the `file:` protocol.
     * @param type May be set to `'dir'`, `'file'`, or `'junction'` (default is `'file'`) and is only available on Windows (ignored on other platforms).
     * When using `'junction'`, the `target` argument will automatically be normalized to an absolute path.
     */
    export function symlink(target: PathLike, path: PathLike, type: symlink.Type | undefined | null, callback: (err: NodeJS.ErrnoException) => void): void;

    /**
     * Asynchronous symlink(2) - Create a new symbolic link to an existing file.
     * @param target A path to an existing file. If a URL is provided, it must use the `file:` protocol.
     * @param path A path to the new symlink. If a URL is provided, it must use the `file:` protocol.
     */
    export function symlink(target: PathLike, path: PathLike, callback: (err: NodeJS.ErrnoException) => void): void;

    // NOTE: This namespace provides design-time support for util.promisify. Exported members do not exist at runtime.
    export namespace symlink {
        /**
         * Asynchronous symlink(2) - Create a new symbolic link to an existing file.
         * @param target A path to an existing file. If a URL is provided, it must use the `file:` protocol.
         * @param path A path to the new symlink. If a URL is provided, it must use the `file:` protocol.
         * @param type May be set to `'dir'`, `'file'`, or `'junction'` (default is `'file'`) and is only available on Windows (ignored on other platforms).
         * When using `'junction'`, the `target` argument will automatically be normalized to an absolute path.
         */
        export function __promisify__(target: PathLike, path: PathLike, type?: string | null): Promise<void>;

        export type Type = "dir" | "file" | "junction";
    }

    /**
     * Synchronous symlink(2) - Create a new symbolic link to an existing file.
     * @param target A path to an existing file. If a URL is provided, it must use the `file:` protocol.
     * @param path A path to the new symlink. If a URL is provided, it must use the `file:` protocol.
     * @param type May be set to `'dir'`, `'file'`, or `'junction'` (default is `'file'`) and is only available on Windows (ignored on other platforms).
     * When using `'junction'`, the `target` argument will automatically be normalized to an absolute path.
     */
    export function symlinkSync(target: PathLike, path: PathLike, type?: symlink.Type | null): void;

    /**
     * Asynchronous readlink(2) - read value of a symbolic link.
     * @param path A path to a file. If a URL is provided, it must use the `file:` protocol.
     * @param options The encoding (or an object specifying the encoding), used as the encoding of the result. If not provided, `'utf8'` is used.
     */
    export function readlink(path: PathLike, options: { encoding?: BufferEncoding | null } | BufferEncoding | undefined | null, callback: (err: NodeJS.ErrnoException, linkString: string) => void): void;

    /**
     * Asynchronous readlink(2) - read value of a symbolic link.
     * @param path A path to a file. If a URL is provided, it must use the `file:` protocol.
     * @param options The encoding (or an object specifying the encoding), used as the encoding of the result. If not provided, `'utf8'` is used.
     */
    export function readlink(path: PathLike, options: { encoding: "buffer" } | "buffer", callback: (err: NodeJS.ErrnoException, linkString: Buffer) => void): void;

    /**
     * Asynchronous readlink(2) - read value of a symbolic link.
     * @param path A path to a file. If a URL is provided, it must use the `file:` protocol.
     * @param options The encoding (or an object specifying the encoding), used as the encoding of the result. If not provided, `'utf8'` is used.
     */
    export function readlink(path: PathLike, options: { encoding?: string | null } | string | undefined | null, callback: (err: NodeJS.ErrnoException, linkString: string | Buffer) => void): void;

    /**
     * Asynchronous readlink(2) - read value of a symbolic link.
     * @param path A path to a file. If a URL is provided, it must use the `file:` protocol.
     */
    export function readlink(path: PathLike, callback: (err: NodeJS.ErrnoException, linkString: string) => void): void;

    // NOTE: This namespace provides design-time support for util.promisify. Exported members do not exist at runtime.
    export namespace readlink {
        /**
         * Asynchronous readlink(2) - read value of a symbolic link.
         * @param path A path to a file. If a URL is provided, it must use the `file:` protocol.
         * @param options The encoding (or an object specifying the encoding), used as the encoding of the result. If not provided, `'utf8'` is used.
         */
        export function __promisify__(path: PathLike, options?: { encoding?: BufferEncoding | null } | BufferEncoding | null): Promise<string>;

        /**
         * Asynchronous readlink(2) - read value of a symbolic link.
         * @param path A path to a file. If a URL is provided, it must use the `file:` protocol.
         * @param options The encoding (or an object specifying the encoding), used as the encoding of the result. If not provided, `'utf8'` is used.
         */
        export function __promisify__(path: PathLike, options: { encoding: "buffer" } | "buffer"): Promise<Buffer>;

        /**
         * Asynchronous readlink(2) - read value of a symbolic link.
         * @param path A path to a file. If a URL is provided, it must use the `file:` protocol.
         * @param options The encoding (or an object specifying the encoding), used as the encoding of the result. If not provided, `'utf8'` is used.
         */
        export function __promisify__(path: PathLike, options?: { encoding?: string | null } | string | null): Promise<string | Buffer>;
    }

    /**
     * Synchronous readlink(2) - read value of a symbolic link.
     * @param path A path to a file. If a URL is provided, it must use the `file:` protocol.
     * @param options The encoding (or an object specifying the encoding), used as the encoding of the result. If not provided, `'utf8'` is used.
     */
    export function readlinkSync(path: PathLike, options?: { encoding?: BufferEncoding | null } | BufferEncoding | null): string;

    /**
     * Synchronous readlink(2) - read value of a symbolic link.
     * @param path A path to a file. If a URL is provided, it must use the `file:` protocol.
     * @param options The encoding (or an object specifying the encoding), used as the encoding of the result. If not provided, `'utf8'` is used.
     */
    export function readlinkSync(path: PathLike, options: { encoding: "buffer" } | "buffer"): Buffer;

    /**
     * Synchronous readlink(2) - read value of a symbolic link.
     * @param path A path to a file. If a URL is provided, it must use the `file:` protocol.
     * @param options The encoding (or an object specifying the encoding), used as the encoding of the result. If not provided, `'utf8'` is used.
     */
    export function readlinkSync(path: PathLike, options?: { encoding?: string | null } | string | null): string | Buffer;

    /**
     * Asynchronous realpath(3) - return the canonicalized absolute pathname.
     * @param path A path to a file. If a URL is provided, it must use the `file:` protocol.
     * @param options The encoding (or an object specifying the encoding), used as the encoding of the result. If not provided, `'utf8'` is used.
     */
    export function realpath(path: PathLike, options: { encoding?: BufferEncoding | null } | BufferEncoding | undefined | null, callback: (err: NodeJS.ErrnoException, resolvedPath: string) => void): void;

    /**
     * Asynchronous realpath(3) - return the canonicalized absolute pathname.
     * @param path A path to a file. If a URL is provided, it must use the `file:` protocol.
     * @param options The encoding (or an object specifying the encoding), used as the encoding of the result. If not provided, `'utf8'` is used.
     */
    export function realpath(path: PathLike, options: { encoding: "buffer" } | "buffer", callback: (err: NodeJS.ErrnoException, resolvedPath: Buffer) => void): void;

    /**
     * Asynchronous realpath(3) - return the canonicalized absolute pathname.
     * @param path A path to a file. If a URL is provided, it must use the `file:` protocol.
     * @param options The encoding (or an object specifying the encoding), used as the encoding of the result. If not provided, `'utf8'` is used.
     */
    export function realpath(path: PathLike, options: { encoding?: string | null } | string | undefined | null, callback: (err: NodeJS.ErrnoException, resolvedPath: string | Buffer) => void): void;

    /**
     * Asynchronous realpath(3) - return the canonicalized absolute pathname.
     * @param path A path to a file. If a URL is provided, it must use the `file:` protocol.
     */
    export function realpath(path: PathLike, callback: (err: NodeJS.ErrnoException, resolvedPath: string) => void): void;

    // NOTE: This namespace provides design-time support for util.promisify. Exported members do not exist at runtime.
    export namespace realpath {
        /**
         * Asynchronous realpath(3) - return the canonicalized absolute pathname.
         * @param path A path to a file. If a URL is provided, it must use the `file:` protocol.
         * @param options The encoding (or an object specifying the encoding), used as the encoding of the result. If not provided, `'utf8'` is used.
         */
        export function __promisify__(path: PathLike, options?: { encoding?: BufferEncoding | null } | BufferEncoding | null): Promise<string>;

        /**
         * Asynchronous realpath(3) - return the canonicalized absolute pathname.
         * @param path A path to a file. If a URL is provided, it must use the `file:` protocol.
         * @param options The encoding (or an object specifying the encoding), used as the encoding of the result. If not provided, `'utf8'` is used.
         */
        export function __promisify__(path: PathLike, options: { encoding: "buffer" } | "buffer"): Promise<Buffer>;

        /**
         * Asynchronous realpath(3) - return the canonicalized absolute pathname.
         * @param path A path to a file. If a URL is provided, it must use the `file:` protocol.
         * @param options The encoding (or an object specifying the encoding), used as the encoding of the result. If not provided, `'utf8'` is used.
         */
        export function __promisify__(path: PathLike, options?: { encoding?: string | null } | string | null): Promise<string | Buffer>;

        export function native(path: PathLike, options: { encoding?: BufferEncoding | null } | BufferEncoding | undefined | null, callback: (err: NodeJS.ErrnoException, resolvedPath: string) => void): void;
        export function native(path: PathLike, options: { encoding: "buffer" } | "buffer", callback: (err: NodeJS.ErrnoException, resolvedPath: Buffer) => void): void;
        export function native(path: PathLike, options: { encoding?: string | null } | string | undefined | null, callback: (err: NodeJS.ErrnoException, resolvedPath: string | Buffer) => void): void;
        export function native(path: PathLike, callback: (err: NodeJS.ErrnoException, resolvedPath: string) => void): void;
    }

    /**
     * Synchronous realpath(3) - return the canonicalized absolute pathname.
     * @param path A path to a file. If a URL is provided, it must use the `file:` protocol.
     * @param options The encoding (or an object specifying the encoding), used as the encoding of the result. If not provided, `'utf8'` is used.
     */
    export function realpathSync(path: PathLike, options?: { encoding?: BufferEncoding | null } | BufferEncoding | null): string;

    /**
     * Synchronous realpath(3) - return the canonicalized absolute pathname.
     * @param path A path to a file. If a URL is provided, it must use the `file:` protocol.
     * @param options The encoding (or an object specifying the encoding), used as the encoding of the result. If not provided, `'utf8'` is used.
     */
    export function realpathSync(path: PathLike, options: { encoding: "buffer" } | "buffer"): Buffer;

    /**
     * Synchronous realpath(3) - return the canonicalized absolute pathname.
     * @param path A path to a file. If a URL is provided, it must use the `file:` protocol.
     * @param options The encoding (or an object specifying the encoding), used as the encoding of the result. If not provided, `'utf8'` is used.
     */
    export function realpathSync(path: PathLike, options?: { encoding?: string | null } | string | null): string | Buffer;

    export namespace realpathSync {
        export function native(path: PathLike, options?: { encoding?: BufferEncoding | null } | BufferEncoding | null): string;
        export function native(path: PathLike, options: { encoding: "buffer" } | "buffer"): Buffer;
        export function native(path: PathLike, options?: { encoding?: string | null } | string | null): string | Buffer;
    }

    /**
     * Asynchronous unlink(2) - delete a name and possibly the file it refers to.
     * @param path A path to a file. If a URL is provided, it must use the `file:` protocol.
     */
    export function unlink(path: PathLike, callback: (err: NodeJS.ErrnoException) => void): void;

    // NOTE: This namespace provides design-time support for util.promisify. Exported members do not exist at runtime.
    export namespace unlink {
        /**
         * Asynchronous unlink(2) - delete a name and possibly the file it refers to.
         * @param path A path to a file. If a URL is provided, it must use the `file:` protocol.
         */
        export function __promisify__(path: PathLike): Promise<void>;
    }

    /**
     * Synchronous unlink(2) - delete a name and possibly the file it refers to.
     * @param path A path to a file. If a URL is provided, it must use the `file:` protocol.
     */
    export function unlinkSync(path: PathLike): void;

    /**
     * Asynchronous rmdir(2) - delete a directory.
     * @param path A path to a file. If a URL is provided, it must use the `file:` protocol.
     */
    export function rmdir(path: PathLike, callback: (err: NodeJS.ErrnoException) => void): void;

    // NOTE: This namespace provides design-time support for util.promisify. Exported members do not exist at runtime.
    export namespace rmdir {
        /**
         * Asynchronous rmdir(2) - delete a directory.
         * @param path A path to a file. If a URL is provided, it must use the `file:` protocol.
         */
        export function __promisify__(path: PathLike): Promise<void>;
    }

    /**
     * Synchronous rmdir(2) - delete a directory.
     * @param path A path to a file. If a URL is provided, it must use the `file:` protocol.
     */
    export function rmdirSync(path: PathLike): void;

    /**
     * Asynchronous mkdir(2) - create a directory.
     * @param path A path to a file. If a URL is provided, it must use the `file:` protocol.
     * @param mode A file mode. If a string is passed, it is parsed as an octal integer. If not specified, defaults to `0o777`.
     */
    export function mkdir(path: PathLike, mode: number | string | undefined | null, callback: (err: NodeJS.ErrnoException) => void): void;

    /**
     * Asynchronous mkdir(2) - create a directory with a mode of `0o777`.
     * @param path A path to a file. If a URL is provided, it must use the `file:` protocol.
     */
    export function mkdir(path: PathLike, callback: (err: NodeJS.ErrnoException) => void): void;

    // NOTE: This namespace provides design-time support for util.promisify. Exported members do not exist at runtime.
    export namespace mkdir {
        /**
         * Asynchronous mkdir(2) - create a directory.
         * @param path A path to a file. If a URL is provided, it must use the `file:` protocol.
         * @param mode A file mode. If a string is passed, it is parsed as an octal integer. If not specified, defaults to `0o777`.
         */
        export function __promisify__(path: PathLike, mode?: number | string | null): Promise<void>;
    }

    /**
     * Synchronous mkdir(2) - create a directory.
     * @param path A path to a file. If a URL is provided, it must use the `file:` protocol.
     * @param mode A file mode. If a string is passed, it is parsed as an octal integer. If not specified, defaults to `0o777`.
     */
    export function mkdirSync(path: PathLike, mode?: number | string | null): void;

    /**
     * Asynchronously creates a unique temporary directory.
     * Generates six random characters to be appended behind a required prefix to create a unique temporary directory.
     * @param options The encoding (or an object specifying the encoding), used as the encoding of the result. If not provided, `'utf8'` is used.
     */
    export function mkdtemp(prefix: string, options: { encoding?: BufferEncoding | null } | BufferEncoding | undefined | null, callback: (err: NodeJS.ErrnoException, folder: string) => void): void;

    /**
     * Asynchronously creates a unique temporary directory.
     * Generates six random characters to be appended behind a required prefix to create a unique temporary directory.
     * @param options The encoding (or an object specifying the encoding), used as the encoding of the result. If not provided, `'utf8'` is used.
     */
    export function mkdtemp(prefix: string, options: "buffer" | { encoding: "buffer" }, callback: (err: NodeJS.ErrnoException, folder: Buffer) => void): void;

    /**
     * Asynchronously creates a unique temporary directory.
     * Generates six random characters to be appended behind a required prefix to create a unique temporary directory.
     * @param options The encoding (or an object specifying the encoding), used as the encoding of the result. If not provided, `'utf8'` is used.
     */
    export function mkdtemp(prefix: string, options: { encoding?: string | null } | string | undefined | null, callback: (err: NodeJS.ErrnoException, folder: string | Buffer) => void): void;

    /**
     * Asynchronously creates a unique temporary directory.
     * Generates six random characters to be appended behind a required prefix to create a unique temporary directory.
     */
    export function mkdtemp(prefix: string, callback: (err: NodeJS.ErrnoException, folder: string) => void): void;

    // NOTE: This namespace provides design-time support for util.promisify. Exported members do not exist at runtime.
    export namespace mkdtemp {
        /**
         * Asynchronously creates a unique temporary directory.
         * Generates six random characters to be appended behind a required prefix to create a unique temporary directory.
         * @param options The encoding (or an object specifying the encoding), used as the encoding of the result. If not provided, `'utf8'` is used.
         */
        export function __promisify__(prefix: string, options?: { encoding?: BufferEncoding | null } | BufferEncoding | null): Promise<string>;

        /**
         * Asynchronously creates a unique temporary directory.
         * Generates six random characters to be appended behind a required prefix to create a unique temporary directory.
         * @param options The encoding (or an object specifying the encoding), used as the encoding of the result. If not provided, `'utf8'` is used.
         */
        export function __promisify__(prefix: string, options: { encoding: "buffer" } | "buffer"): Promise<Buffer>;

        /**
         * Asynchronously creates a unique temporary directory.
         * Generates six random characters to be appended behind a required prefix to create a unique temporary directory.
         * @param options The encoding (or an object specifying the encoding), used as the encoding of the result. If not provided, `'utf8'` is used.
         */
        export function __promisify__(prefix: string, options?: { encoding?: string | null } | string | null): Promise<string | Buffer>;
    }

    /**
     * Synchronously creates a unique temporary directory.
     * Generates six random characters to be appended behind a required prefix to create a unique temporary directory.
     * @param options The encoding (or an object specifying the encoding), used as the encoding of the result. If not provided, `'utf8'` is used.
     */
    export function mkdtempSync(prefix: string, options?: { encoding?: BufferEncoding | null } | BufferEncoding | null): string;

    /**
     * Synchronously creates a unique temporary directory.
     * Generates six random characters to be appended behind a required prefix to create a unique temporary directory.
     * @param options The encoding (or an object specifying the encoding), used as the encoding of the result. If not provided, `'utf8'` is used.
     */
    export function mkdtempSync(prefix: string, options: { encoding: "buffer" } | "buffer"): Buffer;

    /**
     * Synchronously creates a unique temporary directory.
     * Generates six random characters to be appended behind a required prefix to create a unique temporary directory.
     * @param options The encoding (or an object specifying the encoding), used as the encoding of the result. If not provided, `'utf8'` is used.
     */
    export function mkdtempSync(prefix: string, options?: { encoding?: string | null } | string | null): string | Buffer;

    /**
     * Asynchronous readdir(3) - read a directory.
     * @param path A path to a file. If a URL is provided, it must use the `file:` protocol.
     * @param options The encoding (or an object specifying the encoding), used as the encoding of the result. If not provided, `'utf8'` is used.
     */
    export function readdir(path: PathLike, options: { encoding: BufferEncoding | null } | BufferEncoding | undefined | null, callback: (err: NodeJS.ErrnoException, files: string[]) => void): void;

    /**
     * Asynchronous readdir(3) - read a directory.
     * @param path A path to a file. If a URL is provided, it must use the `file:` protocol.
     * @param options The encoding (or an object specifying the encoding), used as the encoding of the result. If not provided, `'utf8'` is used.
     */
    export function readdir(path: PathLike, options: { encoding: "buffer" } | "buffer", callback: (err: NodeJS.ErrnoException, files: Buffer[]) => void): void;

    /**
     * Asynchronous readdir(3) - read a directory.
     * @param path A path to a file. If a URL is provided, it must use the `file:` protocol.
     * @param options The encoding (or an object specifying the encoding), used as the encoding of the result. If not provided, `'utf8'` is used.
     */
    export function readdir(path: PathLike, options: { encoding?: string | null } | string | undefined | null, callback: (err: NodeJS.ErrnoException, files: string[] | Buffer[]) => void): void;

    /**
     * Asynchronous readdir(3) - read a directory.
     * @param path A path to a file. If a URL is provided, it must use the `file:` protocol.
     */
    export function readdir(path: PathLike, callback: (err: NodeJS.ErrnoException, files: string[]) => void): void;

    // NOTE: This namespace provides design-time support for util.promisify. Exported members do not exist at runtime.
    export namespace readdir {
        /**
         * Asynchronous readdir(3) - read a directory.
         * @param path A path to a file. If a URL is provided, it must use the `file:` protocol.
         * @param options The encoding (or an object specifying the encoding), used as the encoding of the result. If not provided, `'utf8'` is used.
         */
        export function __promisify__(path: PathLike, options?: { encoding: BufferEncoding | null } | BufferEncoding | null): Promise<string[]>;

        /**
         * Asynchronous readdir(3) - read a directory.
         * @param path A path to a file. If a URL is provided, it must use the `file:` protocol.
         * @param options The encoding (or an object specifying the encoding), used as the encoding of the result. If not provided, `'utf8'` is used.
         */
        export function __promisify__(path: PathLike, options: "buffer" | { encoding: "buffer" }): Promise<Buffer[]>;

        /**
         * Asynchronous readdir(3) - read a directory.
         * @param path A path to a file. If a URL is provided, it must use the `file:` protocol.
         * @param options The encoding (or an object specifying the encoding), used as the encoding of the result. If not provided, `'utf8'` is used.
         */
        export function __promisify__(path: PathLike, options?: { encoding?: string | null } | string | null): Promise<string[] | Buffer[]>;
    }

    /**
     * Synchronous readdir(3) - read a directory.
     * @param path A path to a file. If a URL is provided, it must use the `file:` protocol.
     * @param options The encoding (or an object specifying the encoding), used as the encoding of the result. If not provided, `'utf8'` is used.
     */
    export function readdirSync(path: PathLike, options?: { encoding: BufferEncoding | null } | BufferEncoding | null): string[];

    /**
     * Synchronous readdir(3) - read a directory.
     * @param path A path to a file. If a URL is provided, it must use the `file:` protocol.
     * @param options The encoding (or an object specifying the encoding), used as the encoding of the result. If not provided, `'utf8'` is used.
     */
    export function readdirSync(path: PathLike, options: { encoding: "buffer" } | "buffer"): Buffer[];

    /**
     * Synchronous readdir(3) - read a directory.
     * @param path A path to a file. If a URL is provided, it must use the `file:` protocol.
     * @param options The encoding (or an object specifying the encoding), used as the encoding of the result. If not provided, `'utf8'` is used.
     */
    export function readdirSync(path: PathLike, options?: { encoding?: string | null } | string | null): string[] | Buffer[];

    /**
     * Asynchronous close(2) - close a file descriptor.
     * @param fd A file descriptor.
     */
    export function close(fd: number, callback: (err: NodeJS.ErrnoException) => void): void;

    // NOTE: This namespace provides design-time support for util.promisify. Exported members do not exist at runtime.
    export namespace close {
        /**
         * Asynchronous close(2) - close a file descriptor.
         * @param fd A file descriptor.
         */
        export function __promisify__(fd: number): Promise<void>;
    }

    /**
     * Synchronous close(2) - close a file descriptor.
     * @param fd A file descriptor.
     */
    export function closeSync(fd: number): void;

    /**
     * Asynchronous open(2) - open and possibly create a file.
     * @param path A path to a file. If a URL is provided, it must use the `file:` protocol.
     * @param mode A file mode. If a string is passed, it is parsed as an octal integer. If not supplied, defaults to `0o666`.
     */
    export function open(path: PathLike, flags: string | number, mode: string | number | undefined | null, callback: (err: NodeJS.ErrnoException, fd: number) => void): void;

    /**
     * Asynchronous open(2) - open and possibly create a file. If the file is created, its mode will be `0o666`.
     * @param path A path to a file. If a URL is provided, it must use the `file:` protocol.
     */
    export function open(path: PathLike, flags: string | number, callback: (err: NodeJS.ErrnoException, fd: number) => void): void;

    // NOTE: This namespace provides design-time support for util.promisify. Exported members do not exist at runtime.
    export namespace open {
        /**
         * Asynchronous open(2) - open and possibly create a file.
         * @param path A path to a file. If a URL is provided, it must use the `file:` protocol.
         * @param mode A file mode. If a string is passed, it is parsed as an octal integer. If not supplied, defaults to `0o666`.
         */
        export function __promisify__(path: PathLike, flags: string | number, mode?: string | number | null): Promise<number>;
    }

    /**
     * Synchronous open(2) - open and possibly create a file, returning a file descriptor..
     * @param path A path to a file. If a URL is provided, it must use the `file:` protocol.
     * @param mode A file mode. If a string is passed, it is parsed as an octal integer. If not supplied, defaults to `0o666`.
     */
    export function openSync(path: PathLike, flags: string | number, mode?: string | number | null): number;

    /**
     * Asynchronously change file timestamps of the file referenced by the supplied path.
     * @param path A path to a file. If a URL is provided, it must use the `file:` protocol.
     * @param atime The last access time. If a string is provided, it will be coerced to number.
     * @param mtime The last modified time. If a string is provided, it will be coerced to number.
     */
    export function utimes(path: PathLike, atime: string | number | Date, mtime: string | number | Date, callback: (err: NodeJS.ErrnoException) => void): void;

    // NOTE: This namespace provides design-time support for util.promisify. Exported members do not exist at runtime.
    export namespace utimes {
        /**
         * Asynchronously change file timestamps of the file referenced by the supplied path.
         * @param path A path to a file. If a URL is provided, it must use the `file:` protocol.
         * @param atime The last access time. If a string is provided, it will be coerced to number.
         * @param mtime The last modified time. If a string is provided, it will be coerced to number.
         */
        export function __promisify__(path: PathLike, atime: string | number | Date, mtime: string | number | Date): Promise<void>;
    }

    /**
     * Synchronously change file timestamps of the file referenced by the supplied path.
     * @param path A path to a file. If a URL is provided, it must use the `file:` protocol.
     * @param atime The last access time. If a string is provided, it will be coerced to number.
     * @param mtime The last modified time. If a string is provided, it will be coerced to number.
     */
    export function utimesSync(path: PathLike, atime: string | number | Date, mtime: string | number | Date): void;

    /**
     * Asynchronously change file timestamps of the file referenced by the supplied file descriptor.
     * @param fd A file descriptor.
     * @param atime The last access time. If a string is provided, it will be coerced to number.
     * @param mtime The last modified time. If a string is provided, it will be coerced to number.
     */
    export function futimes(fd: number, atime: string | number | Date, mtime: string | number | Date, callback: (err: NodeJS.ErrnoException) => void): void;

    // NOTE: This namespace provides design-time support for util.promisify. Exported members do not exist at runtime.
    export namespace futimes {
        /**
         * Asynchronously change file timestamps of the file referenced by the supplied file descriptor.
         * @param fd A file descriptor.
         * @param atime The last access time. If a string is provided, it will be coerced to number.
         * @param mtime The last modified time. If a string is provided, it will be coerced to number.
         */
        export function __promisify__(fd: number, atime: string | number | Date, mtime: string | number | Date): Promise<void>;
    }

    /**
     * Synchronously change file timestamps of the file referenced by the supplied file descriptor.
     * @param fd A file descriptor.
     * @param atime The last access time. If a string is provided, it will be coerced to number.
     * @param mtime The last modified time. If a string is provided, it will be coerced to number.
     */
    export function futimesSync(fd: number, atime: string | number | Date, mtime: string | number | Date): void;

    /**
     * Asynchronous fsync(2) - synchronize a file's in-core state with the underlying storage device.
     * @param fd A file descriptor.
     */
    export function fsync(fd: number, callback: (err: NodeJS.ErrnoException) => void): void;

    // NOTE: This namespace provides design-time support for util.promisify. Exported members do not exist at runtime.
    export namespace fsync {
        /**
         * Asynchronous fsync(2) - synchronize a file's in-core state with the underlying storage device.
         * @param fd A file descriptor.
         */
        export function __promisify__(fd: number): Promise<void>;
    }

    /**
     * Synchronous fsync(2) - synchronize a file's in-core state with the underlying storage device.
     * @param fd A file descriptor.
     */
    export function fsyncSync(fd: number): void;

    /**
     * Asynchronously writes `buffer` to the file referenced by the supplied file descriptor.
     * @param fd A file descriptor.
     * @param offset The part of the buffer to be written. If not supplied, defaults to `0`.
     * @param length The number of bytes to write. If not supplied, defaults to `buffer.length - offset`.
     * @param position The offset from the beginning of the file where this data should be written. If not supplied, defaults to the current position.
     */
    export function write<TBuffer extends Buffer | Uint8Array>(fd: number, buffer: TBuffer, offset: number | undefined | null, length: number | undefined | null, position: number | undefined | null, callback: (err: NodeJS.ErrnoException, written: number, buffer: TBuffer) => void): void;

    /**
     * Asynchronously writes `buffer` to the file referenced by the supplied file descriptor.
     * @param fd A file descriptor.
     * @param offset The part of the buffer to be written. If not supplied, defaults to `0`.
     * @param length The number of bytes to write. If not supplied, defaults to `buffer.length - offset`.
     */
    export function write<TBuffer extends Buffer | Uint8Array>(fd: number, buffer: TBuffer, offset: number | undefined | null, length: number | undefined | null, callback: (err: NodeJS.ErrnoException, written: number, buffer: TBuffer) => void): void;

    /**
     * Asynchronously writes `buffer` to the file referenced by the supplied file descriptor.
     * @param fd A file descriptor.
     * @param offset The part of the buffer to be written. If not supplied, defaults to `0`.
     */
    export function write<TBuffer extends Buffer | Uint8Array>(fd: number, buffer: TBuffer, offset: number | undefined | null, callback: (err: NodeJS.ErrnoException, written: number, buffer: TBuffer) => void): void;

    /**
     * Asynchronously writes `buffer` to the file referenced by the supplied file descriptor.
     * @param fd A file descriptor.
     */
    export function write<TBuffer extends Buffer | Uint8Array>(fd: number, buffer: TBuffer, callback: (err: NodeJS.ErrnoException, written: number, buffer: TBuffer) => void): void;

    /**
     * Asynchronously writes `string` to the file referenced by the supplied file descriptor.
     * @param fd A file descriptor.
     * @param string A string to write. If something other than a string is supplied it will be coerced to a string.
     * @param position The offset from the beginning of the file where this data should be written. If not supplied, defaults to the current position.
     * @param encoding The expected string encoding.
     */
    export function write(fd: number, string: any, position: number | undefined | null, encoding: string | undefined | null, callback: (err: NodeJS.ErrnoException, written: number, str: string) => void): void;

    /**
     * Asynchronously writes `string` to the file referenced by the supplied file descriptor.
     * @param fd A file descriptor.
     * @param string A string to write. If something other than a string is supplied it will be coerced to a string.
     * @param position The offset from the beginning of the file where this data should be written. If not supplied, defaults to the current position.
     */
    export function write(fd: number, string: any, position: number | undefined | null, callback: (err: NodeJS.ErrnoException, written: number, str: string) => void): void;

    /**
     * Asynchronously writes `string` to the file referenced by the supplied file descriptor.
     * @param fd A file descriptor.
     * @param string A string to write. If something other than a string is supplied it will be coerced to a string.
     */
    export function write(fd: number, string: any, callback: (err: NodeJS.ErrnoException, written: number, str: string) => void): void;

    // NOTE: This namespace provides design-time support for util.promisify. Exported members do not exist at runtime.
    export namespace write {
        /**
         * Asynchronously writes `buffer` to the file referenced by the supplied file descriptor.
         * @param fd A file descriptor.
         * @param offset The part of the buffer to be written. If not supplied, defaults to `0`.
         * @param length The number of bytes to write. If not supplied, defaults to `buffer.length - offset`.
         * @param position The offset from the beginning of the file where this data should be written. If not supplied, defaults to the current position.
         */
        export function __promisify__<TBuffer extends Buffer | Uint8Array>(fd: number, buffer?: TBuffer, offset?: number, length?: number, position?: number | null): Promise<{ bytesWritten: number, buffer: TBuffer }>;

        /**
         * Asynchronously writes `string` to the file referenced by the supplied file descriptor.
         * @param fd A file descriptor.
         * @param string A string to write. If something other than a string is supplied it will be coerced to a string.
         * @param position The offset from the beginning of the file where this data should be written. If not supplied, defaults to the current position.
         * @param encoding The expected string encoding.
         */
        export function __promisify__(fd: number, string: any, position?: number | null, encoding?: string | null): Promise<{ bytesWritten: number, buffer: string }>;
    }

    /**
     * Synchronously writes `buffer` to the file referenced by the supplied file descriptor, returning the number of bytes written.
     * @param fd A file descriptor.
     * @param offset The part of the buffer to be written. If not supplied, defaults to `0`.
     * @param length The number of bytes to write. If not supplied, defaults to `buffer.length - offset`.
     * @param position The offset from the beginning of the file where this data should be written. If not supplied, defaults to the current position.
     */
    export function writeSync(fd: number, buffer: Buffer | Uint8Array, offset?: number | null, length?: number | null, position?: number | null): number;

    /**
     * Synchronously writes `string` to the file referenced by the supplied file descriptor, returning the number of bytes written.
     * @param fd A file descriptor.
     * @param string A string to write. If something other than a string is supplied it will be coerced to a string.
     * @param position The offset from the beginning of the file where this data should be written. If not supplied, defaults to the current position.
     * @param encoding The expected string encoding.
     */
    export function writeSync(fd: number, string: any, position?: number | null, encoding?: string | null): number;

    /**
     * Asynchronously reads data from the file referenced by the supplied file descriptor.
     * @param fd A file descriptor.
     * @param buffer The buffer that the data will be written to.
     * @param offset The offset in the buffer at which to start writing.
     * @param length The number of bytes to read.
     * @param position The offset from the beginning of the file from which data should be read. If `null`, data will be read from the current position.
     */
    export function read<TBuffer extends Buffer | Uint8Array>(fd: number, buffer: TBuffer, offset: number, length: number, position: number | null, callback?: (err: NodeJS.ErrnoException, bytesRead: number, buffer: TBuffer) => void): void;

    // NOTE: This namespace provides design-time support for util.promisify. Exported members do not exist at runtime.
    export namespace read {
        /**
         * @param fd A file descriptor.
         * @param buffer The buffer that the data will be written to.
         * @param offset The offset in the buffer at which to start writing.
         * @param length The number of bytes to read.
         * @param position The offset from the beginning of the file from which data should be read. If `null`, data will be read from the current position.
         */
        export function __promisify__<TBuffer extends Buffer | Uint8Array>(fd: number, buffer: TBuffer, offset: number, length: number, position: number | null): Promise<{ bytesRead: number, buffer: TBuffer }>;
    }

    /**
     * Synchronously reads data from the file referenced by the supplied file descriptor, returning the number of bytes read.
     * @param fd A file descriptor.
     * @param buffer The buffer that the data will be written to.
     * @param offset The offset in the buffer at which to start writing.
     * @param length The number of bytes to read.
     * @param position The offset from the beginning of the file from which data should be read. If `null`, data will be read from the current position.
     */
    export function readSync(fd: number, buffer: Buffer | Uint8Array, offset: number, length: number, position: number | null): number;

    /**
     * Asynchronously reads the entire contents of a file.
     * @param path A path to a file. If a URL is provided, it must use the `file:` protocol.
     * If a file descriptor is provided, the underlying file will _not_ be closed automatically.
     * @param options An object that may contain an optional flag.
     * If a flag is not provided, it defaults to `'r'`.
     */
    export function readFile(path: PathLike | number, options: { encoding?: null; flag?: string; } | undefined | null, callback: (err: NodeJS.ErrnoException, data: Buffer) => void): void;

    /**
     * Asynchronously reads the entire contents of a file.
     * @param path A path to a file. If a URL is provided, it must use the `file:` protocol.
     * URL support is _experimental_.
     * If a file descriptor is provided, the underlying file will _not_ be closed automatically.
     * @param options Either the encoding for the result, or an object that contains the encoding and an optional flag.
     * If a flag is not provided, it defaults to `'r'`.
     */
    export function readFile(path: PathLike | number, options: { encoding: string; flag?: string; } | string, callback: (err: NodeJS.ErrnoException, data: string) => void): void;

    /**
     * Asynchronously reads the entire contents of a file.
     * @param path A path to a file. If a URL is provided, it must use the `file:` protocol.
     * URL support is _experimental_.
     * If a file descriptor is provided, the underlying file will _not_ be closed automatically.
     * @param options Either the encoding for the result, or an object that contains the encoding and an optional flag.
     * If a flag is not provided, it defaults to `'r'`.
     */
    export function readFile(path: PathLike | number, options: { encoding?: string | null; flag?: string; } | string | undefined | null, callback: (err: NodeJS.ErrnoException, data: string | Buffer) => void): void;

    /**
     * Asynchronously reads the entire contents of a file.
     * @param path A path to a file. If a URL is provided, it must use the `file:` protocol.
     * If a file descriptor is provided, the underlying file will _not_ be closed automatically.
     */
    export function readFile(path: PathLike | number, callback: (err: NodeJS.ErrnoException, data: Buffer) => void): void;

    // NOTE: This namespace provides design-time support for util.promisify. Exported members do not exist at runtime.
    export namespace readFile {
        /**
         * Asynchronously reads the entire contents of a file.
         * @param path A path to a file. If a URL is provided, it must use the `file:` protocol.
         * If a file descriptor is provided, the underlying file will _not_ be closed automatically.
         * @param options An object that may contain an optional flag.
         * If a flag is not provided, it defaults to `'r'`.
         */
        export function __promisify__(path: PathLike | number, options?: { encoding?: null; flag?: string; } | null): Promise<Buffer>;

        /**
         * Asynchronously reads the entire contents of a file.
         * @param path A path to a file. If a URL is provided, it must use the `file:` protocol.
         * URL support is _experimental_.
         * If a file descriptor is provided, the underlying file will _not_ be closed automatically.
         * @param options Either the encoding for the result, or an object that contains the encoding and an optional flag.
         * If a flag is not provided, it defaults to `'r'`.
         */
        export function __promisify__(path: PathLike | number, options: { encoding: string; flag?: string; } | string): Promise<string>;

        /**
         * Asynchronously reads the entire contents of a file.
         * @param path A path to a file. If a URL is provided, it must use the `file:` protocol.
         * URL support is _experimental_.
         * If a file descriptor is provided, the underlying file will _not_ be closed automatically.
         * @param options Either the encoding for the result, or an object that contains the encoding and an optional flag.
         * If a flag is not provided, it defaults to `'r'`.
         */
        export function __promisify__(path: PathLike | number, options?: { encoding?: string | null; flag?: string; } | string | null): Promise<string | Buffer>;
    }

    /**
     * Synchronously reads the entire contents of a file.
     * @param path A path to a file. If a URL is provided, it must use the `file:` protocol.
     * URL support is _experimental_.
     * If a file descriptor is provided, the underlying file will _not_ be closed automatically.
     * @param options An object that may contain an optional flag. If a flag is not provided, it defaults to `'r'`.
     */
    export function readFileSync(path: PathLike | number, options?: { encoding?: null; flag?: string; } | null): Buffer;

    /**
     * Synchronously reads the entire contents of a file.
     * @param path A path to a file. If a URL is provided, it must use the `file:` protocol.
     * URL support is _experimental_.
     * If a file descriptor is provided, the underlying file will _not_ be closed automatically.
     * @param options Either the encoding for the result, or an object that contains the encoding and an optional flag.
     * If a flag is not provided, it defaults to `'r'`.
     */
    export function readFileSync(path: PathLike | number, options: { encoding: string; flag?: string; } | string): string;

    /**
     * Synchronously reads the entire contents of a file.
     * @param path A path to a file. If a URL is provided, it must use the `file:` protocol.
     * URL support is _experimental_.
     * If a file descriptor is provided, the underlying file will _not_ be closed automatically.
     * @param options Either the encoding for the result, or an object that contains the encoding and an optional flag.
     * If a flag is not provided, it defaults to `'r'`.
     */
    export function readFileSync(path: PathLike | number, options?: { encoding?: string | null; flag?: string; } | string | null): string | Buffer;

    /**
     * Asynchronously writes data to a file, replacing the file if it already exists.
     * @param path A path to a file. If a URL is provided, it must use the `file:` protocol.
     * URL support is _experimental_.
     * If a file descriptor is provided, the underlying file will _not_ be closed automatically.
     * @param data The data to write. If something other than a Buffer or Uint8Array is provided, the value is coerced to a string.
     * @param options Either the encoding for the file, or an object optionally specifying the encoding, file mode, and flag.
     * If `encoding` is not supplied, the default of `'utf8'` is used.
     * If `mode` is not supplied, the default of `0o666` is used.
     * If `mode` is a string, it is parsed as an octal integer.
     * If `flag` is not supplied, the default of `'w'` is used.
     */
    export function writeFile(path: PathLike | number, data: any, options: { encoding?: string | null; mode?: number | string; flag?: string; } | string | undefined | null, callback: (err: NodeJS.ErrnoException) => void): void;

    /**
     * Asynchronously writes data to a file, replacing the file if it already exists.
     * @param path A path to a file. If a URL is provided, it must use the `file:` protocol.
     * URL support is _experimental_.
     * If a file descriptor is provided, the underlying file will _not_ be closed automatically.
     * @param data The data to write. If something other than a Buffer or Uint8Array is provided, the value is coerced to a string.
     */
    export function writeFile(path: PathLike | number, data: any, callback: (err: NodeJS.ErrnoException) => void): void;

    // NOTE: This namespace provides design-time support for util.promisify. Exported members do not exist at runtime.
    export namespace writeFile {
        /**
         * Asynchronously writes data to a file, replacing the file if it already exists.
         * @param path A path to a file. If a URL is provided, it must use the `file:` protocol.
         * URL support is _experimental_.
         * If a file descriptor is provided, the underlying file will _not_ be closed automatically.
         * @param data The data to write. If something other than a Buffer or Uint8Array is provided, the value is coerced to a string.
         * @param options Either the encoding for the file, or an object optionally specifying the encoding, file mode, and flag.
         * If `encoding` is not supplied, the default of `'utf8'` is used.
         * If `mode` is not supplied, the default of `0o666` is used.
         * If `mode` is a string, it is parsed as an octal integer.
         * If `flag` is not supplied, the default of `'w'` is used.
         */
        export function __promisify__(path: PathLike | number, data: any, options?: { encoding?: string | null; mode?: number | string; flag?: string; } | string | null): Promise<void>;
    }

    /**
     * Synchronously writes data to a file, replacing the file if it already exists.
     * @param path A path to a file. If a URL is provided, it must use the `file:` protocol.
     * URL support is _experimental_.
     * If a file descriptor is provided, the underlying file will _not_ be closed automatically.
     * @param data The data to write. If something other than a Buffer or Uint8Array is provided, the value is coerced to a string.
     * @param options Either the encoding for the file, or an object optionally specifying the encoding, file mode, and flag.
     * If `encoding` is not supplied, the default of `'utf8'` is used.
     * If `mode` is not supplied, the default of `0o666` is used.
     * If `mode` is a string, it is parsed as an octal integer.
     * If `flag` is not supplied, the default of `'w'` is used.
     */
    export function writeFileSync(path: PathLike | number, data: any, options?: { encoding?: string | null; mode?: number | string; flag?: string; } | string | null): void;

    /**
     * Asynchronously append data to a file, creating the file if it does not exist.
     * @param file A path to a file. If a URL is provided, it must use the `file:` protocol.
     * URL support is _experimental_.
     * If a file descriptor is provided, the underlying file will _not_ be closed automatically.
     * @param data The data to write. If something other than a Buffer or Uint8Array is provided, the value is coerced to a string.
     * @param options Either the encoding for the file, or an object optionally specifying the encoding, file mode, and flag.
     * If `encoding` is not supplied, the default of `'utf8'` is used.
     * If `mode` is not supplied, the default of `0o666` is used.
     * If `mode` is a string, it is parsed as an octal integer.
     * If `flag` is not supplied, the default of `'a'` is used.
     */
    export function appendFile(file: PathLike | number, data: any, options: { encoding?: string | null, mode?: string | number, flag?: string } | string | undefined | null, callback: (err: NodeJS.ErrnoException) => void): void;

    /**
     * Asynchronously append data to a file, creating the file if it does not exist.
     * @param file A path to a file. If a URL is provided, it must use the `file:` protocol.
     * URL support is _experimental_.
     * If a file descriptor is provided, the underlying file will _not_ be closed automatically.
     * @param data The data to write. If something other than a Buffer or Uint8Array is provided, the value is coerced to a string.
     */
    export function appendFile(file: PathLike | number, data: any, callback: (err: NodeJS.ErrnoException) => void): void;

    // NOTE: This namespace provides design-time support for util.promisify. Exported members do not exist at runtime.
    export namespace appendFile {
        /**
         * Asynchronously append data to a file, creating the file if it does not exist.
         * @param file A path to a file. If a URL is provided, it must use the `file:` protocol.
         * URL support is _experimental_.
         * If a file descriptor is provided, the underlying file will _not_ be closed automatically.
         * @param data The data to write. If something other than a Buffer or Uint8Array is provided, the value is coerced to a string.
         * @param options Either the encoding for the file, or an object optionally specifying the encoding, file mode, and flag.
         * If `encoding` is not supplied, the default of `'utf8'` is used.
         * If `mode` is not supplied, the default of `0o666` is used.
         * If `mode` is a string, it is parsed as an octal integer.
         * If `flag` is not supplied, the default of `'a'` is used.
         */
        export function __promisify__(file: PathLike | number, data: any, options?: { encoding?: string | null, mode?: string | number, flag?: string } | string | null): Promise<void>;
    }

    /**
     * Synchronously append data to a file, creating the file if it does not exist.
     * @param file A path to a file. If a URL is provided, it must use the `file:` protocol.
     * URL support is _experimental_.
     * If a file descriptor is provided, the underlying file will _not_ be closed automatically.
     * @param data The data to write. If something other than a Buffer or Uint8Array is provided, the value is coerced to a string.
     * @param options Either the encoding for the file, or an object optionally specifying the encoding, file mode, and flag.
     * If `encoding` is not supplied, the default of `'utf8'` is used.
     * If `mode` is not supplied, the default of `0o666` is used.
     * If `mode` is a string, it is parsed as an octal integer.
     * If `flag` is not supplied, the default of `'a'` is used.
     */
    export function appendFileSync(file: PathLike | number, data: any, options?: { encoding?: string | null; mode?: number | string; flag?: string; } | string | null): void;

    /**
     * Watch for changes on `filename`. The callback `listener` will be called each time the file is accessed.
     */
    export function watchFile(filename: PathLike, options: { persistent?: boolean; interval?: number; } | undefined, listener: (curr: Stats, prev: Stats) => void): void;

    /**
     * Watch for changes on `filename`. The callback `listener` will be called each time the file is accessed.
     * @param filename A path to a file or directory. If a URL is provided, it must use the `file:` protocol.
     * URL support is _experimental_.
     */
    export function watchFile(filename: PathLike, listener: (curr: Stats, prev: Stats) => void): void;

    /**
     * Stop watching for changes on `filename`.
     * @param filename A path to a file or directory. If a URL is provided, it must use the `file:` protocol.
     * URL support is _experimental_.
     */
    export function unwatchFile(filename: PathLike, listener?: (curr: Stats, prev: Stats) => void): void;

    /**
     * Watch for changes on `filename`, where `filename` is either a file or a directory, returning an `FSWatcher`.
     * @param filename A path to a file or directory. If a URL is provided, it must use the `file:` protocol.
     * URL support is _experimental_.
     * @param options Either the encoding for the filename provided to the listener, or an object optionally specifying encoding, persistent, and recursive options.
     * If `encoding` is not supplied, the default of `'utf8'` is used.
     * If `persistent` is not supplied, the default of `true` is used.
     * If `recursive` is not supplied, the default of `false` is used.
     */
    export function watch(filename: PathLike, options: { encoding?: BufferEncoding | null, persistent?: boolean, recursive?: boolean } | BufferEncoding | undefined | null, listener?: (event: string, filename: string) => void): FSWatcher;

    /**
     * Watch for changes on `filename`, where `filename` is either a file or a directory, returning an `FSWatcher`.
     * @param filename A path to a file or directory. If a URL is provided, it must use the `file:` protocol.
     * URL support is _experimental_.
     * @param options Either the encoding for the filename provided to the listener, or an object optionally specifying encoding, persistent, and recursive options.
     * If `encoding` is not supplied, the default of `'utf8'` is used.
     * If `persistent` is not supplied, the default of `true` is used.
     * If `recursive` is not supplied, the default of `false` is used.
     */
    export function watch(filename: PathLike, options: { encoding: "buffer", persistent?: boolean, recursive?: boolean } | "buffer", listener?: (event: string, filename: Buffer) => void): FSWatcher;

    /**
     * Watch for changes on `filename`, where `filename` is either a file or a directory, returning an `FSWatcher`.
     * @param filename A path to a file or directory. If a URL is provided, it must use the `file:` protocol.
     * URL support is _experimental_.
     * @param options Either the encoding for the filename provided to the listener, or an object optionally specifying encoding, persistent, and recursive options.
     * If `encoding` is not supplied, the default of `'utf8'` is used.
     * If `persistent` is not supplied, the default of `true` is used.
     * If `recursive` is not supplied, the default of `false` is used.
     */
    export function watch(filename: PathLike, options: { encoding?: string | null, persistent?: boolean, recursive?: boolean } | string | null, listener?: (event: string, filename: string | Buffer) => void): FSWatcher;

    /**
     * Watch for changes on `filename`, where `filename` is either a file or a directory, returning an `FSWatcher`.
     * @param filename A path to a file or directory. If a URL is provided, it must use the `file:` protocol.
     * URL support is _experimental_.
     */
    export function watch(filename: PathLike, listener?: (event: string, filename: string) => any): FSWatcher;

    /**
     * Asynchronously tests whether or not the given path exists by checking with the file system.
     * @deprecated
     * @param path A path to a file or directory. If a URL is provided, it must use the `file:` protocol.
     * URL support is _experimental_.
     */
    export function exists(path: PathLike, callback: (exists: boolean) => void): void;

    // NOTE: This namespace provides design-time support for util.promisify. Exported members do not exist at runtime.
    export namespace exists {
        /**
         * @param path A path to a file or directory. If a URL is provided, it must use the `file:` protocol.
         * URL support is _experimental_.
         */
        function __promisify__(path: PathLike): Promise<boolean>;
    }

    /**
     * Synchronously tests whether or not the given path exists by checking with the file system.
     * @param path A path to a file or directory. If a URL is provided, it must use the `file:` protocol.
     * URL support is _experimental_.
     */
    export function existsSync(path: PathLike): boolean;

    export namespace constants {
        // File Access Constants

        /** Constant for fs.access(). File is visible to the calling process. */
        export const F_OK: number;

        /** Constant for fs.access(). File can be read by the calling process. */
        export const R_OK: number;

        /** Constant for fs.access(). File can be written by the calling process. */
        export const W_OK: number;

        /** Constant for fs.access(). File can be executed by the calling process. */
        export const X_OK: number;

        // File Copy Constants

        /** Constant for fs.copyFile. Flag indicating the destination file should not be overwritten if it already exists. */
        export const COPYFILE_EXCL: number;

        /** Constant for fs.copyFile. copy operation will attempt to create a copy-on-write reflink. If the underlying platform does not support copy-on-write, then a fallback copy mechanism is used. */
        export const COPYFILE_FICLONE: number;

        /** Constant for fs.copyFile. Copy operation will attempt to create a copy-on-write reflink. If the underlying platform does not support copy-on-write, then the operation will fail with an error. */
        export const COPYFILE_FICLONE_FORCE: number;

        // File Open Constants

        /** Constant for fs.open(). Flag indicating to open a file for read-only access. */
        export const O_RDONLY: number;

        /** Constant for fs.open(). Flag indicating to open a file for write-only access. */
        export const O_WRONLY: number;

        /** Constant for fs.open(). Flag indicating to open a file for read-write access. */
        export const O_RDWR: number;

        /** Constant for fs.open(). Flag indicating to create the file if it does not already exist. */
        export const O_CREAT: number;

        /** Constant for fs.open(). Flag indicating that opening a file should fail if the O_CREAT flag is set and the file already exists. */
        export const O_EXCL: number;

        /** Constant for fs.open(). Flag indicating that if path identifies a terminal device, opening the path shall not cause that terminal to become the controlling terminal for the process (if the process does not already have one). */
        export const O_NOCTTY: number;

        /** Constant for fs.open(). Flag indicating that if the file exists and is a regular file, and the file is opened successfully for write access, its length shall be truncated to zero. */
        export const O_TRUNC: number;

        /** Constant for fs.open(). Flag indicating that data will be appended to the end of the file. */
        export const O_APPEND: number;

        /** Constant for fs.open(). Flag indicating that the open should fail if the path is not a directory. */
        export const O_DIRECTORY: number;

        /** Constant for fs.open(). Flag indicating reading accesses to the file system will no longer result in an update to the atime information associated with the file. This flag is available on Linux operating systems only. */
        export const O_NOATIME: number;

        /** Constant for fs.open(). Flag indicating that the open should fail if the path is a symbolic link. */
        export const O_NOFOLLOW: number;

        /** Constant for fs.open(). Flag indicating that the file is opened for synchronous I/O. */
        export const O_SYNC: number;

        /** Constant for fs.open(). Flag indicating that the file is opened for synchronous I/O with write operations waiting for data integrity. */
        export const O_DSYNC: number;

        /** Constant for fs.open(). Flag indicating to open the symbolic link itself rather than the resource it is pointing to. */
        export const O_SYMLINK: number;

        /** Constant for fs.open(). When set, an attempt will be made to minimize caching effects of file I/O. */
        export const O_DIRECT: number;

        /** Constant for fs.open(). Flag indicating to open the file in nonblocking mode when possible. */
        export const O_NONBLOCK: number;

        // File Type Constants

        /** Constant for fs.Stats mode property for determining a file's type. Bit mask used to extract the file type code. */
        export const S_IFMT: number;

        /** Constant for fs.Stats mode property for determining a file's type. File type constant for a regular file. */
        export const S_IFREG: number;

        /** Constant for fs.Stats mode property for determining a file's type. File type constant for a directory. */
        export const S_IFDIR: number;

        /** Constant for fs.Stats mode property for determining a file's type. File type constant for a character-oriented device file. */
        export const S_IFCHR: number;

        /** Constant for fs.Stats mode property for determining a file's type. File type constant for a block-oriented device file. */
        export const S_IFBLK: number;

        /** Constant for fs.Stats mode property for determining a file's type. File type constant for a FIFO/pipe. */
        export const S_IFIFO: number;

        /** Constant for fs.Stats mode property for determining a file's type. File type constant for a symbolic link. */
        export const S_IFLNK: number;

        /** Constant for fs.Stats mode property for determining a file's type. File type constant for a socket. */
        export const S_IFSOCK: number;

        // File Mode Constants

        /** Constant for fs.Stats mode property for determining access permissions for a file. File mode indicating readable, writable and executable by owner. */
        export const S_IRWXU: number;

        /** Constant for fs.Stats mode property for determining access permissions for a file. File mode indicating readable by owner. */
        export const S_IRUSR: number;

        /** Constant for fs.Stats mode property for determining access permissions for a file. File mode indicating writable by owner. */
        export const S_IWUSR: number;

        /** Constant for fs.Stats mode property for determining access permissions for a file. File mode indicating executable by owner. */
        export const S_IXUSR: number;

        /** Constant for fs.Stats mode property for determining access permissions for a file. File mode indicating readable, writable and executable by group. */
        export const S_IRWXG: number;

        /** Constant for fs.Stats mode property for determining access permissions for a file. File mode indicating readable by group. */
        export const S_IRGRP: number;

        /** Constant for fs.Stats mode property for determining access permissions for a file. File mode indicating writable by group. */
        export const S_IWGRP: number;

        /** Constant for fs.Stats mode property for determining access permissions for a file. File mode indicating executable by group. */
        export const S_IXGRP: number;

        /** Constant for fs.Stats mode property for determining access permissions for a file. File mode indicating readable, writable and executable by others. */
        export const S_IRWXO: number;

        /** Constant for fs.Stats mode property for determining access permissions for a file. File mode indicating readable by others. */
        export const S_IROTH: number;

        /** Constant for fs.Stats mode property for determining access permissions for a file. File mode indicating writable by others. */
        export const S_IWOTH: number;

        /** Constant for fs.Stats mode property for determining access permissions for a file. File mode indicating executable by others. */
        export const S_IXOTH: number;
    }

    /**
     * Asynchronously tests a user's permissions for the file specified by path.
     * @param path A path to a file or directory. If a URL is provided, it must use the `file:` protocol.
     * URL support is _experimental_.
     */
    export function access(path: PathLike, mode: number | undefined, callback: (err: NodeJS.ErrnoException) => void): void;

    /**
     * Asynchronously tests a user's permissions for the file specified by path.
     * @param path A path to a file or directory. If a URL is provided, it must use the `file:` protocol.
     * URL support is _experimental_.
     */
    export function access(path: PathLike, callback: (err: NodeJS.ErrnoException) => void): void;

    // NOTE: This namespace provides design-time support for util.promisify. Exported members do not exist at runtime.
    export namespace access {
        /**
         * Asynchronously tests a user's permissions for the file specified by path.
         * @param path A path to a file or directory. If a URL is provided, it must use the `file:` protocol.
         * URL support is _experimental_.
         */
        export function __promisify__(path: PathLike, mode?: number): Promise<void>;
    }

    /**
     * Synchronously tests a user's permissions for the file specified by path.
     * @param path A path to a file or directory. If a URL is provided, it must use the `file:` protocol.
     * URL support is _experimental_.
     */
    export function accessSync(path: PathLike, mode?: number): void;

    /**
     * Returns a new `ReadStream` object.
     * @param path A path to a file. If a URL is provided, it must use the `file:` protocol.
     * URL support is _experimental_.
     */
    export function createReadStream(path: PathLike, options?: string | {
        flags?: string;
        encoding?: string;
        fd?: number;
        mode?: number;
        autoClose?: boolean;
        start?: number;
        end?: number;
        highWaterMark?: number;
    }): ReadStream;

    /**
     * Returns a new `WriteStream` object.
     * @param path A path to a file. If a URL is provided, it must use the `file:` protocol.
     * URL support is _experimental_.
     */
    export function createWriteStream(path: PathLike, options?: string | {
        flags?: string;
        encoding?: string;
        fd?: number;
        mode?: number;
        autoClose?: boolean;
        start?: number;
    }): WriteStream;

    /**
     * Asynchronous fdatasync(2) - synchronize a file's in-core state with storage device.
     * @param fd A file descriptor.
     */
    export function fdatasync(fd: number, callback: (err: NodeJS.ErrnoException) => void): void;

    // NOTE: This namespace provides design-time support for util.promisify. Exported members do not exist at runtime.
    export namespace fdatasync {
        /**
         * Asynchronous fdatasync(2) - synchronize a file's in-core state with storage device.
         * @param fd A file descriptor.
         */
        export function __promisify__(fd: number): Promise<void>;
    }

    /**
     * Synchronous fdatasync(2) - synchronize a file's in-core state with storage device.
     * @param fd A file descriptor.
     */
    export function fdatasyncSync(fd: number): void;

    /**
     * Asynchronously copies src to dest. By default, dest is overwritten if it already exists.
     * No arguments other than a possible exception are given to the callback function.
     * Node.js makes no guarantees about the atomicity of the copy operation.
     * If an error occurs after the destination file has been opened for writing, Node.js will attempt
     * to remove the destination.
     * @param src A path to the source file.
     * @param dest A path to the destination file.
     */
    export function copyFile(src: PathLike, dest: PathLike, callback: (err: NodeJS.ErrnoException) => void): void;
    /**
     * Asynchronously copies src to dest. By default, dest is overwritten if it already exists.
     * No arguments other than a possible exception are given to the callback function.
     * Node.js makes no guarantees about the atomicity of the copy operation.
     * If an error occurs after the destination file has been opened for writing, Node.js will attempt
     * to remove the destination.
     * @param src A path to the source file.
     * @param dest A path to the destination file.
     * @param flags An integer that specifies the behavior of the copy operation. The only supported flag is fs.constants.COPYFILE_EXCL, which causes the copy operation to fail if dest already exists.
     */
    export function copyFile(src: PathLike, dest: PathLike, flags: number, callback: (err: NodeJS.ErrnoException) => void): void;

    // NOTE: This namespace provides design-time support for util.promisify. Exported members do not exist at runtime.
    export namespace copyFile {
        /**
         * Asynchronously copies src to dest. By default, dest is overwritten if it already exists.
         * No arguments other than a possible exception are given to the callback function.
         * Node.js makes no guarantees about the atomicity of the copy operation.
         * If an error occurs after the destination file has been opened for writing, Node.js will attempt
         * to remove the destination.
         * @param src A path to the source file.
         * @param dest A path to the destination file.
         * @param flags An optional integer that specifies the behavior of the copy operation. The only supported flag is fs.constants.COPYFILE_EXCL, which causes the copy operation to fail if dest already exists.
         */
        export function __promisify__(src: PathLike, dst: PathLike, flags?: number): Promise<void>;
    }

    /**
     * Synchronously copies src to dest. By default, dest is overwritten if it already exists.
     * Node.js makes no guarantees about the atomicity of the copy operation.
     * If an error occurs after the destination file has been opened for writing, Node.js will attempt
     * to remove the destination.
     * @param src A path to the source file.
     * @param dest A path to the destination file.
     * @param flags An optional integer that specifies the behavior of the copy operation. The only supported flag is fs.constants.COPYFILE_EXCL, which causes the copy operation to fail if dest already exists.
     */
    export function copyFileSync(src: PathLike, dest: PathLike, flags?: number): void;

    export namespace promises {
        interface FileHandle {
            /**
             * Gets the file descriptor for this file handle.
             */
            readonly fd: number;

            /**
             * Asynchronously append data to a file, creating the file if it does not exist. The underlying file will _not_ be closed automatically.
             * The `FileHandle` must have been opened for appending.
             * @param data The data to write. If something other than a `Buffer` or `Uint8Array` is provided, the value is coerced to a string.
             * @param options Either the encoding for the file, or an object optionally specifying the encoding, file mode, and flag.
             * If `encoding` is not supplied, the default of `'utf8'` is used.
             * If `mode` is not supplied, the default of `0o666` is used.
             * If `mode` is a string, it is parsed as an octal integer.
             * If `flag` is not supplied, the default of `'a'` is used.
             */
            appendFile(data: any, options?: { encoding?: string | null, mode?: string | number, flag?: string | number } | string | null): Promise<void>;

            /**
             * Asynchronous fchown(2) - Change ownership of a file.
             */
            chown(uid: number, gid: number): Promise<void>;

            /**
             * Asynchronous fchmod(2) - Change permissions of a file.
             * @param mode A file mode. If a string is passed, it is parsed as an octal integer.
             */
            chmod(mode: string | number): Promise<void>;

            /**
             * Asynchronous fdatasync(2) - synchronize a file's in-core state with storage device.
             */
            datasync(): Promise<void>;

            /**
             * Asynchronous fsync(2) - synchronize a file's in-core state with the underlying storage device.
             */
            sync(): Promise<void>;

            /**
             * Asynchronously reads data from the file.
             * The `FileHandle` must have been opened for reading.
             * @param buffer The buffer that the data will be written to.
             * @param offset The offset in the buffer at which to start writing.
             * @param length The number of bytes to read.
             * @param position The offset from the beginning of the file from which data should be read. If `null`, data will be read from the current position.
             */
            read<TBuffer extends Buffer | Uint8Array>(buffer: TBuffer, offset?: number | null, length?: number | null, position?: number | null): Promise<{ bytesRead: number, buffer: TBuffer }>;

            /**
             * Asynchronously reads the entire contents of a file. The underlying file will _not_ be closed automatically.
             * The `FileHandle` must have been opened for reading.
             * @param options An object that may contain an optional flag.
             * If a flag is not provided, it defaults to `'r'`.
             */
            readFile(options?: { encoding?: null, flag?: string | number } | null): Promise<Buffer>;

            /**
             * Asynchronously reads the entire contents of a file. The underlying file will _not_ be closed automatically.
             * The `FileHandle` must have been opened for reading.
             * @param options An object that may contain an optional flag.
             * If a flag is not provided, it defaults to `'r'`.
             */
            readFile(options: { encoding: BufferEncoding, flag?: string | number } | BufferEncoding): Promise<string>;

            /**
             * Asynchronously reads the entire contents of a file. The underlying file will _not_ be closed automatically.
             * The `FileHandle` must have been opened for reading.
             * @param options An object that may contain an optional flag.
             * If a flag is not provided, it defaults to `'r'`.
             */
            readFile(options?: { encoding?: string | null, flag?: string | number } | string | null): Promise<string | Buffer>;

            /**
             * Asynchronous fstat(2) - Get file status.
             */
            stat(): Promise<Stats>;

            /**
             * Asynchronous ftruncate(2) - Truncate a file to a specified length.
             * @param len If not specified, defaults to `0`.
             */
            truncate(len?: number): Promise<void>;

            /**
             * Asynchronously change file timestamps of the file.
             * @param atime The last access time. If a string is provided, it will be coerced to number.
             * @param mtime The last modified time. If a string is provided, it will be coerced to number.
             */
            utimes(atime: string | number | Date, mtime: string | number | Date): Promise<void>;

            /**
             * Asynchronously writes `buffer` to the file.
             * The `FileHandle` must have been opened for writing.
             * @param buffer The buffer that the data will be written to.
             * @param offset The part of the buffer to be written. If not supplied, defaults to `0`.
             * @param length The number of bytes to write. If not supplied, defaults to `buffer.length - offset`.
             * @param position The offset from the beginning of the file where this data should be written. If not supplied, defaults to the current position.
             */
            write<TBuffer extends Buffer | Uint8Array>(buffer: TBuffer, offset?: number | null, length?: number | null, position?: number | null): Promise<{ bytesWritten: number, buffer: TBuffer }>;

            /**
             * Asynchronously writes `string` to the file.
             * The `FileHandle` must have been opened for writing.
             * It is unsafe to call `write()` multiple times on the same file without waiting for the `Promise` to be resolved (or rejected). For this scenario, `fs.createWriteStream` is strongly recommended.
             * @param string A string to write. If something other than a string is supplied it will be coerced to a string.
             * @param position The offset from the beginning of the file where this data should be written. If not supplied, defaults to the current position.
             * @param encoding The expected string encoding.
             */
            write(data: any, position?: number | null, encoding?: string | null): Promise<{ bytesWritten: number, buffer: string }>;

            /**
             * Asynchronously writes data to a file, replacing the file if it already exists. The underlying file will _not_ be closed automatically.
             * The `FileHandle` must have been opened for writing.
             * It is unsafe to call `writeFile()` multiple times on the same file without waiting for the `Promise` to be resolved (or rejected).
             * @param data The data to write. If something other than a `Buffer` or `Uint8Array` is provided, the value is coerced to a string.
             * @param options Either the encoding for the file, or an object optionally specifying the encoding, file mode, and flag.
             * If `encoding` is not supplied, the default of `'utf8'` is used.
             * If `mode` is not supplied, the default of `0o666` is used.
             * If `mode` is a string, it is parsed as an octal integer.
             * If `flag` is not supplied, the default of `'w'` is used.
             */
            writeFile(data: any, options?: { encoding?: string | null, mode?: string | number, flag?: string | number } | string | null): Promise<void>;

            /**
             * Asynchronous close(2) - close a `FileHandle`.
             */
            close(): Promise<void>;
        }

        /**
         * Asynchronously tests a user's permissions for the file specified by path.
         * @param path A path to a file or directory. If a URL is provided, it must use the `file:` protocol.
         * URL support is _experimental_.
         */
        function access(path: PathLike, mode?: number): Promise<void>;

        /**
         * Asynchronously copies `src` to `dest`. By default, `dest` is overwritten if it already exists.
         * Node.js makes no guarantees about the atomicity of the copy operation.
         * If an error occurs after the destination file has been opened for writing, Node.js will attempt
         * to remove the destination.
         * @param src A path to the source file.
         * @param dest A path to the destination file.
         * @param flags An optional integer that specifies the behavior of the copy operation. The only
         * supported flag is `fs.constants.COPYFILE_EXCL`, which causes the copy operation to fail if
         * `dest` already exists.
         */
        function copyFile(src: PathLike, dest: PathLike, flags?: number): Promise<void>;

        /**
         * Asynchronous open(2) - open and possibly create a file.
         * @param path A path to a file. If a URL is provided, it must use the `file:` protocol.
         * @param mode A file mode. If a string is passed, it is parsed as an octal integer. If not
         * supplied, defaults to `0o666`.
         */
        function open(path: PathLike, flags: string | number, mode?: string | number): Promise<FileHandle>;

        /**
         * Asynchronously reads data from the file referenced by the supplied `FileHandle`.
         * @param handle A `FileHandle`.
         * @param buffer The buffer that the data will be written to.
         * @param offset The offset in the buffer at which to start writing.
         * @param length The number of bytes to read.
         * @param position The offset from the beginning of the file from which data should be read. If
         * `null`, data will be read from the current position.
         */
        function read<TBuffer extends Buffer | Uint8Array>(handle: FileHandle, buffer: TBuffer, offset?: number | null, length?: number | null, position?: number | null): Promise<{ bytesRead: number, buffer: TBuffer }>;

        /**
         * Asynchronously writes `buffer` to the file referenced by the supplied `FileHandle`.
         * It is unsafe to call `fsPromises.write()` multiple times on the same file without waiting for the `Promise` to be resolved (or rejected). For this scenario, `fs.createWriteStream` is strongly recommended.
         * @param handle A `FileHandle`.
         * @param buffer The buffer that the data will be written to.
         * @param offset The part of the buffer to be written. If not supplied, defaults to `0`.
         * @param length The number of bytes to write. If not supplied, defaults to `buffer.length - offset`.
         * @param position The offset from the beginning of the file where this data should be written. If not supplied, defaults to the current position.
         */
        function write<TBuffer extends Buffer | Uint8Array>(handle: FileHandle, buffer: TBuffer, offset?: number | null, length?: number | null, position?: number | null): Promise<{ bytesWritten: number, buffer: TBuffer }>;

        /**
         * Asynchronously writes `string` to the file referenced by the supplied `FileHandle`.
         * It is unsafe to call `fsPromises.write()` multiple times on the same file without waiting for the `Promise` to be resolved (or rejected). For this scenario, `fs.createWriteStream` is strongly recommended.
         * @param handle A `FileHandle`.
         * @param string A string to write. If something other than a string is supplied it will be coerced to a string.
         * @param position The offset from the beginning of the file where this data should be written. If not supplied, defaults to the current position.
         * @param encoding The expected string encoding.
         */
        function write(handle: FileHandle, string: any, position?: number | null, encoding?: string | null): Promise<{ bytesWritten: number, buffer: string }>;

        /**
         * Asynchronous rename(2) - Change the name or location of a file or directory.
         * @param oldPath A path to a file. If a URL is provided, it must use the `file:` protocol.
         * URL support is _experimental_.
         * @param newPath A path to a file. If a URL is provided, it must use the `file:` protocol.
         * URL support is _experimental_.
         */
        function rename(oldPath: PathLike, newPath: PathLike): Promise<void>;

        /**
         * Asynchronous truncate(2) - Truncate a file to a specified length.
         * @param path A path to a file. If a URL is provided, it must use the `file:` protocol.
         * @param len If not specified, defaults to `0`.
         */
        function truncate(path: PathLike, len?: number): Promise<void>;

        /**
         * Asynchronous ftruncate(2) - Truncate a file to a specified length.
         * @param handle A `FileHandle`.
         * @param len If not specified, defaults to `0`.
         */
        function ftruncate(handle: FileHandle, len?: number): Promise<void>;

        /**
         * Asynchronous rmdir(2) - delete a directory.
         * @param path A path to a file. If a URL is provided, it must use the `file:` protocol.
         */
        function rmdir(path: PathLike): Promise<void>;

        /**
         * Asynchronous fdatasync(2) - synchronize a file's in-core state with storage device.
         * @param handle A `FileHandle`.
         */
        function fdatasync(handle: FileHandle): Promise<void>;

        /**
         * Asynchronous fsync(2) - synchronize a file's in-core state with the underlying storage device.
         * @param handle A `FileHandle`.
         */
        function fsync(handle: FileHandle): Promise<void>;

        /**
         * Asynchronous mkdir(2) - create a directory.
         * @param path A path to a file. If a URL is provided, it must use the `file:` protocol.
         * @param mode A file mode. If a string is passed, it is parsed as an octal integer. If not specified, defaults to `0o777`.
         */
        function mkdir(path: PathLike, mode?: string | number): Promise<void>;

        /**
         * Asynchronous readdir(3) - read a directory.
         * @param path A path to a file. If a URL is provided, it must use the `file:` protocol.
         * @param options The encoding (or an object specifying the encoding), used as the encoding of the result. If not provided, `'utf8'` is used.
         */
        function readdir(path: PathLike, options?: { encoding?: BufferEncoding | null } | BufferEncoding | null): Promise<string[]>;

        /**
         * Asynchronous readdir(3) - read a directory.
         * @param path A path to a file. If a URL is provided, it must use the `file:` protocol.
         * @param options The encoding (or an object specifying the encoding), used as the encoding of the result. If not provided, `'utf8'` is used.
         */
        function readdir(path: PathLike, options: { encoding: "buffer" } | "buffer"): Promise<Buffer[]>;

        /**
         * Asynchronous readdir(3) - read a directory.
         * @param path A path to a file. If a URL is provided, it must use the `file:` protocol.
         * @param options The encoding (or an object specifying the encoding), used as the encoding of the result. If not provided, `'utf8'` is used.
         */
        function readdir(path: PathLike, options?: { encoding?: string | null } | string | null): Promise<string[] | Buffer[]>;

        /**
         * Asynchronous readlink(2) - read value of a symbolic link.
         * @param path A path to a file. If a URL is provided, it must use the `file:` protocol.
         * @param options The encoding (or an object specifying the encoding), used as the encoding of the result. If not provided, `'utf8'` is used.
         */
        function readlink(path: PathLike, options?: { encoding?: BufferEncoding | null } | BufferEncoding | null): Promise<string>;

        /**
         * Asynchronous readlink(2) - read value of a symbolic link.
         * @param path A path to a file. If a URL is provided, it must use the `file:` protocol.
         * @param options The encoding (or an object specifying the encoding), used as the encoding of the result. If not provided, `'utf8'` is used.
         */
        function readlink(path: PathLike, options: { encoding: "buffer" } | "buffer"): Promise<Buffer>;

        /**
         * Asynchronous readlink(2) - read value of a symbolic link.
         * @param path A path to a file. If a URL is provided, it must use the `file:` protocol.
         * @param options The encoding (or an object specifying the encoding), used as the encoding of the result. If not provided, `'utf8'` is used.
         */
        function readlink(path: PathLike, options?: { encoding?: string | null } | string | null): Promise<string | Buffer>;

        /**
         * Asynchronous symlink(2) - Create a new symbolic link to an existing file.
         * @param target A path to an existing file. If a URL is provided, it must use the `file:` protocol.
         * @param path A path to the new symlink. If a URL is provided, it must use the `file:` protocol.
         * @param type May be set to `'dir'`, `'file'`, or `'junction'` (default is `'file'`) and is only available on Windows (ignored on other platforms).
         * When using `'junction'`, the `target` argument will automatically be normalized to an absolute path.
         */
        function symlink(target: PathLike, path: PathLike, type?: string | null): Promise<void>;

        /**
         * Asynchronous fstat(2) - Get file status.
         * @param handle A `FileHandle`.
         */
        function fstat(handle: FileHandle): Promise<Stats>;

        /**
         * Asynchronous lstat(2) - Get file status. Does not dereference symbolic links.
         * @param path A path to a file. If a URL is provided, it must use the `file:` protocol.
         */
        function lstat(path: PathLike): Promise<Stats>;

        /**
         * Asynchronous stat(2) - Get file status.
         * @param path A path to a file. If a URL is provided, it must use the `file:` protocol.
         */
        function stat(path: PathLike): Promise<Stats>;

        /**
         * Asynchronous link(2) - Create a new link (also known as a hard link) to an existing file.
         * @param existingPath A path to a file. If a URL is provided, it must use the `file:` protocol.
         * @param newPath A path to a file. If a URL is provided, it must use the `file:` protocol.
         */
        function link(existingPath: PathLike, newPath: PathLike): Promise<void>;

        /**
         * Asynchronous unlink(2) - delete a name and possibly the file it refers to.
         * @param path A path to a file. If a URL is provided, it must use the `file:` protocol.
         */
        function unlink(path: PathLike): Promise<void>;

        /**
         * Asynchronous fchmod(2) - Change permissions of a file.
         * @param handle A `FileHandle`.
         * @param mode A file mode. If a string is passed, it is parsed as an octal integer.
         */
        function fchmod(handle: FileHandle, mode: string | number): Promise<void>;

        /**
         * Asynchronous chmod(2) - Change permissions of a file.
         * @param path A path to a file. If a URL is provided, it must use the `file:` protocol.
         * @param mode A file mode. If a string is passed, it is parsed as an octal integer.
         */
        function chmod(path: PathLike, mode: string | number): Promise<void>;

        /**
         * Asynchronous lchmod(2) - Change permissions of a file. Does not dereference symbolic links.
         * @param path A path to a file. If a URL is provided, it must use the `file:` protocol.
         * @param mode A file mode. If a string is passed, it is parsed as an octal integer.
         */
        function lchmod(path: PathLike, mode: string | number): Promise<void>;

        /**
         * Asynchronous lchown(2) - Change ownership of a file. Does not dereference symbolic links.
         * @param path A path to a file. If a URL is provided, it must use the `file:` protocol.
         */
        function lchown(path: PathLike, uid: number, gid: number): Promise<void>;

        /**
         * Asynchronous fchown(2) - Change ownership of a file.
         * @param handle A `FileHandle`.
         */
        function fchown(handle: FileHandle, uid: number, gid: number): Promise<void>;

        /**
         * Asynchronous chown(2) - Change ownership of a file.
         * @param path A path to a file. If a URL is provided, it must use the `file:` protocol.
         */
        function chown(path: PathLike, uid: number, gid: number): Promise<void>;

        /**
         * Asynchronously change file timestamps of the file referenced by the supplied path.
         * @param path A path to a file. If a URL is provided, it must use the `file:` protocol.
         * @param atime The last access time. If a string is provided, it will be coerced to number.
         * @param mtime The last modified time. If a string is provided, it will be coerced to number.
         */
        function utimes(path: PathLike, atime: string | number | Date, mtime: string | number | Date): Promise<void>;

        /**
         * Asynchronously change file timestamps of the file referenced by the supplied `FileHandle`.
         * @param handle A `FileHandle`.
         * @param atime The last access time. If a string is provided, it will be coerced to number.
         * @param mtime The last modified time. If a string is provided, it will be coerced to number.
         */
        function futimes(handle: FileHandle, atime: string | number | Date, mtime: string | number | Date): Promise<void>;

        /**
         * Asynchronous realpath(3) - return the canonicalized absolute pathname.
         * @param path A path to a file. If a URL is provided, it must use the `file:` protocol.
         * @param options The encoding (or an object specifying the encoding), used as the encoding of the result. If not provided, `'utf8'` is used.
         */
        function realpath(path: PathLike, options?: { encoding?: BufferEncoding | null } | BufferEncoding | null): Promise<string>;

        /**
         * Asynchronous realpath(3) - return the canonicalized absolute pathname.
         * @param path A path to a file. If a URL is provided, it must use the `file:` protocol.
         * @param options The encoding (or an object specifying the encoding), used as the encoding of the result. If not provided, `'utf8'` is used.
         */
        function realpath(path: PathLike, options: { encoding: "buffer" } | "buffer"): Promise<Buffer>;

        /**
         * Asynchronous realpath(3) - return the canonicalized absolute pathname.
         * @param path A path to a file. If a URL is provided, it must use the `file:` protocol.
         * @param options The encoding (or an object specifying the encoding), used as the encoding of the result. If not provided, `'utf8'` is used.
         */
        function realpath(path: PathLike, options?: { encoding?: string | null } | string | null): Promise<string | Buffer>;

        /**
         * Asynchronously creates a unique temporary directory.
         * Generates six random characters to be appended behind a required `prefix` to create a unique temporary directory.
         * @param options The encoding (or an object specifying the encoding), used as the encoding of the result. If not provided, `'utf8'` is used.
         */
        function mkdtemp(prefix: string, options?: { encoding?: BufferEncoding | null } | BufferEncoding | null): Promise<string>;

        /**
         * Asynchronously creates a unique temporary directory.
         * Generates six random characters to be appended behind a required `prefix` to create a unique temporary directory.
         * @param options The encoding (or an object specifying the encoding), used as the encoding of the result. If not provided, `'utf8'` is used.
         */
        function mkdtemp(prefix: string, options: { encoding: "buffer" } | "buffer"): Promise<Buffer>;

        /**
         * Asynchronously creates a unique temporary directory.
         * Generates six random characters to be appended behind a required `prefix` to create a unique temporary directory.
         * @param options The encoding (or an object specifying the encoding), used as the encoding of the result. If not provided, `'utf8'` is used.
         */
        function mkdtemp(prefix: string, options?: { encoding?: string | null } | string | null): Promise<string | Buffer>;

        /**
         * Asynchronously writes data to a file, replacing the file if it already exists.
         * It is unsafe to call `fsPromises.writeFile()` multiple times on the same file without waiting for the `Promise` to be resolved (or rejected).
         * @param path A path to a file. If a URL is provided, it must use the `file:` protocol.
         * URL support is _experimental_.
         * If a `FileHandle` is provided, the underlying file will _not_ be closed automatically.
         * @param data The data to write. If something other than a `Buffer` or `Uint8Array` is provided, the value is coerced to a string.
         * @param options Either the encoding for the file, or an object optionally specifying the encoding, file mode, and flag.
         * If `encoding` is not supplied, the default of `'utf8'` is used.
         * If `mode` is not supplied, the default of `0o666` is used.
         * If `mode` is a string, it is parsed as an octal integer.
         * If `flag` is not supplied, the default of `'w'` is used.
         */
        function writeFile(path: PathLike | FileHandle, data: any, options?: { encoding?: string | null, mode?: string | number, flag?: string | number } | string | null): Promise<void>;

        /**
         * Asynchronously append data to a file, creating the file if it does not exist.
         * @param file A path to a file. If a URL is provided, it must use the `file:` protocol.
         * URL support is _experimental_.
         * If a `FileHandle` is provided, the underlying file will _not_ be closed automatically.
         * @param data The data to write. If something other than a `Buffer` or `Uint8Array` is provided, the value is coerced to a string.
         * @param options Either the encoding for the file, or an object optionally specifying the encoding, file mode, and flag.
         * If `encoding` is not supplied, the default of `'utf8'` is used.
         * If `mode` is not supplied, the default of `0o666` is used.
         * If `mode` is a string, it is parsed as an octal integer.
         * If `flag` is not supplied, the default of `'a'` is used.
         */
        function appendFile(path: PathLike | FileHandle, data: any, options?: { encoding?: string | null, mode?: string | number, flag?: string | number } | string | null): Promise<void>;

        /**
         * Asynchronously reads the entire contents of a file.
         * @param path A path to a file. If a URL is provided, it must use the `file:` protocol.
         * If a `FileHandle` is provided, the underlying file will _not_ be closed automatically.
         * @param options An object that may contain an optional flag.
         * If a flag is not provided, it defaults to `'r'`.
         */
        function readFile(path: PathLike | FileHandle, options?: { encoding?: null, flag?: string | number } | null): Promise<Buffer>;

        /**
         * Asynchronously reads the entire contents of a file.
         * @param path A path to a file. If a URL is provided, it must use the `file:` protocol.
         * If a `FileHandle` is provided, the underlying file will _not_ be closed automatically.
         * @param options An object that may contain an optional flag.
         * If a flag is not provided, it defaults to `'r'`.
         */
        function readFile(path: PathLike | FileHandle, options: { encoding: BufferEncoding, flag?: string | number } | BufferEncoding): Promise<string>;

        /**
         * Asynchronously reads the entire contents of a file.
         * @param path A path to a file. If a URL is provided, it must use the `file:` protocol.
         * If a `FileHandle` is provided, the underlying file will _not_ be closed automatically.
         * @param options An object that may contain an optional flag.
         * If a flag is not provided, it defaults to `'r'`.
         */
        function readFile(path: PathLike | FileHandle, options?: { encoding?: string | null, flag?: string | number } | string | null): Promise<string | Buffer>;
    }
}

declare module "path" {
    /**
     * A parsed path object generated by path.parse() or consumed by path.format().
     */
    export interface ParsedPath {
        /**
         * The root of the path such as '/' or 'c:\'
         */
        root: string;
        /**
         * The full directory path such as '/home/user/dir' or 'c:\path\dir'
         */
        dir: string;
        /**
         * The file name including extension (if any) such as 'index.html'
         */
        base: string;
        /**
         * The file extension (if any) such as '.html'
         */
        ext: string;
        /**
         * The file name without extension (if any) such as 'index'
         */
        name: string;
    }
    export interface FormatInputPathObject {
        /**
         * The root of the path such as '/' or 'c:\'
         */
        root?: string;
        /**
         * The full directory path such as '/home/user/dir' or 'c:\path\dir'
         */
        dir?: string;
        /**
         * The file name including extension (if any) such as 'index.html'
         */
        base?: string;
        /**
         * The file extension (if any) such as '.html'
         */
        ext?: string;
        /**
         * The file name without extension (if any) such as 'index'
         */
        name?: string;
    }

    /**
     * Normalize a string path, reducing '..' and '.' parts.
     * When multiple slashes are found, they're replaced by a single one; when the path contains a trailing slash, it is preserved. On Windows backslashes are used.
     *
     * @param p string path to normalize.
     */
    export function normalize(p: string): string;
    /**
     * Join all arguments together and normalize the resulting path.
     * Arguments must be strings. In v0.8, non-string arguments were silently ignored. In v0.10 and up, an exception is thrown.
     *
     * @param paths paths to join.
     */
    export function join(...paths: string[]): string;
    /**
     * The right-most parameter is considered {to}.  Other parameters are considered an array of {from}.
     *
     * Starting from leftmost {from} paramter, resolves {to} to an absolute path.
     *
     * If {to} isn't already absolute, {from} arguments are prepended in right to left order, until an absolute path is found. If after using all {from} paths still no absolute path is found, the current working directory is used as well. The resulting path is normalized, and trailing slashes are removed unless the path gets resolved to the root directory.
     *
     * @param pathSegments string paths to join.  Non-string arguments are ignored.
     */
    export function resolve(...pathSegments: string[]): string;
    /**
     * Determines whether {path} is an absolute path. An absolute path will always resolve to the same location, regardless of the working directory.
     *
     * @param path path to test.
     */
    export function isAbsolute(path: string): boolean;
    /**
     * Solve the relative path from {from} to {to}.
     * At times we have two absolute paths, and we need to derive the relative path from one to the other. This is actually the reverse transform of path.resolve.
     */
    export function relative(from: string, to: string): string;
    /**
     * Return the directory name of a path. Similar to the Unix dirname command.
     *
     * @param p the path to evaluate.
     */
    export function dirname(p: string): string;
    /**
     * Return the last portion of a path. Similar to the Unix basename command.
     * Often used to extract the file name from a fully qualified path.
     *
     * @param p the path to evaluate.
     * @param ext optionally, an extension to remove from the result.
     */
    export function basename(p: string, ext?: string): string;
    /**
     * Return the extension of the path, from the last '.' to end of string in the last portion of the path.
     * If there is no '.' in the last portion of the path or the first character of it is '.', then it returns an empty string
     *
     * @param p the path to evaluate.
     */
    export function extname(p: string): string;
    /**
     * The platform-specific file separator. '\\' or '/'.
     */
    export var sep: '\\' | '/';
    /**
     * The platform-specific file delimiter. ';' or ':'.
     */
    export var delimiter: ';' | ':';
    /**
     * Returns an object from a path string - the opposite of format().
     *
     * @param pathString path to evaluate.
     */
    export function parse(pathString: string): ParsedPath;
    /**
     * Returns a path string from an object - the opposite of parse().
     *
     * @param pathString path to evaluate.
     */
    export function format(pathObject: FormatInputPathObject): string;

    export module posix {
        export function normalize(p: string): string;
        export function join(...paths: any[]): string;
        export function resolve(...pathSegments: any[]): string;
        export function isAbsolute(p: string): boolean;
        export function relative(from: string, to: string): string;
        export function dirname(p: string): string;
        export function basename(p: string, ext?: string): string;
        export function extname(p: string): string;
        export var sep: string;
        export var delimiter: string;
        export function parse(p: string): ParsedPath;
        export function format(pP: FormatInputPathObject): string;
    }

    export module win32 {
        export function normalize(p: string): string;
        export function join(...paths: any[]): string;
        export function resolve(...pathSegments: any[]): string;
        export function isAbsolute(p: string): boolean;
        export function relative(from: string, to: string): string;
        export function dirname(p: string): string;
        export function basename(p: string, ext?: string): string;
        export function extname(p: string): string;
        export var sep: string;
        export var delimiter: string;
        export function parse(p: string): ParsedPath;
        export function format(pP: FormatInputPathObject): string;
    }
}

declare module "string_decoder" {
    export interface NodeStringDecoder {
        write(buffer: Buffer): string;
        end(buffer?: Buffer): string;
    }
    export var StringDecoder: {
        new(encoding?: string): NodeStringDecoder;
    };
}

declare module "tls" {
    import * as crypto from "crypto";
    import * as dns from "dns";
    import * as net from "net";
    import * as stream from "stream";

    var CLIENT_RENEG_LIMIT: number;
    var CLIENT_RENEG_WINDOW: number;

    export interface Certificate {
        /**
         * Country code.
         */
        C: string;
        /**
         * Street.
         */
        ST: string;
        /**
         * Locality.
         */
        L: string;
        /**
         * Organization.
         */
        O: string;
        /**
         * Organizational unit.
         */
        OU: string;
        /**
         * Common name.
         */
        CN: string;
    }

    export interface PeerCertificate {
        subject: Certificate;
        issuer: Certificate;
        subjectaltname: string;
        infoAccess: { [index: string]: string[] | undefined };
        modulus: string;
        exponent: string;
        valid_from: string;
        valid_to: string;
        fingerprint: string;
        ext_key_usage: string[];
        serialNumber: string;
        raw: Buffer;
    }

    export interface DetailedPeerCertificate extends PeerCertificate {
        issuerCertificate: DetailedPeerCertificate;
    }

    export interface CipherNameAndProtocol {
        /**
         * The cipher name.
         */
        name: string;
        /**
         * SSL/TLS protocol version.
         */
        version: string;
    }

    export class TLSSocket extends net.Socket {
        /**
         * Construct a new tls.TLSSocket object from an existing TCP socket.
         */
        constructor(socket: net.Socket, options?: {
            /**
             * An optional TLS context object from tls.createSecureContext()
             */
            secureContext?: SecureContext,
            /**
             * If true the TLS socket will be instantiated in server-mode.
             * Defaults to false.
             */
            isServer?: boolean,
            /**
             * An optional net.Server instance.
             */
            server?: net.Server,
            /**
             * If true the server will request a certificate from clients that
             * connect and attempt to verify that certificate. Defaults to
             * false.
             */
            requestCert?: boolean,
            /**
             * If true the server will reject any connection which is not
             * authorized with the list of supplied CAs. This option only has an
             * effect if requestCert is true. Defaults to false.
             */
            rejectUnauthorized?: boolean,
            /**
             * An array of strings or a Buffer naming possible NPN protocols.
             * (Protocols should be ordered by their priority.)
             */
            NPNProtocols?: string[] | Buffer[] | Uint8Array[] | Buffer | Uint8Array,
            /**
             * An array of strings or a Buffer naming possible ALPN protocols.
             * (Protocols should be ordered by their priority.) When the server
             * receives both NPN and ALPN extensions from the client, ALPN takes
             * precedence over NPN and the server does not send an NPN extension
             * to the client.
             */
            ALPNProtocols?: string[] | Buffer[] | Uint8Array[] | Buffer | Uint8Array,
            /**
             * SNICallback(servername, cb) <Function> A function that will be
             * called if the client supports SNI TLS extension. Two arguments
             * will be passed when called: servername and cb. SNICallback should
             * invoke cb(null, ctx), where ctx is a SecureContext instance.
             * (tls.createSecureContext(...) can be used to get a proper
             * SecureContext.) If SNICallback wasn't provided the default callback
             * with high-level API will be used (see below).
             */
            SNICallback?: (servername: string, cb: (err: Error | null, ctx: SecureContext) => void) => void,
            /**
             * An optional Buffer instance containing a TLS session.
             */
            session?: Buffer,
            /**
             * If true, specifies that the OCSP status request extension will be
             * added to the client hello and an 'OCSPResponse' event will be
             * emitted on the socket before establishing a secure communication
             */
            requestOCSP?: boolean
        });

        /**
         * A boolean that is true if the peer certificate was signed by one of the specified CAs, otherwise false.
         */
        authorized: boolean;
        /**
         * The reason why the peer's certificate has not been verified.
         * This property becomes available only when tlsSocket.authorized === false.
         */
        authorizationError: Error;
        /**
         * Static boolean value, always true.
         * May be used to distinguish TLS sockets from regular ones.
         */
        encrypted: boolean;
        /**
         * Returns an object representing the cipher name and the SSL/TLS protocol version of the current connection.
         * @returns Returns an object representing the cipher name
         * and the SSL/TLS protocol version of the current connection.
         */
        getCipher(): CipherNameAndProtocol;
        /**
         * Returns an object representing the peer's certificate.
         * The returned object has some properties corresponding to the field of the certificate.
         * If detailed argument is true the full chain with issuer property will be returned,
         * if false only the top certificate without issuer property.
         * If the peer does not provide a certificate, it returns null or an empty object.
         * @param detailed - If true; the full chain with issuer property will be returned.
         * @returns An object representing the peer's certificate.
         */
        getPeerCertificate(detailed: true): DetailedPeerCertificate;
        getPeerCertificate(detailed?: false): PeerCertificate;
        getPeerCertificate(detailed?: boolean): PeerCertificate | DetailedPeerCertificate;
        /**
         * Returns a string containing the negotiated SSL/TLS protocol version of the current connection.
         * The value `'unknown'` will be returned for connected sockets that have not completed the handshaking process.
         * The value `null` will be returned for server sockets or disconnected client sockets.
         * See https://www.openssl.org/docs/man1.0.2/ssl/SSL_get_version.html for more information.
         * @returns negotiated SSL/TLS protocol version of the current connection
         */
        getProtocol(): string | null;
        /**
         * Could be used to speed up handshake establishment when reconnecting to the server.
         * @returns ASN.1 encoded TLS session or undefined if none was negotiated.
         */
        getSession(): any;
        /**
         * NOTE: Works only with client TLS sockets.
         * Useful only for debugging, for session reuse provide session option to tls.connect().
         * @returns TLS session ticket or undefined if none was negotiated.
         */
        getTLSTicket(): any;
        /**
         * Initiate TLS renegotiation process.
         *
         * NOTE: Can be used to request peer's certificate after the secure connection has been established.
         * ANOTHER NOTE: When running as the server, socket will be destroyed with an error after handshakeTimeout timeout.
         * @param options - The options may contain the following fields: rejectUnauthorized,
         * requestCert (See tls.createServer() for details).
         * @param callback - callback(err) will be executed with null as err, once the renegotiation
         * is successfully completed.
         */
        renegotiate(options: { rejectUnauthorized?: boolean, requestCert?: boolean }, callback: (err: Error | null) => void): any;
        /**
         * Set maximum TLS fragment size (default and maximum value is: 16384, minimum is: 512).
         * Smaller fragment size decreases buffering latency on the client: large fragments are buffered by
         * the TLS layer until the entire fragment is received and its integrity is verified;
         * large fragments can span multiple roundtrips, and their processing can be delayed due to packet
         * loss or reordering. However, smaller fragments add extra TLS framing bytes and CPU overhead,
         * which may decrease overall server throughput.
         * @param size - TLS fragment size (default and maximum value is: 16384, minimum is: 512).
         * @returns Returns true on success, false otherwise.
         */
        setMaxSendFragment(size: number): boolean;

        /**
         * events.EventEmitter
         * 1. OCSPResponse
         * 2. secureConnect
         */
        addListener(event: string, listener: (...args: any[]) => void): this;
        addListener(event: "OCSPResponse", listener: (response: Buffer) => void): this;
        addListener(event: "secureConnect", listener: () => void): this;

        emit(event: string | symbol, ...args: any[]): boolean;
        emit(event: "OCSPResponse", response: Buffer): boolean;
        emit(event: "secureConnect"): boolean;

        on(event: string, listener: (...args: any[]) => void): this;
        on(event: "OCSPResponse", listener: (response: Buffer) => void): this;
        on(event: "secureConnect", listener: () => void): this;

        once(event: string, listener: (...args: any[]) => void): this;
        once(event: "OCSPResponse", listener: (response: Buffer) => void): this;
        once(event: "secureConnect", listener: () => void): this;

        prependListener(event: string, listener: (...args: any[]) => void): this;
        prependListener(event: "OCSPResponse", listener: (response: Buffer) => void): this;
        prependListener(event: "secureConnect", listener: () => void): this;

        prependOnceListener(event: string, listener: (...args: any[]) => void): this;
        prependOnceListener(event: "OCSPResponse", listener: (response: Buffer) => void): this;
        prependOnceListener(event: "secureConnect", listener: () => void): this;
    }

    export interface TlsOptions extends SecureContextOptions {
        handshakeTimeout?: number;
        requestCert?: boolean;
        rejectUnauthorized?: boolean;
        NPNProtocols?: string[] | Buffer[] | Uint8Array[] | Buffer | Uint8Array;
        ALPNProtocols?: string[] | Buffer[] | Uint8Array[] | Buffer | Uint8Array;
        SNICallback?: (servername: string, cb: (err: Error | null, ctx: SecureContext) => void) => void;
        sessionTimeout?: number;
        ticketKeys?: Buffer;
    }

    export interface ConnectionOptions extends SecureContextOptions {
        host?: string;
        port?: number;
        path?: string; // Creates unix socket connection to path. If this option is specified, `host` and `port` are ignored.
        socket?: net.Socket; // Establish secure connection on a given socket rather than creating a new socket
        rejectUnauthorized?: boolean; // Defaults to true
        NPNProtocols?: string[] | Buffer[] | Uint8Array[] | Buffer | Uint8Array;
        ALPNProtocols?: string[] | Buffer[] | Uint8Array[] | Buffer | Uint8Array;
        checkServerIdentity?: typeof checkServerIdentity;
        servername?: string; // SNI TLS Extension
        session?: Buffer;
        minDHSize?: number;
        secureContext?: SecureContext; // If not provided, the entire ConnectionOptions object will be passed to tls.createSecureContext()
        lookup?: net.LookupFunction;
    }

    export class Server extends net.Server {
        addContext(hostName: string, credentials: {
            key: string;
            cert: string;
            ca: string;
        }): void;

        /**
         * events.EventEmitter
         * 1. tlsClientError
         * 2. newSession
         * 3. OCSPRequest
         * 4. resumeSession
         * 5. secureConnection
         */
        addListener(event: string, listener: (...args: any[]) => void): this;
        addListener(event: "tlsClientError", listener: (err: Error, tlsSocket: TLSSocket) => void): this;
        addListener(event: "newSession", listener: (sessionId: any, sessionData: any, callback: (err: Error, resp: Buffer) => void) => void): this;
        addListener(event: "OCSPRequest", listener: (certificate: Buffer, issuer: Buffer, callback: Function) => void): this;
        addListener(event: "resumeSession", listener: (sessionId: any, callback: (err: Error, sessionData: any) => void) => void): this;
        addListener(event: "secureConnection", listener: (tlsSocket: TLSSocket) => void): this;

        emit(event: string | symbol, ...args: any[]): boolean;
        emit(event: "tlsClientError", err: Error, tlsSocket: TLSSocket): boolean;
        emit(event: "newSession", sessionId: any, sessionData: any, callback: (err: Error, resp: Buffer) => void): boolean;
        emit(event: "OCSPRequest", certificate: Buffer, issuer: Buffer, callback: Function): boolean;
        emit(event: "resumeSession", sessionId: any, callback: (err: Error, sessionData: any) => void): boolean;
        emit(event: "secureConnection", tlsSocket: TLSSocket): boolean;

        on(event: string, listener: (...args: any[]) => void): this;
        on(event: "tlsClientError", listener: (err: Error, tlsSocket: TLSSocket) => void): this;
        on(event: "newSession", listener: (sessionId: any, sessionData: any, callback: (err: Error, resp: Buffer) => void) => void): this;
        on(event: "OCSPRequest", listener: (certificate: Buffer, issuer: Buffer, callback: Function) => void): this;
        on(event: "resumeSession", listener: (sessionId: any, callback: (err: Error, sessionData: any) => void) => void): this;
        on(event: "secureConnection", listener: (tlsSocket: TLSSocket) => void): this;

        once(event: string, listener: (...args: any[]) => void): this;
        once(event: "tlsClientError", listener: (err: Error, tlsSocket: TLSSocket) => void): this;
        once(event: "newSession", listener: (sessionId: any, sessionData: any, callback: (err: Error, resp: Buffer) => void) => void): this;
        once(event: "OCSPRequest", listener: (certificate: Buffer, issuer: Buffer, callback: Function) => void): this;
        once(event: "resumeSession", listener: (sessionId: any, callback: (err: Error, sessionData: any) => void) => void): this;
        once(event: "secureConnection", listener: (tlsSocket: TLSSocket) => void): this;

        prependListener(event: string, listener: (...args: any[]) => void): this;
        prependListener(event: "tlsClientError", listener: (err: Error, tlsSocket: TLSSocket) => void): this;
        prependListener(event: "newSession", listener: (sessionId: any, sessionData: any, callback: (err: Error, resp: Buffer) => void) => void): this;
        prependListener(event: "OCSPRequest", listener: (certificate: Buffer, issuer: Buffer, callback: Function) => void): this;
        prependListener(event: "resumeSession", listener: (sessionId: any, callback: (err: Error, sessionData: any) => void) => void): this;
        prependListener(event: "secureConnection", listener: (tlsSocket: TLSSocket) => void): this;

        prependOnceListener(event: string, listener: (...args: any[]) => void): this;
        prependOnceListener(event: "tlsClientError", listener: (err: Error, tlsSocket: TLSSocket) => void): this;
        prependOnceListener(event: "newSession", listener: (sessionId: any, sessionData: any, callback: (err: Error, resp: Buffer) => void) => void): this;
        prependOnceListener(event: "OCSPRequest", listener: (certificate: Buffer, issuer: Buffer, callback: Function) => void): this;
        prependOnceListener(event: "resumeSession", listener: (sessionId: any, callback: (err: Error, sessionData: any) => void) => void): this;
        prependOnceListener(event: "secureConnection", listener: (tlsSocket: TLSSocket) => void): this;
    }

    export interface SecurePair {
        encrypted: any;
        cleartext: any;
    }

    export interface SecureContextOptions {
        pfx?: string | Buffer | Array<string | Buffer | Object>;
        key?: string | Buffer | Array<Buffer | Object>;
        passphrase?: string;
        cert?: string | Buffer | Array<string | Buffer>;
        ca?: string | Buffer | Array<string | Buffer>;
        ciphers?: string;
        honorCipherOrder?: boolean;
        ecdhCurve?: string;
        clientCertEngine?: string;
        crl?: string | Buffer | Array<string | Buffer>;
        dhparam?: string | Buffer;
        secureOptions?: number; // Value is a numeric bitmask of the `SSL_OP_*` options
        secureProtocol?: string; // SSL Method, e.g. SSLv23_method
        sessionIdContext?: string;
    }

    export interface SecureContext {
        context: any;
    }

    /*
     * Verifies the certificate `cert` is issued to host `host`.
     * @host The hostname to verify the certificate against
     * @cert PeerCertificate representing the peer's certificate
     *
     * Returns Error object, populating it with the reason, host and cert on failure.  On success, returns undefined.
     */
    export function checkServerIdentity(host: string, cert: PeerCertificate): Error | undefined;
    export function createServer(options: TlsOptions, secureConnectionListener?: (socket: TLSSocket) => void): Server;
    export function connect(options: ConnectionOptions, secureConnectionListener?: () => void): TLSSocket;
    export function connect(port: number, host?: string, options?: ConnectionOptions, secureConnectListener?: () => void): TLSSocket;
    export function connect(port: number, options?: ConnectionOptions, secureConnectListener?: () => void): TLSSocket;
    export function createSecurePair(credentials?: crypto.Credentials, isServer?: boolean, requestCert?: boolean, rejectUnauthorized?: boolean): SecurePair;
    export function createSecureContext(details: SecureContextOptions): SecureContext;
    export function getCiphers(): string[];

    export var DEFAULT_ECDH_CURVE: string;
}

declare module "crypto" {
    import * as stream from "stream";

    export interface Certificate {
        exportChallenge(spkac: string | Buffer | NodeJS.TypedArray | DataView): Buffer;
        exportPublicKey(spkac: string | Buffer | NodeJS.TypedArray | DataView): Buffer;
        verifySpkac(spkac: Buffer | NodeJS.TypedArray | DataView): boolean;
    }
    export var Certificate: {
        new(): Certificate;
        (): Certificate;
    };

    /** @deprecated since v10.0.0 */
    export var fips: boolean;

    export interface CredentialDetails {
        pfx: string;
        key: string;
        passphrase: string;
        cert: string;
        ca: string | string[];
        crl: string | string[];
        ciphers: string;
    }
    export interface Credentials { context?: any; }
    export function createCredentials(details: CredentialDetails): Credentials;
    export function createHash(algorithm: string, options?: stream.TransformOptions): Hash;
    export function createHmac(algorithm: string, key: string | Buffer | NodeJS.TypedArray | DataView, options?: stream.TransformOptions): Hmac;

    type Utf8AsciiLatin1Encoding = "utf8" | "ascii" | "latin1";
    type HexBase64Latin1Encoding = "latin1" | "hex" | "base64";
    type Utf8AsciiBinaryEncoding = "utf8" | "ascii" | "binary";
    type HexBase64BinaryEncoding = "binary" | "base64" | "hex";
    type ECDHKeyFormat = "compressed" | "uncompressed" | "hybrid";

    export interface Hash extends NodeJS.ReadWriteStream {
        update(data: string | Buffer | NodeJS.TypedArray | DataView): Hash;
        update(data: string, input_encoding: Utf8AsciiLatin1Encoding): Hash;
        digest(): Buffer;
        digest(encoding: HexBase64Latin1Encoding): string;
    }
    export interface Hmac extends NodeJS.ReadWriteStream {
        update(data: string | Buffer | NodeJS.TypedArray | DataView): Hmac;
        update(data: string, input_encoding: Utf8AsciiLatin1Encoding): Hmac;
        digest(): Buffer;
        digest(encoding: HexBase64Latin1Encoding): string;
    }
    export type CipherCCMTypes = 'aes-128-ccm' | 'aes-192-ccm' | 'aes-256-ccm';
    export type CipherGCMTypes = 'aes-128-gcm' | 'aes-192-gcm' | 'aes-256-gcm';
    export interface CipherCCMOptions extends stream.TransformOptions {
        authTagLength: number;
    }
    export interface CipherGCMOptions extends stream.TransformOptions {
        authTagLength?: number;
    }
    /** @deprecated since v10.0.0 use createCipheriv() */
    export function createCipher(algorithm: string, password: string | Buffer | NodeJS.TypedArray | DataView, options?: stream.TransformOptions): Cipher;
    export function createCipher(algorithm: CipherCCMTypes, password: string | Buffer | NodeJS.TypedArray | DataView, options: CipherCCMOptions): CipherCCM;
    export function createCipher(algorithm: CipherGCMTypes, password: string | Buffer | NodeJS.TypedArray | DataView, options: CipherGCMOptions): CipherGCM;

    export function createCipheriv(algorithm: string, key: string | Buffer | NodeJS.TypedArray | DataView, iv: string | Buffer | NodeJS.TypedArray | DataView, options?: stream.TransformOptions): Cipher;
    export function createCipheriv(algorithm: CipherGCMTypes, key: string | Buffer | NodeJS.TypedArray | DataView, iv: string | Buffer | NodeJS.TypedArray | DataView, options: CipherCCMOptions): CipherCCM;
    export function createCipheriv(algorithm: CipherGCMTypes, key: string | Buffer | NodeJS.TypedArray | DataView, iv: string | Buffer | NodeJS.TypedArray | DataView, options: CipherGCMOptions): CipherGCM;

    export interface Cipher extends NodeJS.ReadWriteStream {
        update(data: string | Buffer | NodeJS.TypedArray | DataView): Buffer;
        update(data: string, input_encoding: Utf8AsciiBinaryEncoding): Buffer;
        update(data: Buffer | NodeJS.TypedArray | DataView, output_encoding: HexBase64BinaryEncoding): string;
        update(data: Buffer | NodeJS.TypedArray | DataView, input_encoding: any, output_encoding: HexBase64BinaryEncoding): string;
        // second arg ignored
        update(data: string, input_encoding: Utf8AsciiBinaryEncoding, output_encoding: HexBase64BinaryEncoding): string;
        final(): Buffer;
        final(output_encoding: string): string;
        setAutoPadding(auto_padding?: boolean): this;
        // getAuthTag(): Buffer;
        // setAAD(buffer: Buffer): this; // docs only say buffer
    }
    export interface CipherCCM extends Cipher {
        setAAD(buffer: Buffer, options: { plainTextLength: number }): this;
        getAuthTag(): Buffer;
    }
    export interface CipherGCM extends Cipher {
        setAAD(buffer: Buffer, options?: { plainTextLength: number }): this;
        getAuthTag(): Buffer;
    }
    /** @deprecated since v10.0.0 use createCipheriv() */
    export function createDecipher(algorithm: string, password: string | Buffer | NodeJS.TypedArray | DataView, options?: stream.TransformOptions): Decipher;
    export function createDecipher(algorithm: CipherCCMTypes, password: string | Buffer | NodeJS.TypedArray | DataView, options: CipherCCMOptions): DecipherCCM;
    export function createDecipher(algorithm: CipherGCMTypes, password: string | Buffer | NodeJS.TypedArray | DataView, options: CipherGCMOptions): DecipherGCM;

    export function createDecipheriv(algorithm: string, key: string | Buffer | NodeJS.TypedArray | DataView, iv: string | Buffer | NodeJS.TypedArray | DataView, options?: stream.TransformOptions): Decipher;
    export function createDecipheriv(algorithm: CipherCCMTypes, key: string | Buffer | NodeJS.TypedArray | DataView, iv: string | Buffer | NodeJS.TypedArray | DataView, options: CipherCCMOptions): DecipherCCM;
    export function createDecipheriv(algorithm: CipherGCMTypes, key: string | Buffer | NodeJS.TypedArray | DataView, iv: string | Buffer | NodeJS.TypedArray | DataView, options: CipherGCMOptions): DecipherGCM;

    export interface Decipher extends NodeJS.ReadWriteStream {
        update(data: Buffer | NodeJS.TypedArray | DataView): Buffer;
        update(data: string, input_encoding: HexBase64BinaryEncoding): Buffer;
        update(data: Buffer | NodeJS.TypedArray | DataView, input_encoding: any, output_encoding: Utf8AsciiBinaryEncoding): string;
        // second arg is ignored
        update(data: string, input_encoding: HexBase64BinaryEncoding, output_encoding: Utf8AsciiBinaryEncoding): string;
        final(): Buffer;
        final(output_encoding: string): string;
        setAutoPadding(auto_padding?: boolean): this;
        // setAuthTag(tag: Buffer | NodeJS.TypedArray | DataView): this;
        // setAAD(buffer: Buffer | NodeJS.TypedArray | DataView): this;
    }
    export interface DecipherCCM extends Decipher {
        setAuthTag(buffer: Buffer | NodeJS.TypedArray | DataView, options: { plainTextLength: number }): this;
        setAAD(buffer: Buffer | NodeJS.TypedArray | DataView): this;
    }
    export interface DecipherGCM extends Decipher {
        setAuthTag(buffer: Buffer | NodeJS.TypedArray | DataView, options?: { plainTextLength: number }): this;
        setAAD(buffer: Buffer | NodeJS.TypedArray | DataView): this;
    }

    export function createSign(algorithm: string, options?: stream.WritableOptions): Signer;
    export interface Signer extends NodeJS.WritableStream {
        update(data: string | Buffer | NodeJS.TypedArray | DataView): Signer;
        update(data: string, input_encoding: Utf8AsciiLatin1Encoding): Signer;
        sign(private_key: string | { key: string; passphrase: string }): Buffer;
        sign(private_key: string | { key: string; passphrase: string }, output_format: HexBase64Latin1Encoding): string;
    }
    export function createVerify(algorith: string, options?: stream.WritableOptions): Verify;
    export interface Verify extends NodeJS.WritableStream {
        update(data: string | Buffer | NodeJS.TypedArray | DataView): Verify;
        update(data: string, input_encoding: Utf8AsciiLatin1Encoding): Verify;
        verify(object: string | Object, signature: Buffer | NodeJS.TypedArray | DataView): boolean;
        verify(object: string | Object, signature: string, signature_format: HexBase64Latin1Encoding): boolean;
        // https://nodejs.org/api/crypto.html#crypto_verifier_verify_object_signature_signature_format
        // The signature field accepts a TypedArray type, but it is only available starting ES2017
    }
    export function createDiffieHellman(prime_length: number, generator?: number | Buffer | NodeJS.TypedArray | DataView): DiffieHellman;
    export function createDiffieHellman(prime: Buffer | NodeJS.TypedArray | DataView): DiffieHellman;
    export function createDiffieHellman(prime: string, prime_encoding: HexBase64Latin1Encoding): DiffieHellman;
    export function createDiffieHellman(prime: string, prime_encoding: HexBase64Latin1Encoding, generator: number | Buffer | NodeJS.TypedArray | DataView): DiffieHellman;
    export function createDiffieHellman(prime: string, prime_encoding: HexBase64Latin1Encoding, generator: string, generator_encoding: HexBase64Latin1Encoding): DiffieHellman;
    export interface DiffieHellman {
        generateKeys(): Buffer;
        generateKeys(encoding: HexBase64Latin1Encoding): string;
        computeSecret(other_public_key: Buffer | NodeJS.TypedArray | DataView): Buffer;
        computeSecret(other_public_key: string, input_encoding: HexBase64Latin1Encoding): Buffer;
        computeSecret(other_public_key: Buffer | NodeJS.TypedArray | DataView, output_encoding: HexBase64Latin1Encoding): string;
        computeSecret(other_public_key: string, input_encoding: HexBase64Latin1Encoding, output_encoding: HexBase64Latin1Encoding): string;
        getPrime(): Buffer;
        getPrime(encoding: HexBase64Latin1Encoding): string;
        getGenerator(): Buffer;
        getGenerator(encoding: HexBase64Latin1Encoding): string;
        getPublicKey(): Buffer;
        getPublicKey(encoding: HexBase64Latin1Encoding): string;
        getPrivateKey(): Buffer;
        getPrivateKey(encoding: HexBase64Latin1Encoding): string;
        setPublicKey(public_key: Buffer | NodeJS.TypedArray | DataView): void;
        setPublicKey(public_key: string, encoding: string): void;
        setPrivateKey(private_key: Buffer | NodeJS.TypedArray | DataView): void;
        setPrivateKey(private_key: string, encoding: string): void;
        verifyError: number;
    }
    export function getDiffieHellman(group_name: string): DiffieHellman;
    export function pbkdf2(password: string | Buffer | NodeJS.TypedArray | DataView, salt: string | Buffer | NodeJS.TypedArray | DataView, iterations: number, keylen: number, digest: string, callback: (err: Error | null, derivedKey: Buffer) => any): void;
    export function pbkdf2Sync(password: string | Buffer | NodeJS.TypedArray | DataView, salt: string | Buffer | NodeJS.TypedArray | DataView, iterations: number, keylen: number, digest: string): Buffer;

    export function randomBytes(size: number): Buffer;
    export function randomBytes(size: number, callback: (err: Error | null, buf: Buffer) => void): void;
    export function pseudoRandomBytes(size: number): Buffer;
    export function pseudoRandomBytes(size: number, callback: (err: Error | null, buf: Buffer) => void): void;

    export function randomFillSync<T extends Buffer | NodeJS.TypedArray | DataView>(buffer: T, offset?: number, size?: number): T;
    export function randomFill<T extends Buffer | NodeJS.TypedArray | DataView>(buffer: T, callback: (err: Error | null, buf: T) => void): void;
    export function randomFill<T extends Buffer | NodeJS.TypedArray | DataView>(buffer: T, offset: number, callback: (err: Error | null, buf: T) => void): void;
    export function randomFill<T extends Buffer | NodeJS.TypedArray | DataView>(buffer: T, offset: number, size: number, callback: (err: Error | null, buf: T) => void): void;

    export interface ScryptOptions {
        N?: number;
        r?: number;
        p?: number;
        maxmem?: number;
    }
    export function scrypt(password: string | Buffer | NodeJS.TypedArray | DataView, salt: string | Buffer | NodeJS.TypedArray | DataView, keylen: number, callback: (err: Error | null, derivedKey: Buffer) => void): void;
    export function scrypt(password: string | Buffer | NodeJS.TypedArray | DataView, salt: string | Buffer | NodeJS.TypedArray | DataView, keylen: number, options: ScryptOptions, callback: (err: Error | null, derivedKey: Buffer) => void): void;
    export function scryptSync(password: string | Buffer | NodeJS.TypedArray | DataView, salt: string | Buffer | NodeJS.TypedArray | DataView, keylen: number, options?: ScryptOptions): Buffer;

    export interface RsaPublicKey {
        key: string;
        padding?: number;
    }
    export interface RsaPrivateKey {
        key: string;
        passphrase?: string;
        padding?: number;
    }
    export function publicEncrypt(public_key: string | RsaPublicKey, buffer: Buffer | NodeJS.TypedArray | DataView): Buffer;
    export function privateDecrypt(private_key: string | RsaPrivateKey, buffer: Buffer | NodeJS.TypedArray | DataView): Buffer;
    export function privateEncrypt(private_key: string | RsaPrivateKey, buffer: Buffer | NodeJS.TypedArray | DataView): Buffer;
    export function publicDecrypt(public_key: string | RsaPublicKey, buffer: Buffer | NodeJS.TypedArray | DataView): Buffer;
    export function getCiphers(): string[];
    export function getCurves(): string[];
    export function getHashes(): string[];
    export class ECDH {
        static convertKey(key: string | Buffer | NodeJS.TypedArray | DataView, curve: string, inputEncoding?: HexBase64Latin1Encoding, outputEncoding?: "latin1" | "hex" | "base64", format?: "uncompressed" | "compressed" | "hybrid"): Buffer | string;
        generateKeys(): Buffer;
        generateKeys(encoding: HexBase64Latin1Encoding, format?: ECDHKeyFormat): string;
        computeSecret(other_public_key: Buffer | NodeJS.TypedArray | DataView): Buffer;
        computeSecret(other_public_key: string, input_encoding: HexBase64Latin1Encoding): Buffer;
        computeSecret(other_public_key: Buffer | NodeJS.TypedArray | DataView, output_encoding: HexBase64Latin1Encoding): string;
        computeSecret(other_public_key: string, input_encoding: HexBase64Latin1Encoding, output_encoding: HexBase64Latin1Encoding): string;
        getPrivateKey(): Buffer;
        getPrivateKey(encoding: HexBase64Latin1Encoding): string;
        getPublicKey(): Buffer;
        getPublicKey(encoding: HexBase64Latin1Encoding, format?: ECDHKeyFormat): string;
        setPrivateKey(private_key: Buffer | NodeJS.TypedArray | DataView): void;
        setPrivateKey(private_key: string, encoding: HexBase64Latin1Encoding): void;
    }
    export function createECDH(curve_name: string): ECDH;
    export function timingSafeEqual(a: Buffer | NodeJS.TypedArray | DataView, b: Buffer | NodeJS.TypedArray | DataView): boolean;
    /** @deprecated since v10.0.0 */
    export var DEFAULT_ENCODING: string;
}

declare module "stream" {
    import * as events from "events";

    class internal extends events.EventEmitter {
        pipe<T extends NodeJS.WritableStream>(destination: T, options?: { end?: boolean; }): T;
    }

    namespace internal {
        export class Stream extends internal { }

        export interface ReadableOptions {
            highWaterMark?: number;
            encoding?: string;
            objectMode?: boolean;
<<<<<<< HEAD
            read?(this: Readable, size: number): void;
            destroy?(this: Readable, error: Error, callback: (error?: Error) => void): void;
=======
            read?: (this: Readable, size?: number) => any;
            destroy?: (error: Error | null, callback: (error?: Error) => void) => void;
>>>>>>> 827402a3
        }

        export class Readable extends Stream implements NodeJS.ReadableStream {
            readable: boolean;
            readonly readableHighWaterMark: number;
            readonly readableLength: number;
            constructor(opts?: ReadableOptions);
            _read(size: number): void;
            read(size?: number): any;
            setEncoding(encoding: string): this;
            pause(): this;
            resume(): this;
            isPaused(): boolean;
            unpipe<T extends NodeJS.WritableStream>(destination?: T): this;
            unshift(chunk: any): void;
            wrap(oldStream: NodeJS.ReadableStream): this;
            push(chunk: any, encoding?: string): boolean;
<<<<<<< HEAD
            _destroy(error: Error, callback: (error?: Error) => void): void;
=======
            _destroy(error: Error | null, callback: (error?: Error) => void): void;
>>>>>>> 827402a3
            destroy(error?: Error): void;

            /**
             * Event emitter
             * The defined events on documents including:
             * 1. close
             * 2. data
             * 3. end
             * 4. readable
             * 5. error
             */
            addListener(event: "close", listener: () => void): this;
            addListener(event: "data", listener: (chunk: any) => void): this;
            addListener(event: "end", listener: () => void): this;
            addListener(event: "readable", listener: () => void): this;
            addListener(event: "error", listener: (err: Error) => void): this;
            addListener(event: string | symbol, listener: (...args: any[]) => void): this;

            emit(event: "close"): boolean;
            emit(event: "data", chunk: any): boolean;
            emit(event: "end"): boolean;
            emit(event: "readable"): boolean;
            emit(event: "error", err: Error): boolean;
            emit(event: string | symbol, ...args: any[]): boolean;

            on(event: "close", listener: () => void): this;
            on(event: "data", listener: (chunk: any) => void): this;
            on(event: "end", listener: () => void): this;
            on(event: "readable", listener: () => void): this;
            on(event: "error", listener: (err: Error) => void): this;
            on(event: string | symbol, listener: (...args: any[]) => void): this;

            once(event: "close", listener: () => void): this;
            once(event: "data", listener: (chunk: any) => void): this;
            once(event: "end", listener: () => void): this;
            once(event: "readable", listener: () => void): this;
            once(event: "error", listener: (err: Error) => void): this;
            once(event: string | symbol, listener: (...args: any[]) => void): this;

            prependListener(event: "close", listener: () => void): this;
            prependListener(event: "data", listener: (chunk: any) => void): this;
            prependListener(event: "end", listener: () => void): this;
            prependListener(event: "readable", listener: () => void): this;
            prependListener(event: "error", listener: (err: Error) => void): this;
            prependListener(event: string | symbol, listener: (...args: any[]) => void): this;

            prependOnceListener(event: "close", listener: () => void): this;
            prependOnceListener(event: "data", listener: (chunk: any) => void): this;
            prependOnceListener(event: "end", listener: () => void): this;
            prependOnceListener(event: "readable", listener: () => void): this;
            prependOnceListener(event: "error", listener: (err: Error) => void): this;
            prependOnceListener(event: string | symbol, listener: (...args: any[]) => void): this;

            removeListener(event: "close", listener: () => void): this;
            removeListener(event: "data", listener: (chunk: any) => void): this;
            removeListener(event: "end", listener: () => void): this;
            removeListener(event: "readable", listener: () => void): this;
            removeListener(event: "error", listener: (err: Error) => void): this;
            removeListener(event: string | symbol, listener: (...args: any[]) => void): this;

            [Symbol.asyncIterator](): AsyncIterableIterator<any>;
        }

        export interface WritableOptions {
            highWaterMark?: number;
            decodeStrings?: boolean;
            objectMode?: boolean;
<<<<<<< HEAD
            write?(this: Writable, chunk: any, encoding: string, callback: (error?: Error) => void): void;
            writev?(this: Writable, chunks: Array<{ chunk: any, encoding: string }>, callback: (error?: Error) => void): void;
            destroy?(this: Writable, error: Error, callback: (error?: Error) => void): void;
            final?(this: Writable, callback: (error?: Error) => void): void;
=======
            write?: (chunk: any, encoding: string, callback: Function) => any;
            writev?: (chunks: Array<{ chunk: any, encoding: string }>, callback: Function) => any;
            destroy?: (error: Error | null, callback: (error?: Error) => void) => void;
            final?: (callback: (error?: Error) => void) => void;
>>>>>>> 827402a3
        }

        export class Writable extends Stream implements NodeJS.WritableStream {
            writable: boolean;
            readonly writableHighWaterMark: number;
            readonly writableLength: number;
            constructor(opts?: WritableOptions);
<<<<<<< HEAD
            _write(chunk: any, encoding: string, callback: (error?: Error) => void): void;
            _writev?(chunks: Array<{ chunk: any, encoding: string }>, callback: (error?: Error) => void): void;
            _destroy(error: Error, callback: (error?: Error) => void): void;
            _final(callback: (error?: Error) => void): void;
            write(chunk: any, cb?: (error?: Error) => void): boolean;
            write(chunk: any, encoding?: string, cb?: (error?: Error) => void): boolean;
=======
            _write(chunk: any, encoding: string, callback: (err?: Error) => void): void;
            _writev?(chunks: Array<{ chunk: any, encoding: string }>, callback: (err?: Error) => void): void;
            _destroy(error: Error | null, callback: (error?: Error) => void): void;
            _final(callback: Function): void;
            write(chunk: any, cb?: Function): boolean;
            write(chunk: any, encoding?: string, cb?: Function): boolean;
>>>>>>> 827402a3
            setDefaultEncoding(encoding: string): this;
            end(cb?: (error?: Error) => void): void;
            end(chunk: any, cb?: (error?: Error) => void): void;
            end(chunk: any, encoding?: string, cb?: (error?: Error) => void): void;
            cork(): void;
            uncork(): void;
            destroy(error?: Error): void;

            /**
             * Event emitter
             * The defined events on documents including:
             * 1. close
             * 2. drain
             * 3. error
             * 4. finish
             * 5. pipe
             * 6. unpipe
             */
            addListener(event: "close", listener: () => void): this;
            addListener(event: "drain", listener: () => void): this;
            addListener(event: "error", listener: (err: Error) => void): this;
            addListener(event: "finish", listener: () => void): this;
            addListener(event: "pipe", listener: (src: Readable) => void): this;
            addListener(event: "unpipe", listener: (src: Readable) => void): this;
            addListener(event: string | symbol, listener: (...args: any[]) => void): this;

            emit(event: "close"): boolean;
            emit(event: "drain"): boolean;
            emit(event: "error", err: Error): boolean;
            emit(event: "finish"): boolean;
            emit(event: "pipe", src: Readable): boolean;
            emit(event: "unpipe", src: Readable): boolean;
            emit(event: string | symbol, ...args: any[]): boolean;

            on(event: "close", listener: () => void): this;
            on(event: "drain", listener: () => void): this;
            on(event: "error", listener: (err: Error) => void): this;
            on(event: "finish", listener: () => void): this;
            on(event: "pipe", listener: (src: Readable) => void): this;
            on(event: "unpipe", listener: (src: Readable) => void): this;
            on(event: string | symbol, listener: (...args: any[]) => void): this;

            once(event: "close", listener: () => void): this;
            once(event: "drain", listener: () => void): this;
            once(event: "error", listener: (err: Error) => void): this;
            once(event: "finish", listener: () => void): this;
            once(event: "pipe", listener: (src: Readable) => void): this;
            once(event: "unpipe", listener: (src: Readable) => void): this;
            once(event: string | symbol, listener: (...args: any[]) => void): this;

            prependListener(event: "close", listener: () => void): this;
            prependListener(event: "drain", listener: () => void): this;
            prependListener(event: "error", listener: (err: Error) => void): this;
            prependListener(event: "finish", listener: () => void): this;
            prependListener(event: "pipe", listener: (src: Readable) => void): this;
            prependListener(event: "unpipe", listener: (src: Readable) => void): this;
            prependListener(event: string | symbol, listener: (...args: any[]) => void): this;

            prependOnceListener(event: "close", listener: () => void): this;
            prependOnceListener(event: "drain", listener: () => void): this;
            prependOnceListener(event: "error", listener: (err: Error) => void): this;
            prependOnceListener(event: "finish", listener: () => void): this;
            prependOnceListener(event: "pipe", listener: (src: Readable) => void): this;
            prependOnceListener(event: "unpipe", listener: (src: Readable) => void): this;
            prependOnceListener(event: string | symbol, listener: (...args: any[]) => void): this;

            removeListener(event: "close", listener: () => void): this;
            removeListener(event: "drain", listener: () => void): this;
            removeListener(event: "error", listener: (err: Error) => void): this;
            removeListener(event: "finish", listener: () => void): this;
            removeListener(event: "pipe", listener: (src: Readable) => void): this;
            removeListener(event: "unpipe", listener: (src: Readable) => void): this;
            removeListener(event: string | symbol, listener: (...args: any[]) => void): this;
        }

        export interface DuplexOptions extends ReadableOptions, WritableOptions {
            allowHalfOpen?: boolean;
            readableObjectMode?: boolean;
            writableObjectMode?: boolean;
            read?(this: Duplex, size: number): void;
            write?(this: Duplex, chunk: any, encoding: string, callback: (error?: Error) => void): void;
            writev?(this: Duplex, chunks: Array<{ chunk: any, encoding: string }>, callback: (error?: Error) => void): void;
            final?(this: Duplex, callback: (error?: Error) => void): void;
            destroy?(this: Duplex, error: Error, callback: (error?: Error) => void): void;
        }

        // Note: Duplex extends both Readable and Writable.
        export class Duplex extends Readable implements Writable {
            writable: boolean;
            readonly writableHighWaterMark: number;
            readonly writableLength: number;
            constructor(opts?: DuplexOptions);
<<<<<<< HEAD
            _write(chunk: any, encoding: string, callback: (error?: Error) => void): void;
            _writev?(chunks: Array<{ chunk: any, encoding: string }>, callback: (error?: Error) => void): void;
            _destroy(error: Error, callback: (error?: Error) => void): void;
            _final(callback: (error?: Error) => void): void;
            write(chunk: any, cb?: (error?: Error) => void): boolean;
            write(chunk: any, encoding?: string, cb?: (error?: Error) => void): boolean;
=======
            _write(chunk: any, encoding: string, callback: (err?: Error) => void): void;
            _writev?(chunks: Array<{ chunk: any, encoding: string }>, callback: (err?: Error) => void): void;
            _destroy(error: Error | null, callback: (error?: Error) => void): void;
            _final(callback: Function): void;
            write(chunk: any, cb?: Function): boolean;
            write(chunk: any, encoding?: string, cb?: Function): boolean;
>>>>>>> 827402a3
            setDefaultEncoding(encoding: string): this;
            end(cb?: (error?: Error) => void): void;
            end(chunk: any, cb?: (error?: Error) => void): void;
            end(chunk: any, encoding?: string, cb?: (error?: Error) => void): void;
            cork(): void;
            uncork(): void;
        }

        type TransformCallback = (error?: Error, data?: any) => void;

        export interface TransformOptions extends DuplexOptions {
            read?(this: Transform, size: number): void;
            write?(this: Transform, chunk: any, encoding: string, callback: (error?: Error) => void): void;
            writev?(this: Transform, chunks: Array<{ chunk: any, encoding: string }>, callback: (error?: Error) => void): void;
            final?(this: Transform, callback: (error?: Error) => void): void;
            destroy?(this: Transform, error: Error, callback: (error?: Error) => void): void;
            transform?(this: Transform, chunk: any, encoding: string, callback: TransformCallback): void;
            flush?(this: Transform, callback: TransformCallback): void;
        }

        export class Transform extends Duplex {
            constructor(opts?: TransformOptions);
            _transform(chunk: any, encoding: string, callback: TransformCallback): void;
            _flush(callback: TransformCallback): void;
        }

        export class PassThrough extends Transform { }

        export function pipeline<T extends NodeJS.WritableStream>(stream1: NodeJS.ReadableStream, stream2: T, callback?: (err: NodeJS.ErrnoException) => void): T;
        export function pipeline<T extends NodeJS.WritableStream>(stream1: NodeJS.ReadableStream, stream2: NodeJS.ReadWriteStream, stream3: T, callback?: (err: NodeJS.ErrnoException) => void): T;
        export function pipeline<T extends NodeJS.WritableStream>(stream1: NodeJS.ReadableStream, stream2: NodeJS.ReadWriteStream, stream3: NodeJS.ReadWriteStream, stream4: T, callback?: (err: NodeJS.ErrnoException) => void): T;
        export function pipeline<T extends NodeJS.WritableStream>(stream1: NodeJS.ReadableStream, stream2: NodeJS.ReadWriteStream, stream3: NodeJS.ReadWriteStream, stream4: NodeJS.ReadWriteStream, stream5: T, callback?: (err: NodeJS.ErrnoException) => void): T;
        export function pipeline(streams: Array<NodeJS.ReadableStream | NodeJS.WritableStream | NodeJS.ReadWriteStream>, callback?: (err: NodeJS.ErrnoException) => void): NodeJS.WritableStream;
        export function pipeline(stream1: NodeJS.ReadableStream, stream2: NodeJS.ReadWriteStream | NodeJS.WritableStream, ...streams: Array<NodeJS.ReadWriteStream | NodeJS.WritableStream | ((err: NodeJS.ErrnoException) => void)>): NodeJS.WritableStream;
        export namespace pipeline {
            export function __promisify__<T extends NodeJS.WritableStream>(stream1: NodeJS.ReadableStream, stream2: T): Promise<void>;
            export function __promisify__<T extends NodeJS.WritableStream>(stream1: NodeJS.ReadableStream, stream2: NodeJS.ReadWriteStream, stream3: T): Promise<void>;
            export function __promisify__<T extends NodeJS.WritableStream>(stream1: NodeJS.ReadableStream, stream2: NodeJS.ReadWriteStream, stream3: NodeJS.ReadWriteStream, stream4: T): Promise<void>;
            export function __promisify__<T extends NodeJS.WritableStream>(stream1: NodeJS.ReadableStream, stream2: NodeJS.ReadWriteStream, stream3: NodeJS.ReadWriteStream, stream4: NodeJS.ReadWriteStream, stream5: T): Promise<void>;
            export function __promisify__(streams: Array<NodeJS.ReadableStream | NodeJS.WritableStream | NodeJS.ReadWriteStream>): Promise<void>;
            export function __promisify__(stream1: NodeJS.ReadableStream, stream2: NodeJS.ReadWriteStream | NodeJS.WritableStream, ...streams: Array<NodeJS.ReadWriteStream | NodeJS.WritableStream>): Promise<void>;
        }
    }

    export = internal;
}

declare module "util" {
    export interface InspectOptions extends NodeJS.InspectOptions { }
    export function format(format: any, ...param: any[]): string;
    /** @deprecated since v0.11.3 - use `console.error()` instead. */
    export function debug(string: string): void;
    /** @deprecated since v0.11.3 - use `console.error()` instead. */
    export function error(...param: any[]): void;
    /** @deprecated since v0.11.3 - use `console.log()` instead. */
    export function puts(...param: any[]): void;
    /** @deprecated since v0.11.3 - use `console.log()` instead. */
    export function print(...param: any[]): void;
    /** @deprecated since v0.11.3 - use a third party module instead. */
    export function log(string: string): void;
    export var inspect: {
        (object: any, showHidden?: boolean, depth?: number | null, color?: boolean): string;
        (object: any, options: InspectOptions): string;
        colors: {
            [color: string]: [number, number] | undefined
        }
        styles: {
            [style: string]: string | undefined
        }
        defaultOptions: InspectOptions;
        custom: symbol;
    };
    /** @deprecated since v4.0.0 - use `Array.isArray()` instead. */
    export function isArray(object: any): object is any[];
    /** @deprecated since v4.0.0 - use `util.types.isRegExp()` instead. */
    export function isRegExp(object: any): object is RegExp;
    /** @deprecated since v4.0.0 - use `util.types.isDate()` instead. */
    export function isDate(object: any): object is Date;
    /** @deprecated since v4.0.0 - use `util.types.isNativeError()` instead. */
    export function isError(object: any): object is Error;
    export function inherits(constructor: any, superConstructor: any): void;
    export function debuglog(key: string): (msg: string, ...param: any[]) => void;
    /** @deprecated since v4.0.0 - use `typeof value === 'boolean'` instead. */
    export function isBoolean(object: any): object is boolean;
    /** @deprecated since v4.0.0 - use `Buffer.isBuffer()` instead. */
    export function isBuffer(object: any): object is Buffer;
    /** @deprecated since v4.0.0 - use `typeof value === 'function'` instead. */
    export function isFunction(object: any): boolean;
    /** @deprecated since v4.0.0 - use `value === null` instead. */
    export function isNull(object: any): object is null;
    /** @deprecated since v4.0.0 - use `value === null || value === undefined` instead. */
    export function isNullOrUndefined(object: any): object is null | undefined;
    /** @deprecated since v4.0.0 - use `typeof value === 'number'` instead. */
    export function isNumber(object: any): object is number;
    /** @deprecated since v4.0.0 - use `value !== null && typeof value === 'object'` instead. */
    export function isObject(object: any): boolean;
    /** @deprecated since v4.0.0 - use `(typeof value !== 'object' && typeof value !== 'function') || value === null` instead. */
    export function isPrimitive(object: any): boolean;
    /** @deprecated since v4.0.0 - use `typeof value === 'string'` instead. */
    export function isString(object: any): object is string;
    /** @deprecated since v4.0.0 - use `typeof value === 'symbol'` instead. */
    export function isSymbol(object: any): object is symbol;
    /** @deprecated since v4.0.0 - use `value === undefined` instead. */
    export function isUndefined(object: any): object is undefined;
    export function deprecate<T extends Function>(fn: T, message: string): T;
    export function isDeepStrictEqual(val1: any, val2: any): boolean;

    export interface CustomPromisify<TCustom extends Function> extends Function {
        __promisify__: TCustom;
    }

    export function callbackify(fn: () => Promise<void>): (callback: (err: NodeJS.ErrnoException) => void) => void;
    export function callbackify<TResult>(fn: () => Promise<TResult>): (callback: (err: NodeJS.ErrnoException, result: TResult) => void) => void;
    export function callbackify<T1>(fn: (arg1: T1) => Promise<void>): (arg1: T1, callback: (err: NodeJS.ErrnoException) => void) => void;
    export function callbackify<T1, TResult>(fn: (arg1: T1) => Promise<TResult>): (arg1: T1, callback: (err: NodeJS.ErrnoException, result: TResult) => void) => void;
    export function callbackify<T1, T2>(fn: (arg1: T1, arg2: T2) => Promise<void>): (arg1: T1, arg2: T2, callback: (err: NodeJS.ErrnoException) => void) => void;
    export function callbackify<T1, T2, TResult>(fn: (arg1: T1, arg2: T2) => Promise<TResult>): (arg1: T1, arg2: T2, callback: (err: NodeJS.ErrnoException, result: TResult) => void) => void;
    export function callbackify<T1, T2, T3>(fn: (arg1: T1, arg2: T2, arg3: T3) => Promise<void>): (arg1: T1, arg2: T2, arg3: T3, callback: (err: NodeJS.ErrnoException) => void) => void;
    export function callbackify<T1, T2, T3, TResult>(fn: (arg1: T1, arg2: T2, arg3: T3) => Promise<TResult>): (arg1: T1, arg2: T2, arg3: T3, callback: (err: NodeJS.ErrnoException, result: TResult) => void) => void;
    export function callbackify<T1, T2, T3, T4>(fn: (arg1: T1, arg2: T2, arg3: T3, arg4: T4) => Promise<void>): (arg1: T1, arg2: T2, arg3: T3, arg4: T4, callback: (err: NodeJS.ErrnoException) => void) => void;
    export function callbackify<T1, T2, T3, T4, TResult>(fn: (arg1: T1, arg2: T2, arg3: T3, arg4: T4) => Promise<TResult>): (arg1: T1, arg2: T2, arg3: T3, arg4: T4, callback: (err: NodeJS.ErrnoException, result: TResult) => void) => void;
    export function callbackify<T1, T2, T3, T4, T5>(fn: (arg1: T1, arg2: T2, arg3: T3, arg4: T4, arg5: T5) => Promise<void>): (arg1: T1, arg2: T2, arg3: T3, arg4: T4, arg5: T5, callback: (err: NodeJS.ErrnoException) => void) => void;
    export function callbackify<T1, T2, T3, T4, T5, TResult>(fn: (arg1: T1, arg2: T2, arg3: T3, arg4: T4, arg5: T5) => Promise<TResult>): (arg1: T1, arg2: T2, arg3: T3, arg4: T4, arg5: T5, callback: (err: NodeJS.ErrnoException, result: TResult) => void) => void;
    export function callbackify<T1, T2, T3, T4, T5, T6>(fn: (arg1: T1, arg2: T2, arg3: T3, arg4: T4, arg5: T5, arg6: T6) => Promise<void>): (arg1: T1, arg2: T2, arg3: T3, arg4: T4, arg5: T5, arg6: T6, callback: (err: NodeJS.ErrnoException) => void) => void;
    export function callbackify<T1, T2, T3, T4, T5, T6, TResult>(fn: (arg1: T1, arg2: T2, arg3: T3, arg4: T4, arg5: T5, arg6: T6) => Promise<TResult>): (arg1: T1, arg2: T2, arg3: T3, arg4: T4, arg5: T5, arg6: T6, callback: (err: NodeJS.ErrnoException, result: TResult) => void) => void;

    export function promisify<TCustom extends Function>(fn: CustomPromisify<TCustom>): TCustom;
    export function promisify<TResult>(fn: (callback: (err: Error | null, result: TResult) => void) => void): () => Promise<TResult>;
    export function promisify(fn: (callback: (err: Error | null) => void) => void): () => Promise<void>;
    export function promisify<T1, TResult>(fn: (arg1: T1, callback: (err: Error | null, result: TResult) => void) => void): (arg1: T1) => Promise<TResult>;
    export function promisify<T1>(fn: (arg1: T1, callback: (err: Error | null) => void) => void): (arg1: T1) => Promise<void>;
    export function promisify<T1, T2, TResult>(fn: (arg1: T1, arg2: T2, callback: (err: Error | null, result: TResult) => void) => void): (arg1: T1, arg2: T2) => Promise<TResult>;
    export function promisify<T1, T2>(fn: (arg1: T1, arg2: T2, callback: (err: Error | null) => void) => void): (arg1: T1, arg2: T2) => Promise<void>;
    export function promisify<T1, T2, T3, TResult>(fn: (arg1: T1, arg2: T2, arg3: T3, callback: (err: Error | null, result: TResult) => void) => void): (arg1: T1, arg2: T2, arg3: T3) => Promise<TResult>;
    export function promisify<T1, T2, T3>(fn: (arg1: T1, arg2: T2, arg3: T3, callback: (err: Error | null) => void) => void): (arg1: T1, arg2: T2, arg3: T3) => Promise<void>;
    export function promisify<T1, T2, T3, T4, TResult>(fn: (arg1: T1, arg2: T2, arg3: T3, arg4: T4, callback: (err: Error | null, result: TResult) => void) => void): (arg1: T1, arg2: T2, arg3: T3, arg4: T4) => Promise<TResult>;
    export function promisify<T1, T2, T3, T4>(fn: (arg1: T1, arg2: T2, arg3: T3, arg4: T4, callback: (err: Error | null) => void) => void): (arg1: T1, arg2: T2, arg3: T3, arg4: T4) => Promise<void>;
    export function promisify<T1, T2, T3, T4, T5, TResult>(fn: (arg1: T1, arg2: T2, arg3: T3, arg4: T4, arg5: T5, callback: (err: Error | null, result: TResult) => void) => void): (arg1: T1, arg2: T2, arg3: T3, arg4: T4, arg5: T5) => Promise<TResult>;
    export function promisify<T1, T2, T3, T4, T5>(fn: (arg1: T1, arg2: T2, arg3: T3, arg4: T4, arg5: T5, callback: (err: Error | null) => void) => void): (arg1: T1, arg2: T2, arg3: T3, arg4: T4, arg5: T5) => Promise<void>;
    export function promisify(fn: Function): Function;
    export namespace promisify {
        const custom: symbol;
    }

    export namespace types {
        export function isAnyArrayBuffer(object: any): boolean;
        export function isArgumentsObject(object: any): object is IArguments;
        export function isArrayBuffer(object: any): object is ArrayBuffer;
        export function isAsyncFunction(object: any): boolean;
        export function isBooleanObject(object: any): object is Boolean;
        export function isDataView(object: any): object is DataView;
        export function isDate(object: any): object is Date;
        export function isExternal(object: any): boolean;
        export function isFloat32Array(object: any): object is Float32Array;
        export function isFloat64Array(object: any): object is Float64Array;
        export function isGeneratorFunction(object: any): boolean;
        export function isGeneratorObject(object: any): boolean;
        export function isInt8Array(object: any): object is Int8Array;
        export function isInt16Array(object: any): object is Int16Array;
        export function isInt32Array(object: any): object is Int32Array;
        export function isMap(object: any): boolean;
        export function isMapIterator(object: any): boolean;
        export function isNativeError(object: any): object is Error;
        export function isNumberObject(object: any): object is Number;
        export function isPromise(object: any): boolean;
        export function isProxy(object: any): boolean;
        export function isRegExp(object: any): object is RegExp;
        export function isSet(object: any): boolean;
        export function isSetIterator(object: any): boolean;
        export function isSharedArrayBuffer(object: any): boolean;
        export function isStringObject(object: any): boolean;
        export function isSymbolObject(object: any): boolean;
        export function isTypedArray(object: any): object is NodeJS.TypedArray;
        export function isUint8Array(object: any): object is Uint8Array;
        export function isUint8ClampedArray(object: any): object is Uint8ClampedArray;
        export function isUint16Array(object: any): object is Uint16Array;
        export function isUint32Array(object: any): object is Uint32Array;
        export function isWeakMap(object: any): boolean;
        export function isWeakSet(object: any): boolean;
        export function isWebAssemblyCompiledModule(object: any): boolean;
    }

    export class TextDecoder {
        readonly encoding: string;
        readonly fatal: boolean;
        readonly ignoreBOM: boolean;
        constructor(
          encoding?: string,
          options?: { fatal?: boolean; ignoreBOM?: boolean }
        );
        decode(
          input?: NodeJS.TypedArray | DataView | ArrayBuffer | null,
          options?: { stream?: boolean }
        ): string;
    }

    export class TextEncoder {
        readonly encoding: string;
        constructor();
        encode(input?: string): Uint8Array;
    }
}

declare module "assert" {
    function internal(value: any, message?: string): void;
    namespace internal {
        export class AssertionError implements Error {
            name: string;
            message: string;
            actual: any;
            expected: any;
            operator: string;
            generatedMessage: boolean;

            constructor(options?: {
                message?: string; actual?: any; expected?: any;
                operator?: string; stackStartFunction?: Function
            });
        }

        export function fail(message: string): never;
        /** @deprecated since v10.0.0 */
        export function fail(actual: any, expected: any, message?: string, operator?: string): never;
        export function ok(value: any, message?: string): void;
        /** @deprecated use strictEqual() */
        export function equal(actual: any, expected: any, message?: string): void;
        /** @deprecated use notStrictEqual() */
        export function notEqual(actual: any, expected: any, message?: string): void;
        /** @deprecated use deepStrictEqual() */
        export function deepEqual(actual: any, expected: any, message?: string): void;
        /** @deprecated use notDeepStrictEqual() */
        export function notDeepEqual(acutal: any, expected: any, message?: string): void;
        export function strictEqual(actual: any, expected: any, message?: string): void;
        export function notStrictEqual(actual: any, expected: any, message?: string): void;
        export function deepStrictEqual(actual: any, expected: any, message?: string): void;
        export function notDeepStrictEqual(actual: any, expected: any, message?: string): void;

        export function throws(block: Function, message?: string): void;
        export function throws(block: Function, error: Function, message?: string): void;
        export function throws(block: Function, error: RegExp, message?: string): void;
        export function throws(block: Function, error: (err: any) => boolean, message?: string): void;

        export function doesNotThrow(block: Function, message?: string): void;
        export function doesNotThrow(block: Function, error: Function, message?: string): void;
        export function doesNotThrow(block: Function, error: RegExp, message?: string): void;
        export function doesNotThrow(block: Function, error: (err: any) => boolean, message?: string): void;

        export function ifError(value: any): void;

        export function rejects(block: Function | Promise<any>, message?: string): Promise<void>;
        export function rejects(block: Function | Promise<any>, error: Function | RegExp | Object | Error, message?: string): Promise<void>;
        export function doesNotReject(block: Function | Promise<any>, message?: string): Promise<void>;
        export function doesNotReject(block: Function | Promise<any>, error: Function | RegExp | Object | Error, message?: string): Promise<void>;

        export var strict: typeof internal;
    }

    export = internal;
}

declare module "tty" {
    import * as net from "net";

    export function isatty(fd: number): boolean;
    export class ReadStream extends net.Socket {
        isRaw: boolean;
        setRawMode(mode: boolean): void;
        isTTY: boolean;
    }
    export class WriteStream extends net.Socket {
        columns: number;
        rows: number;
        isTTY: boolean;
    }
}

declare module "domain" {
    import * as events from "events";

    export class Domain extends events.EventEmitter implements NodeJS.Domain {
        run(fn: Function): void;
        add(emitter: events.EventEmitter): void;
        remove(emitter: events.EventEmitter): void;
        bind(cb: (err: Error, data: any) => any): any;
        intercept(cb: (data: any) => any): any;
        members: any[];
        enter(): void;
        exit(): void;
    }

    export function create(): Domain;
}

declare module "constants" {
    export var E2BIG: number;
    export var EACCES: number;
    export var EADDRINUSE: number;
    export var EADDRNOTAVAIL: number;
    export var EAFNOSUPPORT: number;
    export var EAGAIN: number;
    export var EALREADY: number;
    export var EBADF: number;
    export var EBADMSG: number;
    export var EBUSY: number;
    export var ECANCELED: number;
    export var ECHILD: number;
    export var ECONNABORTED: number;
    export var ECONNREFUSED: number;
    export var ECONNRESET: number;
    export var EDEADLK: number;
    export var EDESTADDRREQ: number;
    export var EDOM: number;
    export var EEXIST: number;
    export var EFAULT: number;
    export var EFBIG: number;
    export var EHOSTUNREACH: number;
    export var EIDRM: number;
    export var EILSEQ: number;
    export var EINPROGRESS: number;
    export var EINTR: number;
    export var EINVAL: number;
    export var EIO: number;
    export var EISCONN: number;
    export var EISDIR: number;
    export var ELOOP: number;
    export var EMFILE: number;
    export var EMLINK: number;
    export var EMSGSIZE: number;
    export var ENAMETOOLONG: number;
    export var ENETDOWN: number;
    export var ENETRESET: number;
    export var ENETUNREACH: number;
    export var ENFILE: number;
    export var ENOBUFS: number;
    export var ENODATA: number;
    export var ENODEV: number;
    export var ENOENT: number;
    export var ENOEXEC: number;
    export var ENOLCK: number;
    export var ENOLINK: number;
    export var ENOMEM: number;
    export var ENOMSG: number;
    export var ENOPROTOOPT: number;
    export var ENOSPC: number;
    export var ENOSR: number;
    export var ENOSTR: number;
    export var ENOSYS: number;
    export var ENOTCONN: number;
    export var ENOTDIR: number;
    export var ENOTEMPTY: number;
    export var ENOTSOCK: number;
    export var ENOTSUP: number;
    export var ENOTTY: number;
    export var ENXIO: number;
    export var EOPNOTSUPP: number;
    export var EOVERFLOW: number;
    export var EPERM: number;
    export var EPIPE: number;
    export var EPROTO: number;
    export var EPROTONOSUPPORT: number;
    export var EPROTOTYPE: number;
    export var ERANGE: number;
    export var EROFS: number;
    export var ESPIPE: number;
    export var ESRCH: number;
    export var ETIME: number;
    export var ETIMEDOUT: number;
    export var ETXTBSY: number;
    export var EWOULDBLOCK: number;
    export var EXDEV: number;
    export var WSAEINTR: number;
    export var WSAEBADF: number;
    export var WSAEACCES: number;
    export var WSAEFAULT: number;
    export var WSAEINVAL: number;
    export var WSAEMFILE: number;
    export var WSAEWOULDBLOCK: number;
    export var WSAEINPROGRESS: number;
    export var WSAEALREADY: number;
    export var WSAENOTSOCK: number;
    export var WSAEDESTADDRREQ: number;
    export var WSAEMSGSIZE: number;
    export var WSAEPROTOTYPE: number;
    export var WSAENOPROTOOPT: number;
    export var WSAEPROTONOSUPPORT: number;
    export var WSAESOCKTNOSUPPORT: number;
    export var WSAEOPNOTSUPP: number;
    export var WSAEPFNOSUPPORT: number;
    export var WSAEAFNOSUPPORT: number;
    export var WSAEADDRINUSE: number;
    export var WSAEADDRNOTAVAIL: number;
    export var WSAENETDOWN: number;
    export var WSAENETUNREACH: number;
    export var WSAENETRESET: number;
    export var WSAECONNABORTED: number;
    export var WSAECONNRESET: number;
    export var WSAENOBUFS: number;
    export var WSAEISCONN: number;
    export var WSAENOTCONN: number;
    export var WSAESHUTDOWN: number;
    export var WSAETOOMANYREFS: number;
    export var WSAETIMEDOUT: number;
    export var WSAECONNREFUSED: number;
    export var WSAELOOP: number;
    export var WSAENAMETOOLONG: number;
    export var WSAEHOSTDOWN: number;
    export var WSAEHOSTUNREACH: number;
    export var WSAENOTEMPTY: number;
    export var WSAEPROCLIM: number;
    export var WSAEUSERS: number;
    export var WSAEDQUOT: number;
    export var WSAESTALE: number;
    export var WSAEREMOTE: number;
    export var WSASYSNOTREADY: number;
    export var WSAVERNOTSUPPORTED: number;
    export var WSANOTINITIALISED: number;
    export var WSAEDISCON: number;
    export var WSAENOMORE: number;
    export var WSAECANCELLED: number;
    export var WSAEINVALIDPROCTABLE: number;
    export var WSAEINVALIDPROVIDER: number;
    export var WSAEPROVIDERFAILEDINIT: number;
    export var WSASYSCALLFAILURE: number;
    export var WSASERVICE_NOT_FOUND: number;
    export var WSATYPE_NOT_FOUND: number;
    export var WSA_E_NO_MORE: number;
    export var WSA_E_CANCELLED: number;
    export var WSAEREFUSED: number;
    export var SIGHUP: number;
    export var SIGINT: number;
    export var SIGILL: number;
    export var SIGABRT: number;
    export var SIGFPE: number;
    export var SIGKILL: number;
    export var SIGSEGV: number;
    export var SIGTERM: number;
    export var SIGBREAK: number;
    export var SIGWINCH: number;
    export var SSL_OP_ALL: number;
    export var SSL_OP_ALLOW_UNSAFE_LEGACY_RENEGOTIATION: number;
    export var SSL_OP_CIPHER_SERVER_PREFERENCE: number;
    export var SSL_OP_CISCO_ANYCONNECT: number;
    export var SSL_OP_COOKIE_EXCHANGE: number;
    export var SSL_OP_CRYPTOPRO_TLSEXT_BUG: number;
    export var SSL_OP_DONT_INSERT_EMPTY_FRAGMENTS: number;
    export var SSL_OP_EPHEMERAL_RSA: number;
    export var SSL_OP_LEGACY_SERVER_CONNECT: number;
    export var SSL_OP_MICROSOFT_BIG_SSLV3_BUFFER: number;
    export var SSL_OP_MICROSOFT_SESS_ID_BUG: number;
    export var SSL_OP_MSIE_SSLV2_RSA_PADDING: number;
    export var SSL_OP_NETSCAPE_CA_DN_BUG: number;
    export var SSL_OP_NETSCAPE_CHALLENGE_BUG: number;
    export var SSL_OP_NETSCAPE_DEMO_CIPHER_CHANGE_BUG: number;
    export var SSL_OP_NETSCAPE_REUSE_CIPHER_CHANGE_BUG: number;
    export var SSL_OP_NO_COMPRESSION: number;
    export var SSL_OP_NO_QUERY_MTU: number;
    export var SSL_OP_NO_SESSION_RESUMPTION_ON_RENEGOTIATION: number;
    export var SSL_OP_NO_SSLv2: number;
    export var SSL_OP_NO_SSLv3: number;
    export var SSL_OP_NO_TICKET: number;
    export var SSL_OP_NO_TLSv1: number;
    export var SSL_OP_NO_TLSv1_1: number;
    export var SSL_OP_NO_TLSv1_2: number;
    export var SSL_OP_PKCS1_CHECK_1: number;
    export var SSL_OP_PKCS1_CHECK_2: number;
    export var SSL_OP_SINGLE_DH_USE: number;
    export var SSL_OP_SINGLE_ECDH_USE: number;
    export var SSL_OP_SSLEAY_080_CLIENT_DH_BUG: number;
    export var SSL_OP_SSLREF2_REUSE_CERT_TYPE_BUG: number;
    export var SSL_OP_TLS_BLOCK_PADDING_BUG: number;
    export var SSL_OP_TLS_D5_BUG: number;
    export var SSL_OP_TLS_ROLLBACK_BUG: number;
    export var ENGINE_METHOD_DSA: number;
    export var ENGINE_METHOD_DH: number;
    export var ENGINE_METHOD_RAND: number;
    export var ENGINE_METHOD_ECDH: number;
    export var ENGINE_METHOD_ECDSA: number;
    export var ENGINE_METHOD_CIPHERS: number;
    export var ENGINE_METHOD_DIGESTS: number;
    export var ENGINE_METHOD_STORE: number;
    export var ENGINE_METHOD_PKEY_METHS: number;
    export var ENGINE_METHOD_PKEY_ASN1_METHS: number;
    export var ENGINE_METHOD_ALL: number;
    export var ENGINE_METHOD_NONE: number;
    export var DH_CHECK_P_NOT_SAFE_PRIME: number;
    export var DH_CHECK_P_NOT_PRIME: number;
    export var DH_UNABLE_TO_CHECK_GENERATOR: number;
    export var DH_NOT_SUITABLE_GENERATOR: number;
    export var NPN_ENABLED: number;
    export var RSA_PKCS1_PADDING: number;
    export var RSA_SSLV23_PADDING: number;
    export var RSA_NO_PADDING: number;
    export var RSA_PKCS1_OAEP_PADDING: number;
    export var RSA_X931_PADDING: number;
    export var RSA_PKCS1_PSS_PADDING: number;
    export var POINT_CONVERSION_COMPRESSED: number;
    export var POINT_CONVERSION_UNCOMPRESSED: number;
    export var POINT_CONVERSION_HYBRID: number;
    export var O_RDONLY: number;
    export var O_WRONLY: number;
    export var O_RDWR: number;
    export var S_IFMT: number;
    export var S_IFREG: number;
    export var S_IFDIR: number;
    export var S_IFCHR: number;
    export var S_IFBLK: number;
    export var S_IFIFO: number;
    export var S_IFSOCK: number;
    export var S_IRWXU: number;
    export var S_IRUSR: number;
    export var S_IWUSR: number;
    export var S_IXUSR: number;
    export var S_IRWXG: number;
    export var S_IRGRP: number;
    export var S_IWGRP: number;
    export var S_IXGRP: number;
    export var S_IRWXO: number;
    export var S_IROTH: number;
    export var S_IWOTH: number;
    export var S_IXOTH: number;
    export var S_IFLNK: number;
    export var O_CREAT: number;
    export var O_EXCL: number;
    export var O_NOCTTY: number;
    export var O_DIRECTORY: number;
    export var O_NOATIME: number;
    export var O_NOFOLLOW: number;
    export var O_SYNC: number;
    export var O_DSYNC: number;
    export var O_SYMLINK: number;
    export var O_DIRECT: number;
    export var O_NONBLOCK: number;
    export var O_TRUNC: number;
    export var O_APPEND: number;
    export var F_OK: number;
    export var R_OK: number;
    export var W_OK: number;
    export var X_OK: number;
    export var COPYFILE_EXCL: number;
    export var COPYFILE_FICLONE: number;
    export var COPYFILE_FICLONE_FORCE: number;
    export var UV_UDP_REUSEADDR: number;
    export var SIGQUIT: number;
    export var SIGTRAP: number;
    export var SIGIOT: number;
    export var SIGBUS: number;
    export var SIGUSR1: number;
    export var SIGUSR2: number;
    export var SIGPIPE: number;
    export var SIGALRM: number;
    export var SIGCHLD: number;
    export var SIGSTKFLT: number;
    export var SIGCONT: number;
    export var SIGSTOP: number;
    export var SIGTSTP: number;
    export var SIGTTIN: number;
    export var SIGTTOU: number;
    export var SIGURG: number;
    export var SIGXCPU: number;
    export var SIGXFSZ: number;
    export var SIGVTALRM: number;
    export var SIGPROF: number;
    export var SIGIO: number;
    export var SIGPOLL: number;
    export var SIGPWR: number;
    export var SIGSYS: number;
    export var SIGUNUSED: number;
    export var defaultCoreCipherList: string;
    export var defaultCipherList: string;
    export var ENGINE_METHOD_RSA: number;
    export var ALPN_ENABLED: number;
}

declare module "module" {
    export = NodeJS.Module;
}

declare module "process" {
    export = process;
}

declare module "v8" {
    interface HeapSpaceInfo {
        space_name: string;
        space_size: number;
        space_used_size: number;
        space_available_size: number;
        physical_space_size: number;
    }

    // ** Signifies if the --zap_code_space option is enabled or not.  1 == enabled, 0 == disabled. */
    type DoesZapCodeSpaceFlag = 0 | 1;

    interface HeapInfo {
        total_heap_size: number;
        total_heap_size_executable: number;
        total_physical_size: number;
        total_available_size: number;
        used_heap_size: number;
        heap_size_limit: number;
        malloced_memory: number;
        peak_malloced_memory: number;
        does_zap_garbage: DoesZapCodeSpaceFlag;
    }

    export function getHeapStatistics(): HeapInfo;
    export function getHeapSpaceStatistics(): HeapSpaceInfo[];
    export function setFlagsFromString(flags: string): void;
}

declare module "timers" {
    export function setTimeout(callback: (...args: any[]) => void, ms: number, ...args: any[]): NodeJS.Timer;
    export namespace setTimeout {
        export function __promisify__(ms: number): Promise<void>;
        export function __promisify__<T>(ms: number, value: T): Promise<T>;
    }
    export function clearTimeout(timeoutId: NodeJS.Timer): void;
    export function setInterval(callback: (...args: any[]) => void, ms: number, ...args: any[]): NodeJS.Timer;
    export function clearInterval(intervalId: NodeJS.Timer): void;
    export function setImmediate(callback: (...args: any[]) => void, ...args: any[]): any;
    export namespace setImmediate {
        export function __promisify__(): Promise<void>;
        export function __promisify__<T>(value: T): Promise<T>;
    }
    export function clearImmediate(immediateId: any): void;
}

declare module "console" {
    export = console;
}

/**
 * Async Hooks module: https://nodejs.org/api/async_hooks.html
 */
declare module "async_hooks" {
    /**
     * Returns the asyncId of the current execution context.
     */
    export function executionAsyncId(): number;

    /**
     * Returns the ID of the resource responsible for calling the callback that is currently being executed.
     */
    export function triggerAsyncId(): number;

    export interface HookCallbacks {
        /**
         * Called when a class is constructed that has the possibility to emit an asynchronous event.
         * @param asyncId a unique ID for the async resource
         * @param type the type of the async resource
         * @param triggerAsyncId the unique ID of the async resource in whose execution context this async resource was created
         * @param resource reference to the resource representing the async operation, needs to be released during destroy
         */
        init?(asyncId: number, type: string, triggerAsyncId: number, resource: Object): void;

        /**
         * When an asynchronous operation is initiated or completes a callback is called to notify the user.
         * The before callback is called just before said callback is executed.
         * @param asyncId the unique identifier assigned to the resource about to execute the callback.
         */
        before?(asyncId: number): void;

        /**
         * Called immediately after the callback specified in before is completed.
         * @param asyncId the unique identifier assigned to the resource which has executed the callback.
         */
        after?(asyncId: number): void;

        /**
         * Called when a promise has resolve() called. This may not be in the same execution id
         * as the promise itself.
         * @param asyncId the unique id for the promise that was resolve()d.
         */
        promiseResolve?(asyncId: number): void;

        /**
         * Called after the resource corresponding to asyncId is destroyed
         * @param asyncId a unique ID for the async resource
         */
        destroy?(asyncId: number): void;
    }

    export interface AsyncHook {
        /**
         * Enable the callbacks for a given AsyncHook instance. If no callbacks are provided enabling is a noop.
         */
        enable(): this;

        /**
         * Disable the callbacks for a given AsyncHook instance from the global pool of AsyncHook callbacks to be executed. Once a hook has been disabled it will not be called again until enabled.
         */
        disable(): this;
    }

    /**
     * Registers functions to be called for different lifetime events of each async operation.
     * @param options the callbacks to register
     * @return an AsyncHooks instance used for disabling and enabling hooks
     */
    export function createHook(options: HookCallbacks): AsyncHook;

    export interface AsyncResourceOptions {
      /**
       * The ID of the execution context that created this async event.
       * Default: `executionAsyncId()`
       */
      triggerAsyncId?: number;

      /**
       * Disables automatic `emitDestroy` when the object is garbage collected.
       * This usually does not need to be set (even if `emitDestroy` is called
       * manually), unless the resource's `asyncId` is retrieved and the
       * sensitive API's `emitDestroy` is called with it.
       * Default: `false`
       */
      requireManualDestroy?: boolean;
    }

    /**
     * The class AsyncResource was designed to be extended by the embedder's async resources.
     * Using this users can easily trigger the lifetime events of their own resources.
     */
    export class AsyncResource {
        /**
         * AsyncResource() is meant to be extended. Instantiating a
         * new AsyncResource() also triggers init. If triggerAsyncId is omitted then
         * async_hook.executionAsyncId() is used.
         * @param type The type of async event.
         * @param triggerAsyncId The ID of the execution context that created
         *   this async event (default: `executionAsyncId()`), or an
         *   AsyncResourceOptions object (since 9.3)
         */
        constructor(type: string, triggerAsyncId?: number|AsyncResourceOptions);

        /**
         * Call AsyncHooks before callbacks.
         * @deprecated since 9.6 - Use asyncResource.runInAsyncScope() instead.
         */
        emitBefore(): void;

        /**
         * Call AsyncHooks after callbacks.
         * @deprecated since 9.6 - Use asyncResource.runInAsyncScope() instead.
         */
        emitAfter(): void;

        /**
         * Call the provided function with the provided arguments in the
         * execution context of the async resource. This will establish the
         * context, trigger the AsyncHooks before callbacks, call the function,
         * trigger the AsyncHooks after callbacks, and then restore the original
         * execution context.
         * @param fn The function to call in the execution context of this
         *   async resource.
         * @param thisArg The receiver to be used for the function call.
         * @param args Optional arguments to pass to the function.
         */
        runInAsyncScope<This, Result>(fn: (this: This, ...args: any[]) => Result, thisArg?: This, ...args: any[]): Result;

        /**
         * Call AsyncHooks destroy callbacks.
         */
        emitDestroy(): void;

        /**
         * @return the unique ID assigned to this AsyncResource instance.
         */
        asyncId(): number;

        /**
         * @return the trigger ID for this AsyncResource instance.
         */
        triggerAsyncId(): number;
    }
}

declare module "http2" {
    import * as events from "events";
    import * as fs from "fs";
    import * as net from "net";
    import * as stream from "stream";
    import * as tls from "tls";
    import * as url from "url";

    import { IncomingHttpHeaders as Http1IncomingHttpHeaders, OutgoingHttpHeaders } from "http";
    export { OutgoingHttpHeaders } from "http";

    export interface IncomingHttpStatusHeader {
        ":status"?: number;
    }

    export interface IncomingHttpHeaders extends Http1IncomingHttpHeaders {
        ":path"?: string;
        ":method"?: string;
        ":authority"?: string;
        ":scheme"?: string;
    }

    // Http2Stream

    export interface StreamPriorityOptions {
        exclusive?: boolean;
        parent?: number;
        weight?: number;
        silent?: boolean;
    }

    export interface StreamState {
        localWindowSize?: number;
        state?: number;
        streamLocalClose?: number;
        streamRemoteClose?: number;
        sumDependencyWeight?: number;
        weight?: number;
    }

    export interface ServerStreamResponseOptions {
        endStream?: boolean;
        getTrailers?: (trailers: OutgoingHttpHeaders) => void;
    }

    export interface StatOptions {
        offset: number;
        length: number;
    }

    export interface ServerStreamFileResponseOptions {
        statCheck?: (stats: fs.Stats, headers: OutgoingHttpHeaders, statOptions: StatOptions) => void | boolean;
        getTrailers?: (trailers: OutgoingHttpHeaders) => void;
        offset?: number;
        length?: number;
    }

    export interface ServerStreamFileResponseOptionsWithError extends ServerStreamFileResponseOptions {
        onError?: (err: NodeJS.ErrnoException) => void;
    }

    export interface Http2Stream extends stream.Duplex {
        readonly aborted: boolean;
        close(code?: number, callback?: () => void): void;
        readonly closed: boolean;
        readonly destroyed: boolean;
        readonly pending: boolean;
        priority(options: StreamPriorityOptions): void;
        readonly rstCode: number;
        readonly session: Http2Session;
        setTimeout(msecs: number, callback?: () => void): void;
        readonly state: StreamState;

        addListener(event: string, listener: (...args: any[]) => void): this;
        addListener(event: "aborted", listener: () => void): this;
        addListener(event: "close", listener: () => void): this;
        addListener(event: "data", listener: (chunk: Buffer | string) => void): this;
        addListener(event: "drain", listener: () => void): this;
        addListener(event: "end", listener: () => void): this;
        addListener(event: "error", listener: (err: Error) => void): this;
        addListener(event: "finish", listener: () => void): this;
        addListener(event: "frameError", listener: (frameType: number, errorCode: number) => void): this;
        addListener(event: "pipe", listener: (src: stream.Readable) => void): this;
        addListener(event: "unpipe", listener: (src: stream.Readable) => void): this;
        addListener(event: "streamClosed", listener: (code: number) => void): this;
        addListener(event: "timeout", listener: () => void): this;
        addListener(event: "trailers", listener: (trailers: IncomingHttpHeaders, flags: number) => void): this;

        emit(event: string | symbol, ...args: any[]): boolean;
        emit(event: "aborted"): boolean;
        emit(event: "close"): boolean;
        emit(event: "data", chunk: Buffer | string): boolean;
        emit(event: "drain"): boolean;
        emit(event: "end"): boolean;
        emit(event: "error", err: Error): boolean;
        emit(event: "finish"): boolean;
        emit(event: "frameError", frameType: number, errorCode: number): boolean;
        emit(event: "pipe", src: stream.Readable): boolean;
        emit(event: "unpipe", src: stream.Readable): boolean;
        emit(event: "streamClosed", code: number): boolean;
        emit(event: "timeout"): boolean;
        emit(event: "trailers", trailers: IncomingHttpHeaders, flags: number): boolean;

        on(event: string, listener: (...args: any[]) => void): this;
        on(event: "aborted", listener: () => void): this;
        on(event: "close", listener: () => void): this;
        on(event: "data", listener: (chunk: Buffer | string) => void): this;
        on(event: "drain", listener: () => void): this;
        on(event: "end", listener: () => void): this;
        on(event: "error", listener: (err: Error) => void): this;
        on(event: "finish", listener: () => void): this;
        on(event: "frameError", listener: (frameType: number, errorCode: number) => void): this;
        on(event: "pipe", listener: (src: stream.Readable) => void): this;
        on(event: "unpipe", listener: (src: stream.Readable) => void): this;
        on(event: "streamClosed", listener: (code: number) => void): this;
        on(event: "timeout", listener: () => void): this;
        on(event: "trailers", listener: (trailers: IncomingHttpHeaders, flags: number) => void): this;

        once(event: string, listener: (...args: any[]) => void): this;
        once(event: "aborted", listener: () => void): this;
        once(event: "close", listener: () => void): this;
        once(event: "data", listener: (chunk: Buffer | string) => void): this;
        once(event: "drain", listener: () => void): this;
        once(event: "end", listener: () => void): this;
        once(event: "error", listener: (err: Error) => void): this;
        once(event: "finish", listener: () => void): this;
        once(event: "frameError", listener: (frameType: number, errorCode: number) => void): this;
        once(event: "pipe", listener: (src: stream.Readable) => void): this;
        once(event: "unpipe", listener: (src: stream.Readable) => void): this;
        once(event: "streamClosed", listener: (code: number) => void): this;
        once(event: "timeout", listener: () => void): this;
        once(event: "trailers", listener: (trailers: IncomingHttpHeaders, flags: number) => void): this;

        prependListener(event: string, listener: (...args: any[]) => void): this;
        prependListener(event: "aborted", listener: () => void): this;
        prependListener(event: "close", listener: () => void): this;
        prependListener(event: "data", listener: (chunk: Buffer | string) => void): this;
        prependListener(event: "drain", listener: () => void): this;
        prependListener(event: "end", listener: () => void): this;
        prependListener(event: "error", listener: (err: Error) => void): this;
        prependListener(event: "finish", listener: () => void): this;
        prependListener(event: "frameError", listener: (frameType: number, errorCode: number) => void): this;
        prependListener(event: "pipe", listener: (src: stream.Readable) => void): this;
        prependListener(event: "unpipe", listener: (src: stream.Readable) => void): this;
        prependListener(event: "streamClosed", listener: (code: number) => void): this;
        prependListener(event: "timeout", listener: () => void): this;
        prependListener(event: "trailers", listener: (trailers: IncomingHttpHeaders, flags: number) => void): this;

        prependOnceListener(event: string, listener: (...args: any[]) => void): this;
        prependOnceListener(event: "aborted", listener: () => void): this;
        prependOnceListener(event: "close", listener: () => void): this;
        prependOnceListener(event: "data", listener: (chunk: Buffer | string) => void): this;
        prependOnceListener(event: "drain", listener: () => void): this;
        prependOnceListener(event: "end", listener: () => void): this;
        prependOnceListener(event: "error", listener: (err: Error) => void): this;
        prependOnceListener(event: "finish", listener: () => void): this;
        prependOnceListener(event: "frameError", listener: (frameType: number, errorCode: number) => void): this;
        prependOnceListener(event: "pipe", listener: (src: stream.Readable) => void): this;
        prependOnceListener(event: "unpipe", listener: (src: stream.Readable) => void): this;
        prependOnceListener(event: "streamClosed", listener: (code: number) => void): this;
        prependOnceListener(event: "timeout", listener: () => void): this;
        prependOnceListener(event: "trailers", listener: (trailers: IncomingHttpHeaders, flags: number) => void): this;
    }

    export interface ClientHttp2Stream extends Http2Stream {
        addListener(event: string, listener: (...args: any[]) => void): this;
        addListener(event: "headers", listener: (headers: IncomingHttpHeaders & IncomingHttpStatusHeader, flags: number) => void): this;
        addListener(event: "push", listener: (headers: IncomingHttpHeaders, flags: number) => void): this;
        addListener(event: "response", listener: (headers: IncomingHttpHeaders & IncomingHttpStatusHeader, flags: number) => void): this;

        emit(event: string | symbol, ...args: any[]): boolean;
        emit(event: "headers", headers: IncomingHttpHeaders & IncomingHttpStatusHeader, flags: number): boolean;
        emit(event: "push", headers: IncomingHttpHeaders, flags: number): boolean;
        emit(event: "response", headers: IncomingHttpHeaders & IncomingHttpStatusHeader, flags: number): boolean;

        on(event: string, listener: (...args: any[]) => void): this;
        on(event: "headers", listener: (headers: IncomingHttpHeaders & IncomingHttpStatusHeader, flags: number) => void): this;
        on(event: "push", listener: (headers: IncomingHttpHeaders, flags: number) => void): this;
        on(event: "response", listener: (headers: IncomingHttpHeaders & IncomingHttpStatusHeader, flags: number) => void): this;

        once(event: string, listener: (...args: any[]) => void): this;
        once(event: "headers", listener: (headers: IncomingHttpHeaders & IncomingHttpStatusHeader, flags: number) => void): this;
        once(event: "push", listener: (headers: IncomingHttpHeaders, flags: number) => void): this;
        once(event: "response", listener: (headers: IncomingHttpHeaders & IncomingHttpStatusHeader, flags: number) => void): this;

        prependListener(event: string, listener: (...args: any[]) => void): this;
        prependListener(event: "headers", listener: (headers: IncomingHttpHeaders & IncomingHttpStatusHeader, flags: number) => void): this;
        prependListener(event: "push", listener: (headers: IncomingHttpHeaders, flags: number) => void): this;
        prependListener(event: "response", listener: (headers: IncomingHttpHeaders & IncomingHttpStatusHeader, flags: number) => void): this;

        prependOnceListener(event: string, listener: (...args: any[]) => void): this;
        prependOnceListener(event: "headers", listener: (headers: IncomingHttpHeaders & IncomingHttpStatusHeader, flags: number) => void): this;
        prependOnceListener(event: "push", listener: (headers: IncomingHttpHeaders, flags: number) => void): this;
        prependOnceListener(event: "response", listener: (headers: IncomingHttpHeaders & IncomingHttpStatusHeader, flags: number) => void): this;
    }

    export interface ServerHttp2Stream extends Http2Stream {
        additionalHeaders(headers: OutgoingHttpHeaders): void;
        readonly headersSent: boolean;
        readonly pushAllowed: boolean;
        pushStream(headers: OutgoingHttpHeaders, callback?: (err: Error | null, pushStream: ServerHttp2Stream, headers: OutgoingHttpHeaders) => void): void;
        pushStream(headers: OutgoingHttpHeaders, options?: StreamPriorityOptions, callback?: (err: Error | null, pushStream: ServerHttp2Stream, headers: OutgoingHttpHeaders) => void): void;
        respond(headers?: OutgoingHttpHeaders, options?: ServerStreamResponseOptions): void;
        respondWithFD(fd: number, headers?: OutgoingHttpHeaders, options?: ServerStreamFileResponseOptions): void;
        respondWithFile(path: string, headers?: OutgoingHttpHeaders, options?: ServerStreamFileResponseOptionsWithError): void;
    }

    // Http2Session

    export interface Settings {
        headerTableSize?: number;
        enablePush?: boolean;
        initialWindowSize?: number;
        maxFrameSize?: number;
        maxConcurrentStreams?: number;
        maxHeaderListSize?: number;
    }

    export interface ClientSessionRequestOptions {
        endStream?: boolean;
        exclusive?: boolean;
        parent?: number;
        weight?: number;
        getTrailers?: (trailers: OutgoingHttpHeaders, flags: number) => void;
    }

    export interface SessionState {
        effectiveLocalWindowSize?: number;
        effectiveRecvDataLength?: number;
        nextStreamID?: number;
        localWindowSize?: number;
        lastProcStreamID?: number;
        remoteWindowSize?: number;
        outboundQueueSize?: number;
        deflateDynamicTableSize?: number;
        inflateDynamicTableSize?: number;
    }

    export interface Http2Session extends events.EventEmitter {
        readonly alpnProtocol?: string;
        close(callback?: () => void): void;
        readonly closed: boolean;
        readonly connecting: boolean;
        destroy(error?: Error, code?: number): void;
        readonly destroyed: boolean;
        readonly encrypted?: boolean;
        goaway(code?: number, lastStreamID?: number, opaqueData?: Buffer | DataView | NodeJS.TypedArray): void;
        readonly localSettings: Settings;
        readonly originSet?: string[];
        readonly pendingSettingsAck: boolean;
        ping(callback: (err: Error | null, duration: number, payload: Buffer) => void): boolean;
        ping(payload: Buffer | DataView | NodeJS.TypedArray , callback: (err: Error | null, duration: number, payload: Buffer) => void): boolean;
        ref(): void;
        readonly remoteSettings: Settings;
        rstStream(stream: Http2Stream, code?: number): void;
        setTimeout(msecs: number, callback?: () => void): void;
        readonly socket: net.Socket | tls.TLSSocket;
        readonly state: SessionState;
        priority(stream: Http2Stream, options: StreamPriorityOptions): void;
        settings(settings: Settings): void;
        readonly type: number;
        unref(): void;

        addListener(event: string, listener: (...args: any[]) => void): this;
        addListener(event: "close", listener: () => void): this;
        addListener(event: "error", listener: (err: Error) => void): this;
        addListener(event: "frameError", listener: (frameType: number, errorCode: number, streamID: number) => void): this;
        addListener(event: "goaway", listener: (errorCode: number, lastStreamID: number, opaqueData: Buffer) => void): this;
        addListener(event: "localSettings", listener: (settings: Settings) => void): this;
        addListener(event: "remoteSettings", listener: (settings: Settings) => void): this;
        addListener(event: "timeout", listener: () => void): this;

        emit(event: string | symbol, ...args: any[]): boolean;
        emit(event: "close"): boolean;
        emit(event: "error", err: Error): boolean;
        emit(event: "frameError", frameType: number, errorCode: number, streamID: number): boolean;
        emit(event: "goaway", errorCode: number, lastStreamID: number, opaqueData: Buffer): boolean;
        emit(event: "localSettings", settings: Settings): boolean;
        emit(event: "remoteSettings", settings: Settings): boolean;
        emit(event: "timeout"): boolean;

        on(event: string, listener: (...args: any[]) => void): this;
        on(event: "close", listener: () => void): this;
        on(event: "error", listener: (err: Error) => void): this;
        on(event: "frameError", listener: (frameType: number, errorCode: number, streamID: number) => void): this;
        on(event: "goaway", listener: (errorCode: number, lastStreamID: number, opaqueData: Buffer) => void): this;
        on(event: "localSettings", listener: (settings: Settings) => void): this;
        on(event: "remoteSettings", listener: (settings: Settings) => void): this;
        on(event: "timeout", listener: () => void): this;

        once(event: string, listener: (...args: any[]) => void): this;
        once(event: "close", listener: () => void): this;
        once(event: "error", listener: (err: Error) => void): this;
        once(event: "frameError", listener: (frameType: number, errorCode: number, streamID: number) => void): this;
        once(event: "goaway", listener: (errorCode: number, lastStreamID: number, opaqueData: Buffer) => void): this;
        once(event: "localSettings", listener: (settings: Settings) => void): this;
        once(event: "remoteSettings", listener: (settings: Settings) => void): this;
        once(event: "timeout", listener: () => void): this;

        prependListener(event: string, listener: (...args: any[]) => void): this;
        prependListener(event: "close", listener: () => void): this;
        prependListener(event: "error", listener: (err: Error) => void): this;
        prependListener(event: "frameError", listener: (frameType: number, errorCode: number, streamID: number) => void): this;
        prependListener(event: "goaway", listener: (errorCode: number, lastStreamID: number, opaqueData: Buffer) => void): this;
        prependListener(event: "localSettings", listener: (settings: Settings) => void): this;
        prependListener(event: "remoteSettings", listener: (settings: Settings) => void): this;
        prependListener(event: "timeout", listener: () => void): this;

        prependOnceListener(event: string, listener: (...args: any[]) => void): this;
        prependOnceListener(event: "close", listener: () => void): this;
        prependOnceListener(event: "error", listener: (err: Error) => void): this;
        prependOnceListener(event: "frameError", listener: (frameType: number, errorCode: number, streamID: number) => void): this;
        prependOnceListener(event: "goaway", listener: (errorCode: number, lastStreamID: number, opaqueData: Buffer) => void): this;
        prependOnceListener(event: "localSettings", listener: (settings: Settings) => void): this;
        prependOnceListener(event: "remoteSettings", listener: (settings: Settings) => void): this;
        prependOnceListener(event: "timeout", listener: () => void): this;
    }

    export interface ClientHttp2Session extends Http2Session {
        request(headers?: OutgoingHttpHeaders, options?: ClientSessionRequestOptions): ClientHttp2Stream;

        addListener(event: string, listener: (...args: any[]) => void): this;
        addListener(event: "altsvc", listener: (alt: string, origin: string, stream: number) => void): this;
        addListener(event: "connect", listener: (session: ClientHttp2Session, socket: net.Socket | tls.TLSSocket) => void): this;
        addListener(event: "stream", listener: (stream: ClientHttp2Stream, headers: IncomingHttpHeaders & IncomingHttpStatusHeader, flags: number) => void): this;

        emit(event: string | symbol, ...args: any[]): boolean;
        emit(event: "altsvc", alt: string, origin: string, stream: number): boolean;
        emit(event: "connect", session: ClientHttp2Session, socket: net.Socket | tls.TLSSocket): boolean;
        emit(event: "stream", stream: ClientHttp2Stream, headers: IncomingHttpHeaders & IncomingHttpStatusHeader, flags: number): boolean;

        on(event: string, listener: (...args: any[]) => void): this;
        on(event: "altsvc", listener: (alt: string, origin: string, stream: number) => void): this;
        on(event: "connect", listener: (session: ClientHttp2Session, socket: net.Socket | tls.TLSSocket) => void): this;
        on(event: "stream", listener: (stream: ClientHttp2Stream, headers: IncomingHttpHeaders & IncomingHttpStatusHeader, flags: number) => void): this;

        once(event: string, listener: (...args: any[]) => void): this;
        once(event: "altsvc", listener: (alt: string, origin: string, stream: number) => void): this;
        once(event: "connect", listener: (session: ClientHttp2Session, socket: net.Socket | tls.TLSSocket) => void): this;
        once(event: "stream", listener: (stream: ClientHttp2Stream, headers: IncomingHttpHeaders & IncomingHttpStatusHeader, flags: number) => void): this;

        prependListener(event: string, listener: (...args: any[]) => void): this;
        prependListener(event: "altsvc", listener: (alt: string, origin: string, stream: number) => void): this;
        prependListener(event: "connect", listener: (session: ClientHttp2Session, socket: net.Socket | tls.TLSSocket) => void): this;
        prependListener(event: "stream", listener: (stream: ClientHttp2Stream, headers: IncomingHttpHeaders & IncomingHttpStatusHeader, flags: number) => void): this;

        prependOnceListener(event: string, listener: (...args: any[]) => void): this;
        prependOnceListener(event: "altsvc", listener: (alt: string, origin: string, stream: number) => void): this;
        prependOnceListener(event: "connect", listener: (session: ClientHttp2Session, socket: net.Socket | tls.TLSSocket) => void): this;
        prependOnceListener(event: "stream", listener: (stream: ClientHttp2Stream, headers: IncomingHttpHeaders & IncomingHttpStatusHeader, flags: number) => void): this;
    }

    export interface AlternativeServiceOptions {
        origin: number | string | url.URL;
    }

    export interface ServerHttp2Session extends Http2Session {
        altsvc(alt: string, originOrStream: number | string | url.URL | AlternativeServiceOptions): void;
        readonly server: Http2Server | Http2SecureServer;

        addListener(event: string, listener: (...args: any[]) => void): this;
        addListener(event: "connect", listener: (session: ServerHttp2Session, socket: net.Socket | tls.TLSSocket) => void): this;
        addListener(event: "stream", listener: (stream: ServerHttp2Stream, headers: IncomingHttpHeaders, flags: number) => void): this;

        emit(event: string | symbol, ...args: any[]): boolean;
        emit(event: "connect", session: ServerHttp2Session, socket: net.Socket | tls.TLSSocket): boolean;
        emit(event: "stream", stream: ServerHttp2Stream, headers: IncomingHttpHeaders, flags: number): boolean;

        on(event: string, listener: (...args: any[]) => void): this;
        on(event: "connect", listener: (session: ServerHttp2Session, socket: net.Socket | tls.TLSSocket) => void): this;
        on(event: "stream", listener: (stream: ServerHttp2Stream, headers: IncomingHttpHeaders, flags: number) => void): this;

        once(event: string, listener: (...args: any[]) => void): this;
        once(event: "connect", listener: (session: ServerHttp2Session, socket: net.Socket | tls.TLSSocket) => void): this;
        once(event: "stream", listener: (stream: ServerHttp2Stream, headers: IncomingHttpHeaders, flags: number) => void): this;

        prependListener(event: string, listener: (...args: any[]) => void): this;
        prependListener(event: "connect", listener: (session: ServerHttp2Session, socket: net.Socket | tls.TLSSocket) => void): this;
        prependListener(event: "stream", listener: (stream: ServerHttp2Stream, headers: IncomingHttpHeaders, flags: number) => void): this;

        prependOnceListener(event: string, listener: (...args: any[]) => void): this;
        prependOnceListener(event: "connect", listener: (session: ServerHttp2Session, socket: net.Socket | tls.TLSSocket) => void): this;
        prependOnceListener(event: "stream", listener: (stream: ServerHttp2Stream, headers: IncomingHttpHeaders, flags: number) => void): this;
    }

    // Http2Server

    export interface SessionOptions {
        maxDeflateDynamicTableSize?: number;
        maxReservedRemoteStreams?: number;
        maxSendHeaderBlockLength?: number;
        paddingStrategy?: number;
        peerMaxConcurrentStreams?: number;
        selectPadding?: (frameLen: number, maxFrameLen: number) => number;
        settings?: Settings;
    }

    export type ClientSessionOptions = SessionOptions;
    export type ServerSessionOptions = SessionOptions;

    export interface SecureClientSessionOptions extends ClientSessionOptions, tls.ConnectionOptions { }
    export interface SecureServerSessionOptions extends ServerSessionOptions, tls.TlsOptions { }

    export interface ServerOptions extends ServerSessionOptions {
        allowHTTP1?: boolean;
    }

    export interface SecureServerOptions extends SecureServerSessionOptions {
        allowHTTP1?: boolean;
    }

    export interface Http2Server extends net.Server {
        addListener(event: string, listener: (...args: any[]) => void): this;
        addListener(event: "checkContinue", listener: (request: Http2ServerRequest, response: Http2ServerResponse) => void): this;
        addListener(event: "request", listener: (request: Http2ServerRequest, response: Http2ServerResponse) => void): this;
        addListener(event: "sessionError", listener: (err: Error) => void): this;
        addListener(event: "stream", listener: (stream: ServerHttp2Stream, headers: IncomingHttpHeaders, flags: number) => void): this;
        addListener(event: "timeout", listener: () => void): this;

        emit(event: string | symbol, ...args: any[]): boolean;
        emit(event: "checkContinue", request: Http2ServerRequest, response: Http2ServerResponse): boolean;
        emit(event: "request", request: Http2ServerRequest, response: Http2ServerResponse): boolean;
        emit(event: "sessionError", err: Error): boolean;
        emit(event: "stream", stream: ServerHttp2Stream, headers: IncomingHttpHeaders, flags: number): boolean;
        emit(event: "timeout"): boolean;

        on(event: string, listener: (...args: any[]) => void): this;
        on(event: "checkContinue", listener: (request: Http2ServerRequest, response: Http2ServerResponse) => void): this;
        on(event: "request", listener: (request: Http2ServerRequest, response: Http2ServerResponse) => void): this;
        on(event: "sessionError", listener: (err: Error) => void): this;
        on(event: "stream", listener: (stream: ServerHttp2Stream, headers: IncomingHttpHeaders, flags: number) => void): this;
        on(event: "timeout", listener: () => void): this;

        once(event: string, listener: (...args: any[]) => void): this;
        once(event: "checkContinue", listener: (request: Http2ServerRequest, response: Http2ServerResponse) => void): this;
        once(event: "request", listener: (request: Http2ServerRequest, response: Http2ServerResponse) => void): this;
        once(event: "sessionError", listener: (err: Error) => void): this;
        once(event: "stream", listener: (stream: ServerHttp2Stream, headers: IncomingHttpHeaders, flags: number) => void): this;
        once(event: "timeout", listener: () => void): this;

        prependListener(event: string, listener: (...args: any[]) => void): this;
        prependListener(event: "checkContinue", listener: (request: Http2ServerRequest, response: Http2ServerResponse) => void): this;
        prependListener(event: "request", listener: (request: Http2ServerRequest, response: Http2ServerResponse) => void): this;
        prependListener(event: "sessionError", listener: (err: Error) => void): this;
        prependListener(event: "stream", listener: (stream: ServerHttp2Stream, headers: IncomingHttpHeaders, flags: number) => void): this;
        prependListener(event: "timeout", listener: () => void): this;

        prependOnceListener(event: string, listener: (...args: any[]) => void): this;
        prependOnceListener(event: "checkContinue", listener: (request: Http2ServerRequest, response: Http2ServerResponse) => void): this;
        prependOnceListener(event: "request", listener: (request: Http2ServerRequest, response: Http2ServerResponse) => void): this;
        prependOnceListener(event: "sessionError", listener: (err: Error) => void): this;
        prependOnceListener(event: "stream", listener: (stream: ServerHttp2Stream, headers: IncomingHttpHeaders, flags: number) => void): this;
        prependOnceListener(event: "timeout", listener: () => void): this;
    }

    export interface Http2SecureServer extends tls.Server {
        addListener(event: string, listener: (...args: any[]) => void): this;
        addListener(event: "checkContinue", listener: (request: Http2ServerRequest, response: Http2ServerResponse) => void): this;
        addListener(event: "request", listener: (request: Http2ServerRequest, response: Http2ServerResponse) => void): this;
        addListener(event: "sessionError", listener: (err: Error) => void): this;
        addListener(event: "stream", listener: (stream: ServerHttp2Stream, headers: IncomingHttpHeaders, flags: number) => void): this;
        addListener(event: "timeout", listener: () => void): this;
        addListener(event: "unknownProtocol", listener: (socket: tls.TLSSocket) => void): this;

        emit(event: string | symbol, ...args: any[]): boolean;
        emit(event: "checkContinue", request: Http2ServerRequest, response: Http2ServerResponse): boolean;
        emit(event: "request", request: Http2ServerRequest, response: Http2ServerResponse): boolean;
        emit(event: "sessionError", err: Error): boolean;
        emit(event: "stream", stream: ServerHttp2Stream, headers: IncomingHttpHeaders, flags: number): boolean;
        emit(event: "timeout"): boolean;
        emit(event: "unknownProtocol", socket: tls.TLSSocket): boolean;

        on(event: string, listener: (...args: any[]) => void): this;
        on(event: "checkContinue", listener: (request: Http2ServerRequest, response: Http2ServerResponse) => void): this;
        on(event: "request", listener: (request: Http2ServerRequest, response: Http2ServerResponse) => void): this;
        on(event: "sessionError", listener: (err: Error) => void): this;
        on(event: "stream", listener: (stream: ServerHttp2Stream, headers: IncomingHttpHeaders, flags: number) => void): this;
        on(event: "timeout", listener: () => void): this;
        on(event: "unknownProtocol", listener: (socket: tls.TLSSocket) => void): this;

        once(event: string, listener: (...args: any[]) => void): this;
        once(event: "checkContinue", listener: (request: Http2ServerRequest, response: Http2ServerResponse) => void): this;
        once(event: "request", listener: (request: Http2ServerRequest, response: Http2ServerResponse) => void): this;
        once(event: "sessionError", listener: (err: Error) => void): this;
        once(event: "stream", listener: (stream: ServerHttp2Stream, headers: IncomingHttpHeaders, flags: number) => void): this;
        once(event: "timeout", listener: () => void): this;
        once(event: "unknownProtocol", listener: (socket: tls.TLSSocket) => void): this;

        prependListener(event: string, listener: (...args: any[]) => void): this;
        prependListener(event: "checkContinue", listener: (request: Http2ServerRequest, response: Http2ServerResponse) => void): this;
        prependListener(event: "request", listener: (request: Http2ServerRequest, response: Http2ServerResponse) => void): this;
        prependListener(event: "sessionError", listener: (err: Error) => void): this;
        prependListener(event: "stream", listener: (stream: ServerHttp2Stream, headers: IncomingHttpHeaders, flags: number) => void): this;
        prependListener(event: "timeout", listener: () => void): this;
        prependListener(event: "unknownProtocol", listener: (socket: tls.TLSSocket) => void): this;

        prependOnceListener(event: string, listener: (...args: any[]) => void): this;
        prependOnceListener(event: "checkContinue", listener: (request: Http2ServerRequest, response: Http2ServerResponse) => void): this;
        prependOnceListener(event: "request", listener: (request: Http2ServerRequest, response: Http2ServerResponse) => void): this;
        prependOnceListener(event: "sessionError", listener: (err: Error) => void): this;
        prependOnceListener(event: "stream", listener: (stream: ServerHttp2Stream, headers: IncomingHttpHeaders, flags: number) => void): this;
        prependOnceListener(event: "timeout", listener: () => void): this;
        prependOnceListener(event: "unknownProtocol", listener: (socket: tls.TLSSocket) => void): this;
    }

    export interface Http2ServerRequest extends stream.Readable {
        headers: IncomingHttpHeaders;
        httpVersion: string;
        method: string;
        rawHeaders: string[];
        rawTrailers: string[];
        setTimeout(msecs: number, callback?: () => void): void;
        socket: net.Socket | tls.TLSSocket;
        stream: ServerHttp2Stream;
        trailers: IncomingHttpHeaders;
        url: string;

        addListener(event: string, listener: (...args: any[]) => void): this;
        addListener(event: "aborted", listener: (hadError: boolean, code: number) => void): this;

        emit(event: string | symbol, ...args: any[]): boolean;
        emit(event: "aborted", hadError: boolean, code: number): boolean;

        on(event: string, listener: (...args: any[]) => void): this;
        on(event: "aborted", listener: (hadError: boolean, code: number) => void): this;

        once(event: string, listener: (...args: any[]) => void): this;
        once(event: "aborted", listener: (hadError: boolean, code: number) => void): this;

        prependListener(event: string, listener: (...args: any[]) => void): this;
        prependListener(event: "aborted", listener: (hadError: boolean, code: number) => void): this;

        prependOnceListener(event: string, listener: (...args: any[]) => void): this;
        prependOnceListener(event: "aborted", listener: (hadError: boolean, code: number) => void): this;
    }

    export interface Http2ServerResponse extends events.EventEmitter {
        addTrailers(trailers: OutgoingHttpHeaders): void;
        connection: net.Socket | tls.TLSSocket;
        end(callback?: () => void): void;
        end(data?: string | Buffer, callback?: () => void): void;
        end(data?: string | Buffer, encoding?: string, callback?: () => void): void;
        readonly finished: boolean;
        getHeader(name: string): string;
        getHeaderNames(): string[];
        getHeaders(): OutgoingHttpHeaders;
        hasHeader(name: string): boolean;
        readonly headersSent: boolean;
        removeHeader(name: string): void;
        sendDate: boolean;
        setHeader(name: string, value: number | string | string[]): void;
        setTimeout(msecs: number, callback?: () => void): void;
        socket: net.Socket | tls.TLSSocket;
        statusCode: number;
        statusMessage: '';
        stream: ServerHttp2Stream;
        write(chunk: string | Buffer, callback?: (err: Error) => void): boolean;
        write(chunk: string | Buffer, encoding?: string, callback?: (err: Error) => void): boolean;
        writeContinue(): void;
        writeHead(statusCode: number, headers?: OutgoingHttpHeaders): void;
        writeHead(statusCode: number, statusMessage?: string, headers?: OutgoingHttpHeaders): void;
        createPushResponse(headers: OutgoingHttpHeaders, callback: (err: Error | null, res: Http2ServerResponse) => void): void;

        addListener(event: string, listener: (...args: any[]) => void): this;
        addListener(event: "aborted", listener: (hadError: boolean, code: number) => void): this;
        addListener(event: "close", listener: () => void): this;
        addListener(event: "drain", listener: () => void): this;
        addListener(event: "error", listener: (error: Error) => void): this;
        addListener(event: "finish", listener: () => void): this;

        emit(event: string | symbol, ...args: any[]): boolean;
        emit(event: "aborted", hadError: boolean, code: number): boolean;
        emit(event: "close"): boolean;
        emit(event: "drain"): boolean;
        emit(event: "error", error: Error): boolean;
        emit(event: "finish"): boolean;

        on(event: string, listener: (...args: any[]) => void): this;
        on(event: "aborted", listener: (hadError: boolean, code: number) => void): this;
        on(event: "close", listener: () => void): this;
        on(event: "drain", listener: () => void): this;
        on(event: "error", listener: (error: Error) => void): this;
        on(event: "finish", listener: () => void): this;

        once(event: string, listener: (...args: any[]) => void): this;
        once(event: "aborted", listener: (hadError: boolean, code: number) => void): this;
        once(event: "close", listener: () => void): this;
        once(event: "drain", listener: () => void): this;
        once(event: "error", listener: (error: Error) => void): this;
        once(event: "finish", listener: () => void): this;

        prependListener(event: string, listener: (...args: any[]) => void): this;
        prependListener(event: "aborted", listener: (hadError: boolean, code: number) => void): this;
        prependListener(event: "close", listener: () => void): this;
        prependListener(event: "drain", listener: () => void): this;
        prependListener(event: "error", listener: (error: Error) => void): this;
        prependListener(event: "finish", listener: () => void): this;

        prependOnceListener(event: string, listener: (...args: any[]) => void): this;
        prependOnceListener(event: "aborted", listener: (hadError: boolean, code: number) => void): this;
        prependOnceListener(event: "close", listener: () => void): this;
        prependOnceListener(event: "drain", listener: () => void): this;
        prependOnceListener(event: "error", listener: (error: Error) => void): this;
        prependOnceListener(event: "finish", listener: () => void): this;
    }

    // Public API

    export namespace constants {
        export const NGHTTP2_SESSION_SERVER: number;
        export const NGHTTP2_SESSION_CLIENT: number;
        export const NGHTTP2_STREAM_STATE_IDLE: number;
        export const NGHTTP2_STREAM_STATE_OPEN: number;
        export const NGHTTP2_STREAM_STATE_RESERVED_LOCAL: number;
        export const NGHTTP2_STREAM_STATE_RESERVED_REMOTE: number;
        export const NGHTTP2_STREAM_STATE_HALF_CLOSED_LOCAL: number;
        export const NGHTTP2_STREAM_STATE_HALF_CLOSED_REMOTE: number;
        export const NGHTTP2_STREAM_STATE_CLOSED: number;
        export const NGHTTP2_NO_ERROR: number;
        export const NGHTTP2_PROTOCOL_ERROR: number;
        export const NGHTTP2_INTERNAL_ERROR: number;
        export const NGHTTP2_FLOW_CONTROL_ERROR: number;
        export const NGHTTP2_SETTINGS_TIMEOUT: number;
        export const NGHTTP2_STREAM_CLOSED: number;
        export const NGHTTP2_FRAME_SIZE_ERROR: number;
        export const NGHTTP2_REFUSED_STREAM: number;
        export const NGHTTP2_CANCEL: number;
        export const NGHTTP2_COMPRESSION_ERROR: number;
        export const NGHTTP2_CONNECT_ERROR: number;
        export const NGHTTP2_ENHANCE_YOUR_CALM: number;
        export const NGHTTP2_INADEQUATE_SECURITY: number;
        export const NGHTTP2_HTTP_1_1_REQUIRED: number;
        export const NGHTTP2_ERR_FRAME_SIZE_ERROR: number;
        export const NGHTTP2_FLAG_NONE: number;
        export const NGHTTP2_FLAG_END_STREAM: number;
        export const NGHTTP2_FLAG_END_HEADERS: number;
        export const NGHTTP2_FLAG_ACK: number;
        export const NGHTTP2_FLAG_PADDED: number;
        export const NGHTTP2_FLAG_PRIORITY: number;
        export const DEFAULT_SETTINGS_HEADER_TABLE_SIZE: number;
        export const DEFAULT_SETTINGS_ENABLE_PUSH: number;
        export const DEFAULT_SETTINGS_INITIAL_WINDOW_SIZE: number;
        export const DEFAULT_SETTINGS_MAX_FRAME_SIZE: number;
        export const MAX_MAX_FRAME_SIZE: number;
        export const MIN_MAX_FRAME_SIZE: number;
        export const MAX_INITIAL_WINDOW_SIZE: number;
        export const NGHTTP2_DEFAULT_WEIGHT: number;
        export const NGHTTP2_SETTINGS_HEADER_TABLE_SIZE: number;
        export const NGHTTP2_SETTINGS_ENABLE_PUSH: number;
        export const NGHTTP2_SETTINGS_MAX_CONCURRENT_STREAMS: number;
        export const NGHTTP2_SETTINGS_INITIAL_WINDOW_SIZE: number;
        export const NGHTTP2_SETTINGS_MAX_FRAME_SIZE: number;
        export const NGHTTP2_SETTINGS_MAX_HEADER_LIST_SIZE: number;
        export const PADDING_STRATEGY_NONE: number;
        export const PADDING_STRATEGY_MAX: number;
        export const PADDING_STRATEGY_CALLBACK: number;
        export const HTTP2_HEADER_STATUS: string;
        export const HTTP2_HEADER_METHOD: string;
        export const HTTP2_HEADER_AUTHORITY: string;
        export const HTTP2_HEADER_SCHEME: string;
        export const HTTP2_HEADER_PATH: string;
        export const HTTP2_HEADER_ACCEPT_CHARSET: string;
        export const HTTP2_HEADER_ACCEPT_ENCODING: string;
        export const HTTP2_HEADER_ACCEPT_LANGUAGE: string;
        export const HTTP2_HEADER_ACCEPT_RANGES: string;
        export const HTTP2_HEADER_ACCEPT: string;
        export const HTTP2_HEADER_ACCESS_CONTROL_ALLOW_ORIGIN: string;
        export const HTTP2_HEADER_AGE: string;
        export const HTTP2_HEADER_ALLOW: string;
        export const HTTP2_HEADER_AUTHORIZATION: string;
        export const HTTP2_HEADER_CACHE_CONTROL: string;
        export const HTTP2_HEADER_CONNECTION: string;
        export const HTTP2_HEADER_CONTENT_DISPOSITION: string;
        export const HTTP2_HEADER_CONTENT_ENCODING: string;
        export const HTTP2_HEADER_CONTENT_LANGUAGE: string;
        export const HTTP2_HEADER_CONTENT_LENGTH: string;
        export const HTTP2_HEADER_CONTENT_LOCATION: string;
        export const HTTP2_HEADER_CONTENT_MD5: string;
        export const HTTP2_HEADER_CONTENT_RANGE: string;
        export const HTTP2_HEADER_CONTENT_TYPE: string;
        export const HTTP2_HEADER_COOKIE: string;
        export const HTTP2_HEADER_DATE: string;
        export const HTTP2_HEADER_ETAG: string;
        export const HTTP2_HEADER_EXPECT: string;
        export const HTTP2_HEADER_EXPIRES: string;
        export const HTTP2_HEADER_FROM: string;
        export const HTTP2_HEADER_HOST: string;
        export const HTTP2_HEADER_IF_MATCH: string;
        export const HTTP2_HEADER_IF_MODIFIED_SINCE: string;
        export const HTTP2_HEADER_IF_NONE_MATCH: string;
        export const HTTP2_HEADER_IF_RANGE: string;
        export const HTTP2_HEADER_IF_UNMODIFIED_SINCE: string;
        export const HTTP2_HEADER_LAST_MODIFIED: string;
        export const HTTP2_HEADER_LINK: string;
        export const HTTP2_HEADER_LOCATION: string;
        export const HTTP2_HEADER_MAX_FORWARDS: string;
        export const HTTP2_HEADER_PREFER: string;
        export const HTTP2_HEADER_PROXY_AUTHENTICATE: string;
        export const HTTP2_HEADER_PROXY_AUTHORIZATION: string;
        export const HTTP2_HEADER_RANGE: string;
        export const HTTP2_HEADER_REFERER: string;
        export const HTTP2_HEADER_REFRESH: string;
        export const HTTP2_HEADER_RETRY_AFTER: string;
        export const HTTP2_HEADER_SERVER: string;
        export const HTTP2_HEADER_SET_COOKIE: string;
        export const HTTP2_HEADER_STRICT_TRANSPORT_SECURITY: string;
        export const HTTP2_HEADER_TRANSFER_ENCODING: string;
        export const HTTP2_HEADER_TE: string;
        export const HTTP2_HEADER_UPGRADE: string;
        export const HTTP2_HEADER_USER_AGENT: string;
        export const HTTP2_HEADER_VARY: string;
        export const HTTP2_HEADER_VIA: string;
        export const HTTP2_HEADER_WWW_AUTHENTICATE: string;
        export const HTTP2_HEADER_HTTP2_SETTINGS: string;
        export const HTTP2_HEADER_KEEP_ALIVE: string;
        export const HTTP2_HEADER_PROXY_CONNECTION: string;
        export const HTTP2_METHOD_ACL: string;
        export const HTTP2_METHOD_BASELINE_CONTROL: string;
        export const HTTP2_METHOD_BIND: string;
        export const HTTP2_METHOD_CHECKIN: string;
        export const HTTP2_METHOD_CHECKOUT: string;
        export const HTTP2_METHOD_CONNECT: string;
        export const HTTP2_METHOD_COPY: string;
        export const HTTP2_METHOD_DELETE: string;
        export const HTTP2_METHOD_GET: string;
        export const HTTP2_METHOD_HEAD: string;
        export const HTTP2_METHOD_LABEL: string;
        export const HTTP2_METHOD_LINK: string;
        export const HTTP2_METHOD_LOCK: string;
        export const HTTP2_METHOD_MERGE: string;
        export const HTTP2_METHOD_MKACTIVITY: string;
        export const HTTP2_METHOD_MKCALENDAR: string;
        export const HTTP2_METHOD_MKCOL: string;
        export const HTTP2_METHOD_MKREDIRECTREF: string;
        export const HTTP2_METHOD_MKWORKSPACE: string;
        export const HTTP2_METHOD_MOVE: string;
        export const HTTP2_METHOD_OPTIONS: string;
        export const HTTP2_METHOD_ORDERPATCH: string;
        export const HTTP2_METHOD_PATCH: string;
        export const HTTP2_METHOD_POST: string;
        export const HTTP2_METHOD_PRI: string;
        export const HTTP2_METHOD_PROPFIND: string;
        export const HTTP2_METHOD_PROPPATCH: string;
        export const HTTP2_METHOD_PUT: string;
        export const HTTP2_METHOD_REBIND: string;
        export const HTTP2_METHOD_REPORT: string;
        export const HTTP2_METHOD_SEARCH: string;
        export const HTTP2_METHOD_TRACE: string;
        export const HTTP2_METHOD_UNBIND: string;
        export const HTTP2_METHOD_UNCHECKOUT: string;
        export const HTTP2_METHOD_UNLINK: string;
        export const HTTP2_METHOD_UNLOCK: string;
        export const HTTP2_METHOD_UPDATE: string;
        export const HTTP2_METHOD_UPDATEREDIRECTREF: string;
        export const HTTP2_METHOD_VERSION_CONTROL: string;
        export const HTTP_STATUS_CONTINUE: number;
        export const HTTP_STATUS_SWITCHING_PROTOCOLS: number;
        export const HTTP_STATUS_PROCESSING: number;
        export const HTTP_STATUS_OK: number;
        export const HTTP_STATUS_CREATED: number;
        export const HTTP_STATUS_ACCEPTED: number;
        export const HTTP_STATUS_NON_AUTHORITATIVE_INFORMATION: number;
        export const HTTP_STATUS_NO_CONTENT: number;
        export const HTTP_STATUS_RESET_CONTENT: number;
        export const HTTP_STATUS_PARTIAL_CONTENT: number;
        export const HTTP_STATUS_MULTI_STATUS: number;
        export const HTTP_STATUS_ALREADY_REPORTED: number;
        export const HTTP_STATUS_IM_USED: number;
        export const HTTP_STATUS_MULTIPLE_CHOICES: number;
        export const HTTP_STATUS_MOVED_PERMANENTLY: number;
        export const HTTP_STATUS_FOUND: number;
        export const HTTP_STATUS_SEE_OTHER: number;
        export const HTTP_STATUS_NOT_MODIFIED: number;
        export const HTTP_STATUS_USE_PROXY: number;
        export const HTTP_STATUS_TEMPORARY_REDIRECT: number;
        export const HTTP_STATUS_PERMANENT_REDIRECT: number;
        export const HTTP_STATUS_BAD_REQUEST: number;
        export const HTTP_STATUS_UNAUTHORIZED: number;
        export const HTTP_STATUS_PAYMENT_REQUIRED: number;
        export const HTTP_STATUS_FORBIDDEN: number;
        export const HTTP_STATUS_NOT_FOUND: number;
        export const HTTP_STATUS_METHOD_NOT_ALLOWED: number;
        export const HTTP_STATUS_NOT_ACCEPTABLE: number;
        export const HTTP_STATUS_PROXY_AUTHENTICATION_REQUIRED: number;
        export const HTTP_STATUS_REQUEST_TIMEOUT: number;
        export const HTTP_STATUS_CONFLICT: number;
        export const HTTP_STATUS_GONE: number;
        export const HTTP_STATUS_LENGTH_REQUIRED: number;
        export const HTTP_STATUS_PRECONDITION_FAILED: number;
        export const HTTP_STATUS_PAYLOAD_TOO_LARGE: number;
        export const HTTP_STATUS_URI_TOO_LONG: number;
        export const HTTP_STATUS_UNSUPPORTED_MEDIA_TYPE: number;
        export const HTTP_STATUS_RANGE_NOT_SATISFIABLE: number;
        export const HTTP_STATUS_EXPECTATION_FAILED: number;
        export const HTTP_STATUS_TEAPOT: number;
        export const HTTP_STATUS_MISDIRECTED_REQUEST: number;
        export const HTTP_STATUS_UNPROCESSABLE_ENTITY: number;
        export const HTTP_STATUS_LOCKED: number;
        export const HTTP_STATUS_FAILED_DEPENDENCY: number;
        export const HTTP_STATUS_UNORDERED_COLLECTION: number;
        export const HTTP_STATUS_UPGRADE_REQUIRED: number;
        export const HTTP_STATUS_PRECONDITION_REQUIRED: number;
        export const HTTP_STATUS_TOO_MANY_REQUESTS: number;
        export const HTTP_STATUS_REQUEST_HEADER_FIELDS_TOO_LARGE: number;
        export const HTTP_STATUS_UNAVAILABLE_FOR_LEGAL_REASONS: number;
        export const HTTP_STATUS_INTERNAL_SERVER_ERROR: number;
        export const HTTP_STATUS_NOT_IMPLEMENTED: number;
        export const HTTP_STATUS_BAD_GATEWAY: number;
        export const HTTP_STATUS_SERVICE_UNAVAILABLE: number;
        export const HTTP_STATUS_GATEWAY_TIMEOUT: number;
        export const HTTP_STATUS_HTTP_VERSION_NOT_SUPPORTED: number;
        export const HTTP_STATUS_VARIANT_ALSO_NEGOTIATES: number;
        export const HTTP_STATUS_INSUFFICIENT_STORAGE: number;
        export const HTTP_STATUS_LOOP_DETECTED: number;
        export const HTTP_STATUS_BANDWIDTH_LIMIT_EXCEEDED: number;
        export const HTTP_STATUS_NOT_EXTENDED: number;
        export const HTTP_STATUS_NETWORK_AUTHENTICATION_REQUIRED: number;
    }

    export function getDefaultSettings(): Settings;
    export function getPackedSettings(settings: Settings): Settings;
    export function getUnpackedSettings(buf: Buffer | Uint8Array): Settings;

    export function createServer(onRequestHandler?: (request: Http2ServerRequest, response: Http2ServerResponse) => void): Http2Server;
    export function createServer(options: ServerOptions, onRequestHandler?: (request: Http2ServerRequest, response: Http2ServerResponse) => void): Http2Server;

    export function createSecureServer(onRequestHandler?: (request: Http2ServerRequest, response: Http2ServerResponse) => void): Http2SecureServer;
    export function createSecureServer(options: SecureServerOptions, onRequestHandler?: (request: Http2ServerRequest, response: Http2ServerResponse) => void): Http2SecureServer;

    export function connect(authority: string | url.URL, listener?: (session: ClientHttp2Session, socket: net.Socket | tls.TLSSocket) => void): ClientHttp2Session;
    export function connect(authority: string | url.URL, options?: ClientSessionOptions | SecureClientSessionOptions, listener?: (session: ClientHttp2Session, socket: net.Socket | tls.TLSSocket) => void): ClientHttp2Session;
}

declare module "perf_hooks" {
    import { AsyncResource } from "async_hooks";

    export interface PerformanceEntry {
        /**
         * The total number of milliseconds elapsed for this entry.
         * This value will not be meaningful for all Performance Entry types.
         */
        readonly duration: number;

        /**
         * The name of the performance entry.
         */
        readonly name: string;

        /**
         * The high resolution millisecond timestamp marking the starting time of the Performance Entry.
         */
        readonly startTime: number;

        /**
         * The type of the performance entry.
         * Currently it may be one of: 'node', 'mark', 'measure', 'gc', or 'function'.
         */
        readonly entryType: string;

        /**
         * When performanceEntry.entryType is equal to 'gc', the performance.kind property identifies
         * the type of garbage collection operation that occurred.
         * The value may be one of perf_hooks.constants.
         */
        readonly kind?: number;
    }

    export interface PerformanceNodeTiming extends PerformanceEntry {
        /**
         * The high resolution millisecond timestamp at which the Node.js process completed bootstrap.
         */
        readonly bootstrapComplete: number;

        /**
         * The high resolution millisecond timestamp at which cluster processing ended.
         */
        readonly clusterSetupEnd: number;

        /**
         * The high resolution millisecond timestamp at which cluster processing started.
         */
        readonly clusterSetupStart: number;

        /**
         * The high resolution millisecond timestamp at which the Node.js event loop exited.
         */
        readonly loopExit: number;

        /**
         * The high resolution millisecond timestamp at which the Node.js event loop started.
         */
        readonly loopStart: number;

        /**
         * The high resolution millisecond timestamp at which main module load ended.
         */
        readonly moduleLoadEnd: number;

        /**
         * The high resolution millisecond timestamp at which main module load started.
         */
        readonly moduleLoadStart: number;

        /**
         * The high resolution millisecond timestamp at which the Node.js process was initialized.
         */
        readonly nodeStart: number;

        /**
         * The high resolution millisecond timestamp at which preload module load ended.
         */
        readonly preloadModuleLoadEnd: number;

        /**
         * The high resolution millisecond timestamp at which preload module load started.
         */
        readonly preloadModuleLoadStart: number;

        /**
         * The high resolution millisecond timestamp at which third_party_main processing ended.
         */
        readonly thirdPartyMainEnd: number;

        /**
         * The high resolution millisecond timestamp at which third_party_main processing started.
         */
        readonly thirdPartyMainStart: number;

        /**
         * The high resolution millisecond timestamp at which the V8 platform was initialized.
         */
        readonly v8Start: number;
    }

    export interface Performance {
        /**
         * If name is not provided, removes all PerformanceFunction objects from the Performance Timeline.
         * If name is provided, removes entries with name.
         * @param name
         */
        clearFunctions(name?: string): void;

        /**
         * If name is not provided, removes all PerformanceMark objects from the Performance Timeline.
         * If name is provided, removes only the named mark.
         * @param name
         */
        clearMarks(name?: string): void;

        /**
         * If name is not provided, removes all PerformanceMeasure objects from the Performance Timeline.
         * If name is provided, removes only objects whose performanceEntry.name matches name.
         */
        clearMeasures(name?: string): void;

        /**
         * Returns a list of all PerformanceEntry objects in chronological order with respect to performanceEntry.startTime.
         * @return list of all PerformanceEntry objects
         */
        getEntries(): PerformanceEntry[];

        /**
         * Returns a list of all PerformanceEntry objects in chronological order with respect to performanceEntry.startTime
         * whose performanceEntry.name is equal to name, and optionally, whose performanceEntry.entryType is equal to type.
         * @param name
         * @param type
         * @return list of all PerformanceEntry objects
         */
        getEntriesByName(name: string, type?: string): PerformanceEntry[];

        /**
         * Returns a list of all PerformanceEntry objects in chronological order with respect to performanceEntry.startTime
         * whose performanceEntry.entryType is equal to type.
         * @param type
         * @return list of all PerformanceEntry objects
         */
        getEntriesByType(type: string): PerformanceEntry[];

        /**
         * Creates a new PerformanceMark entry in the Performance Timeline.
         * A PerformanceMark is a subclass of PerformanceEntry whose performanceEntry.entryType is always 'mark',
         * and whose performanceEntry.duration is always 0.
         * Performance marks are used to mark specific significant moments in the Performance Timeline.
         * @param name
         */
        mark(name?: string): void;

        /**
         * Creates a new PerformanceMeasure entry in the Performance Timeline.
         * A PerformanceMeasure is a subclass of PerformanceEntry whose performanceEntry.entryType is always 'measure',
         * and whose performanceEntry.duration measures the number of milliseconds elapsed since startMark and endMark.
         *
         * The startMark argument may identify any existing PerformanceMark in the the Performance Timeline, or may identify
         * any of the timestamp properties provided by the PerformanceNodeTiming class. If the named startMark does not exist,
         * then startMark is set to timeOrigin by default.
         *
         * The endMark argument must identify any existing PerformanceMark in the the Performance Timeline or any of the timestamp
         * properties provided by the PerformanceNodeTiming class. If the named endMark does not exist, an error will be thrown.
         * @param name
         * @param startMark
         * @param endMark
         */
        measure(name: string, startMark: string, endMark: string): void;

        /**
         * An instance of the PerformanceNodeTiming class that provides performance metrics for specific Node.js operational milestones.
         */
        readonly nodeTiming: PerformanceNodeTiming;

        /**
         * @return the current high resolution millisecond timestamp
         */
        now(): number;

        /**
         * The timeOrigin specifies the high resolution millisecond timestamp from which all performance metric durations are measured.
         */
        readonly timeOrigin: number;

        /**
         * Wraps a function within a new function that measures the running time of the wrapped function.
         * A PerformanceObserver must be subscribed to the 'function' event type in order for the timing details to be accessed.
         * @param fn
         */
        timerify<T extends (...optionalParams: any[]) => any>(fn: T): T;
    }

    export interface PerformanceObserverEntryList {
        /**
         * @return a list of PerformanceEntry objects in chronological order with respect to performanceEntry.startTime.
         */
        getEntries(): PerformanceEntry[];

        /**
         * @return a list of PerformanceEntry objects in chronological order with respect to performanceEntry.startTime
         * whose performanceEntry.name is equal to name, and optionally, whose performanceEntry.entryType is equal to type.
         */
        getEntriesByName(name: string, type?: string): PerformanceEntry[];

        /**
         * @return Returns a list of PerformanceEntry objects in chronological order with respect to performanceEntry.startTime
         * whose performanceEntry.entryType is equal to type.
         */
        getEntriesByType(type: string): PerformanceEntry[];
    }

    export type PerformanceObserverCallback = (list: PerformanceObserverEntryList, observer: PerformanceObserver) => void;

    export class PerformanceObserver extends AsyncResource {
        constructor(callback: PerformanceObserverCallback);

        /**
         * Disconnects the PerformanceObserver instance from all notifications.
         */
        disconnect(): void;

        /**
         * Subscribes the PerformanceObserver instance to notifications of new PerformanceEntry instances identified by options.entryTypes.
         * When options.buffered is false, the callback will be invoked once for every PerformanceEntry instance.
         * Property buffered defaults to false.
         * @param options
         */
        observe(options: { entryTypes: string[], buffered?: boolean }): void;
    }

    export namespace constants {
        export const NODE_PERFORMANCE_GC_MAJOR: number;
        export const NODE_PERFORMANCE_GC_MINOR: number;
        export const NODE_PERFORMANCE_GC_INCREMENTAL: number;
        export const NODE_PERFORMANCE_GC_WEAKCB: number;
    }

    const performance: Performance;
}<|MERGE_RESOLUTION|>--- conflicted
+++ resolved
@@ -5977,13 +5977,8 @@
             highWaterMark?: number;
             encoding?: string;
             objectMode?: boolean;
-<<<<<<< HEAD
             read?(this: Readable, size: number): void;
-            destroy?(this: Readable, error: Error, callback: (error?: Error) => void): void;
-=======
-            read?: (this: Readable, size?: number) => any;
-            destroy?: (error: Error | null, callback: (error?: Error) => void) => void;
->>>>>>> 827402a3
+            destroy?(this: Readable, error: Error | null, callback: (error?: Error | null) => void): void;
         }
 
         export class Readable extends Stream implements NodeJS.ReadableStream {
@@ -6001,11 +5996,7 @@
             unshift(chunk: any): void;
             wrap(oldStream: NodeJS.ReadableStream): this;
             push(chunk: any, encoding?: string): boolean;
-<<<<<<< HEAD
-            _destroy(error: Error, callback: (error?: Error) => void): void;
-=======
-            _destroy(error: Error | null, callback: (error?: Error) => void): void;
->>>>>>> 827402a3
+            _destroy(error: Error | null, callback: (error?: Error | null) => void): void;
             destroy(error?: Error): void;
 
             /**
@@ -6073,17 +6064,10 @@
             highWaterMark?: number;
             decodeStrings?: boolean;
             objectMode?: boolean;
-<<<<<<< HEAD
             write?(this: Writable, chunk: any, encoding: string, callback: (error?: Error) => void): void;
             writev?(this: Writable, chunks: Array<{ chunk: any, encoding: string }>, callback: (error?: Error) => void): void;
-            destroy?(this: Writable, error: Error, callback: (error?: Error) => void): void;
+            destroy?(this: Writable, error: Error | null, callback: (error?: Error | null) => void): void;
             final?(this: Writable, callback: (error?: Error) => void): void;
-=======
-            write?: (chunk: any, encoding: string, callback: Function) => any;
-            writev?: (chunks: Array<{ chunk: any, encoding: string }>, callback: Function) => any;
-            destroy?: (error: Error | null, callback: (error?: Error) => void) => void;
-            final?: (callback: (error?: Error) => void) => void;
->>>>>>> 827402a3
         }
 
         export class Writable extends Stream implements NodeJS.WritableStream {
@@ -6091,21 +6075,12 @@
             readonly writableHighWaterMark: number;
             readonly writableLength: number;
             constructor(opts?: WritableOptions);
-<<<<<<< HEAD
             _write(chunk: any, encoding: string, callback: (error?: Error) => void): void;
             _writev?(chunks: Array<{ chunk: any, encoding: string }>, callback: (error?: Error) => void): void;
-            _destroy(error: Error, callback: (error?: Error) => void): void;
+            _destroy(error: Error | null, callback: (error?: Error | null) => void): void;
             _final(callback: (error?: Error) => void): void;
             write(chunk: any, cb?: (error?: Error) => void): boolean;
             write(chunk: any, encoding?: string, cb?: (error?: Error) => void): boolean;
-=======
-            _write(chunk: any, encoding: string, callback: (err?: Error) => void): void;
-            _writev?(chunks: Array<{ chunk: any, encoding: string }>, callback: (err?: Error) => void): void;
-            _destroy(error: Error | null, callback: (error?: Error) => void): void;
-            _final(callback: Function): void;
-            write(chunk: any, cb?: Function): boolean;
-            write(chunk: any, encoding?: string, cb?: Function): boolean;
->>>>>>> 827402a3
             setDefaultEncoding(encoding: string): this;
             end(cb?: (error?: Error) => void): void;
             end(chunk: any, cb?: (error?: Error) => void): void;
@@ -6189,7 +6164,7 @@
             write?(this: Duplex, chunk: any, encoding: string, callback: (error?: Error) => void): void;
             writev?(this: Duplex, chunks: Array<{ chunk: any, encoding: string }>, callback: (error?: Error) => void): void;
             final?(this: Duplex, callback: (error?: Error) => void): void;
-            destroy?(this: Duplex, error: Error, callback: (error?: Error) => void): void;
+            destroy?(this: Duplex, error: Error | null, callback: (error?: Error | null) => void): void;
         }
 
         // Note: Duplex extends both Readable and Writable.
@@ -6198,21 +6173,12 @@
             readonly writableHighWaterMark: number;
             readonly writableLength: number;
             constructor(opts?: DuplexOptions);
-<<<<<<< HEAD
             _write(chunk: any, encoding: string, callback: (error?: Error) => void): void;
             _writev?(chunks: Array<{ chunk: any, encoding: string }>, callback: (error?: Error) => void): void;
-            _destroy(error: Error, callback: (error?: Error) => void): void;
+            _destroy(error: Error | null, callback: (error?: Error | null) => void): void;
             _final(callback: (error?: Error) => void): void;
             write(chunk: any, cb?: (error?: Error) => void): boolean;
             write(chunk: any, encoding?: string, cb?: (error?: Error) => void): boolean;
-=======
-            _write(chunk: any, encoding: string, callback: (err?: Error) => void): void;
-            _writev?(chunks: Array<{ chunk: any, encoding: string }>, callback: (err?: Error) => void): void;
-            _destroy(error: Error | null, callback: (error?: Error) => void): void;
-            _final(callback: Function): void;
-            write(chunk: any, cb?: Function): boolean;
-            write(chunk: any, encoding?: string, cb?: Function): boolean;
->>>>>>> 827402a3
             setDefaultEncoding(encoding: string): this;
             end(cb?: (error?: Error) => void): void;
             end(chunk: any, cb?: (error?: Error) => void): void;
@@ -6228,7 +6194,7 @@
             write?(this: Transform, chunk: any, encoding: string, callback: (error?: Error) => void): void;
             writev?(this: Transform, chunks: Array<{ chunk: any, encoding: string }>, callback: (error?: Error) => void): void;
             final?(this: Transform, callback: (error?: Error) => void): void;
-            destroy?(this: Transform, error: Error, callback: (error?: Error) => void): void;
+            destroy?(this: Transform, error: Error | null, callback: (error?: Error | null) => void): void;
             transform?(this: Transform, chunk: any, encoding: string, callback: TransformCallback): void;
             flush?(this: Transform, callback: TransformCallback): void;
         }
