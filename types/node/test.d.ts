--- conflicted
+++ resolved
@@ -1215,11 +1215,7 @@
          */
         [Symbol.dispose](): void;
     }
-<<<<<<< HEAD
-    export { test as default, run, test, describe, it, before, after, beforeEach, afterEach, mock, skip, only, todo, Mock };
-=======
-    export { after, afterEach, before, beforeEach, describe, it, mock, only, run, skip, test, test as default, todo };
->>>>>>> a80f5fb4
+    export { after, afterEach, before, beforeEach, describe, it, mock, only, run, skip, test, test as default, todo, Mock };
 }
 
 interface DiagnosticData {
