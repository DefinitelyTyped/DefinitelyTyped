{
    "private": true,
    "name": "@types/node",
<<<<<<< HEAD
    "version": "22.10.9999",
=======
    "version": "22.8.9999",
>>>>>>> f7e38170
    "nonNpm": "conflict",
    "nonNpmDescription": "Node.js",
    "projects": [
        "https://nodejs.org/"
    ],
    "tsconfigs": ["tsconfig.dom.json", "tsconfig.non-dom.json", "tsconfig.webworker.json"],
    "types": "index",
    "typesVersions": {
        "<=5.6": {
            "*": ["ts5.6/*"]
        }
    },
    "dependencies": {
        "undici-types": "~6.19.8"
    },
    "devDependencies": {
        "@types/node": "workspace:."
    },
    "owners": [
        {
            "name": "Microsoft TypeScript",
            "githubUsername": "Microsoft"
        },
        {
            "name": "Alberto Schiabel",
            "githubUsername": "jkomyno"
        },
        {
            "name": "Alvis HT Tang",
            "githubUsername": "alvis"
        },
        {
            "name": "Andrew Makarov",
            "githubUsername": "r3nya"
        },
        {
            "name": "Benjamin Toueg",
            "githubUsername": "btoueg"
        },
        {
            "name": "Chigozirim C.",
            "githubUsername": "smac89"
        },
        {
            "name": "David Junger",
            "githubUsername": "touffy"
        },
        {
            "name": "Deividas Bakanas",
            "githubUsername": "DeividasBakanas"
        },
        {
            "name": "Eugene Y. Q. Shen",
            "githubUsername": "eyqs"
        },
        {
            "name": "Hannes Magnusson",
            "githubUsername": "Hannes-Magnusson-CK"
        },
        {
            "name": "Huw",
            "githubUsername": "hoo29"
        },
        {
            "name": "Kelvin Jin",
            "githubUsername": "kjin"
        },
        {
            "name": "Klaus Meinhardt",
            "githubUsername": "ajafff"
        },
        {
            "name": "Lishude",
            "githubUsername": "islishude"
        },
        {
            "name": "Mariusz Wiktorczyk",
            "githubUsername": "mwiktorczyk"
        },
        {
            "name": "Mohsen Azimi",
            "githubUsername": "mohsen1"
        },
        {
            "name": "Nikita Galkin",
            "githubUsername": "galkin"
        },
        {
            "name": "Parambir Singh",
            "githubUsername": "parambirs"
        },
        {
            "name": "Sebastian Silbermann",
            "githubUsername": "eps1lon"
        },
        {
            "name": "Thomas den Hollander",
            "githubUsername": "ThomasdenH"
        },
        {
            "name": "Wilco Bakker",
            "githubUsername": "WilcoBakker"
        },
        {
            "name": "wwwy3y3",
            "githubUsername": "wwwy3y3"
        },
        {
            "name": "Samuel Ainsworth",
            "githubUsername": "samuela"
        },
        {
            "name": "Kyle Uehlein",
            "githubUsername": "kuehlein"
        },
        {
            "name": "Thanik Bhongbhibhat",
            "githubUsername": "bhongy"
        },
        {
            "name": "Marcin Kopacz",
            "githubUsername": "chyzwar"
        },
        {
            "name": "Trivikram Kamat",
            "githubUsername": "trivikr"
        },
        {
            "name": "Junxiao Shi",
            "githubUsername": "yoursunny"
        },
        {
            "name": "Ilia Baryshnikov",
            "githubUsername": "qwelias"
        },
        {
            "name": "ExE Boss",
            "githubUsername": "ExE-Boss"
        },
        {
            "name": "Piotr Błażejewicz",
            "githubUsername": "peterblazejewicz"
        },
        {
            "name": "Anna Henningsen",
            "githubUsername": "addaleax"
        },
        {
            "name": "Victor Perin",
            "githubUsername": "victorperin"
        },
        {
            "name": "Yongsheng Zhang",
            "githubUsername": "ZYSzys"
        },
        {
            "name": "NodeJS Contributors",
            "githubUsername": "NodeJS"
        },
        {
            "name": "Linus Unnebäck",
            "githubUsername": "LinusU"
        },
        {
            "name": "wafuwafu13",
            "githubUsername": "wafuwafu13"
        },
        {
            "name": "Matteo Collina",
            "githubUsername": "mcollina"
        },
        {
            "name": "Dmitry Semigradsky",
            "githubUsername": "Semigradsky"
        }
    ]
}<|MERGE_RESOLUTION|>--- conflicted
+++ resolved
@@ -1,11 +1,7 @@
 {
     "private": true,
     "name": "@types/node",
-<<<<<<< HEAD
-    "version": "22.10.9999",
-=======
     "version": "22.8.9999",
->>>>>>> f7e38170
     "nonNpm": "conflict",
     "nonNpmDescription": "Node.js",
     "projects": [
