/**
 * The `node:vm` module enables compiling and running code within V8 Virtual
 * Machine contexts.
 *
 * **The `node:vm` module is not a security**
 * **mechanism. Do not use it to run untrusted code.**
 *
 * JavaScript code can be compiled and run immediately or
 * compiled, saved, and run later.
 *
 * A common use case is to run the code in a different V8 Context. This means
 * invoked code has a different global object than the invoking code.
 *
 * One can provide the context by `contextifying` an
 * object. The invoked code treats any property in the context like a
 * global variable. Any changes to global variables caused by the invoked
 * code are reflected in the context object.
 *
 * ```js
 * import vm from 'node:vm';
 *
 * const x = 1;
 *
 * const context = { x: 2 };
 * vm.createContext(context); // Contextify the object.
 *
 * const code = 'x += 40; var y = 17;';
 * // `x` and `y` are global variables in the context.
 * // Initially, x has the value 2 because that is the value of context.x.
 * vm.runInContext(code, context);
 *
 * console.log(context.x); // 42
 * console.log(context.y); // 17
 *
 * console.log(x); // 1; y is not defined.
 * ```
 * @see [source](https://github.com/nodejs/node/blob/v24.x/lib/vm.js)
 */
declare module "vm" {
    import { NonSharedBuffer } from "node:buffer";
    import { ImportAttributes, ImportPhase } from "node:module";
    interface Context extends NodeJS.Dict<any> {}
    interface BaseOptions {
        /**
         * Specifies the filename used in stack traces produced by this script.
         * @default ''
         */
        filename?: string | undefined;
        /**
         * Specifies the line number offset that is displayed in stack traces produced by this script.
         * @default 0
         */
        lineOffset?: number | undefined;
        /**
         * Specifies the column number offset that is displayed in stack traces produced by this script.
         * @default 0
         */
        columnOffset?: number | undefined;
    }
    type DynamicModuleLoader<T> = (
        specifier: string,
        referrer: T,
        importAttributes: ImportAttributes,
        phase: ImportPhase,
    ) => Module | Promise<Module>;
    interface ScriptOptions extends BaseOptions {
        /**
         * Provides an optional data with V8's code cache data for the supplied source.
         */
        cachedData?: NodeJS.ArrayBufferView | undefined;
        /** @deprecated in favor of `script.createCachedData()` */
        produceCachedData?: boolean | undefined;
        /**
         * Used to specify how the modules should be loaded during the evaluation of this script when `import()` is called. This option is
         * part of the experimental modules API. We do not recommend using it in a production environment. For detailed information, see
         * [Support of dynamic `import()` in compilation APIs](https://nodejs.org/docs/latest-v24.x/api/vm.html#support-of-dynamic-import-in-compilation-apis).
         * @experimental
         */
        importModuleDynamically?:
            | DynamicModuleLoader<Script>
            | typeof constants.USE_MAIN_CONTEXT_DEFAULT_LOADER
            | undefined;
    }
    interface RunningScriptOptions extends BaseOptions {
        /**
         * When `true`, if an `Error` occurs while compiling the `code`, the line of code causing the error is attached to the stack trace.
         * @default true
         */
        displayErrors?: boolean | undefined;
        /**
         * Specifies the number of milliseconds to execute code before terminating execution.
         * If execution is terminated, an `Error` will be thrown. This value must be a strictly positive integer.
         */
        timeout?: number | undefined;
        /**
         * If `true`, the execution will be terminated when `SIGINT` (Ctrl+C) is received.
         * Existing handlers for the event that have been attached via `process.on('SIGINT')` will be disabled during script execution, but will continue to work after that.
         * If execution is terminated, an `Error` will be thrown.
         * @default false
         */
        breakOnSigint?: boolean | undefined;
    }
    interface RunningScriptInNewContextOptions
        extends RunningScriptOptions, Pick<CreateContextOptions, "microtaskMode">
    {
        /**
         * Human-readable name of the newly created context.
         */
        contextName?: CreateContextOptions["name"] | undefined;
        /**
         * Origin corresponding to the newly created context for display purposes. The origin should be formatted like a URL,
         * but with only the scheme, host, and port (if necessary), like the value of the `url.origin` property of a `URL` object.
         * Most notably, this string should omit the trailing slash, as that denotes a path.
         */
        contextOrigin?: CreateContextOptions["origin"] | undefined;
        contextCodeGeneration?: CreateContextOptions["codeGeneration"] | undefined;
    }
    interface RunningCodeOptions extends RunningScriptOptions, Pick<ScriptOptions, "cachedData"> {
        /**
         * Used to specify how the modules should be loaded during the evaluation of this script when `import()` is called. This option is
         * part of the experimental modules API. We do not recommend using it in a production environment. For detailed information, see
         * [Support of dynamic `import()` in compilation APIs](https://nodejs.org/docs/latest-v24.x/api/vm.html#support-of-dynamic-import-in-compilation-apis).
         * @experimental
         */
        importModuleDynamically?:
            | DynamicModuleLoader<Script>
            | typeof constants.USE_MAIN_CONTEXT_DEFAULT_LOADER
            | undefined;
    }
    interface RunningCodeInNewContextOptions
        extends RunningScriptInNewContextOptions, Pick<ScriptOptions, "cachedData">
    {
        /**
         * Used to specify how the modules should be loaded during the evaluation of this script when `import()` is called. This option is
         * part of the experimental modules API. We do not recommend using it in a production environment. For detailed information, see
         * [Support of dynamic `import()` in compilation APIs](https://nodejs.org/docs/latest-v24.x/api/vm.html#support-of-dynamic-import-in-compilation-apis).
         * @experimental
         */
        importModuleDynamically?:
            | DynamicModuleLoader<Script>
            | typeof constants.USE_MAIN_CONTEXT_DEFAULT_LOADER
            | undefined;
    }
    interface CompileFunctionOptions extends BaseOptions, Pick<ScriptOptions, "cachedData" | "produceCachedData"> {
        /**
         * The sandbox/context in which the said function should be compiled in.
         */
        parsingContext?: Context | undefined;
        /**
         * An array containing a collection of context extensions (objects wrapping the current scope) to be applied while compiling
         */
        contextExtensions?: Object[] | undefined;
        /**
         * Used to specify how the modules should be loaded during the evaluation of this script when `import()` is called. This option is
         * part of the experimental modules API. We do not recommend using it in a production environment. For detailed information, see
         * [Support of dynamic `import()` in compilation APIs](https://nodejs.org/docs/latest-v24.x/api/vm.html#support-of-dynamic-import-in-compilation-apis).
         * @experimental
         */
        importModuleDynamically?:
            | DynamicModuleLoader<ReturnType<typeof compileFunction>>
            | typeof constants.USE_MAIN_CONTEXT_DEFAULT_LOADER
            | undefined;
    }
    interface CreateContextOptions {
        /**
         * Human-readable name of the newly created context.
         * @default 'VM Context i' Where i is an ascending numerical index of the created context.
         */
        name?: string | undefined;
        /**
         * Corresponds to the newly created context for display purposes.
         * The origin should be formatted like a `URL`, but with only the scheme, host, and port (if necessary),
         * like the value of the `url.origin` property of a URL object.
         * Most notably, this string should omit the trailing slash, as that denotes a path.
         * @default ''
         */
        origin?: string | undefined;
        codeGeneration?:
            | {
                /**
                 * If set to false any calls to eval or function constructors (Function, GeneratorFunction, etc)
                 * will throw an EvalError.
                 * @default true
                 */
                strings?: boolean | undefined;
                /**
                 * If set to false any attempt to compile a WebAssembly module will throw a WebAssembly.CompileError.
                 * @default true
                 */
                wasm?: boolean | undefined;
            }
            | undefined;
        /**
         * If set to `afterEvaluate`, microtasks will be run immediately after the script has run.
         */
        microtaskMode?: "afterEvaluate" | undefined;
        /**
         * Used to specify how the modules should be loaded during the evaluation of this script when `import()` is called. This option is
         * part of the experimental modules API. We do not recommend using it in a production environment. For detailed information, see
         * [Support of dynamic `import()` in compilation APIs](https://nodejs.org/docs/latest-v24.x/api/vm.html#support-of-dynamic-import-in-compilation-apis).
         * @experimental
         */
        importModuleDynamically?:
            | DynamicModuleLoader<Context>
            | typeof constants.USE_MAIN_CONTEXT_DEFAULT_LOADER
            | undefined;
    }
    type MeasureMemoryMode = "summary" | "detailed";
    interface MeasureMemoryOptions {
        /**
         * @default 'summary'
         */
        mode?: MeasureMemoryMode | undefined;
        /**
         * @default 'default'
         */
        execution?: "default" | "eager" | undefined;
    }
    interface MemoryMeasurement {
        total: {
            jsMemoryEstimate: number;
            jsMemoryRange: [number, number];
        };
    }
    /**
     * Instances of the `vm.Script` class contain precompiled scripts that can be
     * executed in specific contexts.
     * @since v0.3.1
     */
    class Script {
        constructor(code: string, options?: ScriptOptions | string);
        /**
         * Runs the compiled code contained by the `vm.Script` object within the given `contextifiedObject` and returns the result. Running code does not have access
         * to local scope.
         *
         * The following example compiles code that increments a global variable, sets
         * the value of another global variable, then execute the code multiple times.
         * The globals are contained in the `context` object.
         *
         * ```js
         * import vm from 'node:vm';
         *
         * const context = {
         *   animal: 'cat',
         *   count: 2,
         * };
         *
         * const script = new vm.Script('count += 1; name = "kitty";');
         *
         * vm.createContext(context);
         * for (let i = 0; i < 10; ++i) {
         *   script.runInContext(context);
         * }
         *
         * console.log(context);
         * // Prints: { animal: 'cat', count: 12, name: 'kitty' }
         * ```
         *
         * Using the `timeout` or `breakOnSigint` options will result in new event loops
         * and corresponding threads being started, which have a non-zero performance
         * overhead.
         * @since v0.3.1
         * @param contextifiedObject A `contextified` object as returned by the `vm.createContext()` method.
         * @return the result of the very last statement executed in the script.
         */
        runInContext(contextifiedObject: Context, options?: RunningScriptOptions): any;
        /**
         * This method is a shortcut to `script.runInContext(vm.createContext(options), options)`.
         * It does several things at once:
         *
         * 1. Creates a new context.
         * 2. If `contextObject` is an object, contextifies it with the new context.
         *    If  `contextObject` is undefined, creates a new object and contextifies it.
         *    If `contextObject` is `vm.constants.DONT_CONTEXTIFY`, don't contextify anything.
         * 3. Runs the compiled code contained by the `vm.Script` object within the created context. The code
         *    does not have access to the scope in which this method is called.
         * 4. Returns the result.
         *
         * The following example compiles code that sets a global variable, then executes
         * the code multiple times in different contexts. The globals are set on and
         * contained within each individual `context`.
         *
         * ```js
         * const vm = require('node:vm');
         *
         * const script = new vm.Script('globalVar = "set"');
         *
         * const contexts = [{}, {}, {}];
         * contexts.forEach((context) => {
         *   script.runInNewContext(context);
         * });
         *
         * console.log(contexts);
         * // Prints: [{ globalVar: 'set' }, { globalVar: 'set' }, { globalVar: 'set' }]
         *
         * // This would throw if the context is created from a contextified object.
         * // vm.constants.DONT_CONTEXTIFY allows creating contexts with ordinary
         * // global objects that can be frozen.
         * const freezeScript = new vm.Script('Object.freeze(globalThis); globalThis;');
         * const frozenContext = freezeScript.runInNewContext(vm.constants.DONT_CONTEXTIFY);
         * ```
         * @since v0.3.1
         * @param contextObject Either `vm.constants.DONT_CONTEXTIFY` or an object that will be contextified.
         * If `undefined`, an empty contextified object will be created for backwards compatibility.
         * @return the result of the very last statement executed in the script.
         */
        runInNewContext(
            contextObject?: Context | typeof constants.DONT_CONTEXTIFY,
            options?: RunningScriptInNewContextOptions,
        ): any;
        /**
         * Runs the compiled code contained by the `vm.Script` within the context of the
         * current `global` object. Running code does not have access to local scope, but _does_ have access to the current `global` object.
         *
         * The following example compiles code that increments a `global` variable then
         * executes that code multiple times:
         *
         * ```js
         * import vm from 'node:vm';
         *
         * global.globalVar = 0;
         *
         * const script = new vm.Script('globalVar += 1', { filename: 'myfile.vm' });
         *
         * for (let i = 0; i < 1000; ++i) {
         *   script.runInThisContext();
         * }
         *
         * console.log(globalVar);
         *
         * // 1000
         * ```
         * @since v0.3.1
         * @return the result of the very last statement executed in the script.
         */
        runInThisContext(options?: RunningScriptOptions): any;
        /**
         * Creates a code cache that can be used with the `Script` constructor's `cachedData` option. Returns a `Buffer`. This method may be called at any
         * time and any number of times.
         *
         * The code cache of the `Script` doesn't contain any JavaScript observable
         * states. The code cache is safe to be saved along side the script source and
         * used to construct new `Script` instances multiple times.
         *
         * Functions in the `Script` source can be marked as lazily compiled and they are
         * not compiled at construction of the `Script`. These functions are going to be
         * compiled when they are invoked the first time. The code cache serializes the
         * metadata that V8 currently knows about the `Script` that it can use to speed up
         * future compilations.
         *
         * ```js
         * const script = new vm.Script(`
         * function add(a, b) {
         *   return a + b;
         * }
         *
         * const x = add(1, 2);
         * `);
         *
         * const cacheWithoutAdd = script.createCachedData();
         * // In `cacheWithoutAdd` the function `add()` is marked for full compilation
         * // upon invocation.
         *
         * script.runInThisContext();
         *
         * const cacheWithAdd = script.createCachedData();
         * // `cacheWithAdd` contains fully compiled function `add()`.
         * ```
         * @since v10.6.0
         */
        createCachedData(): NonSharedBuffer;
        /** @deprecated in favor of `script.createCachedData()` */
        cachedDataProduced?: boolean;
        /**
         * When `cachedData` is supplied to create the `vm.Script`, this value will be set
         * to either `true` or `false` depending on acceptance of the data by V8.
         * Otherwise the value is `undefined`.
         * @since v5.7.0
         */
<<<<<<< HEAD
        cachedDataRejected?: boolean | undefined;
        cachedData?: NonSharedBuffer | undefined;
=======
        cachedDataRejected?: boolean;
        cachedData?: Buffer;
>>>>>>> 3b48ce35
        /**
         * When the script is compiled from a source that contains a source map magic
         * comment, this property will be set to the URL of the source map.
         *
         * ```js
         * import vm from 'node:vm';
         *
         * const script = new vm.Script(`
         * function myFunc() {}
         * //# sourceMappingURL=sourcemap.json
         * `);
         *
         * console.log(script.sourceMapURL);
         * // Prints: sourcemap.json
         * ```
         * @since v19.1.0, v18.13.0
         */
        sourceMapURL: string | undefined;
    }
    /**
     * If the given `contextObject` is an object, the `vm.createContext()` method will
     * [prepare that object](https://nodejs.org/docs/latest-v24.x/api/vm.html#what-does-it-mean-to-contextify-an-object)
     * and return a reference to it so that it can be used in calls to {@link runInContext} or
     * [`script.runInContext()`](https://nodejs.org/docs/latest-v24.x/api/vm.html#scriptrunincontextcontextifiedobject-options).
     * Inside such scripts, the global object will be wrapped by the `contextObject`, retaining all of its
     * existing properties but also having the built-in objects and functions any standard
     * [global object](https://es5.github.io/#x15.1) has. Outside of scripts run by the vm module, global
     * variables will remain unchanged.
     *
     * ```js
     * const vm = require('node:vm');
     *
     * global.globalVar = 3;
     *
     * const context = { globalVar: 1 };
     * vm.createContext(context);
     *
     * vm.runInContext('globalVar *= 2;', context);
     *
     * console.log(context);
     * // Prints: { globalVar: 2 }
     *
     * console.log(global.globalVar);
     * // Prints: 3
     * ```
     *
     * If `contextObject` is omitted (or passed explicitly as `undefined`), a new,
     * empty contextified object will be returned.
     *
     * When the global object in the newly created context is contextified, it has some quirks
     * compared to ordinary global objects. For example, it cannot be frozen. To create a context
     * without the contextifying quirks, pass `vm.constants.DONT_CONTEXTIFY` as the `contextObject`
     * argument. See the documentation of `vm.constants.DONT_CONTEXTIFY` for details.
     *
     * The `vm.createContext()` method is primarily useful for creating a single
     * context that can be used to run multiple scripts. For instance, if emulating a
     * web browser, the method can be used to create a single context representing a
     * window's global object, then run all `<script>` tags together within that
     * context.
     *
     * The provided `name` and `origin` of the context are made visible through the
     * Inspector API.
     * @since v0.3.1
     * @param contextObject Either `vm.constants.DONT_CONTEXTIFY` or an object that will be contextified.
     * If `undefined`, an empty contextified object will be created for backwards compatibility.
     * @return contextified object.
     */
    function createContext(
        contextObject?: Context | typeof constants.DONT_CONTEXTIFY,
        options?: CreateContextOptions,
    ): Context;
    /**
     * Returns `true` if the given `object` object has been contextified using {@link createContext},
     * or if it's the global object of a context created using `vm.constants.DONT_CONTEXTIFY`.
     * @since v0.11.7
     */
    function isContext(sandbox: Context): boolean;
    /**
     * The `vm.runInContext()` method compiles `code`, runs it within the context of
     * the `contextifiedObject`, then returns the result. Running code does not have
     * access to the local scope. The `contextifiedObject` object _must_ have been
     * previously `contextified` using the {@link createContext} method.
     *
     * If `options` is a string, then it specifies the filename.
     *
     * The following example compiles and executes different scripts using a single `contextified` object:
     *
     * ```js
     * import vm from 'node:vm';
     *
     * const contextObject = { globalVar: 1 };
     * vm.createContext(contextObject);
     *
     * for (let i = 0; i < 10; ++i) {
     *   vm.runInContext('globalVar *= 2;', contextObject);
     * }
     * console.log(contextObject);
     * // Prints: { globalVar: 1024 }
     * ```
     * @since v0.3.1
     * @param code The JavaScript code to compile and run.
     * @param contextifiedObject The `contextified` object that will be used as the `global` when the `code` is compiled and run.
     * @return the result of the very last statement executed in the script.
     */
    function runInContext(code: string, contextifiedObject: Context, options?: RunningCodeOptions | string): any;
    /**
     * This method is a shortcut to
     * `(new vm.Script(code, options)).runInContext(vm.createContext(options), options)`.
     * If `options` is a string, then it specifies the filename.
     *
     * It does several things at once:
     *
     * 1. Creates a new context.
     * 2. If `contextObject` is an object, contextifies it with the new context.
     *    If  `contextObject` is undefined, creates a new object and contextifies it.
     *    If `contextObject` is `vm.constants.DONT_CONTEXTIFY`, don't contextify anything.
     * 3. Compiles the code as a`vm.Script`
     * 4. Runs the compield code within the created context. The code does not have access to the scope in
     *    which this method is called.
     * 5. Returns the result.
     *
     * The following example compiles and executes code that increments a global
     * variable and sets a new one. These globals are contained in the `contextObject`.
     *
     * ```js
     * const vm = require('node:vm');
     *
     * const contextObject = {
     *   animal: 'cat',
     *   count: 2,
     * };
     *
     * vm.runInNewContext('count += 1; name = "kitty"', contextObject);
     * console.log(contextObject);
     * // Prints: { animal: 'cat', count: 3, name: 'kitty' }
     *
     * // This would throw if the context is created from a contextified object.
     * // vm.constants.DONT_CONTEXTIFY allows creating contexts with ordinary global objects that
     * // can be frozen.
     * const frozenContext = vm.runInNewContext('Object.freeze(globalThis); globalThis;', vm.constants.DONT_CONTEXTIFY);
     * ```
     * @since v0.3.1
     * @param code The JavaScript code to compile and run.
     * @param contextObject Either `vm.constants.DONT_CONTEXTIFY` or an object that will be contextified.
     * If `undefined`, an empty contextified object will be created for backwards compatibility.
     * @return the result of the very last statement executed in the script.
     */
    function runInNewContext(
        code: string,
        contextObject?: Context | typeof constants.DONT_CONTEXTIFY,
        options?: RunningCodeInNewContextOptions | string,
    ): any;
    /**
     * `vm.runInThisContext()` compiles `code`, runs it within the context of the
     * current `global` and returns the result. Running code does not have access to
     * local scope, but does have access to the current `global` object.
     *
     * If `options` is a string, then it specifies the filename.
     *
     * The following example illustrates using both `vm.runInThisContext()` and
     * the JavaScript [`eval()`](https://developer.mozilla.org/en-US/docs/Web/JavaScript/Reference/Global_Objects/eval) function to run the same code:
     *
     * ```js
     * import vm from 'node:vm';
     * let localVar = 'initial value';
     *
     * const vmResult = vm.runInThisContext('localVar = "vm";');
     * console.log(`vmResult: '${vmResult}', localVar: '${localVar}'`);
     * // Prints: vmResult: 'vm', localVar: 'initial value'
     *
     * const evalResult = eval('localVar = "eval";');
     * console.log(`evalResult: '${evalResult}', localVar: '${localVar}'`);
     * // Prints: evalResult: 'eval', localVar: 'eval'
     * ```
     *
     * Because `vm.runInThisContext()` does not have access to the local scope, `localVar` is unchanged. In contrast,
     * [`eval()`](https://developer.mozilla.org/en-US/docs/Web/JavaScript/Reference/Global_Objects/eval) _does_ have access to the
     * local scope, so the value `localVar` is changed. In this way `vm.runInThisContext()` is much like an [indirect `eval()` call](https://es5.github.io/#x10.4.2), e.g.`(0,eval)('code')`.
     *
     * ## Example: Running an HTTP server within a VM
     *
     * When using either `script.runInThisContext()` or {@link runInThisContext}, the code is executed within the current V8 global
     * context. The code passed to this VM context will have its own isolated scope.
     *
     * In order to run a simple web server using the `node:http` module the code passed
     * to the context must either import `node:http` on its own, or have a
     * reference to the `node:http` module passed to it. For instance:
     *
     * ```js
     * 'use strict';
     * import vm from 'node:vm';
     *
     * const code = `
     * ((require) => {
     * const http = require('node:http');
     *
     *   http.createServer((request, response) => {
     *     response.writeHead(200, { 'Content-Type': 'text/plain' });
     *     response.end('Hello World\\n');
     *   }).listen(8124);
     *
     *   console.log('Server running at http://127.0.0.1:8124/');
     * })`;
     *
     * vm.runInThisContext(code)(require);
     * ```
     *
     * The `require()` in the above case shares the state with the context it is
     * passed from. This may introduce risks when untrusted code is executed, e.g.
     * altering objects in the context in unwanted ways.
     * @since v0.3.1
     * @param code The JavaScript code to compile and run.
     * @return the result of the very last statement executed in the script.
     */
    function runInThisContext(code: string, options?: RunningCodeOptions | string): any;
    /**
     * Compiles the given code into the provided context (if no context is
     * supplied, the current context is used), and returns it wrapped inside a
     * function with the given `params`.
     * @since v10.10.0
     * @param code The body of the function to compile.
     * @param params An array of strings containing all parameters for the function.
     */
    function compileFunction(
        code: string,
        params?: readonly string[],
        options?: CompileFunctionOptions,
    ): Function & Pick<Script, "cachedData" | "cachedDataProduced" | "cachedDataRejected">;
    /**
     * Measure the memory known to V8 and used by all contexts known to the
     * current V8 isolate, or the main context.
     *
     * The format of the object that the returned Promise may resolve with is
     * specific to the V8 engine and may change from one version of V8 to the next.
     *
     * The returned result is different from the statistics returned by `v8.getHeapSpaceStatistics()` in that `vm.measureMemory()` measure the
     * memory reachable by each V8 specific contexts in the current instance of
     * the V8 engine, while the result of `v8.getHeapSpaceStatistics()` measure
     * the memory occupied by each heap space in the current V8 instance.
     *
     * ```js
     * import vm from 'node:vm';
     * // Measure the memory used by the main context.
     * vm.measureMemory({ mode: 'summary' })
     *   // This is the same as vm.measureMemory()
     *   .then((result) => {
     *     // The current format is:
     *     // {
     *     //   total: {
     *     //      jsMemoryEstimate: 2418479, jsMemoryRange: [ 2418479, 2745799 ]
     *     //    }
     *     // }
     *     console.log(result);
     *   });
     *
     * const context = vm.createContext({ a: 1 });
     * vm.measureMemory({ mode: 'detailed', execution: 'eager' })
     *   .then((result) => {
     *     // Reference the context here so that it won't be GC'ed
     *     // until the measurement is complete.
     *     console.log(context.a);
     *     // {
     *     //   total: {
     *     //     jsMemoryEstimate: 2574732,
     *     //     jsMemoryRange: [ 2574732, 2904372 ]
     *     //   },
     *     //   current: {
     *     //     jsMemoryEstimate: 2438996,
     *     //     jsMemoryRange: [ 2438996, 2768636 ]
     *     //   },
     *     //   other: [
     *     //     {
     *     //       jsMemoryEstimate: 135736,
     *     //       jsMemoryRange: [ 135736, 465376 ]
     *     //     }
     *     //   ]
     *     // }
     *     console.log(result);
     *   });
     * ```
     * @since v13.10.0
     * @experimental
     */
    function measureMemory(options?: MeasureMemoryOptions): Promise<MemoryMeasurement>;
    interface ModuleEvaluateOptions extends Pick<RunningScriptOptions, "breakOnSigint" | "timeout"> {}
    type ModuleLinker = (
        specifier: string,
        referencingModule: Module,
        extra: {
            attributes: ImportAttributes;
        },
    ) => Module | Promise<Module>;
    type ModuleStatus = "unlinked" | "linking" | "linked" | "evaluating" | "evaluated" | "errored";
    /**
     * This feature is only available with the `--experimental-vm-modules` command
     * flag enabled.
     *
     * The `vm.Module` class provides a low-level interface for using
     * ECMAScript modules in VM contexts. It is the counterpart of the `vm.Script` class that closely mirrors [Module Record](https://262.ecma-international.org/14.0/#sec-abstract-module-records) s as
     * defined in the ECMAScript
     * specification.
     *
     * Unlike `vm.Script` however, every `vm.Module` object is bound to a context from
     * its creation. Operations on `vm.Module` objects are intrinsically asynchronous,
     * in contrast with the synchronous nature of `vm.Script` objects. The use of
     * 'async' functions can help with manipulating `vm.Module` objects.
     *
     * Using a `vm.Module` object requires three distinct steps: creation/parsing,
     * linking, and evaluation. These three steps are illustrated in the following
     * example.
     *
     * This implementation lies at a lower level than the `ECMAScript Module
     * loader`. There is also no way to interact with the Loader yet, though
     * support is planned.
     *
     * ```js
     * import vm from 'node:vm';
     *
     * const contextifiedObject = vm.createContext({
     *   secret: 42,
     *   print: console.log,
     * });
     *
     * // Step 1
     * //
     * // Create a Module by constructing a new `vm.SourceTextModule` object. This
     * // parses the provided source text, throwing a `SyntaxError` if anything goes
     * // wrong. By default, a Module is created in the top context. But here, we
     * // specify `contextifiedObject` as the context this Module belongs to.
     * //
     * // Here, we attempt to obtain the default export from the module "foo", and
     * // put it into local binding "secret".
     *
     * const bar = new vm.SourceTextModule(`
     *   import s from 'foo';
     *   s;
     *   print(s);
     * `, { context: contextifiedObject });
     *
     * // Step 2
     * //
     * // "Link" the imported dependencies of this Module to it.
     * //
     * // The provided linking callback (the "linker") accepts two arguments: the
     * // parent module (`bar` in this case) and the string that is the specifier of
     * // the imported module. The callback is expected to return a Module that
     * // corresponds to the provided specifier, with certain requirements documented
     * // in `module.link()`.
     * //
     * // If linking has not started for the returned Module, the same linker
     * // callback will be called on the returned Module.
     * //
     * // Even top-level Modules without dependencies must be explicitly linked. The
     * // callback provided would never be called, however.
     * //
     * // The link() method returns a Promise that will be resolved when all the
     * // Promises returned by the linker resolve.
     * //
     * // Note: This is a contrived example in that the linker function creates a new
     * // "foo" module every time it is called. In a full-fledged module system, a
     * // cache would probably be used to avoid duplicated modules.
     *
     * async function linker(specifier, referencingModule) {
     *   if (specifier === 'foo') {
     *     return new vm.SourceTextModule(`
     *       // The "secret" variable refers to the global variable we added to
     *       // "contextifiedObject" when creating the context.
     *       export default secret;
     *     `, { context: referencingModule.context });
     *
     *     // Using `contextifiedObject` instead of `referencingModule.context`
     *     // here would work as well.
     *   }
     *   throw new Error(`Unable to resolve dependency: ${specifier}`);
     * }
     * await bar.link(linker);
     *
     * // Step 3
     * //
     * // Evaluate the Module. The evaluate() method returns a promise which will
     * // resolve after the module has finished evaluating.
     *
     * // Prints 42.
     * await bar.evaluate();
     * ```
     * @since v13.0.0, v12.16.0
     * @experimental
     */
    class Module {
        /**
         * If the `module.status` is `'errored'`, this property contains the exception
         * thrown by the module during evaluation. If the status is anything else,
         * accessing this property will result in a thrown exception.
         *
         * The value `undefined` cannot be used for cases where there is not a thrown
         * exception due to possible ambiguity with `throw undefined;`.
         *
         * Corresponds to the `[[EvaluationError]]` field of [Cyclic Module Record](https://tc39.es/ecma262/#sec-cyclic-module-records) s
         * in the ECMAScript specification.
         */
        error: any;
        /**
         * The identifier of the current module, as set in the constructor.
         */
        identifier: string;
        context: Context;
        /**
         * The namespace object of the module. This is only available after linking
         * (`module.link()`) has completed.
         *
         * Corresponds to the [GetModuleNamespace](https://tc39.es/ecma262/#sec-getmodulenamespace) abstract operation in the ECMAScript
         * specification.
         */
        namespace: Object;
        /**
         * The current status of the module. Will be one of:
         *
         * * `'unlinked'`: `module.link()` has not yet been called.
         * * `'linking'`: `module.link()` has been called, but not all Promises returned
         * by the linker function have been resolved yet.
         * * `'linked'`: The module has been linked successfully, and all of its
         * dependencies are linked, but `module.evaluate()` has not yet been called.
         * * `'evaluating'`: The module is being evaluated through a `module.evaluate()` on
         * itself or a parent module.
         * * `'evaluated'`: The module has been successfully evaluated.
         * * `'errored'`: The module has been evaluated, but an exception was thrown.
         *
         * Other than `'errored'`, this status string corresponds to the specification's [Cyclic Module Record](https://tc39.es/ecma262/#sec-cyclic-module-records)'s `[[Status]]` field. `'errored'`
         * corresponds to `'evaluated'` in the specification, but with `[[EvaluationError]]` set to a
         * value that is not `undefined`.
         */
        status: ModuleStatus;
        /**
         * Evaluate the module.
         *
         * This must be called after the module has been linked; otherwise it will reject.
         * It could be called also when the module has already been evaluated, in which
         * case it will either do nothing if the initial evaluation ended in success
         * (`module.status` is `'evaluated'`) or it will re-throw the exception that the
         * initial evaluation resulted in (`module.status` is `'errored'`).
         *
         * This method cannot be called while the module is being evaluated
         * (`module.status` is `'evaluating'`).
         *
         * Corresponds to the [Evaluate() concrete method](https://tc39.es/ecma262/#sec-moduleevaluation) field of [Cyclic Module Record](https://tc39.es/ecma262/#sec-cyclic-module-records) s in the
         * ECMAScript specification.
         * @return Fulfills with `undefined` upon success.
         */
        evaluate(options?: ModuleEvaluateOptions): Promise<void>;
        /**
         * Link module dependencies. This method must be called before evaluation, and
         * can only be called once per module.
         *
         * The function is expected to return a `Module` object or a `Promise` that
         * eventually resolves to a `Module` object. The returned `Module` must satisfy the
         * following two invariants:
         *
         * * It must belong to the same context as the parent `Module`.
         * * Its `status` must not be `'errored'`.
         *
         * If the returned `Module`'s `status` is `'unlinked'`, this method will be
         * recursively called on the returned `Module` with the same provided `linker` function.
         *
         * `link()` returns a `Promise` that will either get resolved when all linking
         * instances resolve to a valid `Module`, or rejected if the linker function either
         * throws an exception or returns an invalid `Module`.
         *
         * The linker function roughly corresponds to the implementation-defined [HostResolveImportedModule](https://tc39.es/ecma262/#sec-hostresolveimportedmodule) abstract operation in the
         * ECMAScript
         * specification, with a few key differences:
         *
         * * The linker function is allowed to be asynchronous while [HostResolveImportedModule](https://tc39.es/ecma262/#sec-hostresolveimportedmodule) is synchronous.
         *
         * The actual [HostResolveImportedModule](https://tc39.es/ecma262/#sec-hostresolveimportedmodule) implementation used during module
         * linking is one that returns the modules linked during linking. Since at
         * that point all modules would have been fully linked already, the [HostResolveImportedModule](https://tc39.es/ecma262/#sec-hostresolveimportedmodule) implementation is fully synchronous per
         * specification.
         *
         * Corresponds to the [Link() concrete method](https://tc39.es/ecma262/#sec-moduledeclarationlinking) field of [Cyclic Module Record](https://tc39.es/ecma262/#sec-cyclic-module-records) s in
         * the ECMAScript specification.
         */
        link(linker: ModuleLinker): Promise<void>;
    }
    interface SourceTextModuleOptions extends Pick<ScriptOptions, "cachedData" | "columnOffset" | "lineOffset"> {
        /**
         * String used in stack traces.
         * @default 'vm:module(i)' where i is a context-specific ascending index.
         */
        identifier?: string | undefined;
        context?: Context | undefined;
        /**
         * Called during evaluation of this module to initialize the `import.meta`.
         */
        initializeImportMeta?: ((meta: ImportMeta, module: SourceTextModule) => void) | undefined;
        /**
         * Used to specify how the modules should be loaded during the evaluation of this script when `import()` is called. This option is
         * part of the experimental modules API. We do not recommend using it in a production environment. For detailed information, see
         * [Support of dynamic `import()` in compilation APIs](https://nodejs.org/docs/latest-v24.x/api/vm.html#support-of-dynamic-import-in-compilation-apis).
         * @experimental
         */
        importModuleDynamically?: DynamicModuleLoader<SourceTextModule> | undefined;
    }
    /**
     * A `ModuleRequest` represents the request to import a module with given import attributes and phase.
     * @since 24.4.0
     */
    interface ModuleRequest {
        /**
         * The specifier of the requested module.
         */
        specifier: string;
        /**
         * The `"with"` value passed to the `WithClause` in a `ImportDeclaration`, or an empty object if no value was
         * provided.
         */
        attributes: ImportAttributes;
        /**
         * The phase of the requested module (`"source"` or `"evaluation"`).
         */
        phase: ImportPhase;
    }
    /**
     * This feature is only available with the `--experimental-vm-modules` command
     * flag enabled.
     *
     * The `vm.SourceTextModule` class provides the [Source Text Module Record](https://tc39.es/ecma262/#sec-source-text-module-records) as
     * defined in the ECMAScript specification.
     * @since v9.6.0
     * @experimental
     */
    class SourceTextModule extends Module {
        /**
         * Creates a new `SourceTextModule` instance.
         * @param code JavaScript Module code to parse
         */
        constructor(code: string, options?: SourceTextModuleOptions);
        /**
         * @deprecated Use `sourceTextModule.moduleRequests` instead.
         */
        readonly dependencySpecifiers: readonly string[];
        /**
         * The requested import dependencies of this module. The returned array is frozen
         * to disallow any changes to it.
         *
         * For example, given a source text:
         *
         * ```js
         * import foo from 'foo';
         * import fooAlias from 'foo';
         * import bar from './bar.js';
         * import withAttrs from '../with-attrs.ts' with { arbitraryAttr: 'attr-val' };
         * import source Module from 'wasm-mod.wasm';
         * ```
         *
         * The value of the `sourceTextModule.moduleRequests` will be:
         *
         * ```js
         * [
         *   {
         *     specifier: 'foo',
         *     attributes: {},
         *     phase: 'evaluation',
         *   },
         *   {
         *     specifier: 'foo',
         *     attributes: {},
         *     phase: 'evaluation',
         *   },
         *   {
         *     specifier: './bar.js',
         *     attributes: {},
         *     phase: 'evaluation',
         *   },
         *   {
         *     specifier: '../with-attrs.ts',
         *     attributes: { arbitraryAttr: 'attr-val' },
         *     phase: 'evaluation',
         *   },
         *   {
         *     specifier: 'wasm-mod.wasm',
         *     attributes: {},
         *     phase: 'source',
         *   },
         * ];
         * ```
         * @since v24.4.0
         */
        readonly moduleRequests: readonly ModuleRequest[];
    }
    interface SyntheticModuleOptions {
        /**
         * String used in stack traces.
         * @default 'vm:module(i)' where i is a context-specific ascending index.
         */
        identifier?: string | undefined;
        /**
         * The contextified object as returned by the `vm.createContext()` method, to compile and evaluate this module in.
         */
        context?: Context | undefined;
    }
    /**
     * This feature is only available with the `--experimental-vm-modules` command
     * flag enabled.
     *
     * The `vm.SyntheticModule` class provides the [Synthetic Module Record](https://heycam.github.io/webidl/#synthetic-module-records) as
     * defined in the WebIDL specification. The purpose of synthetic modules is to
     * provide a generic interface for exposing non-JavaScript sources to ECMAScript
     * module graphs.
     *
     * ```js
     * import vm from 'node:vm';
     *
     * const source = '{ "a": 1 }';
     * const module = new vm.SyntheticModule(['default'], function() {
     *   const obj = JSON.parse(source);
     *   this.setExport('default', obj);
     * });
     *
     * // Use `module` in linking...
     * ```
     * @since v13.0.0, v12.16.0
     * @experimental
     */
    class SyntheticModule extends Module {
        /**
         * Creates a new `SyntheticModule` instance.
         * @param exportNames Array of names that will be exported from the module.
         * @param evaluateCallback Called when the module is evaluated.
         */
        constructor(
            exportNames: string[],
            evaluateCallback: (this: SyntheticModule) => void,
            options?: SyntheticModuleOptions,
        );
        /**
         * This method is used after the module is linked to set the values of exports. If
         * it is called before the module is linked, an `ERR_VM_MODULE_STATUS` error
         * will be thrown.
         *
         * ```js
         * import vm from 'node:vm';
         *
         * const m = new vm.SyntheticModule(['x'], () => {
         *   m.setExport('x', 1);
         * });
         *
         * await m.link(() => {});
         * await m.evaluate();
         *
         * assert.strictEqual(m.namespace.x, 1);
         * ```
         * @since v13.0.0, v12.16.0
         * @param name Name of the export to set.
         * @param value The value to set the export to.
         */
        setExport(name: string, value: any): void;
    }
    /**
     * Returns an object containing commonly used constants for VM operations.
     * @since v21.7.0, v20.12.0
     */
    namespace constants {
        /**
         * A constant that can be used as the `importModuleDynamically` option to `vm.Script`
         * and `vm.compileFunction()` so that Node.js uses the default ESM loader from the main
         * context to load the requested module.
         *
         * For detailed information, see [Support of dynamic `import()` in compilation APIs](https://nodejs.org/docs/latest-v24.x/api/vm.html#support-of-dynamic-import-in-compilation-apis).
         * @since v21.7.0, v20.12.0
         */
        const USE_MAIN_CONTEXT_DEFAULT_LOADER: number;
        /**
         * This constant, when used as the `contextObject` argument in vm APIs, instructs Node.js to create
         * a context without wrapping its global object with another object in a Node.js-specific manner.
         * As a result, the `globalThis` value inside the new context would behave more closely to an ordinary
         * one.
         *
         * When `vm.constants.DONT_CONTEXTIFY` is used as the `contextObject` argument to {@link createContext},
         * the returned object is a proxy-like object to the global object in the newly created context with
         * fewer Node.js-specific quirks. It is reference equal to the `globalThis` value in the new context,
         * can be modified from outside the context, and can be used to access built-ins in the new context directly.
         * @since v22.8.0
         */
        const DONT_CONTEXTIFY: number;
    }
}
declare module "node:vm" {
    export * from "vm";
}<|MERGE_RESOLUTION|>--- conflicted
+++ resolved
@@ -377,13 +377,8 @@
          * Otherwise the value is `undefined`.
          * @since v5.7.0
          */
-<<<<<<< HEAD
-        cachedDataRejected?: boolean | undefined;
-        cachedData?: NonSharedBuffer | undefined;
-=======
         cachedDataRejected?: boolean;
-        cachedData?: Buffer;
->>>>>>> 3b48ce35
+        cachedData?: NonSharedBuffer;
         /**
          * When the script is compiled from a source that contains a source map magic
          * comment, this property will be set to the URL of the source map.
