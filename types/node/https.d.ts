--- conflicted
+++ resolved
@@ -324,11 +324,7 @@
     /**
      * Makes a request to a secure web server.
      *
-<<<<<<< HEAD
-     * The following additional `options` from `tls.connect()` are also accepted:`ca`, `cert`, `ciphers`, `clientCertEngine`, `crl`, `dhparam`, `ecdhCurve`, `honorCipherOrder`, `key`, `passphrase`,
-=======
      * The following additional `options` from `tls.connect()` are also accepted: `ca`, `cert`, `ciphers`, `clientCertEngine`, `crl`, `dhparam`, `ecdhCurve`, `honorCipherOrder`, `key`, `passphrase`,
->>>>>>> aaf94a0a
      * `pfx`, `rejectUnauthorized`, `secureOptions`, `secureProtocol`, `servername`, `sessionIdContext`, `highWaterMark`.
      *
      * `options` can be an object, a string, or a `URL` object. If `options` is a
