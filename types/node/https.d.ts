/**
 * HTTPS is the HTTP protocol over TLS/SSL. In Node.js this is implemented as a
 * separate module.
 * @see [source](https://github.com/nodejs/node/blob/v18.0.0/lib/https.js)
 */
declare module 'https' {
    import { Duplex } from 'node:stream';
    import * as tls from 'node:tls';
    import * as http from 'node:http';
    import { URL } from 'node:url';
    type ServerOptions = tls.SecureContextOptions & tls.TlsOptions & http.ServerOptions;
    type RequestOptions = http.RequestOptions &
        tls.SecureContextOptions & {
            rejectUnauthorized?: boolean | undefined; // Defaults to true
            servername?: string | undefined; // SNI TLS Extension
        };
    interface AgentOptions extends http.AgentOptions, tls.ConnectionOptions {
        rejectUnauthorized?: boolean | undefined;
        maxCachedSessions?: number | undefined;
    }
    /**
     * An `Agent` object for HTTPS similar to `http.Agent`. See {@link request} for more information.
     * @since v0.4.5
     */
    class Agent extends http.Agent {
        constructor(options?: AgentOptions);
        options: AgentOptions;
    }
    interface Server<
        Request extends http.IncomingMessage = http.IncomingMessage,
        Response extends http.ServerResponse<Request> = http.ServerResponse<Request>,
    > extends http.Server<Request, Response> {}
    /**
     * See `http.Server` for more information.
     * @since v0.3.4
     */
<<<<<<< HEAD
    class Server extends tls.Server {
        constructor(requestListener?: http.RequestListener);
        constructor(options: ServerOptions, requestListener?: http.RequestListener);
        /**
         * Closes all connections connected to this server.
         * @since v18.2.0
         */
        closeAllConnections(): void;
        /**
         * Closes all connections connected to this server which are not sending a request or waiting for a response.
         * @since v18.2.0
         */
        closeIdleConnections(): void;
=======
    class Server<Request extends http.IncomingMessage = http.IncomingMessage, Response extends http.ServerResponse<Request> = http.ServerResponse<Request>> extends tls.Server {
        constructor(requestListener?: http.RequestListener<Request, Response>);
        constructor(options: ServerOptions, requestListener?: http.RequestListener<Request, Response>);
>>>>>>> 52c710ff
        addListener(event: string, listener: (...args: any[]) => void): this;
        addListener(event: 'keylog', listener: (line: Buffer, tlsSocket: tls.TLSSocket) => void): this;
        addListener(event: 'newSession', listener: (sessionId: Buffer, sessionData: Buffer, callback: (err: Error, resp: Buffer) => void) => void): this;
        addListener(event: 'OCSPRequest', listener: (certificate: Buffer, issuer: Buffer, callback: (err: Error | null, resp: Buffer) => void) => void): this;
        addListener(event: 'resumeSession', listener: (sessionId: Buffer, callback: (err: Error, sessionData: Buffer) => void) => void): this;
        addListener(event: 'secureConnection', listener: (tlsSocket: tls.TLSSocket) => void): this;
        addListener(event: 'tlsClientError', listener: (err: Error, tlsSocket: tls.TLSSocket) => void): this;
        addListener(event: 'close', listener: () => void): this;
        addListener(event: 'connection', listener: (socket: Duplex) => void): this;
        addListener(event: 'error', listener: (err: Error) => void): this;
        addListener(event: 'listening', listener: () => void): this;
        addListener(event: 'checkContinue', listener: http.RequestListener<Request, Response>): this;
        addListener(event: 'checkExpectation', listener: http.RequestListener<Request, Response>): this;
        addListener(event: 'clientError', listener: (err: Error, socket: Duplex) => void): this;
        addListener(event: 'connect', listener: (req: Request, socket: Duplex, head: Buffer) => void): this;
        addListener(event: 'request', listener: http.RequestListener<Request, Response>): this;
        addListener(event: 'upgrade', listener: (req: Request, socket: Duplex, head: Buffer) => void): this;
        emit(event: string, ...args: any[]): boolean;
        emit(event: 'keylog', line: Buffer, tlsSocket: tls.TLSSocket): boolean;
        emit(event: 'newSession', sessionId: Buffer, sessionData: Buffer, callback: (err: Error, resp: Buffer) => void): boolean;
        emit(event: 'OCSPRequest', certificate: Buffer, issuer: Buffer, callback: (err: Error | null, resp: Buffer) => void): boolean;
        emit(event: 'resumeSession', sessionId: Buffer, callback: (err: Error, sessionData: Buffer) => void): boolean;
        emit(event: 'secureConnection', tlsSocket: tls.TLSSocket): boolean;
        emit(event: 'tlsClientError', err: Error, tlsSocket: tls.TLSSocket): boolean;
        emit(event: 'close'): boolean;
        emit(event: 'connection', socket: Duplex): boolean;
        emit(event: 'error', err: Error): boolean;
        emit(event: 'listening'): boolean;
        emit(event: 'checkContinue', req: Request, res: Response): boolean;
        emit(event: 'checkExpectation', req: Request, res: Response): boolean;
        emit(event: 'clientError', err: Error, socket: Duplex): boolean;
        emit(event: 'connect', req: Request, socket: Duplex, head: Buffer): boolean;
        emit(event: 'request', req: Request, res: Response): boolean;
        emit(event: 'upgrade', req: Request, socket: Duplex, head: Buffer): boolean;
        on(event: string, listener: (...args: any[]) => void): this;
        on(event: 'keylog', listener: (line: Buffer, tlsSocket: tls.TLSSocket) => void): this;
        on(event: 'newSession', listener: (sessionId: Buffer, sessionData: Buffer, callback: (err: Error, resp: Buffer) => void) => void): this;
        on(event: 'OCSPRequest', listener: (certificate: Buffer, issuer: Buffer, callback: (err: Error | null, resp: Buffer) => void) => void): this;
        on(event: 'resumeSession', listener: (sessionId: Buffer, callback: (err: Error, sessionData: Buffer) => void) => void): this;
        on(event: 'secureConnection', listener: (tlsSocket: tls.TLSSocket) => void): this;
        on(event: 'tlsClientError', listener: (err: Error, tlsSocket: tls.TLSSocket) => void): this;
        on(event: 'close', listener: () => void): this;
        on(event: 'connection', listener: (socket: Duplex) => void): this;
        on(event: 'error', listener: (err: Error) => void): this;
        on(event: 'listening', listener: () => void): this;
        on(event: 'checkContinue', listener: http.RequestListener<Request, Response>): this;
        on(event: 'checkExpectation', listener: http.RequestListener<Request, Response>): this;
        on(event: 'clientError', listener: (err: Error, socket: Duplex) => void): this;
        on(event: 'connect', listener: (req: Request, socket: Duplex, head: Buffer) => void): this;
        on(event: 'request', listener: http.RequestListener<Request, Response>): this;
        on(event: 'upgrade', listener: (req: Request, socket: Duplex, head: Buffer) => void): this;
        once(event: string, listener: (...args: any[]) => void): this;
        once(event: 'keylog', listener: (line: Buffer, tlsSocket: tls.TLSSocket) => void): this;
        once(event: 'newSession', listener: (sessionId: Buffer, sessionData: Buffer, callback: (err: Error, resp: Buffer) => void) => void): this;
        once(event: 'OCSPRequest', listener: (certificate: Buffer, issuer: Buffer, callback: (err: Error | null, resp: Buffer) => void) => void): this;
        once(event: 'resumeSession', listener: (sessionId: Buffer, callback: (err: Error, sessionData: Buffer) => void) => void): this;
        once(event: 'secureConnection', listener: (tlsSocket: tls.TLSSocket) => void): this;
        once(event: 'tlsClientError', listener: (err: Error, tlsSocket: tls.TLSSocket) => void): this;
        once(event: 'close', listener: () => void): this;
        once(event: 'connection', listener: (socket: Duplex) => void): this;
        once(event: 'error', listener: (err: Error) => void): this;
        once(event: 'listening', listener: () => void): this;
        once(event: 'checkContinue', listener: http.RequestListener<Request, Response>): this;
        once(event: 'checkExpectation', listener: http.RequestListener<Request, Response>): this;
        once(event: 'clientError', listener: (err: Error, socket: Duplex) => void): this;
        once(event: 'connect', listener: (req: Request, socket: Duplex, head: Buffer) => void): this;
        once(event: 'request', listener: http.RequestListener<Request, Response>): this;
        once(event: 'upgrade', listener: (req: Request, socket: Duplex, head: Buffer) => void): this;
        prependListener(event: string, listener: (...args: any[]) => void): this;
        prependListener(event: 'keylog', listener: (line: Buffer, tlsSocket: tls.TLSSocket) => void): this;
        prependListener(event: 'newSession', listener: (sessionId: Buffer, sessionData: Buffer, callback: (err: Error, resp: Buffer) => void) => void): this;
        prependListener(event: 'OCSPRequest', listener: (certificate: Buffer, issuer: Buffer, callback: (err: Error | null, resp: Buffer) => void) => void): this;
        prependListener(event: 'resumeSession', listener: (sessionId: Buffer, callback: (err: Error, sessionData: Buffer) => void) => void): this;
        prependListener(event: 'secureConnection', listener: (tlsSocket: tls.TLSSocket) => void): this;
        prependListener(event: 'tlsClientError', listener: (err: Error, tlsSocket: tls.TLSSocket) => void): this;
        prependListener(event: 'close', listener: () => void): this;
        prependListener(event: 'connection', listener: (socket: Duplex) => void): this;
        prependListener(event: 'error', listener: (err: Error) => void): this;
        prependListener(event: 'listening', listener: () => void): this;
        prependListener(event: 'checkContinue', listener: http.RequestListener<Request, Response>): this;
        prependListener(event: 'checkExpectation', listener: http.RequestListener<Request, Response>): this;
        prependListener(event: 'clientError', listener: (err: Error, socket: Duplex) => void): this;
        prependListener(event: 'connect', listener: (req: Request, socket: Duplex, head: Buffer) => void): this;
        prependListener(event: 'request', listener: http.RequestListener<Request, Response>): this;
        prependListener(event: 'upgrade', listener: (req: Request, socket: Duplex, head: Buffer) => void): this;
        prependOnceListener(event: string, listener: (...args: any[]) => void): this;
        prependOnceListener(event: 'keylog', listener: (line: Buffer, tlsSocket: tls.TLSSocket) => void): this;
        prependOnceListener(event: 'newSession', listener: (sessionId: Buffer, sessionData: Buffer, callback: (err: Error, resp: Buffer) => void) => void): this;
        prependOnceListener(event: 'OCSPRequest', listener: (certificate: Buffer, issuer: Buffer, callback: (err: Error | null, resp: Buffer) => void) => void): this;
        prependOnceListener(event: 'resumeSession', listener: (sessionId: Buffer, callback: (err: Error, sessionData: Buffer) => void) => void): this;
        prependOnceListener(event: 'secureConnection', listener: (tlsSocket: tls.TLSSocket) => void): this;
        prependOnceListener(event: 'tlsClientError', listener: (err: Error, tlsSocket: tls.TLSSocket) => void): this;
        prependOnceListener(event: 'close', listener: () => void): this;
        prependOnceListener(event: 'connection', listener: (socket: Duplex) => void): this;
        prependOnceListener(event: 'error', listener: (err: Error) => void): this;
        prependOnceListener(event: 'listening', listener: () => void): this;
        prependOnceListener(event: 'checkContinue', listener: http.RequestListener<Request, Response>): this;
        prependOnceListener(event: 'checkExpectation', listener: http.RequestListener<Request, Response>): this;
        prependOnceListener(event: 'clientError', listener: (err: Error, socket: Duplex) => void): this;
        prependOnceListener(event: 'connect', listener: (req: Request, socket: Duplex, head: Buffer) => void): this;
        prependOnceListener(event: 'request', listener: http.RequestListener<Request, Response>): this;
        prependOnceListener(event: 'upgrade', listener: (req: Request, socket: Duplex, head: Buffer) => void): this;
    }
    /**
     * ```js
     * // curl -k https://localhost:8000/
     * const https = require('https');
     * const fs = require('fs');
     *
     * const options = {
     *   key: fs.readFileSync('test/fixtures/keys/agent2-key.pem'),
     *   cert: fs.readFileSync('test/fixtures/keys/agent2-cert.pem')
     * };
     *
     * https.createServer(options, (req, res) => {
     *   res.writeHead(200);
     *   res.end('hello world\n');
     * }).listen(8000);
     * ```
     *
     * Or
     *
     * ```js
     * const https = require('https');
     * const fs = require('fs');
     *
     * const options = {
     *   pfx: fs.readFileSync('test/fixtures/test_cert.pfx'),
     *   passphrase: 'sample'
     * };
     *
     * https.createServer(options, (req, res) => {
     *   res.writeHead(200);
     *   res.end('hello world\n');
     * }).listen(8000);
     * ```
     * @since v0.3.4
     * @param options Accepts `options` from `createServer`, `createSecureContext` and `createServer`.
     * @param requestListener A listener to be added to the `'request'` event.
     */
    function createServer<
        Request extends http.IncomingMessage = http.IncomingMessage,
        Response extends http.ServerResponse<Request> = http.ServerResponse<Request>,
    >(requestListener?: http.RequestListener<Request, Response>): Server<Request, Response>;
    function createServer<
        Request extends http.IncomingMessage = http.IncomingMessage,
        Response extends http.ServerResponse<Request> = http.ServerResponse<Request>,
    >(options: ServerOptions, requestListener?: http.RequestListener<Request, Response>): Server<Request, Response>;
    /**
     * Makes a request to a secure web server.
     *
     * The following additional `options` from `tls.connect()` are also accepted:`ca`, `cert`, `ciphers`, `clientCertEngine`, `crl`, `dhparam`, `ecdhCurve`,`honorCipherOrder`, `key`, `passphrase`,
     * `pfx`, `rejectUnauthorized`,`secureOptions`, `secureProtocol`, `servername`, `sessionIdContext`,`highWaterMark`.
     *
     * `options` can be an object, a string, or a `URL` object. If `options` is a
     * string, it is automatically parsed with `new URL()`. If it is a `URL` object, it will be automatically converted to an ordinary `options` object.
     *
     * `https.request()` returns an instance of the `http.ClientRequest` class. The `ClientRequest` instance is a writable stream. If one needs to
     * upload a file with a POST request, then write to the `ClientRequest` object.
     *
     * ```js
     * const https = require('https');
     *
     * const options = {
     *   hostname: 'encrypted.google.com',
     *   port: 443,
     *   path: '/',
     *   method: 'GET'
     * };
     *
     * const req = https.request(options, (res) => {
     *   console.log('statusCode:', res.statusCode);
     *   console.log('headers:', res.headers);
     *
     *   res.on('data', (d) => {
     *     process.stdout.write(d);
     *   });
     * });
     *
     * req.on('error', (e) => {
     *   console.error(e);
     * });
     * req.end();
     * ```
     *
     * Example using options from `tls.connect()`:
     *
     * ```js
     * const options = {
     *   hostname: 'encrypted.google.com',
     *   port: 443,
     *   path: '/',
     *   method: 'GET',
     *   key: fs.readFileSync('test/fixtures/keys/agent2-key.pem'),
     *   cert: fs.readFileSync('test/fixtures/keys/agent2-cert.pem')
     * };
     * options.agent = new https.Agent(options);
     *
     * const req = https.request(options, (res) => {
     *   // ...
     * });
     * ```
     *
     * Alternatively, opt out of connection pooling by not using an `Agent`.
     *
     * ```js
     * const options = {
     *   hostname: 'encrypted.google.com',
     *   port: 443,
     *   path: '/',
     *   method: 'GET',
     *   key: fs.readFileSync('test/fixtures/keys/agent2-key.pem'),
     *   cert: fs.readFileSync('test/fixtures/keys/agent2-cert.pem'),
     *   agent: false
     * };
     *
     * const req = https.request(options, (res) => {
     *   // ...
     * });
     * ```
     *
     * Example using a `URL` as `options`:
     *
     * ```js
     * const options = new URL('https://abc:xyz@example.com');
     *
     * const req = https.request(options, (res) => {
     *   // ...
     * });
     * ```
     *
     * Example pinning on certificate fingerprint, or the public key (similar to`pin-sha256`):
     *
     * ```js
     * const tls = require('tls');
     * const https = require('https');
     * const crypto = require('crypto');
     *
     * function sha256(s) {
     *   return crypto.createHash('sha256').update(s).digest('base64');
     * }
     * const options = {
     *   hostname: 'github.com',
     *   port: 443,
     *   path: '/',
     *   method: 'GET',
     *   checkServerIdentity: function(host, cert) {
     *     // Make sure the certificate is issued to the host we are connected to
     *     const err = tls.checkServerIdentity(host, cert);
     *     if (err) {
     *       return err;
     *     }
     *
     *     // Pin the public key, similar to HPKP pin-sha25 pinning
     *     const pubkey256 = 'pL1+qb9HTMRZJmuC/bB/ZI9d302BYrrqiVuRyW+DGrU=';
     *     if (sha256(cert.pubkey) !== pubkey256) {
     *       const msg = 'Certificate verification error: ' +
     *         `The public key of '${cert.subject.CN}' ` +
     *         'does not match our pinned fingerprint';
     *       return new Error(msg);
     *     }
     *
     *     // Pin the exact certificate, rather than the pub key
     *     const cert256 = '25:FE:39:32:D9:63:8C:8A:FC:A1:9A:29:87:' +
     *       'D8:3E:4C:1D:98:DB:71:E4:1A:48:03:98:EA:22:6A:BD:8B:93:16';
     *     if (cert.fingerprint256 !== cert256) {
     *       const msg = 'Certificate verification error: ' +
     *         `The certificate of '${cert.subject.CN}' ` +
     *         'does not match our pinned fingerprint';
     *       return new Error(msg);
     *     }
     *
     *     // This loop is informational only.
     *     // Print the certificate and public key fingerprints of all certs in the
     *     // chain. Its common to pin the public key of the issuer on the public
     *     // internet, while pinning the public key of the service in sensitive
     *     // environments.
     *     do {
     *       console.log('Subject Common Name:', cert.subject.CN);
     *       console.log('  Certificate SHA256 fingerprint:', cert.fingerprint256);
     *
     *       hash = crypto.createHash('sha256');
     *       console.log('  Public key ping-sha256:', sha256(cert.pubkey));
     *
     *       lastprint256 = cert.fingerprint256;
     *       cert = cert.issuerCertificate;
     *     } while (cert.fingerprint256 !== lastprint256);
     *
     *   },
     * };
     *
     * options.agent = new https.Agent(options);
     * const req = https.request(options, (res) => {
     *   console.log('All OK. Server matched our pinned cert or public key');
     *   console.log('statusCode:', res.statusCode);
     *   // Print the HPKP values
     *   console.log('headers:', res.headers['public-key-pins']);
     *
     *   res.on('data', (d) => {});
     * });
     *
     * req.on('error', (e) => {
     *   console.error(e.message);
     * });
     * req.end();
     * ```
     *
     * Outputs for example:
     *
     * ```text
     * Subject Common Name: github.com
     *   Certificate SHA256 fingerprint: 25:FE:39:32:D9:63:8C:8A:FC:A1:9A:29:87:D8:3E:4C:1D:98:DB:71:E4:1A:48:03:98:EA:22:6A:BD:8B:93:16
     *   Public key ping-sha256: pL1+qb9HTMRZJmuC/bB/ZI9d302BYrrqiVuRyW+DGrU=
     * Subject Common Name: DigiCert SHA2 Extended Validation Server CA
     *   Certificate SHA256 fingerprint: 40:3E:06:2A:26:53:05:91:13:28:5B:AF:80:A0:D4:AE:42:2C:84:8C:9F:78:FA:D0:1F:C9:4B:C5:B8:7F:EF:1A
     *   Public key ping-sha256: RRM1dGqnDFsCJXBTHky16vi1obOlCgFFn/yOhI/y+ho=
     * Subject Common Name: DigiCert High Assurance EV Root CA
     *   Certificate SHA256 fingerprint: 74:31:E5:F4:C3:C1:CE:46:90:77:4F:0B:61:E0:54:40:88:3B:A9:A0:1E:D0:0B:A6:AB:D7:80:6E:D3:B1:18:CF
     *   Public key ping-sha256: WoiWRyIOVNa9ihaBciRSC7XHjliYS9VwUGOIud4PB18=
     * All OK. Server matched our pinned cert or public key
     * statusCode: 200
     * headers: max-age=0; pin-sha256="WoiWRyIOVNa9ihaBciRSC7XHjliYS9VwUGOIud4PB18="; pin-sha256="RRM1dGqnDFsCJXBTHky16vi1obOlCgFFn/yOhI/y+ho=";
     * pin-sha256="k2v657xBsOVe1PQRwOsHsw3bsGT2VzIqz5K+59sNQws="; pin-sha256="K87oWBWM9UZfyddvDfoxL+8lpNyoUB2ptGtn0fv6G2Q="; pin-sha256="IQBnNBEiFuhj+8x6X8XLgh01V9Ic5/V3IRQLNFFc7v4=";
     * pin-sha256="iie1VXtL7HzAMF+/PVPR9xzT80kQxdZeJ+zduCB3uj0="; pin-sha256="LvRiGEjRqfzurezaWuj8Wie2gyHMrW5Q06LspMnox7A="; includeSubDomains
     * ```
     * @since v0.3.6
     * @param options Accepts all `options` from `request`, with some differences in default values:
     */
    function request(options: RequestOptions | string | URL, callback?: (res: http.IncomingMessage) => void): http.ClientRequest;
    function request(url: string | URL, options: RequestOptions, callback?: (res: http.IncomingMessage) => void): http.ClientRequest;
    /**
     * Like `http.get()` but for HTTPS.
     *
     * `options` can be an object, a string, or a `URL` object. If `options` is a
     * string, it is automatically parsed with `new URL()`. If it is a `URL` object, it will be automatically converted to an ordinary `options` object.
     *
     * ```js
     * const https = require('https');
     *
     * https.get('https://encrypted.google.com/', (res) => {
     *   console.log('statusCode:', res.statusCode);
     *   console.log('headers:', res.headers);
     *
     *   res.on('data', (d) => {
     *     process.stdout.write(d);
     *   });
     *
     * }).on('error', (e) => {
     *   console.error(e);
     * });
     * ```
     * @since v0.3.6
     * @param options Accepts the same `options` as {@link request}, with the `method` always set to `GET`.
     */
    function get(options: RequestOptions | string | URL, callback?: (res: http.IncomingMessage) => void): http.ClientRequest;
    function get(url: string | URL, options: RequestOptions, callback?: (res: http.IncomingMessage) => void): http.ClientRequest;
    let globalAgent: Agent;
}
declare module 'node:https' {
    export * from 'https';
}<|MERGE_RESOLUTION|>--- conflicted
+++ resolved
@@ -34,10 +34,12 @@
      * See `http.Server` for more information.
      * @since v0.3.4
      */
-<<<<<<< HEAD
-    class Server extends tls.Server {
-        constructor(requestListener?: http.RequestListener);
-        constructor(options: ServerOptions, requestListener?: http.RequestListener);
+    class Server<
+        Request extends http.IncomingMessage = http.IncomingMessage,
+        Response extends http.ServerResponse<Request> = http.ServerResponse<Request>,
+    > extends tls.Server {
+        constructor(requestListener?: http.RequestListener<Request, Response>);
+        constructor(options: ServerOptions, requestListener?: http.RequestListener<Request, Response>);
         /**
          * Closes all connections connected to this server.
          * @since v18.2.0
@@ -48,16 +50,24 @@
          * @since v18.2.0
          */
         closeIdleConnections(): void;
-=======
-    class Server<Request extends http.IncomingMessage = http.IncomingMessage, Response extends http.ServerResponse<Request> = http.ServerResponse<Request>> extends tls.Server {
-        constructor(requestListener?: http.RequestListener<Request, Response>);
-        constructor(options: ServerOptions, requestListener?: http.RequestListener<Request, Response>);
->>>>>>> 52c710ff
         addListener(event: string, listener: (...args: any[]) => void): this;
         addListener(event: 'keylog', listener: (line: Buffer, tlsSocket: tls.TLSSocket) => void): this;
-        addListener(event: 'newSession', listener: (sessionId: Buffer, sessionData: Buffer, callback: (err: Error, resp: Buffer) => void) => void): this;
-        addListener(event: 'OCSPRequest', listener: (certificate: Buffer, issuer: Buffer, callback: (err: Error | null, resp: Buffer) => void) => void): this;
-        addListener(event: 'resumeSession', listener: (sessionId: Buffer, callback: (err: Error, sessionData: Buffer) => void) => void): this;
+        addListener(
+            event: 'newSession',
+            listener: (sessionId: Buffer, sessionData: Buffer, callback: (err: Error, resp: Buffer) => void) => void,
+        ): this;
+        addListener(
+            event: 'OCSPRequest',
+            listener: (
+                certificate: Buffer,
+                issuer: Buffer,
+                callback: (err: Error | null, resp: Buffer) => void,
+            ) => void,
+        ): this;
+        addListener(
+            event: 'resumeSession',
+            listener: (sessionId: Buffer, callback: (err: Error, sessionData: Buffer) => void) => void,
+        ): this;
         addListener(event: 'secureConnection', listener: (tlsSocket: tls.TLSSocket) => void): this;
         addListener(event: 'tlsClientError', listener: (err: Error, tlsSocket: tls.TLSSocket) => void): this;
         addListener(event: 'close', listener: () => void): this;
@@ -72,8 +82,18 @@
         addListener(event: 'upgrade', listener: (req: Request, socket: Duplex, head: Buffer) => void): this;
         emit(event: string, ...args: any[]): boolean;
         emit(event: 'keylog', line: Buffer, tlsSocket: tls.TLSSocket): boolean;
-        emit(event: 'newSession', sessionId: Buffer, sessionData: Buffer, callback: (err: Error, resp: Buffer) => void): boolean;
-        emit(event: 'OCSPRequest', certificate: Buffer, issuer: Buffer, callback: (err: Error | null, resp: Buffer) => void): boolean;
+        emit(
+            event: 'newSession',
+            sessionId: Buffer,
+            sessionData: Buffer,
+            callback: (err: Error, resp: Buffer) => void,
+        ): boolean;
+        emit(
+            event: 'OCSPRequest',
+            certificate: Buffer,
+            issuer: Buffer,
+            callback: (err: Error | null, resp: Buffer) => void,
+        ): boolean;
         emit(event: 'resumeSession', sessionId: Buffer, callback: (err: Error, sessionData: Buffer) => void): boolean;
         emit(event: 'secureConnection', tlsSocket: tls.TLSSocket): boolean;
         emit(event: 'tlsClientError', err: Error, tlsSocket: tls.TLSSocket): boolean;
@@ -89,9 +109,22 @@
         emit(event: 'upgrade', req: Request, socket: Duplex, head: Buffer): boolean;
         on(event: string, listener: (...args: any[]) => void): this;
         on(event: 'keylog', listener: (line: Buffer, tlsSocket: tls.TLSSocket) => void): this;
-        on(event: 'newSession', listener: (sessionId: Buffer, sessionData: Buffer, callback: (err: Error, resp: Buffer) => void) => void): this;
-        on(event: 'OCSPRequest', listener: (certificate: Buffer, issuer: Buffer, callback: (err: Error | null, resp: Buffer) => void) => void): this;
-        on(event: 'resumeSession', listener: (sessionId: Buffer, callback: (err: Error, sessionData: Buffer) => void) => void): this;
+        on(
+            event: 'newSession',
+            listener: (sessionId: Buffer, sessionData: Buffer, callback: (err: Error, resp: Buffer) => void) => void,
+        ): this;
+        on(
+            event: 'OCSPRequest',
+            listener: (
+                certificate: Buffer,
+                issuer: Buffer,
+                callback: (err: Error | null, resp: Buffer) => void,
+            ) => void,
+        ): this;
+        on(
+            event: 'resumeSession',
+            listener: (sessionId: Buffer, callback: (err: Error, sessionData: Buffer) => void) => void,
+        ): this;
         on(event: 'secureConnection', listener: (tlsSocket: tls.TLSSocket) => void): this;
         on(event: 'tlsClientError', listener: (err: Error, tlsSocket: tls.TLSSocket) => void): this;
         on(event: 'close', listener: () => void): this;
@@ -106,9 +139,22 @@
         on(event: 'upgrade', listener: (req: Request, socket: Duplex, head: Buffer) => void): this;
         once(event: string, listener: (...args: any[]) => void): this;
         once(event: 'keylog', listener: (line: Buffer, tlsSocket: tls.TLSSocket) => void): this;
-        once(event: 'newSession', listener: (sessionId: Buffer, sessionData: Buffer, callback: (err: Error, resp: Buffer) => void) => void): this;
-        once(event: 'OCSPRequest', listener: (certificate: Buffer, issuer: Buffer, callback: (err: Error | null, resp: Buffer) => void) => void): this;
-        once(event: 'resumeSession', listener: (sessionId: Buffer, callback: (err: Error, sessionData: Buffer) => void) => void): this;
+        once(
+            event: 'newSession',
+            listener: (sessionId: Buffer, sessionData: Buffer, callback: (err: Error, resp: Buffer) => void) => void,
+        ): this;
+        once(
+            event: 'OCSPRequest',
+            listener: (
+                certificate: Buffer,
+                issuer: Buffer,
+                callback: (err: Error | null, resp: Buffer) => void,
+            ) => void,
+        ): this;
+        once(
+            event: 'resumeSession',
+            listener: (sessionId: Buffer, callback: (err: Error, sessionData: Buffer) => void) => void,
+        ): this;
         once(event: 'secureConnection', listener: (tlsSocket: tls.TLSSocket) => void): this;
         once(event: 'tlsClientError', listener: (err: Error, tlsSocket: tls.TLSSocket) => void): this;
         once(event: 'close', listener: () => void): this;
@@ -123,9 +169,22 @@
         once(event: 'upgrade', listener: (req: Request, socket: Duplex, head: Buffer) => void): this;
         prependListener(event: string, listener: (...args: any[]) => void): this;
         prependListener(event: 'keylog', listener: (line: Buffer, tlsSocket: tls.TLSSocket) => void): this;
-        prependListener(event: 'newSession', listener: (sessionId: Buffer, sessionData: Buffer, callback: (err: Error, resp: Buffer) => void) => void): this;
-        prependListener(event: 'OCSPRequest', listener: (certificate: Buffer, issuer: Buffer, callback: (err: Error | null, resp: Buffer) => void) => void): this;
-        prependListener(event: 'resumeSession', listener: (sessionId: Buffer, callback: (err: Error, sessionData: Buffer) => void) => void): this;
+        prependListener(
+            event: 'newSession',
+            listener: (sessionId: Buffer, sessionData: Buffer, callback: (err: Error, resp: Buffer) => void) => void,
+        ): this;
+        prependListener(
+            event: 'OCSPRequest',
+            listener: (
+                certificate: Buffer,
+                issuer: Buffer,
+                callback: (err: Error | null, resp: Buffer) => void,
+            ) => void,
+        ): this;
+        prependListener(
+            event: 'resumeSession',
+            listener: (sessionId: Buffer, callback: (err: Error, sessionData: Buffer) => void) => void,
+        ): this;
         prependListener(event: 'secureConnection', listener: (tlsSocket: tls.TLSSocket) => void): this;
         prependListener(event: 'tlsClientError', listener: (err: Error, tlsSocket: tls.TLSSocket) => void): this;
         prependListener(event: 'close', listener: () => void): this;
@@ -140,9 +199,22 @@
         prependListener(event: 'upgrade', listener: (req: Request, socket: Duplex, head: Buffer) => void): this;
         prependOnceListener(event: string, listener: (...args: any[]) => void): this;
         prependOnceListener(event: 'keylog', listener: (line: Buffer, tlsSocket: tls.TLSSocket) => void): this;
-        prependOnceListener(event: 'newSession', listener: (sessionId: Buffer, sessionData: Buffer, callback: (err: Error, resp: Buffer) => void) => void): this;
-        prependOnceListener(event: 'OCSPRequest', listener: (certificate: Buffer, issuer: Buffer, callback: (err: Error | null, resp: Buffer) => void) => void): this;
-        prependOnceListener(event: 'resumeSession', listener: (sessionId: Buffer, callback: (err: Error, sessionData: Buffer) => void) => void): this;
+        prependOnceListener(
+            event: 'newSession',
+            listener: (sessionId: Buffer, sessionData: Buffer, callback: (err: Error, resp: Buffer) => void) => void,
+        ): this;
+        prependOnceListener(
+            event: 'OCSPRequest',
+            listener: (
+                certificate: Buffer,
+                issuer: Buffer,
+                callback: (err: Error | null, resp: Buffer) => void,
+            ) => void,
+        ): this;
+        prependOnceListener(
+            event: 'resumeSession',
+            listener: (sessionId: Buffer, callback: (err: Error, sessionData: Buffer) => void) => void,
+        ): this;
         prependOnceListener(event: 'secureConnection', listener: (tlsSocket: tls.TLSSocket) => void): this;
         prependOnceListener(event: 'tlsClientError', listener: (err: Error, tlsSocket: tls.TLSSocket) => void): this;
         prependOnceListener(event: 'close', listener: () => void): this;
@@ -381,8 +453,15 @@
      * @since v0.3.6
      * @param options Accepts all `options` from `request`, with some differences in default values:
      */
-    function request(options: RequestOptions | string | URL, callback?: (res: http.IncomingMessage) => void): http.ClientRequest;
-    function request(url: string | URL, options: RequestOptions, callback?: (res: http.IncomingMessage) => void): http.ClientRequest;
+    function request(
+        options: RequestOptions | string | URL,
+        callback?: (res: http.IncomingMessage) => void,
+    ): http.ClientRequest;
+    function request(
+        url: string | URL,
+        options: RequestOptions,
+        callback?: (res: http.IncomingMessage) => void,
+    ): http.ClientRequest;
     /**
      * Like `http.get()` but for HTTPS.
      *
@@ -407,8 +486,15 @@
      * @since v0.3.6
      * @param options Accepts the same `options` as {@link request}, with the `method` always set to `GET`.
      */
-    function get(options: RequestOptions | string | URL, callback?: (res: http.IncomingMessage) => void): http.ClientRequest;
-    function get(url: string | URL, options: RequestOptions, callback?: (res: http.IncomingMessage) => void): http.ClientRequest;
+    function get(
+        options: RequestOptions | string | URL,
+        callback?: (res: http.IncomingMessage) => void,
+    ): http.ClientRequest;
+    function get(
+        url: string | URL,
+        options: RequestOptions,
+        callback?: (res: http.IncomingMessage) => void,
+    ): http.ClientRequest;
     let globalAgent: Agent;
 }
 declare module 'node:https' {
