import * as fs from "node:fs";
import * as readline from "node:readline";
import * as stream from "node:stream";

const rl: readline.ReadLine = readline.createInterface(new stream.Readable());

{
    const options: readline.ReadLineOptions = {
<<<<<<< HEAD
        input: new fs.ReadStream('/dev/null')
=======
        input: new fs.ReadStream(),
>>>>>>> 3866583c
    };
    const input: NodeJS.ReadableStream = new stream.Readable();
    const output: NodeJS.WritableStream = new stream.Writable();
    const completer: readline.Completer = str => [["asd"], "asd"];
    const terminal = false;

    let result: readline.ReadLine;

    result = readline.createInterface(options);
    result = readline.createInterface(input);
    result = readline.createInterface(input, output);
    result = readline.createInterface(input, output, completer);
    result = readline.createInterface(input, output, completer, terminal);
    result = readline.createInterface({
        input,
        completer(str: string): readline.CompleterResult {
            return [["test"], "test"];
        },
    });
    result = readline.createInterface({
        input,
        completer(str: string, callback: (err: any, result: readline.CompleterResult) => void): any {
            callback(null, [["test"], "test"]);
        },
    });
    result = readline.createInterface({
        input,
        tabSize: 4,
    });
}

{
    rl.setPrompt("prompt");
}

{
    rl.prompt();
    rl.prompt(true);
}

{
    rl.question("query", (answer: string) => {});
}

{
    let result: readline.ReadLine;

    result = rl.pause();
}

{
    let result: readline.ReadLine;

    result = rl.resume();
}

{
    rl.close();
}

{
    const data: string | Buffer = "asd";
    const key: readline.Key = {};

    rl.write(data);
    rl.write("asd", key);
}

{
    const data: string | Buffer = "test";
    rl.line; // $ExpectType string
    rl.cursor; // $ExpectType number

    rl.write(data);

    rl.line; // $ExpectType string
    rl.cursor; // $ExpectType number
}

{
    const data: undefined | null | string | Buffer = null;
    const key: readline.Key = { ctrl: true, name: "u" };

    rl.line; // $ExpectType string
    rl.cursor; // $ExpectType number

    rl.write(data, key);

    rl.line; // $ExpectType string
    rl.cursor; // $ExpectType number
}

{
    const strm: NodeJS.WritableStream = new stream.Writable();
    const x = 1;
    const y = 1;

    readline.cursorTo(strm, x);
    readline.cursorTo(strm, x, y);
    readline.cursorTo(strm, x, y, () => {}); // $ExpectType boolean
}

{
    const strm: NodeJS.ReadableStream = new stream.Readable();
    const readLineInterface: readline.ReadLine = readline.createInterface(new stream.Readable());

    readline.emitKeypressEvents(strm);
    readline.emitKeypressEvents(strm, readLineInterface);
}

{
    const strm: NodeJS.WritableStream = new stream.Writable();
    const dx: number | string = 1;
    const dy: number | string = 1;

    readline.moveCursor(strm, dx, dy);
    readline.moveCursor(strm, dx, dy, () => {}); // $ExpectType boolean
}

{
    const strm: NodeJS.WritableStream = new stream.Writable();
    readline.clearLine(strm, 1);
    readline.clearLine(strm, 1, () => {}); // $ExpectType boolean
}

{
    const strm: NodeJS.WritableStream = new stream.Writable();

    readline.clearScreenDown(strm);
    readline.clearScreenDown(strm, () => {}); // $ExpectType boolean
}

{
    let _rl = readline.createInterface({
        input: process.stdin,
    });
    let _boolean: boolean;

    _rl = _rl.addListener("close", () => {});
    _rl = _rl.addListener("line", (input) => {
        const _input: string = input;
    });
    _rl = _rl.addListener("pause", () => {});
    _rl = _rl.addListener("resume", () => {});
    _rl = _rl.addListener("SIGCONT", () => {});
    _rl = _rl.addListener("SIGINT", () => {});
    _rl = _rl.addListener("SIGTSTP", () => {});

    _boolean = _rl.emit("close", () => {});
    _boolean = _rl.emit("line", () => {});
    _boolean = _rl.emit("pause", () => {});
    _boolean = _rl.emit("resume", () => {});
    _boolean = _rl.emit("SIGCONT", () => {});
    _boolean = _rl.emit("SIGINT", () => {});
    _boolean = _rl.emit("SIGTSTP", () => {});

    _rl = _rl.on("close", () => {});
    _rl = _rl.on("line", (input) => {
        const _input: any = input;
    });
    _rl = _rl.on("pause", () => {});
    _rl = _rl.on("resume", () => {});
    _rl = _rl.on("SIGCONT", () => {});
    _rl = _rl.on("SIGINT", () => {});
    _rl = _rl.on("SIGTSTP", () => {});

    _rl = _rl.once("close", () => {});
    _rl = _rl.once("line", (input) => {
        const _input: any = input;
    });
    _rl = _rl.once("pause", () => {});
    _rl = _rl.once("resume", () => {});
    _rl = _rl.once("SIGCONT", () => {});
    _rl = _rl.once("SIGINT", () => {});
    _rl = _rl.once("SIGTSTP", () => {});

    _rl = _rl.prependListener("close", () => {});
    _rl = _rl.prependListener("line", (input) => {
        const _input: any = input;
    });
    _rl = _rl.prependListener("pause", () => {});
    _rl = _rl.prependListener("resume", () => {});
    _rl = _rl.prependListener("SIGCONT", () => {});
    _rl = _rl.prependListener("SIGINT", () => {});
    _rl = _rl.prependListener("SIGTSTP", () => {});

    _rl = _rl.prependOnceListener("close", () => {});
    _rl = _rl.prependOnceListener("line", (input) => {
        const _input: any = input;
    });
    _rl = _rl.prependOnceListener("pause", () => {});
    _rl = _rl.prependOnceListener("resume", () => {});
    _rl = _rl.prependOnceListener("SIGCONT", () => {});
    _rl = _rl.prependOnceListener("SIGINT", () => {});
    _rl = _rl.prependOnceListener("SIGTSTP", () => {});
}

{
    (async () => {
        const result = readline.createInterface({
            input: process.stdin,
        });
        // Pending lib upgrade
        // for await (const line of result) {
        //
        // }
    });
}

{
    const rl = readline.createInterface({
        input: process.stdin,
    });
    const pos: readline.CursorPos = rl.getCursorPos();
}<|MERGE_RESOLUTION|>--- conflicted
+++ resolved
@@ -6,11 +6,7 @@
 
 {
     const options: readline.ReadLineOptions = {
-<<<<<<< HEAD
-        input: new fs.ReadStream('/dev/null')
-=======
-        input: new fs.ReadStream(),
->>>>>>> 3866583c
+        input: new fs.ReadStream('/dev/null'),
     };
     const input: NodeJS.ReadableStream = new stream.Readable();
     const output: NodeJS.WritableStream = new stream.Writable();
