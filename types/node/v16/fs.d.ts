--- conflicted
+++ resolved
@@ -3792,11 +3792,7 @@
      * @param src source path to copy.
      * @param dest destination path to copy to.
      */
-<<<<<<< HEAD
-    export function cpSync(source: string, destination: string, opts?: CopySyncOptions): void;
-=======
-    export function cpSync(source: string | URL, destination: string | URL, opts?: CopyOptions): void;
->>>>>>> f4b19456
+    export function cpSync(source: string | URL, destination: string | URL, opts?: CopySyncOptions): void;
 }
 declare module 'node:fs' {
     export * from 'fs';
