--- conflicted
+++ resolved
@@ -3303,13 +3303,8 @@
     function sign(
         algorithm: string | null | undefined,
         data: NodeJS.ArrayBufferView,
-<<<<<<< HEAD
-        key: KeyLike | SignKeyObjectInput | SignPrivateKeyInput,
+        key: KeyLike | SignKeyObjectInput | SignPrivateKeyInput | SignJsonWebKeyInput,
         /** @deferred */ callback: (error: Error | null, data: Buffer) => void,
-=======
-        key: KeyLike | SignKeyObjectInput | SignPrivateKeyInput | SignJsonWebKeyInput,
-        callback: (error: Error | null, data: Buffer) => void,
->>>>>>> 1fbc3429
     ): void;
     /**
      * Verifies the given signature for `data` using the given key and algorithm. If`algorithm` is `null` or `undefined`, then the algorithm is dependent upon the
