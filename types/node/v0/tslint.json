--- conflicted
+++ resolved
@@ -16,10 +16,6 @@
     "no-empty-interface": false,
     "no-internal-module": false,
     "no-padding": false,
-<<<<<<< HEAD
-    "strict-export-declare-modifiers": false,
-=======
->>>>>>> bbc61fbf
     "no-string-throw": false,
     "no-var": false,
     "object-literal-shorthand": false,
