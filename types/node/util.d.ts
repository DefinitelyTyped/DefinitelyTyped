--- conflicted
+++ resolved
@@ -1067,6 +1067,8 @@
         written: number;
     }
     export { types };
+
+    //// TextEncoder/Decoder
     /**
      * An implementation of the [WHATWG Encoding Standard](https://encoding.spec.whatwg.org/) `TextEncoder` API. All
      * instances of `TextEncoder` only support UTF-8 encoding.
@@ -1106,7 +1108,6 @@
         encodeInto(src: string, dest: Uint8Array): EncodeIntoResult;
     }
 
-<<<<<<< HEAD
     import { TextDecoder as _TextDecoder, TextEncoder as _TextEncoder } from 'util';
     global {
         /**
@@ -1133,7 +1134,8 @@
             ? TextEncoder
             : typeof _TextEncoder;
     }
-=======
+
+    //// parseArgs
     /**
      * Provides a high-level API for command-line argument parsing. Takes a
      * specification for the expected arguments and returns a structured object
@@ -1320,7 +1322,6 @@
               tokens?: Token[];
           }
         : PreciseParsedResults<T>;
->>>>>>> df84da36
 }
 declare module 'util/types' {
     export * from 'util/types';
