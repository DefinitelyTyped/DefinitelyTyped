import * as fs from "fs";
import * as url from "url";
import * as util from "util";
import * as http from "http";
import * as https from "https";
import * as console2 from "console";
import * as timers from "timers";
import * as dns from "dns";
import * as inspector from "inspector";
import * as trace_events from "trace_events";

<<<<<<< HEAD
=======
////////////////////////////////////////////////////
/// Url tests : http://nodejs.org/api/url.html
////////////////////////////////////////////////////

{
    {
        url.format(url.parse('http://www.example.com/xyz'));

        url.format('http://www.example.com/xyz');

        // https://google.com/search?q=you're%20a%20lizard%2C%20gary
        url.format({
            protocol: 'https',
            host: "google.com",
            pathname: 'search',
            query: { q: "you're a lizard, gary" }
        });

        const myURL = new url.URL('https://a:b@你好你好?abc#foo');
        url.format(myURL, { fragment: false, unicode: true, auth: false });
    }

    {
        const helloUrl = url.parse('http://example.com/?hello=world', true);
        let helloQuery = helloUrl.query['hello'];
        assert.equal(helloUrl.query['hello'], 'world');

        let strUrl = url.parse('http://example.com/?hello=world');
        let queryStr: string = strUrl.query!;

        strUrl = url.parse('http://example.com/?hello=world', false);
        queryStr = strUrl.query!;

        function getBoolean(): boolean { return false; }
        const urlUrl = url.parse('http://example.com/?hello=world', getBoolean());
        if (typeof(urlUrl.query) === 'string') {
            queryStr = urlUrl.query;
        } else if (urlUrl.query) {
            helloQuery = urlUrl.query['hello'];
        }
    }

    {
        const ascii: string = url.domainToASCII('español.com');
        const unicode: string = url.domainToUnicode('xn--espaol-zwa.com');
    }

    {
        let myURL = new url.URL('https://theuser:thepwd@example.org:81/foo/path?query=string#bar');
        assert.equal(myURL.hash, '#bar');
        assert.equal(myURL.host, 'example.org:81');
        assert.equal(myURL.hostname, 'example.org');
        assert.equal(myURL.href, 'https://theuser:thepwd@example.org:81/foo/path?query=string#bar');
        assert.equal(myURL.origin, 'https://example.org:81');
        assert.equal(myURL.password, 'thepwd');
        assert.equal(myURL.username, 'theuser');
        assert.equal(myURL.pathname, '/foo/path');
        assert.equal(myURL.port, "81");
        assert.equal(myURL.protocol, "https:");
        assert.equal(myURL.search, "?query=string");
        assert.equal(myURL.toString(), 'https://theuser:thepwd@example.org:81/foo/path?query=string#bar');
        assert(myURL.searchParams instanceof url.URLSearchParams);

        myURL.host = 'example.org:82';
        myURL.hostname = 'example.com';
        myURL.href = 'http://other.com';
        myURL.hash = 'baz';
        myURL.password = "otherpwd";
        myURL.username = "otheruser";
        myURL.pathname = "/otherPath";
        myURL.port = "82";
        myURL.protocol = "http";
        myURL.search = "a=b";
        assert.equal(myURL.href, 'http://otheruser:otherpwd@other.com:82/otherPath?a=b#baz');

        myURL = new url.URL('/foo', 'https://example.org/');
        assert.equal(myURL.href, 'https://example.org/foo');
        assert.equal(myURL.toJSON(), myURL.href);
    }

    {
        const searchParams = new url.URLSearchParams('abc=123');

        assert.equal(searchParams.toString(), 'abc=123');
        searchParams.forEach((value: string, name: string, me: url.URLSearchParams): void => {
            assert.equal(name, 'abc');
            assert.equal(value, '123');
            assert.equal(me, searchParams);
        });

        assert.equal(searchParams.get('abc'), '123');

        searchParams.append('abc', 'xyz');

        assert.deepEqual(searchParams.getAll('abc'), ['123', 'xyz']);

        const entries = searchParams.entries();
        assert.deepEqual(entries.next(), { value: ["abc", "123"], done: false });
        assert.deepEqual(entries.next(), { value: ["abc", "xyz"], done: false });
        assert.deepEqual(entries.next(), { value: undefined, done: true });

        const keys = searchParams.keys();
        assert.deepEqual(keys.next(), { value: "abc", done: false });
        assert.deepEqual(keys.next(), { value: "abc", done: false });
        assert.deepEqual(keys.next(), { value: undefined, done: true });

        const values = searchParams.values();
        assert.deepEqual(values.next(), { value: "123", done: false });
        assert.deepEqual(values.next(), { value: "xyz", done: false });
        assert.deepEqual(values.next(), { value: undefined, done: true });

        searchParams.set('abc', 'b');
        assert.deepEqual(searchParams.getAll('abc'), ['b']);

        searchParams.delete('a');
        assert(!searchParams.has('a'));
        assert.equal(searchParams.get('a'), null);

        searchParams.sort();
    }

    {
        const searchParams = new url.URLSearchParams({
            user: 'abc',
            query: ['first', 'second']
        });

        assert.equal(searchParams.toString(), 'user=abc&query=first%2Csecond');
        assert.deepEqual(searchParams.getAll('query'), ['first,second']);
    }

    {
        // Using an array
        const params = new url.URLSearchParams([
            ['user', 'abc'],
            ['query', 'first'],
            ['query', 'second'],
        ] as Array<[string, string]>);
        assert.equal(params.toString(), 'user=abc&query=first&query=second');
    }

    {
        let path: string = url.fileURLToPath('file://test');
        path = url.fileURLToPath(new url.URL('file://test'));
    }

    {
        const path: url.URL = url.pathToFileURL('file://test');
    }
}

>>>>>>> 9f2b299e
//////////////////////////////////////////////////////
/// Https tests : http://nodejs.org/api/https.html ///
//////////////////////////////////////////////////////

{
    let agent: https.Agent = new https.Agent({
        keepAlive: true,
        keepAliveMsecs: 10000,
        maxSockets: Infinity,
        maxFreeSockets: 256,
        maxCachedSessions: 100,
        timeout: 15000
    });

    agent = https.globalAgent;

    https.request({
        agent: false
    });
    https.request({
        agent
    });
    https.request({
        agent: undefined
    });

    https.get('http://www.example.com/xyz');
    https.request('http://www.example.com/xyz');

    https.get('http://www.example.com/xyz', (res: http.IncomingMessage): void => {});
    https.request('http://www.example.com/xyz', (res: http.IncomingMessage): void => {});

    https.get(new url.URL('http://www.example.com/xyz'));
    https.request(new url.URL('http://www.example.com/xyz'));

    https.get(new url.URL('http://www.example.com/xyz'), (res: http.IncomingMessage): void => {});
    https.request(new url.URL('http://www.example.com/xyz'), (res: http.IncomingMessage): void => {});

    const opts: https.RequestOptions = {
        path: '/some/path'
    };
    https.get(new url.URL('http://www.example.com'), opts);
    https.request(new url.URL('http://www.example.com'), opts);
    https.get(new url.URL('http://www.example.com/xyz'), opts, (res: http.IncomingMessage): void => {});
    https.request(new url.URL('http://www.example.com/xyz'), opts, (res: http.IncomingMessage): void => {});

    https.globalAgent.options.ca = [];

    {
        function reqListener(req: http.IncomingMessage, res: http.ServerResponse): void {}

        class MyIncomingMessage extends http.IncomingMessage {
            foo: number;
        }

        class MyServerResponse extends http.ServerResponse {
            foo: string;
        }

        let server: https.Server;

        server = new https.Server();
        server = new https.Server(reqListener);
        server = new https.Server({ IncomingMessage: MyIncomingMessage});

        server = new https.Server({
            IncomingMessage: MyIncomingMessage,
            ServerResponse: MyServerResponse
        }, reqListener);

        server = https.createServer();
        server = https.createServer(reqListener);
        server = https.createServer({ IncomingMessage: MyIncomingMessage });
        server = https.createServer({ ServerResponse: MyServerResponse }, reqListener);

        const timeout: number = server.timeout;
        const listening: boolean = server.listening;
        const keepAliveTimeout: number = server.keepAliveTimeout;
        const maxHeadersCount: number | null = server.maxHeadersCount;
        const headersTimeout: number = server.headersTimeout;
        server.setTimeout().setTimeout(1000).setTimeout(() => {}).setTimeout(100, () => {});
    }
}

/////////////////////////////////////////////////////
/// Timers tests : https://nodejs.org/api/timers.html
/////////////////////////////////////////////////////

{
    {
        const immediate = timers
            .setImmediate(() => {
                console.log('immediate');
            })
            .unref()
            .ref();
        const b: boolean = immediate.hasRef();
        timers.clearImmediate(immediate);
    }
    {
        const timeout = timers
            .setInterval(() => {
                console.log('interval');
            }, 20)
            .unref()
            .ref()
            .refresh();
        const b: boolean = timeout.hasRef();
        timers.clearInterval(timeout);
    }
    {
        const timeout = timers
            .setTimeout(() => {
                console.log('timeout');
            }, 20)
            .unref()
            .ref()
            .refresh();
        const b: boolean = timeout.hasRef();
        timers.clearTimeout(timeout);
    }
    async function testPromisify() {
        const setTimeout = util.promisify(timers.setTimeout);
        let v: void = await setTimeout(100); // tslint:disable-line no-void-expression void-return
        let s: string = await setTimeout(100, "");

        const setImmediate = util.promisify(timers.setImmediate);
        v = await setImmediate(); // tslint:disable-line no-void-expression
        s = await setImmediate("");
    }
}

/////////////////////////////////////////////////////////
/// Errors Tests : https://nodejs.org/api/errors.html ///
/////////////////////////////////////////////////////////

{
    {
        Error.stackTraceLimit = Infinity;
    }
    {
        const myObject = {};
        Error.captureStackTrace(myObject);
    }
    {
        const frames: NodeJS.CallSite[] = [];
        Error.prepareStackTrace!(new Error(), frames);
    }
    {
        const frame: NodeJS.CallSite = null!;
        const frameThis: any = frame.getThis();
        const typeName: string | null  = frame.getTypeName();
        const func: Function | undefined  = frame.getFunction();
        const funcName: string | null = frame.getFunctionName();
        const meth: string | null  = frame.getMethodName();
        const fname: string | null  = frame.getFileName();
        const lineno: number | null  = frame.getLineNumber();
        const colno: number | null  = frame.getColumnNumber();
        const evalOrigin: string | undefined  = frame.getEvalOrigin();
        const isTop: boolean = frame.isToplevel();
        const isEval: boolean = frame.isEval();
        const isNative: boolean = frame.isNative();
        const isConstr: boolean = frame.isConstructor();
    }
}

///////////////////////////////////////////////////////////
/// Console Tests : https://nodejs.org/api/console.html ///
///////////////////////////////////////////////////////////

{
    {
        let _c: Console = console;
        _c = console2;
    }
    {
        const writeStream = fs.createWriteStream('./index.d.ts');
        let consoleInstance: Console = new console.Console(writeStream);

        consoleInstance = new console.Console(writeStream, writeStream);
        consoleInstance = new console.Console(writeStream, writeStream, true);
        consoleInstance = new console.Console({
            stdout: writeStream,
            stderr: writeStream,
            colorMode: 'auto',
            ignoreErrors: true
        });
        consoleInstance = new console.Console({
            stdout: writeStream,
            colorMode: false
        });
        consoleInstance = new console.Console({
            stdout: writeStream
        });
    }
    {
        console.assert('value');
        console.assert('value', 'message');
        console.assert('value', 'message', 'foo', 'bar');
        console.clear();
        console.count();
        console.count('label');
        console.countReset();
        console.countReset('label');
        console.debug();
        console.debug('message');
        console.debug('message', 'foo', 'bar');
        console.dir('obj');
        console.dir('obj', { depth: 1 });
        console.error();
        console.error('message');
        console.error('message', 'foo', 'bar');
        console.group();
        console.group('label');
        console.group('label1', 'label2');
        console.groupCollapsed();
        console.groupEnd();
        console.info();
        console.info('message');
        console.info('message', 'foo', 'bar');
        console.log();
        console.log('message');
        console.log('message', 'foo', 'bar');
        console.table({ foo: 'bar' });
        console.table([{ foo: 'bar' }]);
        console.table([{ foo: 'bar' }], ['foo']);
        console.time();
        console.time('label');
        console.timeEnd();
        console.timeEnd('label');
        console.timeLog();
        console.timeLog('label');
        console.timeLog('label', 'foo', 'bar');
        console.trace();
        console.trace('message');
        console.trace('message', 'foo', 'bar');
        console.warn();
        console.warn('message');
        console.warn('message', 'foo', 'bar');

        // --- Inspector mode only ---
        console.markTimeline();
        console.markTimeline('label');
        console.profile();
        console.profile('label');
        console.profileEnd();
        console.profileEnd('label');
        console.timeStamp();
        console.timeStamp('label');
        console.timeline();
        console.timeline('label');
        console.timelineEnd();
        console.timelineEnd('label');
    }
}

///////////////////////////////////////////////////
/// DNS Tests : https://nodejs.org/api/dns.html ///
///////////////////////////////////////////////////

{
    dns.lookup("nodejs.org", (err, address, family) => {
        const _err: NodeJS.ErrnoException | null = err;
        const _address: string = address;
        const _family: number = family;
    });
    dns.lookup("nodejs.org", 4, (err, address, family) => {
        const _err: NodeJS.ErrnoException | null = err;
        const _address: string = address;
        const _family: number = family;
    });
    dns.lookup("nodejs.org", 6, (err, address, family) => {
        const _err: NodeJS.ErrnoException | null = err;
        const _address: string = address;
        const _family: number = family;
    });
    dns.lookup("nodejs.org", {}, (err, address, family) => {
        const _err: NodeJS.ErrnoException | null = err;
        const _address: string = address;
        const _family: number = family;
    });
    dns.lookup(
        "nodejs.org",
        {
            family: 4,
            hints: dns.ADDRCONFIG | dns.V4MAPPED,
            all: false
        },
        (err, address, family) => {
            const _err: NodeJS.ErrnoException | null = err;
            const _address: string = address;
            const _family: number = family;
        }
    );
    dns.lookup("nodejs.org", { all: true }, (err, addresses) => {
        const _err: NodeJS.ErrnoException | null = err;
        const _address: dns.LookupAddress[] = addresses;
    });
    dns.lookup("nodejs.org", { all: true, verbatim: true }, (err, addresses) => {
        const _err: NodeJS.ErrnoException | null = err;
        const _address: dns.LookupAddress[] = addresses;
    });

    function trueOrFalse(): boolean {
        return Math.random() > 0.5 ? true : false;
    }
    dns.lookup("nodejs.org", { all: trueOrFalse() }, (err, addresses, family) => {
        const _err: NodeJS.ErrnoException | null = err;
        const _addresses: string | dns.LookupAddress[] = addresses;
        const _family: number | undefined = family;
    });

    dns.lookupService("127.0.0.1", 0, (err, hostname, service) => {
        const _err: NodeJS.ErrnoException | null = err;
        const _hostname: string = hostname;
        const _service: string = service;
    });

    dns.resolve("nodejs.org", (err, addresses) => {
        const _addresses: string[] = addresses;
    });
    dns.resolve("nodejs.org", "A", (err, addresses) => {
        const _addresses: string[] = addresses;
    });
    dns.resolve("nodejs.org", "AAAA", (err, addresses) => {
        const _addresses: string[] = addresses;
    });
    dns.resolve("nodejs.org", "ANY", (err, addresses) => {
        const _addresses: dns.AnyRecord[] = addresses;
    });
    dns.resolve("nodejs.org", "MX", (err, addresses) => {
        const _addresses: dns.MxRecord[] = addresses;
    });

    dns.resolve4("nodejs.org", (err, addresses) => {
        const _addresses: string[] = addresses;
    });
    dns.resolve4("nodejs.org", { ttl: true }, (err, addresses) => {
        const _addresses: dns.RecordWithTtl[] = addresses;
    });
    {
        const ttl = false;
        dns.resolve4("nodejs.org", { ttl }, (err, addresses) => {
            const _addresses: string[] | dns.RecordWithTtl[] = addresses;
        });
    }

    dns.resolve6("nodejs.org", (err, addresses) => {
        const _addresses: string[] = addresses;
    });
    dns.resolve6("nodejs.org", { ttl: true }, (err, addresses) => {
        const _addresses: dns.RecordWithTtl[] = addresses;
    });
    {
        const ttl = false;
        dns.resolve6("nodejs.org", { ttl }, (err, addresses) => {
            const _addresses: string[] | dns.RecordWithTtl[] = addresses;
        });
    }
    {
        const resolver = new dns.Resolver();
        resolver.setServers(["4.4.4.4"]);
        resolver.resolve("nodejs.org", (err, addresses) => {
            const _addresses: string[] = addresses;
        });
        resolver.cancel();
    }
}

/*****************************************************************************
 *                                                                           *
 * The following tests are the modules not mentioned in document but existed *
 *                                                                           *
 *****************************************************************************/

///////////////////////////////////////////////////////////
/// Inspector Tests                                     ///
///////////////////////////////////////////////////////////

{
    {
        const b: inspector.Console.ConsoleMessage = {source: 'test', text: 'test', level: 'error' };
        inspector.open();
        inspector.open(0);
        inspector.open(0, 'localhost');
        inspector.open(0, 'localhost', true);
        inspector.close();
        const inspectorUrl: string | undefined = inspector.url();

        const session = new inspector.Session();
        session.connect();
        session.disconnect();

        // Unknown post method
        session.post('A.b', { key: 'value' }, (err, params) => {});
        // TODO: parameters are implicitly 'any' and need type annotation
        session.post('A.b', (err: Error | null, params?: {}) => {});
        session.post('A.b');
        // Known post method
        const parameter: inspector.Runtime.EvaluateParameterType = { expression: '2 + 2' };
        session.post('Runtime.evaluate', parameter,
            (err: Error | null, params: inspector.Runtime.EvaluateReturnType) => {});
        session.post('Runtime.evaluate', (err: Error, params: inspector.Runtime.EvaluateReturnType) => {
            const exceptionDetails: inspector.Runtime.ExceptionDetails = params.exceptionDetails!;
            const resultClassName: string = params.result.className!;
        });
        session.post('Runtime.evaluate');

        // General event
        session.on('inspectorNotification', message => {
            message; // $ExpectType InspectorNotification<{}>
        });
        // Known events
        session.on('Debugger.paused', (message: inspector.InspectorNotification<inspector.Debugger.PausedEventDataType>) => {
            const method: string = message.method;
            const pauseReason: string = message.params.reason;
        });
        session.on('Debugger.resumed', () => {});
        // Node Inspector events
        session.on('NodeTracing.dataCollected', (message: inspector.InspectorNotification<inspector.NodeTracing.DataCollectedEventDataType>) => {
          const value: Array<{}> = message.params.value;
        });
    }
}

///////////////////////////////////////////////////////////
/// Trace Events Tests                                  ///
///////////////////////////////////////////////////////////

{
    const enabledCategories: string | undefined = trace_events.getEnabledCategories();
    const tracing: trace_events.Tracing = trace_events.createTracing({ categories: ['node', 'v8'] });
    const categories: string = tracing.categories;
    const enabled: boolean = tracing.enabled;
    tracing.enable();
    tracing.disable();
}

/////////////////////////////////////////////////////////
/// stream tests : https://nodejs.org/api/stream.html ///
/////////////////////////////////////////////////////////
import stream = require('stream');
import tty = require('tty');

{
    const writeStream = fs.createWriteStream('./index.d.ts');
    const _wom = writeStream.writableObjectMode; // $ExpectType boolean

    const readStream = fs.createReadStream('./index.d.ts');
    const _rom = readStream.readableObjectMode; // $ExpectType boolean

    const x: stream.Readable = process.stdin;
    const stdin: tty.ReadStream = process.stdin;
    const stdout: tty.WriteStream = process.stdout;
    const stderr: tty.WriteStream = process.stderr;
}

////////////////////////////////////////////////////
/// Node.js ESNEXT Support
////////////////////////////////////////////////////

{
    const s = 'foo';
    const s1: string = s.trimLeft();
    const s2: string = s.trimRight();
}<|MERGE_RESOLUTION|>--- conflicted
+++ resolved
@@ -9,160 +9,6 @@
 import * as inspector from "inspector";
 import * as trace_events from "trace_events";
 
-<<<<<<< HEAD
-=======
-////////////////////////////////////////////////////
-/// Url tests : http://nodejs.org/api/url.html
-////////////////////////////////////////////////////
-
-{
-    {
-        url.format(url.parse('http://www.example.com/xyz'));
-
-        url.format('http://www.example.com/xyz');
-
-        // https://google.com/search?q=you're%20a%20lizard%2C%20gary
-        url.format({
-            protocol: 'https',
-            host: "google.com",
-            pathname: 'search',
-            query: { q: "you're a lizard, gary" }
-        });
-
-        const myURL = new url.URL('https://a:b@你好你好?abc#foo');
-        url.format(myURL, { fragment: false, unicode: true, auth: false });
-    }
-
-    {
-        const helloUrl = url.parse('http://example.com/?hello=world', true);
-        let helloQuery = helloUrl.query['hello'];
-        assert.equal(helloUrl.query['hello'], 'world');
-
-        let strUrl = url.parse('http://example.com/?hello=world');
-        let queryStr: string = strUrl.query!;
-
-        strUrl = url.parse('http://example.com/?hello=world', false);
-        queryStr = strUrl.query!;
-
-        function getBoolean(): boolean { return false; }
-        const urlUrl = url.parse('http://example.com/?hello=world', getBoolean());
-        if (typeof(urlUrl.query) === 'string') {
-            queryStr = urlUrl.query;
-        } else if (urlUrl.query) {
-            helloQuery = urlUrl.query['hello'];
-        }
-    }
-
-    {
-        const ascii: string = url.domainToASCII('español.com');
-        const unicode: string = url.domainToUnicode('xn--espaol-zwa.com');
-    }
-
-    {
-        let myURL = new url.URL('https://theuser:thepwd@example.org:81/foo/path?query=string#bar');
-        assert.equal(myURL.hash, '#bar');
-        assert.equal(myURL.host, 'example.org:81');
-        assert.equal(myURL.hostname, 'example.org');
-        assert.equal(myURL.href, 'https://theuser:thepwd@example.org:81/foo/path?query=string#bar');
-        assert.equal(myURL.origin, 'https://example.org:81');
-        assert.equal(myURL.password, 'thepwd');
-        assert.equal(myURL.username, 'theuser');
-        assert.equal(myURL.pathname, '/foo/path');
-        assert.equal(myURL.port, "81");
-        assert.equal(myURL.protocol, "https:");
-        assert.equal(myURL.search, "?query=string");
-        assert.equal(myURL.toString(), 'https://theuser:thepwd@example.org:81/foo/path?query=string#bar');
-        assert(myURL.searchParams instanceof url.URLSearchParams);
-
-        myURL.host = 'example.org:82';
-        myURL.hostname = 'example.com';
-        myURL.href = 'http://other.com';
-        myURL.hash = 'baz';
-        myURL.password = "otherpwd";
-        myURL.username = "otheruser";
-        myURL.pathname = "/otherPath";
-        myURL.port = "82";
-        myURL.protocol = "http";
-        myURL.search = "a=b";
-        assert.equal(myURL.href, 'http://otheruser:otherpwd@other.com:82/otherPath?a=b#baz');
-
-        myURL = new url.URL('/foo', 'https://example.org/');
-        assert.equal(myURL.href, 'https://example.org/foo');
-        assert.equal(myURL.toJSON(), myURL.href);
-    }
-
-    {
-        const searchParams = new url.URLSearchParams('abc=123');
-
-        assert.equal(searchParams.toString(), 'abc=123');
-        searchParams.forEach((value: string, name: string, me: url.URLSearchParams): void => {
-            assert.equal(name, 'abc');
-            assert.equal(value, '123');
-            assert.equal(me, searchParams);
-        });
-
-        assert.equal(searchParams.get('abc'), '123');
-
-        searchParams.append('abc', 'xyz');
-
-        assert.deepEqual(searchParams.getAll('abc'), ['123', 'xyz']);
-
-        const entries = searchParams.entries();
-        assert.deepEqual(entries.next(), { value: ["abc", "123"], done: false });
-        assert.deepEqual(entries.next(), { value: ["abc", "xyz"], done: false });
-        assert.deepEqual(entries.next(), { value: undefined, done: true });
-
-        const keys = searchParams.keys();
-        assert.deepEqual(keys.next(), { value: "abc", done: false });
-        assert.deepEqual(keys.next(), { value: "abc", done: false });
-        assert.deepEqual(keys.next(), { value: undefined, done: true });
-
-        const values = searchParams.values();
-        assert.deepEqual(values.next(), { value: "123", done: false });
-        assert.deepEqual(values.next(), { value: "xyz", done: false });
-        assert.deepEqual(values.next(), { value: undefined, done: true });
-
-        searchParams.set('abc', 'b');
-        assert.deepEqual(searchParams.getAll('abc'), ['b']);
-
-        searchParams.delete('a');
-        assert(!searchParams.has('a'));
-        assert.equal(searchParams.get('a'), null);
-
-        searchParams.sort();
-    }
-
-    {
-        const searchParams = new url.URLSearchParams({
-            user: 'abc',
-            query: ['first', 'second']
-        });
-
-        assert.equal(searchParams.toString(), 'user=abc&query=first%2Csecond');
-        assert.deepEqual(searchParams.getAll('query'), ['first,second']);
-    }
-
-    {
-        // Using an array
-        const params = new url.URLSearchParams([
-            ['user', 'abc'],
-            ['query', 'first'],
-            ['query', 'second'],
-        ] as Array<[string, string]>);
-        assert.equal(params.toString(), 'user=abc&query=first&query=second');
-    }
-
-    {
-        let path: string = url.fileURLToPath('file://test');
-        path = url.fileURLToPath(new url.URL('file://test'));
-    }
-
-    {
-        const path: url.URL = url.pathToFileURL('file://test');
-    }
-}
-
->>>>>>> 9f2b299e
 //////////////////////////////////////////////////////
 /// Https tests : http://nodejs.org/api/https.html ///
 //////////////////////////////////////////////////////
