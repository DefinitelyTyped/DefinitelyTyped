--- conflicted
+++ resolved
@@ -959,15 +959,10 @@
             size;
         },
         destroy(error, cb) {
-<<<<<<< HEAD
             // $ExpectType Error
             error;
             // $ExpectType (error?: Error) => void
             cb;
-=======
-            error.stack;
-            cb(error);
->>>>>>> 827402a3
         }
     });
 
@@ -991,17 +986,12 @@
             cb;
         },
         destroy(error, cb) {
-<<<<<<< HEAD
             // $ExpectType Writable
             this;
             // $ExpectType Error
             error;
             // $ExpectType (error?: Error) => void
             cb;
-=======
-            error.stack;
-            cb(error);
->>>>>>> 827402a3
         },
         final(cb) {
             // $ExpectType Writable
@@ -1050,10 +1040,6 @@
             // $ExpectType (error?: Error) => void
             cb;
         },
-        destroy(error, cb) {
-            error.stack;
-            cb(error);
-        },
         readableObjectMode: true,
         writableObjectMode: true
     });
@@ -1084,7 +1070,6 @@
             cb;
         },
         destroy(error, cb) {
-<<<<<<< HEAD
             // $ExpectType Transform
             this;
             // $ExpectType Error
@@ -1111,10 +1096,6 @@
         flush(cb) {
             // $ExpectType TransformCallback
             cb;
-=======
-            error.stack;
-            cb(error);
->>>>>>> 827402a3
         },
         allowHalfOpen: true,
         readableObjectMode: true,
