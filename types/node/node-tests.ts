import * as fs from "fs";
import * as url from "url";
import * as util from "util";
import * as http from "http";
import * as https from "https";
import * as console2 from "console";
import * as timers from "timers";
import * as dns from "dns";
import * as inspector from "inspector";
import * as trace_events from "trace_events";

//////////////////////////////////////////////////////
/// Https tests : http://nodejs.org/api/https.html ///
//////////////////////////////////////////////////////

{
    let agent: https.Agent = new https.Agent({
        keepAlive: true,
        keepAliveMsecs: 10000,
        maxSockets: Infinity,
        maxFreeSockets: 256,
        maxCachedSessions: 100,
        timeout: 15000
    });

    agent = https.globalAgent;

    https.request({
        agent: false
    });
    https.request({
        agent
    });
    https.request({
        agent: undefined
    });

    https.get('http://www.example.com/xyz');
    https.request('http://www.example.com/xyz');

    https.get('http://www.example.com/xyz', (res: http.IncomingMessage): void => {});
    https.request('http://www.example.com/xyz', (res: http.IncomingMessage): void => {});

    https.get(new url.URL('http://www.example.com/xyz'));
    https.request(new url.URL('http://www.example.com/xyz'));

    https.get(new url.URL('http://www.example.com/xyz'), (res: http.IncomingMessage): void => {});
    https.request(new url.URL('http://www.example.com/xyz'), (res: http.IncomingMessage): void => {});

    const opts: https.RequestOptions = {
        path: '/some/path'
    };
    https.get(new url.URL('http://www.example.com'), opts);
    https.request(new url.URL('http://www.example.com'), opts);
    https.get(new url.URL('http://www.example.com/xyz'), opts, (res: http.IncomingMessage): void => {});
    https.request(new url.URL('http://www.example.com/xyz'), opts, (res: http.IncomingMessage): void => {});

    https.globalAgent.options.ca = [];

    {
        function reqListener(req: http.IncomingMessage, res: http.ServerResponse): void {}

        class MyIncomingMessage extends http.IncomingMessage {
            foo: number;
        }

        class MyServerResponse extends http.ServerResponse {
            foo: string;
        }

        let server: https.Server;

        server = new https.Server();
        server = new https.Server(reqListener);
        server = new https.Server({ IncomingMessage: MyIncomingMessage});

        server = new https.Server({
            IncomingMessage: MyIncomingMessage,
            ServerResponse: MyServerResponse
        }, reqListener);

        server = https.createServer();
        server = https.createServer(reqListener);
        server = https.createServer({ IncomingMessage: MyIncomingMessage });
        server = https.createServer({ ServerResponse: MyServerResponse }, reqListener);

        const timeout: number = server.timeout;
        const listening: boolean = server.listening;
        const keepAliveTimeout: number = server.keepAliveTimeout;
        const maxHeadersCount: number | null = server.maxHeadersCount;
        const headersTimeout: number = server.headersTimeout;
        server.setTimeout().setTimeout(1000).setTimeout(() => {}).setTimeout(100, () => {});
    }
}

/////////////////////////////////////////////////////
/// Timers tests : https://nodejs.org/api/timers.html
/////////////////////////////////////////////////////

{
    {
        const immediate = timers
            .setImmediate(() => {
                console.log('immediate');
            })
            .unref()
            .ref();
        const b: boolean = immediate.hasRef();
        timers.clearImmediate(immediate);
    }
    {
        const timeout = timers
            .setInterval(() => {
                console.log('interval');
            }, 20)
            .unref()
            .ref()
            .refresh();
        const b: boolean = timeout.hasRef();
        timers.clearInterval(timeout);
    }
    {
        const timeout = timers
            .setTimeout(() => {
                console.log('timeout');
            }, 20)
            .unref()
            .ref()
            .refresh();
        const b: boolean = timeout.hasRef();
        timers.clearTimeout(timeout);
    }
    async function testPromisify(doSomething: {
        (foo: any, onSuccessCallback: (result: string) => void, onErrorCallback: (reason: any) => void): void;
        [util.promisify.custom](foo: any): Promise<string>;
    }) {
        const setTimeout = util.promisify(timers.setTimeout);
        let v: void = await setTimeout(100); // tslint:disable-line no-void-expression void-return
        let s: string = await setTimeout(100, "");

        const setImmediate = util.promisify(timers.setImmediate);
        v = await setImmediate(); // tslint:disable-line no-void-expression
        s = await setImmediate("");

        // $ExpectType (foo: any) => Promise<string>
        const doSomethingPromise = util.promisify(doSomething);

        // $ExpectType string
        s = await doSomethingPromise('foo');
    }
}

/////////////////////////////////////////////////////////
/// Errors Tests : https://nodejs.org/api/errors.html ///
/////////////////////////////////////////////////////////

{
    {
        Error.stackTraceLimit = Infinity;
    }
    {
        const myObject = {};
        Error.captureStackTrace(myObject);
    }
    {
        const frames: NodeJS.CallSite[] = [];
        Error.prepareStackTrace!(new Error(), frames);
    }
    {
        const frame: NodeJS.CallSite = null!;
        const frameThis: any = frame.getThis();
        const typeName: string | null  = frame.getTypeName();
        const func: Function | undefined  = frame.getFunction();
        const funcName: string | null = frame.getFunctionName();
        const meth: string | null  = frame.getMethodName();
        const fname: string | null  = frame.getFileName();
        const lineno: number | null  = frame.getLineNumber();
        const colno: number | null  = frame.getColumnNumber();
        const evalOrigin: string | undefined  = frame.getEvalOrigin();
        const isTop: boolean = frame.isToplevel();
        const isEval: boolean = frame.isEval();
        const isNative: boolean = frame.isNative();
        const isConstr: boolean = frame.isConstructor();
    }
}

///////////////////////////////////////////////////////////
/// Console Tests : https://nodejs.org/api/console.html ///
///////////////////////////////////////////////////////////

{
    {
        let _c: Console = console;
        _c = console2;
    }
    {
        const writeStream = fs.createWriteStream('./index.d.ts');
        let consoleInstance: Console = new console.Console(writeStream);

        consoleInstance = new console.Console(writeStream, writeStream);
        consoleInstance = new console.Console(writeStream, writeStream, true);
        consoleInstance = new console.Console({
            stdout: writeStream,
            stderr: writeStream,
            colorMode: 'auto',
            ignoreErrors: true
        });
        consoleInstance = new console.Console({
            stdout: writeStream,
            colorMode: false
        });
        consoleInstance = new console.Console({
            stdout: writeStream
        });
    }
    {
        console.assert('value');
        console.assert('value', 'message');
        console.assert('value', 'message', 'foo', 'bar');
        console.clear();
        console.count();
        console.count('label');
        console.countReset();
        console.countReset('label');
        console.debug();
        console.debug('message');
        console.debug('message', 'foo', 'bar');
        console.dir('obj');
        console.dir('obj', { depth: 1 });
        console.error();
        console.error('message');
        console.error('message', 'foo', 'bar');
        console.group();
        console.group('label');
        console.group('label1', 'label2');
        console.groupCollapsed();
        console.groupEnd();
        console.info();
        console.info('message');
        console.info('message', 'foo', 'bar');
        console.log();
        console.log('message');
        console.log('message', 'foo', 'bar');
        console.table({ foo: 'bar' });
        console.table([{ foo: 'bar' }]);
        console.table([{ foo: 'bar' }], ['foo']);
        console.time();
        console.time('label');
        console.timeEnd();
        console.timeEnd('label');
        console.timeLog();
        console.timeLog('label');
        console.timeLog('label', 'foo', 'bar');
        console.trace();
        console.trace('message');
        console.trace('message', 'foo', 'bar');
        console.warn();
        console.warn('message');
        console.warn('message', 'foo', 'bar');

        // --- Inspector mode only ---
<<<<<<< HEAD
        // `console.markTimeline()`, `console.timeline()` and `console.timelineEnd()` were removed since
        // TypeScript v3.9.0-dev.20200319.
=======
>>>>>>> 53904211
        console.profile();
        console.profile('label');
        console.profileEnd();
        console.profileEnd('label');
        console.timeStamp();
        console.timeStamp('label');
    }
}

///////////////////////////////////////////////////
/// DNS Tests : https://nodejs.org/api/dns.html ///
///////////////////////////////////////////////////

{
    dns.lookup("nodejs.org", (err, address, family) => {
        const _err: NodeJS.ErrnoException | null = err;
        const _address: string = address;
        const _family: number = family;
    });
    dns.lookup("nodejs.org", 4, (err, address, family) => {
        const _err: NodeJS.ErrnoException | null = err;
        const _address: string = address;
        const _family: number = family;
    });
    dns.lookup("nodejs.org", 6, (err, address, family) => {
        const _err: NodeJS.ErrnoException | null = err;
        const _address: string = address;
        const _family: number = family;
    });
    dns.lookup("nodejs.org", {}, (err, address, family) => {
        const _err: NodeJS.ErrnoException | null = err;
        const _address: string = address;
        const _family: number = family;
    });
    dns.lookup(
        "nodejs.org",
        {
            family: 4,
            hints: dns.ADDRCONFIG | dns.V4MAPPED,
            all: false
        },
        (err, address, family) => {
            const _err: NodeJS.ErrnoException | null = err;
            const _address: string = address;
            const _family: number = family;
        }
    );
    dns.lookup("nodejs.org", { all: true }, (err, addresses) => {
        const _err: NodeJS.ErrnoException | null = err;
        const _address: dns.LookupAddress[] = addresses;
    });
    dns.lookup("nodejs.org", { all: true, verbatim: true }, (err, addresses) => {
        const _err: NodeJS.ErrnoException | null = err;
        const _address: dns.LookupAddress[] = addresses;
    });

    function trueOrFalse(): boolean {
        return Math.random() > 0.5 ? true : false;
    }
    dns.lookup("nodejs.org", { all: trueOrFalse() }, (err, addresses, family) => {
        const _err: NodeJS.ErrnoException | null = err;
        const _addresses: string | dns.LookupAddress[] = addresses;
        const _family: number | undefined = family;
    });

    dns.lookupService("127.0.0.1", 0, (err, hostname, service) => {
        const _err: NodeJS.ErrnoException | null = err;
        const _hostname: string = hostname;
        const _service: string = service;
    });

    dns.resolve("nodejs.org", (err, addresses) => {
        const _addresses: string[] = addresses;
    });
    dns.resolve("nodejs.org", "A", (err, addresses) => {
        const _addresses: string[] = addresses;
    });
    dns.resolve("nodejs.org", "AAAA", (err, addresses) => {
        const _addresses: string[] = addresses;
    });
    dns.resolve("nodejs.org", "ANY", (err, addresses) => {
        const _addresses: dns.AnyRecord[] = addresses;
    });
    dns.resolve("nodejs.org", "MX", (err, addresses) => {
        const _addresses: dns.MxRecord[] = addresses;
    });

    dns.resolve4("nodejs.org", (err, addresses) => {
        const _addresses: string[] = addresses;
    });
    dns.resolve4("nodejs.org", { ttl: true }, (err, addresses) => {
        const _addresses: dns.RecordWithTtl[] = addresses;
    });
    {
        const ttl = false;
        dns.resolve4("nodejs.org", { ttl }, (err, addresses) => {
            const _addresses: string[] | dns.RecordWithTtl[] = addresses;
        });
    }

    dns.resolve6("nodejs.org", (err, addresses) => {
        const _addresses: string[] = addresses;
    });
    dns.resolve6("nodejs.org", { ttl: true }, (err, addresses) => {
        const _addresses: dns.RecordWithTtl[] = addresses;
    });
    {
        const ttl = false;
        dns.resolve6("nodejs.org", { ttl }, (err, addresses) => {
            const _addresses: string[] | dns.RecordWithTtl[] = addresses;
        });
    }
    {
        const resolver = new dns.Resolver();
        resolver.setServers(["4.4.4.4"]);
        resolver.resolve("nodejs.org", (err, addresses) => {
            const _addresses: string[] = addresses;
        });
        resolver.cancel();
    }
}

/*****************************************************************************
 *                                                                           *
 * The following tests are the modules not mentioned in document but existed *
 *                                                                           *
 *****************************************************************************/

///////////////////////////////////////////////////////////
/// Inspector Tests                                     ///
///////////////////////////////////////////////////////////

{
    {
        const b: inspector.Console.ConsoleMessage = {source: 'test', text: 'test', level: 'error' };
        inspector.open();
        inspector.open(0);
        inspector.open(0, 'localhost');
        inspector.open(0, 'localhost', true);
        inspector.close();
        const inspectorUrl: string | undefined = inspector.url();

        const session = new inspector.Session();
        session.connect();
        session.disconnect();

        // Unknown post method
        session.post('A.b', { key: 'value' }, (err, params) => {});
        // TODO: parameters are implicitly 'any' and need type annotation
        session.post('A.b', (err: Error | null, params?: {}) => {});
        session.post('A.b');
        // Known post method
        const parameter: inspector.Runtime.EvaluateParameterType = { expression: '2 + 2' };
        session.post('Runtime.evaluate', parameter,
            (err: Error | null, params: inspector.Runtime.EvaluateReturnType) => {});
        session.post('Runtime.evaluate', (err: Error, params: inspector.Runtime.EvaluateReturnType) => {
            const exceptionDetails: inspector.Runtime.ExceptionDetails = params.exceptionDetails!;
            const resultClassName: string = params.result.className!;
        });
        session.post('Runtime.evaluate');

        // General event
        session.on('inspectorNotification', message => {
            message; // $ExpectType InspectorNotification<{}>
        });
        // Known events
        session.on('Debugger.paused', (message: inspector.InspectorNotification<inspector.Debugger.PausedEventDataType>) => {
            const method: string = message.method;
            const pauseReason: string = message.params.reason;
        });
        session.on('Debugger.resumed', () => {});
        // Node Inspector events
        session.on('NodeTracing.dataCollected', (message: inspector.InspectorNotification<inspector.NodeTracing.DataCollectedEventDataType>) => {
          const value: Array<{}> = message.params.value;
        });
    }
}

///////////////////////////////////////////////////////////
/// Trace Events Tests                                  ///
///////////////////////////////////////////////////////////

{
    const enabledCategories: string | undefined = trace_events.getEnabledCategories();
    const tracing: trace_events.Tracing = trace_events.createTracing({ categories: ['node', 'v8'] });
    const categories: string = tracing.categories;
    const enabled: boolean = tracing.enabled;
    tracing.enable();
    tracing.disable();
}

////////////////////////////////////////////////////
/// Node.js ESNEXT Support
////////////////////////////////////////////////////

{
    const s = 'foo';
    const s1: string = s.trimLeft();
    const s2: string = s.trimRight();
}<|MERGE_RESOLUTION|>--- conflicted
+++ resolved
@@ -259,11 +259,6 @@
         console.warn('message', 'foo', 'bar');
 
         // --- Inspector mode only ---
-<<<<<<< HEAD
-        // `console.markTimeline()`, `console.timeline()` and `console.timelineEnd()` were removed since
-        // TypeScript v3.9.0-dev.20200319.
-=======
->>>>>>> 53904211
         console.profile();
         console.profile('label');
         console.profileEnd();
