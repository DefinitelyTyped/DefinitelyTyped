--- conflicted
+++ resolved
@@ -3920,12 +3920,9 @@
 
     const m1: Module = new Module("moduleId");
     const m2: Module = new Module.Module("moduleId");
-<<<<<<< HEAD
     const b: string[] = Module.builtinModules;
-=======
     let paths: string[] = module.paths;
     paths = m1.paths;
->>>>>>> cba95bf1
 }
 
 ////////////////////////////////////////////////////
