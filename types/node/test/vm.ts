import {
    compileFunction,
    constants,
    createContext,
    isContext,
    measureMemory,
    MemoryMeasurement,
    runInContext,
    runInNewContext,
    runInThisContext,
    Script,
    SourceTextModule,
    SyntheticModule,
} from "node:vm";

{
    const contextObject = {
        animal: "cat",
        count: 2,
    };

    runInNewContext("count += 1; name = \"kitty\"", contextObject);
    console.log(contextObject);
    // Prints: { animal: 'cat', count: 3, name: 'kitty' }

    // This would throw if the context is created from a contextified object.
    // vm.constants.DONT_CONTEXTIFY allows creating contexts with ordinary global objects that
    // can be frozen.
    const frozenContext = runInNewContext("Object.freeze(globalThis); globalThis;", constants.DONT_CONTEXTIFY);
}

{
    const script = new Script("globalVar = \"set\"");

    const contexts = [{}, {}, {}];
    contexts.forEach((context) => {
        script.runInNewContext(context);
    });

    console.log(contexts);
    // Prints: [{ globalVar: 'set' }, { globalVar: 'set' }, { globalVar: 'set' }]

    // This would throw if the context is created from a contextified object.
    // vm.constants.DONT_CONTEXTIFY allows creating contexts with ordinary
    // global objects that can be frozen.
    const freezeScript = new Script("Object.freeze(globalThis); globalThis;");
    const frozenContext = freezeScript.runInNewContext(constants.DONT_CONTEXTIFY);
}

{
    runInThisContext("console.log(\"hello world\"", "./my-file.js");
}

{
    const code = "console.log(\"test\")";
    const params = [] as const;

    let fn = compileFunction(code);
    fn = compileFunction(code, params);
    fn = compileFunction(code, params, {});
    fn = compileFunction(code, params, {
        filename: "",
        lineOffset: 0,
        columnOffset: 0,
        parsingContext: createContext(),
        contextExtensions: [{
            a: 1,
        }],
        produceCachedData: false,
        cachedData: Buffer.from("nope"),
    });
    fn = compileFunction(code, params, {
        cachedData: new Uint8Array(),
    });
    fn = compileFunction(code, params, {
        cachedData: new DataView(new ArrayBuffer(10)),
    });

    fn satisfies Function;
    // $ExpectType NonSharedBuffer | undefined
    fn.cachedData;
    // $ExpectType boolean | undefined
    fn.cachedDataProduced;
    // $ExpectType boolean | undefined
    fn.cachedDataRejected;
}

{
    const usage = measureMemory({
        mode: "detailed",
        execution: "eager",
    }).then((data: MemoryMeasurement) => {});
}

{
    runInNewContext(
        "blah",
        {},
        { timeout: 5, microtaskMode: "afterEvaluate" },
    );

    runInNewContext("globalThis", constants.DONT_CONTEXTIFY);
}

{
    const script = new Script("foo()", { cachedData: Buffer.from([]) });
    console.log(script.cachedDataProduced);
    console.log(script.cachedDataRejected);
    console.log(script.cachedData);
}

{
    // createContext accepts microtaskMode param
    const sandbox = {
        animal: "cat",
        count: 2,
    };

    const context = createContext(sandbox, {
        name: "test",
        origin: "file://test.js",
        codeGeneration: {
            strings: true,
            wasm: true,
        },
        microtaskMode: "afterEvaluate",
    });
    console.log(isContext(context));
}

(async () => {
    const contextifiedObject = createContext({
        secret: 42,
        print: console.log,
    });

    const bar = new SourceTextModule(
        `
        import s from 'foo';
        s;
        print(s);
    `,
        { context: contextifiedObject },
    );

    await bar.link(async function linker(specifier, referencingModule) {
        if (specifier === "foo") {
            return new SourceTextModule(
                `
                // The "secret" variable refers to the global variable we added to
                // "contextifiedObject" when creating the context.
                export default secret;
            `,
                { context: referencingModule.context },
            );
        }
        throw new Error(`Unable to resolve dependency: ${specifier}`);
    });

    await bar.evaluate();

    for (const request of bar.moduleRequests) {
        // $ExpectType string
        request.specifier;
        // $ExpectType ImportAttributes
        request.attributes;
        // $ExpectType ImportPhase
        request.phase;
    }
});

(async () => {
    const source = "{ \"a\": 1 }";
    const module = new SyntheticModule(["default"], function() {
        const obj = JSON.parse(source);
        this.setExport("default", obj);
    });
});

{
    let code = "import(\"foo.json\", { with: { type: \"json\" } })";
    let context = createContext();

    // $ExpectType Script
    new Script(code, {
        importModuleDynamically(specifier, referrer, importAttributes, phase) {
            specifier; // $ExpectType string
            referrer; // $ExpectType Script
            importAttributes; // $ExpectType ImportAttributes
            phase; // $ExpectType ImportPhase

            const module = new SyntheticModule(["bar"], () => {});
            return Math.random() < 1 ? module : new Promise(res => res(module));
        },
    });

    // $ExpectType Script
    new Script(code, {
        importModuleDynamically: constants.USE_MAIN_CONTEXT_DEFAULT_LOADER,
    });

    runInThisContext(code, {
        importModuleDynamically(specifier, referrer, importAttributes, phase) {
            specifier; // $ExpectType string
            referrer; // $ExpectType Script
            importAttributes; // $ExpectType ImportAttributes
            phase; // $ExpectType ImportPhase

            const module = new SyntheticModule(["bar"], () => {});
            return Math.random() < 1 ? module : new Promise(res => res(module));
        },
    });

    runInThisContext(code, {
        importModuleDynamically: constants.USE_MAIN_CONTEXT_DEFAULT_LOADER,
    });

    runInContext(code, context, {
        importModuleDynamically(specifier, referrer, importAttributes, phase) {
            specifier; // $ExpectType string
            referrer; // $ExpectType Script
            importAttributes; // $ExpectType ImportAttributes
            phase; // $ExpectType ImportPhase

            const module = new SyntheticModule(["bar"], () => {});
            return Math.random() < 1 ? module : new Promise(res => res(module));
        },
    });

    runInContext(code, context, {
        importModuleDynamically: constants.USE_MAIN_CONTEXT_DEFAULT_LOADER,
    });

    runInNewContext(code, context, {
        importModuleDynamically(specifier, referrer, importAttributes, phase) {
            specifier; // $ExpectType string
            referrer; // $ExpectType Script
            importAttributes; // $ExpectType ImportAttributes
            phase; // $ExpectType ImportPhase

            const module = new SyntheticModule(["bar"], () => {});
            return Math.random() < 1 ? module : new Promise(res => res(module));
        },
    });

    runInNewContext(code, context, {
        importModuleDynamically: constants.USE_MAIN_CONTEXT_DEFAULT_LOADER,
    });

    compileFunction(code, ["param"], {
        importModuleDynamically(specifier, referrer, importAttributes, phase) {
            specifier; // $ExpectType string
<<<<<<< HEAD
            referrer; // $ExpectType Function & { cachedData?: NonSharedBuffer | undefined; cachedDataProduced?: boolean | undefined; cachedDataRejected?: boolean | undefined; }
=======
            referrer; // $ExpectType Function & Pick<Script, "cachedData" | "cachedDataProduced" | "cachedDataRejected">
>>>>>>> 3b48ce35
            importAttributes; // $ExpectType ImportAttributes
            phase; // $ExpectType ImportPhase

            const module = new SyntheticModule(["bar"], () => {});
            return Math.random() < 1 ? module : new Promise(res => res(module));
        },
    });

    compileFunction(code, ["param"], {
        importModuleDynamically: constants.USE_MAIN_CONTEXT_DEFAULT_LOADER,
    });

    // $ExpectType SourceTextModule
    new SourceTextModule(code, {
        importModuleDynamically(specifier, referrer, importAttributes, phase) {
            specifier; // $ExpectType string
            referrer; // $ExpectType SourceTextModule
            importAttributes; // $ExpectType ImportAttributes
            phase; // $ExpectType ImportPhase

            const module = new SyntheticModule(["bar"], () => {});
            return Math.random() < 1 ? module : new Promise(res => res(module));
        },
    });

    // $ExpectType SourceTextModule
    new SourceTextModule(code, {
        // @ts-expect-error - `options.importModuleDynamically` is not supported in SourceTextModule
        importModuleDynamically: constants.USE_MAIN_CONTEXT_DEFAULT_LOADER,
    });

    // $ExpectType Context
    createContext(context, {
        importModuleDynamically(specifier, referrer, importAttributes, phase) {
            specifier; // $ExpectType string
            referrer; // $ExpectType Context
            importAttributes; // $ExpectType ImportAttributes
            phase; // $ExpectType ImportPhase

            const module = new SyntheticModule(["bar"], () => {});
            return Math.random() < 1 ? module : new Promise(res => res(module));
        },
    });

    // $ExpectType Context
    createContext(context, {
        importModuleDynamically: constants.USE_MAIN_CONTEXT_DEFAULT_LOADER,
    });
}<|MERGE_RESOLUTION|>--- conflicted
+++ resolved
@@ -250,11 +250,7 @@
     compileFunction(code, ["param"], {
         importModuleDynamically(specifier, referrer, importAttributes, phase) {
             specifier; // $ExpectType string
-<<<<<<< HEAD
-            referrer; // $ExpectType Function & { cachedData?: NonSharedBuffer | undefined; cachedDataProduced?: boolean | undefined; cachedDataRejected?: boolean | undefined; }
-=======
             referrer; // $ExpectType Function & Pick<Script, "cachedData" | "cachedDataProduced" | "cachedDataRejected">
->>>>>>> 3b48ce35
             importAttributes; // $ExpectType ImportAttributes
             phase; // $ExpectType ImportPhase
 
