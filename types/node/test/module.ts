import Module = require("node:module");
import { URL } from "node:url";
require.extensions[".ts"] = () => "";

Module.runMain();
const s: string = Module.wrap("some code");

const m1: Module = new Module("moduleId");
const m2: Module = new Module("moduleId");
const b: string[] = Module.builtinModules;
let paths: string[] = [];
paths = m1.paths;
m1 instanceof Module;

let rf: (m: string) => any;

rf = Module.createRequire("mod");
rf = Module.createRequire(new URL("file:///C:/path/"));

const aModule: NodeModule = new Module("s");
const bModule: NodeModule = new Module("b", aModule);

const builtIn: string[] = Module.builtinModules;
const builtinResult: boolean = Module.isBuiltin("node:fs");

const customRequire2 = Module.createRequire("node:./test");

customRequire2("test");

const resolved2: string = customRequire2.resolve("test");

const paths2: string[] | null = customRequire2.resolve.paths("test");

const cachedModule2: Module | undefined = customRequire2.cache["/path/to/module.js"];

const main2: Module | undefined = customRequire2.main;

Module.syncBuiltinESMExports();

const smap = new Module.SourceMap({
    file: "test.js",
    mappings: "ASDASd",
    names: [],
    sourceRoot: "/",
    sources: [],
    version: 3,
    sourcesContent: [],
});
const pl: Module.SourceMapPayload = smap.payload;
const entry: Module.SourceMapping = smap.findEntry(1, 1);

// global
{
    const importmeta: ImportMeta = {} as any; // Fake because we cannot really access the true `import.meta` with the current build target
    importmeta.url; // $ExpectType string
<<<<<<< HEAD
    importmeta.resolve!("local", "/parent"); // $ExpectType Promise<string>
    importmeta.resolve!("local", new URL("https://parent.module")); // $ExpectType Promise<string>
=======
    importmeta.resolve('local'); // $ExpectType string
    importmeta.resolve('local', '/parent'); // $ExpectType string
    importmeta.resolve('local', new URL('https://parent.module')); // $ExpectType string
>>>>>>> 25061846
}

// Hooks
{
    const resolve: Module.ResolveHook = async (specifier, context, nextResolve) => {
        const { parentURL = null } = context;
        console.log(context.importAssertions.type);

        if (Math.random() > 0.5) {
            return {
                shortCircuit: true,
                url: parentURL
                    ? new URL(specifier, parentURL).href
                    : new URL(specifier).href,
            };
        }

        if (Math.random() < 0.5) {
            return nextResolve(specifier, {
                ...context,
                conditions: [...context.conditions, "another-condition"],
            });
        }

        return nextResolve(specifier);
    };

    const load: Module.LoadHook = async (url, context, nextLoad) => {
        const { format } = context;

        if (Math.random() > 0.5) {
            return {
                format,
                shortCircuit: true,
                source: "...",
            };
        }

        return nextLoad(url);
    };

    const globalPreload: Module.GlobalPreloadHook = (context) => {
        return `\
            globalThis.someInjectedProperty = 42;
            console.log('I just set some globals!');

            const { createRequire } = getBuiltin('module');
            const { cwd } = getBuiltin('process');

            const require = createRequire(cwd() + '/<preload>');
            // [...]
        `;
    };
}

// Initialize hook
{
    const specifier = './myLoader.js';
    const parentURL = 'some-url'; // import.meta.url
    Module.register(specifier);
    Module.register(specifier, { parentURL });
    Module.register(specifier, parentURL);

    const someArrayBuffer = new ArrayBuffer(100);
    const registerResult1 = Module.register(specifier, {
        parentURL,
        data: someArrayBuffer,
        transferList: [someArrayBuffer],
    });
    registerResult1; // $ExpectType any

    interface TransferableData { number: number; }
    const registerResult2 = Module.register<TransferableData, "ok" | "fail">(specifier, {
        parentURL,
        data: { number: 1 },
    });
    registerResult2; // $ExpectType "ok" | "fail" || "fail" | "ok"

    type MyInitializeHook = Module.InitializeHook<TransferableData, "ok" | "fail">;
    const initializeHook: MyInitializeHook = ({ number }) => {
        number; // $ExpectType number
        return 'ok';
    };
}<|MERGE_RESOLUTION|>--- conflicted
+++ resolved
@@ -53,14 +53,9 @@
 {
     const importmeta: ImportMeta = {} as any; // Fake because we cannot really access the true `import.meta` with the current build target
     importmeta.url; // $ExpectType string
-<<<<<<< HEAD
-    importmeta.resolve!("local", "/parent"); // $ExpectType Promise<string>
-    importmeta.resolve!("local", new URL("https://parent.module")); // $ExpectType Promise<string>
-=======
-    importmeta.resolve('local'); // $ExpectType string
-    importmeta.resolve('local', '/parent'); // $ExpectType string
-    importmeta.resolve('local', new URL('https://parent.module')); // $ExpectType string
->>>>>>> 25061846
+    importmeta.resolve("local"); // $ExpectType string
+    importmeta.resolve("local", "/parent"); // $ExpectType string
+    importmeta.resolve("local", new URL("https://parent.module")); // $ExpectType string
 }
 
 // Hooks
@@ -118,8 +113,8 @@
 
 // Initialize hook
 {
-    const specifier = './myLoader.js';
-    const parentURL = 'some-url'; // import.meta.url
+    const specifier = "./myLoader.js";
+    const parentURL = "some-url"; // import.meta.url
     Module.register(specifier);
     Module.register(specifier, { parentURL });
     Module.register(specifier, parentURL);
@@ -132,7 +127,9 @@
     });
     registerResult1; // $ExpectType any
 
-    interface TransferableData { number: number; }
+    interface TransferableData {
+        number: number;
+    }
     const registerResult2 = Module.register<TransferableData, "ok" | "fail">(specifier, {
         parentURL,
         data: { number: 1 },
@@ -142,6 +139,6 @@
     type MyInitializeHook = Module.InitializeHook<TransferableData, "ok" | "fail">;
     const initializeHook: MyInitializeHook = ({ number }) => {
         number; // $ExpectType number
-        return 'ok';
+        return "ok";
     };
 }