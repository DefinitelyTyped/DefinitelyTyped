--- conflicted
+++ resolved
@@ -1,12 +1,6 @@
-<<<<<<< HEAD
-import { describe, it, run, test, before, beforeEach, after, afterEach, skip, todo, only, Mock, mock} from 'node:test';
-import { dot, spec, tap, TestEvent } from 'node:test/reporters';
-import { Transform, TransformOptions, TransformCallback } from 'node:stream';
-=======
 import { Transform, TransformCallback, TransformOptions } from "node:stream";
-import { after, afterEach, before, beforeEach, describe, it, only, run, skip, test, todo } from "node:test";
+import { after, afterEach, before, beforeEach, describe, it, only, run, skip, test, todo, mock, Mock } from "node:test";
 import { dot, spec, tap, TestEvent } from "node:test/reporters";
->>>>>>> a80f5fb4
 
 // run without options
 // $ExpectType TestsStream
