--- conflicted
+++ resolved
@@ -29,9 +29,8 @@
     });
 }
 
-<<<<<<< HEAD
 const a: NodeJS.TypedArray = new Buffer(123);
-=======
+
 {
     const stdin: Readable = process.stdin;
     let writableFinished: boolean;
@@ -39,5 +38,4 @@
     writableFinished = process.stdout.writableFinished;
     const stderr: Writable = process.stderr;
     writableFinished = process.stderr.writableFinished;
-}
->>>>>>> 35ae5723
+}