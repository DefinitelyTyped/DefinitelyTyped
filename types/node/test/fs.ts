import { FileHandle, open as openAsync, writeFile as writeFileAsync, watch as watchAsync, cp as cpAsync } from 'node:fs/promises';
import * as fs from 'node:fs';
import * as util from 'node:util';
import { URL } from 'node:url';
import assert = require('node:assert');
import { CopyOptions, CopySyncOptions, cpSync, cp } from 'fs';

{
    fs.writeFile("thebible.txt",
        "Do unto others as you would have them do unto you.",
        assert.ifError);

    fs.write(1234, "test", () => { });

    fs.writeFile("Harry Potter",
        "\"You be wizzing, Harry,\" jived Dumbledore.",
        {
            encoding: "ascii",
            signal: new AbortSignal(),
        },
        assert.ifError);

    fs.writeFile("testfile", "content", "utf8", assert.ifError);
    // @ts-expect-error
    fs.writeFile("testfile", "content", "invalid encoding", assert.ifError);

    fs.writeFileSync("testfile", "content", "utf8");
    // @ts-expect-error
    fs.writeFileSync("testfile", "content", "invalid encoding");
    fs.writeFileSync("testfile", "content", { encoding: "utf8" });
    // @ts-expect-error
    fs.writeFileSync("testfile", "content", { encoding: "invalid encoding" });
    fs.writeFileSync("testfile", new DataView(new ArrayBuffer(1)), { encoding: "utf8" });
    // @ts-expect-error
    fs.writeFileSync("testfile", new DataView(new ArrayBuffer(1)), { encoding: "invalid encoding" });
}

{
    fs.appendFile("testfile", "foobar", "utf8", assert.ifError);
    // @ts-expect-error
    fs.appendFile("testfile", "foobar", "invalid encoding", assert.ifError);
    fs.appendFile("testfile", "foobar", { encoding: "utf8" }, assert.ifError);
    // @ts-expect-error
    fs.appendFile("testfile", "foobar", { encoding: "invalid encoding" }, assert.ifError);
    fs.appendFileSync("testfile", "foobar", "utf8");
    // @ts-expect-error
    fs.appendFileSync("testfile", "foobar", "invalid encoding");
    fs.appendFileSync("testfile", "foobar", { encoding: "utf8" });
    // @ts-expect-error
    fs.appendFileSync("testfile", "foobar", { encoding: "invalid encoding" });
}

{
    let content: string;
    let buffer: Buffer;
    let stringOrBuffer: string | Buffer;
    const nullEncoding: BufferEncoding | null = null;
    const stringEncoding: BufferEncoding | null = 'utf8';

    content = fs.readFileSync('testfile', 'utf8');
    // @ts-expect-error
    content = fs.readFileSync('testfile', 'invalid encoding');
    content = fs.readFileSync('testfile', { encoding: 'utf8' });
    // @ts-expect-error
    content = fs.readFileSync('testfile', { encoding: 'invalid encoding' });
    stringOrBuffer = fs.readFileSync('testfile', stringEncoding);
    stringOrBuffer = fs.readFileSync('testfile', { encoding: stringEncoding });

    buffer = fs.readFileSync('testfile');
    buffer = fs.readFileSync('testfile', null);
    buffer = fs.readFileSync('testfile', { encoding: null });
    stringOrBuffer = fs.readFileSync('testfile', nullEncoding);
    stringOrBuffer = fs.readFileSync('testfile', { encoding: nullEncoding });

    buffer = fs.readFileSync('testfile', { flag: 'r' });

    fs.readFile('testfile', 'utf8', (err, data) => content = data);
    // @ts-expect-error
    fs.readFile('testfile', 'invalid encoding', (err, data) => content = data);
    fs.readFile('testfile', { encoding: 'utf8', signal: new AbortSignal() }, (err, data) => content = data);
    // @ts-expect-error
    fs.readFile('testfile', { encoding: 'invalid encoding', signal: new AbortSignal() }, (err, data) => content = data);
    fs.readFile('testfile', stringEncoding, (err, data) => stringOrBuffer = data);
    fs.readFile('testfile', { encoding: stringEncoding }, (err, data) => stringOrBuffer = data);

    fs.readFile('testfile', (err, data) => buffer = data);
    fs.readFile('testfile', null, (err, data) => buffer = data);
    fs.readFile('testfile', { encoding: null }, (err, data) => buffer = data);
    fs.readFile('testfile', nullEncoding, (err, data) => stringOrBuffer = data);
    fs.readFile('testfile', { encoding: nullEncoding }, (err, data) => stringOrBuffer = data);

    fs.readFile('testfile', { flag: 'r' }, (err, data) => buffer = data);
}

{
    // 6-param version using no default options:
    fs.read(1, new DataView(new ArrayBuffer(1)), 0, 1, 0, (err: NodeJS.ErrnoException | null, bytesRead: number, buffer: DataView) => { });
    fs.read(1, Buffer.from('test'), 1, 2, 123n, () => { });
    // 3-param version using no default options:
    fs.read(1, {buffer: new DataView(new ArrayBuffer(1)), offset: 0, length: 1, position: 0}, (err: NodeJS.ErrnoException | null, bytesRead: number, buffer: DataView) => { });
    fs.read(1, {buffer: Buffer.from('test'), offset: 1, length: 2, position: 123n}, () => { });
    // 3-param version using some default options:
    fs.read(1, {length: 1, position: 0}, (err: NodeJS.ErrnoException | null, bytesRead: number, buffer: NodeJS.ArrayBufferView) => { });
    fs.read(1, {buffer: Buffer.from('test'), position: 123n}, () => { });
    // 2-param version using all-default options:
    fs.read(1, (err: NodeJS.ErrnoException | null, bytesRead: number, buffer: NodeJS.ArrayBufferView) => { });
    fs.read(1, () => { });
}

{
    fs.readSync(1, new DataView(new ArrayBuffer(1)), 0, 1, 0);
    fs.readSync(1, new DataView(new ArrayBuffer(1)), 0, 1, 123n);
    fs.readSync(1, Buffer.from(''), {
        length: 123,
        offset: 456,
        position: null,
    });
    fs.readSync(1, Buffer.from(''), {
        position: 123n,
    });
}

{
    let errno: number;
    fs.readFile('testfile', (err, data) => {
        if (err && err.errno) {
            errno = err.errno;
        }
    });
}

{
    let listS: string[];
    listS = fs.readdirSync('path');
    listS = fs.readdirSync('path', { encoding: 'utf8' });
    listS = fs.readdirSync('path', { encoding: null });
    listS = fs.readdirSync('path', { encoding: undefined }) as string[];
    listS = fs.readdirSync('path', 'utf8');
    listS = fs.readdirSync('path', null);
    listS = fs.readdirSync('path', undefined);
    const listDir: fs.Dirent[] = fs.readdirSync('path', { withFileTypes: true });
    const listDir2: Buffer[] = fs.readdirSync('path', { withFileTypes: false, encoding: 'buffer' });
    const listDir3: fs.Dirent[] = fs.readdirSync('path', { encoding: 'utf8', withFileTypes: true });

    let listB: Buffer[];
    listB = fs.readdirSync('path', { encoding: 'buffer' });
    listB = fs.readdirSync("path", 'buffer');

    const enc = 'buffer';
    fs.readdirSync('path', { encoding: enc });
    fs.readdirSync('path', {});

    fs.readdir('path', { withFileTypes: true }, (err: NodeJS.ErrnoException | null, files: fs.Dirent[]) => { });
}

async function testPromisify() {
    const rd = util.promisify(fs.readdir);
    let listS: string[];
    listS = await rd('path');
    listS = await rd('path', 'utf8');
    listS = await rd('path', null);
    listS = await rd('path', undefined);
    listS = await rd('path', { encoding: 'utf8' });
    listS = await rd('path', { encoding: null });
    listS = await rd('path', { encoding: null, withFileTypes: false });
    listS = await rd('path', { encoding: 'utf8', withFileTypes: false });
    const listDir: fs.Dirent[] = await rd('path', { withFileTypes: true });
    const listDir2: Buffer[] = await rd('path', { withFileTypes: false, encoding: 'buffer' });
    const listDir3: fs.Dirent[] = await rd('path', { encoding: 'utf8', withFileTypes: true });

    const ln = util.promisify(fs.link);
    // $ExpectType Promise<void>
    ln("abc", "def");
}

{
    fs.mkdtemp('/tmp/foo-', (err, folder) => {
        console.log(folder);
        // Prints: /tmp/foo-itXde2
    });
}

{
    let tempDir: string;
    tempDir = fs.mkdtempSync('/tmp/foo-');
}

{
    fs.watch('/tmp/foo-', (event, filename) => {
        console.log(event, filename);
    });

    fs.watch('/tmp/foo-', 'utf8', (event, filename) => {
        console.log(event, filename);
    });

    fs.watch('/tmp/foo-', {
        recursive: true,
        persistent: true,
        encoding: 'utf8',
        signal: new AbortSignal(),
    }, (event, filename) => {
        console.log(event, filename);
    });
}

{
    fs.watchFile('/tmp/foo-', (current, previous) => {
        console.log(current, previous);
    });

    fs.watchFile('/tmp/foo-', {
        persistent: true,
        bigint: true,
        interval: 1000,
    }, (current, previous) => {
        console.log(current, previous);
    });
}

{
    fs.access('/path/to/folder', (err) => { });

    fs.access(Buffer.from(''), (err) => { });

    fs.access('/path/to/folder', fs.constants.F_OK | fs.constants.R_OK, (err) => { });

    fs.access(Buffer.from(''), fs.constants.F_OK | fs.constants.R_OK, (err) => { });

    fs.accessSync('/path/to/folder');

    fs.accessSync(Buffer.from(''));

    fs.accessSync('path/to/folder', fs.constants.W_OK | fs.constants.X_OK);

    fs.accessSync(Buffer.from(''), fs.constants.W_OK | fs.constants.X_OK);
}

{
    fs.close(123);
    fs.close(123, (error?: Error | null) => { });
}

{
    let s = '123';
    let b: Buffer;
    fs.readlink('/path/to/folder', (err, linkString) => s = linkString);
    fs.readlink('/path/to/folder', undefined, (err, linkString) => s = linkString);
    fs.readlink('/path/to/folder', 'utf8', (err, linkString) => s = linkString);
    fs.readlink('/path/to/folder', 'buffer', (err, linkString) => b = linkString);
    fs.readlink('/path/to/folder', {}, (err, linkString) => s = linkString);
    fs.readlink('/path/to/folder', { encoding: undefined }, (err, linkString) => s = linkString);
    fs.readlink('/path/to/folder', { encoding: 'utf8' }, (err, linkString) => s = linkString);
    fs.readlink('/path/to/folder', { encoding: 'buffer' }, (err, linkString) => b = linkString);

    s = fs.readlinkSync('/path/to/folder');
    s = fs.readlinkSync('/path/to/folder', undefined);
    s = fs.readlinkSync('/path/to/folder', 'utf8');
    b = fs.readlinkSync('/path/to/folder', 'buffer');

    s = fs.readlinkSync('/path/to/folder', {});
    s = fs.readlinkSync('/path/to/folder', { encoding: undefined });
    s = fs.readlinkSync('/path/to/folder', { encoding: 'utf8' });
    b = fs.readlinkSync('/path/to/folder', { encoding: 'buffer' });
}

{
    let s = '123';
    let b: Buffer;
    fs.realpath('/path/to/folder', (err, resolvedPath) => s = resolvedPath);
    fs.realpath('/path/to/folder', undefined, (err, resolvedPath) => s = resolvedPath);
    fs.realpath('/path/to/folder', 'utf8', (err, resolvedPath) => s = resolvedPath);
    fs.realpath('/path/to/folder', 'buffer', (err, resolvedPath) => b = resolvedPath);
    fs.realpath('/path/to/folder', {}, (err, resolvedPath) => s = resolvedPath);
    fs.realpath('/path/to/folder', { encoding: undefined }, (err, resolvedPath) => s = resolvedPath);
    fs.realpath('/path/to/folder', { encoding: 'utf8' }, (err, resolvedPath) => s = resolvedPath);
    fs.realpath('/path/to/folder', { encoding: 'buffer' }, (err, resolvedPath) => b = resolvedPath);

    s = fs.realpathSync('/path/to/folder');
    s = fs.realpathSync('/path/to/folder', undefined);
    s = fs.realpathSync('/path/to/folder', 'utf8');
    b = fs.realpathSync('/path/to/folder', 'buffer');

    s = fs.realpathSync('/path/to/folder', {});
    s = fs.realpathSync('/path/to/folder', { encoding: undefined });
    s = fs.realpathSync('/path/to/folder', { encoding: 'utf8' });
    b = fs.realpathSync('/path/to/folder', { encoding: 'buffer' });

    // native
    fs.realpath.native('/path/to/folder', (err, resolvedPath) => s = resolvedPath);
    fs.realpath.native('/path/to/folder', undefined, (err, resolvedPath) => s = resolvedPath);
    fs.realpath.native('/path/to/folder', 'utf8', (err, resolvedPath) => s = resolvedPath);
    fs.realpath.native('/path/to/folder', 'buffer', (err, resolvedPath) => b = resolvedPath);
    fs.realpath.native('/path/to/folder', {}, (err, resolvedPath) => s = resolvedPath);
    fs.realpath.native('/path/to/folder', { encoding: undefined }, (err, resolvedPath) => s = resolvedPath);
    fs.realpath.native('/path/to/folder', { encoding: 'utf8' }, (err, resolvedPath) => s = resolvedPath);
    fs.realpath.native('/path/to/folder', { encoding: 'buffer' }, (err, resolvedPath) => b = resolvedPath);

    s = fs.realpathSync.native('/path/to/folder');
    s = fs.realpathSync.native('/path/to/folder', undefined);
    s = fs.realpathSync.native('/path/to/folder', 'utf8');
    b = fs.realpathSync.native('/path/to/folder', 'buffer');

    s = fs.realpathSync.native('/path/to/folder', {});
    s = fs.realpathSync.native('/path/to/folder', { encoding: undefined });
    s = fs.realpathSync.native('/path/to/folder', { encoding: 'utf8' });
    b = fs.realpathSync.native('/path/to/folder', { encoding: 'buffer' });
}

{
    fs.copyFile('/path/to/src', '/path/to/dest', (err) => console.error(err));
    fs.copyFile('/path/to/src', '/path/to/dest', fs.constants.COPYFILE_EXCL, (err) => console.error(err));
    fs.copyFile('/path/to/src', '/path/to/dest', fs.constants.COPYFILE_FICLONE, (err) => console.error(err));
    fs.copyFile('/path/to/src', '/path/to/dest', fs.constants.COPYFILE_FICLONE_FORCE, (err) => console.error(err));

    fs.copyFileSync('/path/to/src', '/path/to/dest', fs.constants.COPYFILE_EXCL);
    fs.copyFileSync('/path/to/src', '/path/to/dest', fs.constants.COPYFILE_FICLONE);
    fs.copyFileSync('/path/to/src', '/path/to/dest', fs.constants.COPYFILE_FICLONE_FORCE);

    const cf = util.promisify(fs.copyFile);
    cf('/path/to/src', '/path/to/dest', fs.constants.COPYFILE_EXCL).then(console.log);
}

{
    fs.mkdir('some/test/path', {
        recursive: true,
        mode: 0o777,
    }, (err, path) => {
        err; // $ExpectType ErrnoException | null
        path; // $ExpectType string | undefined
    });

    // $ExpectType string | undefined
    fs.mkdirSync('some/test/path', {
        recursive: true,
        mode: 0o777,
    });

    // $ExpectType Promise<string | undefined>
    util.promisify(fs.mkdir)('some/test/path', {
        recursive: true,
        mode: 0o777,
    });

    // $ExpectType Promise<string | undefined>
    fs.promises.mkdir('some/test/path', {
        recursive: true,
        mode: 0o777,
    });
}

{
    let names: Promise<string[]>;
    let buffers: Promise<Buffer[]>;
    let entries: Promise<fs.Dirent[]>;

    names = fs.promises.readdir('/path/to/dir', { encoding: 'utf8', withFileTypes: false });
    buffers = fs.promises.readdir('/path/to/dir', { encoding: 'buffer', withFileTypes: false });
    entries = fs.promises.readdir('/path/to/dir', { encoding: 'utf8', withFileTypes: true });
}

{
    fs.writev(1, [Buffer.from('123')] as ReadonlyArray<NodeJS.ArrayBufferView>, (err: NodeJS.ErrnoException | null, bytesWritten: number, buffers: NodeJS.ArrayBufferView[]) => {
    });
    const bytesWritten = fs.writevSync(1, [Buffer.from('123')] as ReadonlyArray<NodeJS.ArrayBufferView>);
}

(async () => {
    try {
        await fs.promises.rmdir('some/test/path');
        await fs.promises.rmdir('some/test/path', { maxRetries: 123, retryDelay: 123, recursive: true });
    } catch (e) { }

    try {
        await fs.promises.rmdir('some/test/file');
        await fs.promises.rmdir('some/test/file', { maxRetries: 123, retryDelay: 123 });
    } catch (e) { }
})();

{
    fs.open('test', (err, fd) => {});
    fs.open('test', 'r', (err, fd) => {});
    fs.open('test', undefined, (err, fd) => {});
    fs.open('test', 'r', 0o666, (err, fd) => {});
    fs.open('test', 'r', undefined, (err, fd) => {});
}

{
    fs.opendir('test', async (err, dir) => {
        const dirEnt: fs.Dirent | null = await dir.read();
    });

    fs.opendir(Buffer.from('test'), async (err, dir) => {
        const dirEnt: fs.Dirent | null = await dir.read();
    });

    fs.opendir(new URL(`file://${__dirname}`), async (err, dir) => {
        const dirEnt: fs.Dirent | null = await dir.read();
    });

    const dir: fs.Dir = fs.opendirSync('test', {
        encoding: 'utf8',
    });

    const dirBuffer: fs.Dir = fs.opendirSync(Buffer.from('test'), {
        encoding: 'utf8',
    });

    const dirUrl: fs.Dir = fs.opendirSync(new URL(`file://${__dirname}`), {
        encoding: 'utf8',
    });

    (async () => {
        // tslint:disable-next-line: await-promise
        for await (const thing of dir) {
        }
        // tslint:disable-next-line: await-promise
        for await (const thing of dirBuffer) {
        }
        // tslint:disable-next-line: await-promise
        for await (const thing of dirUrl) {
        }
    });

    const dirEntProm: Promise<fs.Dir> = fs.promises.opendir('test', {
        encoding: 'utf8',
        bufferSize: 42,
    });

    const dirEntBufferProm: Promise<fs.Dir> = fs.promises.opendir(Buffer.from('test'), {
        encoding: 'utf8',
        bufferSize: 42,
    });

    const dirEntUrlProm: Promise<fs.Dir> = fs.promises.opendir(new URL(`file://${__dirname}`), {
        encoding: 'utf8',
        bufferSize: 42,
    });
}

async () => {
    const handle: FileHandle = await openAsync('test', 'r');
    const writeStream = fs.createWriteStream('./index.d.ts', {
        fd: handle,
    });
    const _wom = writeStream.writableObjectMode; // $ExpectType boolean

    const readStream = fs.createReadStream('./index.d.ts', {
        fd: handle,
    });
    const _rom = readStream.readableObjectMode; // $ExpectType boolean

    (await handle.read()).buffer; // $ExpectType Buffer
    (await handle.read({
        buffer: new Uint32Array(),
        offset: 1,
        position: 2,
        length: 3,
    })).buffer; // $ExpectType Uint32Array

    await handle.read(new Uint32Array(), 1, 2, 3);
    await handle.read(Buffer.from('hurr'));

    await handle.write('hurr', 0, 'utf-8');
    await handle.write(Buffer.from('hurr'), 0, 42, 10);

    handle.readableWebStream();
};

{
    fs.createWriteStream('./index.d.ts');
    fs.createWriteStream('./index.d.ts', 'utf8');
    // @ts-expect-error
    fs.createWriteStream('./index.d.ts', 'invalid encoding');
    fs.createWriteStream('./index.d.ts', { encoding: 'utf8' });
    // @ts-expect-error
    fs.createWriteStream('./index.d.ts', { encoding: 'invalid encoding' });

    fs.createReadStream('./index.d.ts');
    fs.createReadStream('./index.d.ts', 'utf8');
    // @ts-expect-error
    fs.createReadStream('./index.d.ts', 'invalid encoding');
    fs.createReadStream('./index.d.ts', { encoding: 'utf8' });
    // @ts-expect-error
    fs.createReadStream('./index.d.ts', { encoding: 'invalid encoding' });
}

async () => {
    await writeFileAsync('test', 'test');
    await writeFileAsync('test',  Buffer.from('test'));
    await writeFileAsync('test',  ['test', 'test2']);
    await writeFileAsync('test',  async function *() { yield 'yeet'; }());
    await writeFileAsync('test', process.stdin);
};

{
    fs.createReadStream('path').close();
    fs.createReadStream('path').close((err?: NodeJS.ErrnoException | null) => {});

    fs.createWriteStream('path').close();
    fs.createWriteStream('path').close((err?: NodeJS.ErrnoException | null) => {});
}

{
    fs.readvSync(123, [Buffer.from('wut')] as ReadonlyArray<NodeJS.ArrayBufferView>);
    fs.readv(123, [Buffer.from('wut')] as ReadonlyArray<NodeJS.ArrayBufferView>, 123, (err: NodeJS.ErrnoException | null, bytesRead: number, buffers: NodeJS.ArrayBufferView[]) => {
    });
}

async function testStat(
    path: string,
    fd: number,
    opts: fs.StatOptions,
    bigintMaybeFalse: fs.StatOptions & { bigint: false } | undefined,
    bigIntMaybeTrue: fs.StatOptions & { bigint: true } | undefined,
    maybe?: fs.StatOptions,
) {
    /* Need to test these variants:
     * - stat
     * - lstat
     * - fstat
     *
     * In these modes:
     * - callback
     * - sync
     * - promisify
     * - fs.promises
     *
     * With these opts:
     * - None => Stats
     * - Undefined => Stats
     * - { } => Stats
     * - { bigint: false } | undefined => Stats
     / - { bigint: true } => BigIntStats
     / - { bigint: true } | undefined => Stats | BigIntStats
     * - { bigint: boolean } (can't infer) | undefined => Stats | BigIntStats
     *
     * Which is 3 x 4 x 7 = 84 tests
     *
     * (fs.promises.fstat doesn't exist, but those 6 cases are in FileHandle.fstat)
     */

    // Callback mode
    fs.stat(path, (err, st: fs.Stats) => { });
    fs.lstat(path, (err, st: fs.Stats) => { });
    fs.fstat(fd, (err, st: fs.Stats) => { });

    fs.stat(path, undefined, (err, st: fs.Stats) => { });
    fs.lstat(path, undefined, (err, st: fs.Stats) => { });
    fs.fstat(fd, undefined, (err, st: fs.Stats) => { });

    fs.stat(path, {}, (err, st: fs.Stats) => { });
    fs.lstat(path, {}, (err, st: fs.Stats) => { });
    fs.fstat(fd, {}, (err, st: fs.Stats) => { });

    fs.stat(path, bigintMaybeFalse, (err, st: fs.Stats) => { });
    fs.lstat(path, bigintMaybeFalse, (err, st: fs.Stats) => { });
    fs.fstat(fd, bigintMaybeFalse, (err, st: fs.Stats) => { });

    fs.stat(path, { bigint: true }, (err, st: fs.BigIntStats) => { });
    fs.lstat(path, { bigint: true }, (err, st: fs.BigIntStats) => { });
    fs.fstat(fd, { bigint: true }, (err, st: fs.BigIntStats) => { });

    fs.stat(path, bigIntMaybeTrue, (err, st) => {
        st; // $ExpectType Stats | BigIntStats
    });
    fs.lstat(path, bigIntMaybeTrue, (err, st) => {
        st; // $ExpectType Stats | BigIntStats
    });
    fs.fstat(fd, bigIntMaybeTrue, (err, st) => {
        st; // $ExpectType Stats | BigIntStats
    });

    fs.stat(path, opts, (err, st) => {
        st; // $ExpectType Stats | BigIntStats
    });

    fs.lstat(path, opts, (err, st) => {
        st; // $ExpectType Stats | BigIntStats
    });

    fs.fstat(fd, opts, (err, st) => {
        st; // $ExpectType Stats | BigIntStats
    });

    // Sync mode
    fs.statSync(path); // $ExpectType Stats
    fs.lstatSync(path); // $ExpectType Stats
    fs.fstatSync(fd); // $ExpectType Stats

    fs.statSync(path, undefined); // $ExpectType Stats
    fs.lstatSync(path, undefined); // $ExpectType Stats
    fs.fstatSync(fd, undefined); // $ExpectType Stats

    fs.statSync(path, { throwIfNoEntry: false }); // $ExpectType Stats | undefined
    fs.lstatSync(path, { throwIfNoEntry: false }); // $ExpectType Stats | undefined

    fs.statSync(path, {}); // $ExpectType Stats
    fs.lstatSync(path, {}); // $ExpectType Stats
    fs.fstatSync(fd, {}); // $ExpectType Stats

    fs.statSync(path, bigintMaybeFalse); // $ExpectType Stats
    fs.lstatSync(path, bigintMaybeFalse); // $ExpectType Stats
    fs.fstatSync(fd, bigintMaybeFalse); // $ExpectType Stats

    fs.statSync(path, { bigint: true }); // $ExpectType BigIntStats
    fs.lstatSync(path, { bigint: true }); // $ExpectType BigIntStats
    fs.fstatSync(fd, { bigint: true }); // $ExpectType BigIntStats

    fs.statSync(path, { bigint: true, throwIfNoEntry: false }); // $ExpectType BigIntStats | undefined
    fs.lstatSync(path, { bigint: true, throwIfNoEntry: false }); // $ExpectType BigIntStats | undefined

    fs.statSync(path, bigIntMaybeTrue); // $ExpectType Stats | BigIntStats | undefined
    fs.lstatSync(path, bigIntMaybeTrue); // $ExpectType Stats | BigIntStats | undefined
    fs.fstatSync(fd, bigIntMaybeTrue); // $ExpectType Stats | BigIntStats

    fs.statSync(path, opts); // $ExpectType Stats | BigIntStats | undefined
    fs.lstatSync(path, opts); // $ExpectType Stats | BigIntStats | undefined
    fs.fstatSync(fd, opts); // $ExpectType Stats | BigIntStats

    // Promisify mode
    util.promisify(fs.stat)(path); // $ExpectType Promise<Stats>
    util.promisify(fs.lstat)(path); // $ExpectType Promise<Stats>
    util.promisify(fs.fstat)(fd); // $ExpectType Promise<Stats>

    util.promisify(fs.stat)(path, undefined); // $ExpectType Promise<Stats>
    util.promisify(fs.lstat)(path, undefined); // $ExpectType Promise<Stats>
    util.promisify(fs.fstat)(fd, undefined); // $ExpectType Promise<Stats>

    util.promisify(fs.stat)(path, {}); // $ExpectType Promise<Stats>
    util.promisify(fs.lstat)(path, {}); // $ExpectType Promise<Stats>
    util.promisify(fs.fstat)(fd, {}); // $ExpectType Promise<Stats>

    util.promisify(fs.stat)(path, bigintMaybeFalse); // $ExpectType Promise<Stats>
    util.promisify(fs.lstat)(path, bigintMaybeFalse); // $ExpectType Promise<Stats>
    util.promisify(fs.fstat)(fd, bigintMaybeFalse); // $ExpectType Promise<Stats>

    util.promisify(fs.stat)(path, { bigint: true }); // $ExpectType Promise<BigIntStats>
    util.promisify(fs.lstat)(path, { bigint: true }); // $ExpectType Promise<BigIntStats>
    util.promisify(fs.fstat)(fd, { bigint: true }); // $ExpectType Promise<BigIntStats>

    util.promisify(fs.stat)(path, bigIntMaybeTrue); // $ExpectType Promise<Stats | BigIntStats>
    util.promisify(fs.lstat)(path, bigIntMaybeTrue); // $ExpectType Promise<Stats | BigIntStats>
    util.promisify(fs.fstat)(fd, bigIntMaybeTrue); // $ExpectType Promise<Stats | BigIntStats>

    util.promisify(fs.stat)(path, opts); // $ExpectType Promise<Stats | BigIntStats>
    util.promisify(fs.lstat)(path, opts); // $ExpectType Promise<Stats | BigIntStats>
    util.promisify(fs.fstat)(fd, opts); // $ExpectType Promise<Stats | BigIntStats>

    // fs.promises mode
    const fh = await fs.promises.open(path, 'r');
    fs.promises.stat(path); // $ExpectType Promise<Stats>
    fs.promises.lstat(path); // $ExpectType Promise<Stats>
    fh.stat(); // $ExpectType Promise<Stats>

    fs.promises.stat(path, undefined); // $ExpectType Promise<Stats>
    fs.promises.lstat(path, undefined); // $ExpectType Promise<Stats>
    fh.stat(undefined); // $ExpectType Promise<Stats>

    fs.promises.stat(path, {}); // $ExpectType Promise<Stats>
    fs.promises.lstat(path, {}); // $ExpectType Promise<Stats>
    fh.stat({}); // $ExpectType Promise<Stats>

    fs.promises.stat(path, bigintMaybeFalse); // $ExpectType Promise<Stats>
    fs.promises.lstat(path, bigintMaybeFalse); // $ExpectType Promise<Stats>
    fh.stat(bigintMaybeFalse); // $ExpectType Promise<Stats>

    fs.promises.stat(path, { bigint: true }); // $ExpectType Promise<BigIntStats>
    fs.promises.lstat(path, { bigint: true }); // $ExpectType Promise<BigIntStats>
    fh.stat({ bigint: true }); // $ExpectType Promise<BigIntStats>

    fs.promises.stat(path, bigIntMaybeTrue); // $ExpectType Promise<Stats | BigIntStats>
    fs.promises.lstat(path, bigIntMaybeTrue); // $ExpectType Promise<Stats | BigIntStats>
    fh.stat(bigIntMaybeTrue); // $ExpectType Promise<Stats | BigIntStats>

    fs.promises.stat(path, opts); // $ExpectType Promise<Stats | BigIntStats>
    fs.promises.lstat(path, opts); // $ExpectType Promise<Stats | BigIntStats>
    fh.stat(opts); // $ExpectType Promise<Stats | BigIntStats>
}

const bigStats: fs.BigIntStats = fs.statSync('.', { bigint: true });
const bigIntStat: bigint = bigStats.atimeNs;
const anyStats: fs.Stats | fs.BigIntStats = fs.statSync('.', { bigint: Math.random() > 0.5 });

{
    watchAsync('y33t'); // $ExpectType AsyncIterable<FileChangeInfo<string>>
    watchAsync('y33t', 'buffer'); // $ExpectType AsyncIterable<FileChangeInfo<Buffer>>
    watchAsync('y33t', { encoding: 'buffer', signal: new AbortSignal() }); // $ExpectType AsyncIterable<FileChangeInfo<Buffer>>

    watchAsync('test', { persistent: true, recursive: true, encoding: 'utf-8' }); // $ExpectType AsyncIterable<FileChangeInfo<string>>
}

{
    const opts: CopyOptions = {
        dereference: false,
        errorOnExist: true,
        filter(src, dst) {
            return Promise.resolve(src !== 'node_modules' && dst !== 'something');
        },
        force: true,
        preserveTimestamps: true,
        recursive: false,
        verbatimSymlinks: false,
    };
    const optsSync: CopySyncOptions = {
        ...opts,
        filter(src, dst) {
            return src !== 'node_modules' && dst !== 'something';
        }
    };
    cp('src', 'dest', (err: Error | null) => {});
    cp('src', 'dest', opts, (err: Error | null) => {});
    cp(new URL(`file://${__dirname}`), new URL(`file://${__dirname}`), (err: Error | null) => {});
    cpSync('src', 'dest');
<<<<<<< HEAD
    cpSync('src', 'dest', optsSync);
=======
    cpSync('src', 'dest', opts);
    cpSync(new URL(`file://${__dirname}`), new URL(`file://${__dirname}`));
>>>>>>> 523c0c6f
    cpAsync('src', 'dest'); // $ExpectType Promise<void>
    cpAsync('src', 'dest', opts); // $ExpectType Promise<void>
    cpAsync(new URL(`file://${__dirname}`), new URL(`file://${__dirname}`)); // $ExpectType Promise<void>
}

{
    fs.promises.open('/dev/input/event0').then(fd => {
        // Create a stream from some character device.
        const stream = fd.createReadStream(); // $ExpectType ReadStream
        stream.close();
        stream.push(null);
        stream.read(0);
    });
    fs.promises.open('/dev/input/event0', 'r').then(fd => {
        // Create a stream from some character device.
        const stream = fd.createReadStream(); // $ExpectType ReadStream
        stream.close();
        stream.push(null);
        stream.read(0);
    });
    fs.promises.open('/tmp/tmp.txt', 'w', 0o666).then(fd => {
        // Create a stream from some character device.
        const stream = fd.createWriteStream(); // $ExpectType WriteStream
        stream.close();
    });
}<|MERGE_RESOLUTION|>--- conflicted
+++ resolved
@@ -712,12 +712,8 @@
     cp('src', 'dest', opts, (err: Error | null) => {});
     cp(new URL(`file://${__dirname}`), new URL(`file://${__dirname}`), (err: Error | null) => {});
     cpSync('src', 'dest');
-<<<<<<< HEAD
     cpSync('src', 'dest', optsSync);
-=======
-    cpSync('src', 'dest', opts);
     cpSync(new URL(`file://${__dirname}`), new URL(`file://${__dirname}`));
->>>>>>> 523c0c6f
     cpAsync('src', 'dest'); // $ExpectType Promise<void>
     cpAsync('src', 'dest', opts); // $ExpectType Promise<void>
     cpAsync(new URL(`file://${__dirname}`), new URL(`file://${__dirname}`)); // $ExpectType Promise<void>
