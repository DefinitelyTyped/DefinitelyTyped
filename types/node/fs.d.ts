--- conflicted
+++ resolved
@@ -253,11 +253,7 @@
         /**
          * Alias for `dirent.parentPath`.
          * @since v20.1.0
-<<<<<<< HEAD
          * @deprecated since v21.5.0, v20.12.0, v18.20.0
-=======
-         * @deprecated Since v20.12.0
->>>>>>> e35ff039
          */
         path: string;
     }
