// Type definitions for passport-streamlabs 1.0
// Project: https://github.com/johnRivs/passport-streamlabs
// Definitions by: Ottomated <https://github.com/ottomated>
// Definitions: https://github.com/DefinitelyTyped/DefinitelyTyped

import * as express from "express";
import { OutgoingHttpHeaders } from "http";
import * as passport from "passport";
import * as oauth2 from "passport-oauth2";

import streamlabs = Strategy;

declare class Strategy extends oauth2.Strategy {
    constructor(
        options: streamlabs.StrategyOptions,
        verify: (
            accessToken: string,
            refreshToken: string,
            profile: streamlabs.Profile,
            done: oauth2.VerifyCallback,
        ) => void,
    );
    // NOTE: A union of function types prevents contextual typing of arguments.
    // tslint:disable-next-line:unified-signatures
    constructor(
        options: streamlabs.StrategyOptions,
        verify: (
            accessToken: string,
            refreshToken: string,
            params: any,
            profile: streamlabs.Profile,
            done: oauth2.VerifyCallback,
        ) => void,
    );
    constructor(
        options: streamlabs.StrategyOptionsWithRequest,
        verify: (
            req: express.Request,
            accessToken: string,
            refreshToken: string,
            profile: streamlabs.Profile,
            done: oauth2.VerifyCallback,
        ) => void,
    );
    // NOTE: A union of function types prevents contextual typing of arguments.
<<<<<<< HEAD
    // tslint:disable-next-line:unified-signatures max-line-length
    constructor(
        options: streamlabs.StrategyOptionsWithRequest,
        verify: (
            req: express.Request,
            accessToken: string,
            params: any,
            refreshToken: string,
            profile: streamlabs.Profile,
            done: oauth2.VerifyCallback,
        ) => void,
    );
=======
    // tslint:disable-next-line:unified-signatures
    constructor(options: streamlabs.StrategyOptionsWithRequest, verify: (req: express.Request, accessToken: string, params: any, refreshToken: string, profile: streamlabs.Profile, done: oauth2.VerifyCallback) => void);
>>>>>>> 7da74815
    checkScope(scope: string, accessToken: string, cb: (err?: Error | null, value?: any) => void): void;
}

declare namespace Strategy {
    // NOTE: not true for `export import` statements
    // tslint:disable-next-line:strict-export-declare-modifiers
    export import Strategy = streamlabs;

    interface _StrategyOptionsBase {
        authorizationURL?: string | undefined;
        tokenURL?: string | undefined;
        clientID: string;
        clientSecret: string;
        callbackURL?: string | undefined;
        customHeaders?: OutgoingHttpHeaders | undefined;
        scope?: string | string[] | undefined;
        scopeSeparator?: string | undefined;
        sessionKey?: string | undefined;
        store?: oauth2.StateStore | undefined;
        state?: any;
    }

    interface StrategyOptions extends _StrategyOptionsBase {
        passReqToCallback?: false | undefined;
    }

    interface StrategyOptionsWithRequest extends _StrategyOptionsBase {
        passReqToCallback: true;
    }

    interface Profile extends passport.Profile {
        provider: "streamlabs";
        token: string;
        id: string;
        username: string;
        displayName: string;
        _raw: string;
        _json: object;
    }
}

export = Strategy;<|MERGE_RESOLUTION|>--- conflicted
+++ resolved
@@ -43,8 +43,7 @@
         ) => void,
     );
     // NOTE: A union of function types prevents contextual typing of arguments.
-<<<<<<< HEAD
-    // tslint:disable-next-line:unified-signatures max-line-length
+    // tslint:disable-next-line:unified-signatures
     constructor(
         options: streamlabs.StrategyOptionsWithRequest,
         verify: (
@@ -56,10 +55,6 @@
             done: oauth2.VerifyCallback,
         ) => void,
     );
-=======
-    // tslint:disable-next-line:unified-signatures
-    constructor(options: streamlabs.StrategyOptionsWithRequest, verify: (req: express.Request, accessToken: string, params: any, refreshToken: string, profile: streamlabs.Profile, done: oauth2.VerifyCallback) => void);
->>>>>>> 7da74815
     checkScope(scope: string, accessToken: string, cb: (err?: Error | null, value?: any) => void): void;
 }
 
