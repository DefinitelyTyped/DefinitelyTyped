// Type definitions for non-npm package Akamai EdgeWorkers JavaScript API 1.1
// Project: https://developer.akamai.com/akamai-edgeworkers-overview
// Definitions by: Evan Hughes <https://github.com/evan-hughes>
//                 Will Bain <https://github.com/wabain>
//                 Swathi Bala <https://github.com/swathimr>
//                 Aman Nanner <https://github.com/ananner>
//                 Ben Matthews <https://github.com/bmatthew>
// Definitions: https://github.com/DefinitelyTyped/DefinitelyTyped
//
// Modifyed by: Shige Fukushima <sfukushi@akamai.com>
//

declare namespace EW {
    interface ReadsHeaders {
        /**
         * Provides header values by header name
         */
        getHeader(name: string): string[] | null;
    }

    // This is what we return from the API. Hence the type is string[]
    interface Headers {
        [others: string]: string[];
    }

    interface ReadAllHeader {
        getHeaders(): Headers;
    }

    interface MutatesHeaders {
        /**
         * Sets header value(s), replacing previous one(s)
         */
        setHeader(name: string, value: string | string[]): void;

        /**
         * Add value(s) to header
         */
        addHeader(name: string, value: string | string[]): void;

        /**
         * Removes header
         */
        removeHeader(name: string): void;
    }

    interface ReadsVariables {
        /**
         * Gets the value of a metadata variable
         */
        getVariable(name: string): string | undefined;
    }

    interface MutatesVariables {
        /**
         * Sets the value of a metadata variable, throwing an error if the
         * variable name does not start with 'PMUSER_'
         */
        setVariable(name: string, value: string): void;
    }

    interface HasRespondWith {
        /**
         * Indicates that a complete response is being generated for a
         * request, rather than fetching a response from cache or the origin.
         *
         * If called multiple times within an event handler, the last
         * Response arguments passed in would be the arguments used to
         * generate a response.
         *
         * The maximum response body string length is 2K characters. If
         * validation of the passed in Response object fails it will throw
         * an exception. For example, a Response body bigger than the limit
         * will cause an exception.
         *
         * The deny_reason is an optional argument, and only used if the
         * status code is 403.
         *
         * @param status The HTTP status code
         * @param headers Properties used as key/value pairs for the response
         *  headers
         * @param body The content of the response body
         * @param deny_reason The deny reason set if the status code is a 403
         */
        respondWith(status: number, headers: object, body: string, deny_reason?: string): void;
    }

    interface HasStatus {
        /**
         * The HTTP status of a response sent to the client.
         */
        status: number;
    }

    interface HasRoute {
        /**
         * If called, indicates that the request should be routed to a pre-specified origin
         * server,or have the path or query string modified.
         *
         * @param destination Object holding properties that will control route
         */
        route(destination: Destination): void;
    }

    interface CacheKey {
        /**
         * Specifies that the entire query string should be excluded from the cache key. By
         * default, the entire query string is part of the cache key.
         */
        excludeQueryString(): void;

        /**
         * Specifies that the entire query string should be included from the cache key. This is
         * done by default, however it is provided as an API to be reverted to the default.
         */
        includeQueryString(): void;

        /**
         * Specifies that the named query argument is included in the cache key. Can be called
         * multiple times to include multiple query arguments. Calling this function will result
         * in all query arguments not explicitly included to be excluded from the cache key. By
         * default, the entire query string is part of the cache key. This would override previous
         * calls to "excludeQueryString()" or "includeQueryString()".
         *
         * @param name The name of the query arg to include in the cache key
         */
        includeQueryArgument(name: string): void;

        /**
         * Specifies that the named cookie is included in the cache key. Can be called multiple
         * times to include multiple cookies.
         *
         * @param name The name of the cookie to include in the cid
         */
        includeCookie(name: string): void;

        /**
         * Specifies that the named HTTP request header is included in the cache key. Can be
         * called multiple times to include multiple headers.
         *
         * @param name The name of the header to include in the cid
         */
        includeHeader(name: string): void;

        /**
         * Specifies that the named variable is included in the cache key. Can be called multiple
         * times to include multiple variable.
         *
         * @param name The name of the variable to include in the cid
         */
        includeVariable(name: string): void;
    }

    interface HasCacheKey {
        /**
         * An object for manipulating this requests cache key. Only present during `onClientRequest()`.
         */
        readonly cacheKey: CacheKey;
    }

    interface ReadsBody {
        /**
         * A promise that reads the body to completion and resolves to a string containing the full
         * body decoded as UTF-8, using the replacement character on encoding errors.
         */
        text(): Promise<string>;

        /**
         * A promise that reads the body to completion and resolves to an Object that is the result
         * of parsing the body as JSON.
         */
        json(): Promise<any>;
    }

    interface Request {
        /**
         * The Host header value of the incoming request.
         */
        readonly host: string;

        /**
         * The HTTP method of the incoming request.
         */
        readonly method: string;

        /**
         * The URL path of the incoming request, including the filename and
         * extension, but without any query string.
         */
        readonly path: string;

        /**
         * The scheme of the incoming request ("http" or "https").
         */
        readonly scheme: string;

        /**
         * The query string of the incoming request.
         */
        readonly query: string;

        /**
         * The Relative URL of the incoming request. This includes the path as well
         * as the query string.
         */
        readonly url: string;

        /**
         * Object containing properties specifying the end user's geographic
         * location. This value of this property will be null if the contract
         * associated with the request does not have the appropriate entitlements.
         */
        readonly userLocation: UserLocation | undefined;

        /**
         * Object containing properties specifying the device characteristics. This
         * value of this property will be null if the contract associated with the
         * request does not have entitlements for EDC.
         */
        readonly device: Device | undefined;

        /**
         * The cpcode used for reporting.
         */
        readonly cpCode: number;

        /**
         * The body associated with the incoming request.
         */
        readonly body: ReadableStreamEW;
    }

    interface ReadableStreamDefaultControllerEW<R = any> {
        readonly desiredSize: number | null;
        close(): void;
        enqueue(chunk: R): void;
        error(error?: any): void;
    }

    interface ReadableStreamDefaultControllerCallbackEW<R> {
        (controller: ReadableStreamDefaultControllerEW<R>): void | PromiseLike<void>;
    }

    interface ReadableStreamErrorCallback {
        (reason: any): void | PromiseLike<void>;
    }

    /**
     * https://streams.spec.whatwg.org/#underlying-source-api
     */
    interface UnderlyingSource<R = any> {
        start?: ReadableStreamDefaultControllerCallbackEW<R>;
        pull?: ReadableStreamDefaultControllerCallbackEW<R>;
        cancel?: ReadableStreamErrorCallback;
        type?: undefined;
    }
    interface ReadableStreamBYOBRequest {
        readonly view: ArrayBufferView;
        respond(bytesWritten: number): void;
        respondWithNewView(view: ArrayBufferView): void;
    }

    interface ReadableByteStreamController {
        readonly byobRequest: ReadableStreamBYOBRequest | undefined;
        readonly desiredSize: number | null;
        close(): void;
        enqueue(chunk: ArrayBufferView): void;
        error(error?: any): void;
    }

    interface ReadableByteStreamControllerCallback {
        (controller: ReadableByteStreamController): void | PromiseLike<void>;
    }

    interface UnderlyingByteSource {
        autoAllocateChunkSize?: number;
        cancel?: ReadableStreamErrorCallback;
        pull?: ReadableByteStreamControllerCallback;
        start?: ReadableByteStreamControllerCallback;
        type: "bytes";
    }
    interface WritableStreamDefaultController {
        error(error?: any): void;
    }

    interface WritableStreamDefaultControllerStartCallback {
        (controller: WritableStreamDefaultController): void | PromiseLike<void>;
    }

    interface WritableStreamDefaultControllerWriteCallback<W> {
        (chunk: W, controller: WritableStreamDefaultController): void | PromiseLike<void>;
    }

    interface WritableStreamDefaultControllerCloseCallback {
        (): void | PromiseLike<void>;
    }

    interface WritableStreamErrorCallback {
        (reason: any): void | PromiseLike<void>;
    }

    interface UnderlyingSink<W = any> {
        start?: WritableStreamDefaultControllerStartCallback;
        write?: WritableStreamDefaultControllerWriteCallback<W>;
        close?: WritableStreamDefaultControllerCloseCallback;
        abort?: WritableStreamErrorCallback;
        type?: undefined;
    }
    interface ReadableStreamReadResult<T> {
        readonly done: boolean;
        readonly value: T;
    }

    interface PipeOptions {
        preventAbort?: boolean;
        preventCancel?: boolean;
        preventClose?: boolean;
        signal?: { aborted: boolean };
    }

    interface QueuingStrategySizeCallback<T = any> {
        (chunk: T): number;
    }

    interface QueuingStrategy<T = any> {
        highWaterMark?: number;
        size?: QueuingStrategySizeCallback<T>;
    }

    interface WritableStreamDefaultWriter<W = any> {
        readonly closed: Promise<void>;
        readonly desiredSize: number | null;
        readonly ready: Promise<void>;
        abort(reason?: any): Promise<void>;
        close(): Promise<void>;
        releaseLock(): void;
        write(chunk: W): Promise<void>;
    }

    interface WritableStreamEW<W = any> {
        readonly locked: boolean;
        abort(reason?: any): Promise<void>;
        close(): Promise<void>;
        getWriter(): WritableStreamDefaultWriter<W>;
    }

    const WritableStreamEW: {
        prototype: WritableStreamEW;
        new <W = any>(underlyingSink?: UnderlyingSink<W>, strategy?: QueuingStrategy<W>): WritableStreamEW<W>;
    };

    interface ReadableStreamEW<R = any> {
        readonly locked: boolean;
        cancel(reason?: any): Promise<void>;
        getReader(options: { mode: "byob" }): ReadableStreamBYOBReader;
        getReader(): ReadableStreamDefaultReader<R>;
        pipeThrough<T>({ writable, readable }: { writable: WritableStreamEW<R>, readable: ReadableStreamEW<T> }, options?: PipeOptions): ReadableStreamEW<T>;
        pipeTo(dest: WritableStreamEW<R>, options?: PipeOptions): Promise<void>;
        tee(): [ReadableStreamEW<R>, ReadableStreamEW<R>];
    }

    const ReadableStreamEW: {
        prototype: ReadableStreamEW;
        new(underlyingSource: UnderlyingByteSource, strategy?: { highWaterMark?: number, size?: undefined }): ReadableStreamEW<Uint8Array>;
        new <R = any>(underlyingSource?: UnderlyingSource<R>, strategy?: QueuingStrategy<R>): ReadableStreamEW<R>;
    };

    interface ReadableStreamBYOBReader {
        readonly closed: Promise<void>;
        cancel(reason?: any): Promise<void>;
        read<T extends ArrayBufferView>(view: T): Promise<ReadableStreamReadResult<T>>;
        releaseLock(): void;
    }

    interface ReadableStreamDefaultReader<R = any> {
        readonly closed: Promise<void>;
        cancel(reason?: any): Promise<void>;
        read(): Promise<ReadableStreamReadResult<R>>;
        releaseLock(): void;
    }

    // Legacy interfaces for backwards compatability
    interface MutableRequest extends MutatesHeaders, ReadsHeaders, ReadsVariables, Request {
    }
    interface ImmutableRequest extends ReadsHeaders, ReadsVariables, Request {
    }
    interface Response extends HasStatus, MutatesHeaders, ReadsHeaders {
    }

    // onClientRequest
    interface IngressClientRequest extends MutatesHeaders, ReadsHeaders, ReadsVariables, Request, HasRespondWith, HasRoute, HasCacheKey, MutatesVariables {
    }

    // onOriginRequest
    interface IngressOriginRequest extends MutatesHeaders, ReadsHeaders, ReadsVariables, Request, MutatesVariables {
    }

    // onOriginResponse
    interface EgressOriginRequest extends ReadsHeaders, ReadsVariables, Request, HasRespondWith, MutatesVariables {
    }
    interface EgressOriginResponse extends MutatesHeaders, ReadsHeaders, HasStatus {
    }

    // onClientResponse
    interface EgressClientRequest extends ReadsHeaders, ReadsVariables, Request, HasRespondWith, MutatesVariables {
    }
    interface EgressClientResponse extends MutatesHeaders, ReadsHeaders, HasStatus {
    }

    // responseProvider
    interface ResponseProviderRequest extends Request, ReadsHeaders, ReadAllHeader, ReadsBody, ReadsVariables {
    }

    interface Destination {
        /**
         * The identifier of the pre-configured origin to send the outgoing request to.
         */
        origin?: string | undefined;

        /**
         * The new path to use in the outgoing request.
         */
        path?: string | undefined;

        /**
         * The new query string to use in the outgoing request.
         */
        query?: string | undefined;
    }

    /**
     * Notes:
     * * If the IP address is in the reserved IP space (as designated by the
     *   Internet Assigned Numbers Authority), every property will have the
     *   value of ‘reserved’.
     * * If user location properties can not be supplied for any reason,
     *   undefined is returned for that property
     */
    interface UserLocation {
        /**
         * The continent value is a two-letter code for the continent that
         * the IP address maps to.
         */
        readonly continent: string | undefined;

        /**
         * The country value is an ISO-3166, two-letter code for the country
         * where the IP address maps to.
         */
        readonly country: string | undefined;

        /**
         * The region value is an ISO-3166, two-letter code for the state,
         * province, or region where the IP address maps to.
         */
        readonly region: string | undefined;

        /**
         * The city value is the city (within a 50-mile radius) that the IP
         * address maps to.
         */
        readonly city: string | undefined;

        /**
         * The zipCode value is the zipcode that the IP address maps to
         * (multiple values possible).
         *
         * Contiguous zip codes will be represented as a range of the form
         * "FirstZipInRange LastZipInRange", and multiple ranges may be
         * present (each range separated by the plus (+) character).
         *
         * For example, the following strings are all valid zipCode values:
         *
         * * 10001
         * * 10001+10003
         * * 10001-10003+10005
         * * 10001-10003+10005-10008
         *
         * For country = US and country = PR, zip refers to the 5 digit
         * zipcode.
         *
         * For country = CA, zip refers to the forward sortation area (FSA).
         * For more information on FSA, go to http://www.canadapost.ca and
         * search for FSA.
         *
         * See the EdgeScape Users Guide for more details.
         */
        readonly zipCode: string | undefined;
    }

    /**
     * Notes:
     * * If device properties can not be supplied for any reason,
     *   undefined is returned for each property
     */
    interface Device {
        /**
         * Brand name of the device.
         */
        readonly brandName: string | undefined;

        /**
         * Model name of the device.
         */
        readonly modelName: string | undefined;

        /**
         * Marketing name of the device.
         */
        readonly marketingName: string | undefined;

        /**
         * Indicates if the device is a wireless device.
         */
        readonly isWireless: boolean | undefined;

        /**
         * Indicates if the device is a tablet.
         */
        readonly isTablet: boolean | undefined;

        /**
         * The device operation system.
         */
        readonly os: string | undefined;

        /**
         * The device operating system version.
         */
        readonly osVersion: string | undefined;

        /**
         * The mobile browser name.
         */
        readonly mobileBrowser: string | undefined;

        /**
         * The mobile browser version.
         */
        readonly mobileBrowserVersion: string | undefined;

        /**
         * The screen resolution width, in pixels.
         */
        readonly resolutionWidth: number | undefined;

        /**
         * The screen resolution height, in pixels.
         */
        readonly resolutionHeight: number | undefined;

        /**
         * The physical screen height, in millimeters.
         */
        readonly physicalScreenHeight: number | undefined;

        /**
         * The physical screen width, in millimeters.
         */
        readonly physicalScreenWidth: number | undefined;

        /**
         * Indicates if the browser supports cookies.
         */
        readonly hasCookieSupport: boolean | undefined;

        /**
         * Indicates if the device supports all of the following
         * JavaScript functions: "alert confirm access form elements
         * setTimeout setInterval and document.location"
         */
        readonly hasAjaxSupport: boolean | undefined;

        /**
         * Indicates if the browser supports Flash.
         */
        readonly hasFlashSupport: boolean | undefined;

        /**
         * Indicates if the browser accepts third party cookies.
         */
        readonly acceptsThirdPartyCookie: boolean | undefined;

        /**
         * Indicates the level of support for XHTML.
         */
        readonly xhtmlSupportLevel: number | undefined;

        /**
         * Indicates if the device is a mobile device.
         */
        readonly isMobile: boolean | undefined;
    }

    export { ReadableStreamEW, WritableStreamEW, ReadableStreamDefaultControllerEW, QueuingStrategy, UnderlyingSource, UnderlyingByteSource, UnderlyingSink, ReadsHeaders, ReadAllHeader, ResponseProviderRequest, IngressClientRequest, IngressOriginRequest, EgressOriginRequest, EgressOriginResponse, EgressClientRequest, EgressClientResponse };
}

/**
 * Query, add, and remove cookies.
 */
declare module "cookies" {
    /**
     * Provides access to the Cookies header of a request, allowing the
     * addition, removal, or modification of cookie values.
     */
    class Cookies {
        /**
         * Constructor for a new "Cookies" struct to hold cookies.
         *
         * @param cookieHeader The raw Cookie header to pass to the constructor
         *      to parse. If an array is passed, the first element must be a
         *      string and that is used as the cookies string to parse. If this
         *      is not passed, an empty cookies object is returned.
         *
         * @param options Only used when parsing an existing Cookie header.
         *      Object to override the default decode of the Cookie values. This
         *      object must have a function named 'decode' on it, which should
         *      take a string and return the result of the custom decoding of
         *      that string.
         */
        constructor(header?: string | string[] | null, options?: object);

        /**
         * Returns the string representation to use when setting the Cookie
         * header, encoding values by default.
         */
        toHeader(): string;

        /**
         * Get the first instance of the cookie matching the given name.
         *
         * @param name Cookie name.
         */
        get(name: string): string | undefined;

        /**
         * Get all Instances of the cookie matching the given name.
         *
         * @param name cookie name.
         */
        getAll(name: string): string[];

        /**
         * Get all names of existing cookies held by this Cookies object.
         */
        names(): string[];

        /**
         * Adds a cookie.
         * @param name Name of the cookie
         * @param value Value of the cookie.
         */
        add(name: string, value: string): void;

        /**
         * Removes all cookies with a given name.
         *
         * @param name Cookie name.
         */
        delete(name: string): void;
    }

    /**
     * Provides access to the SetCookies header of a request.
     */
    class SetCookie {
        /**
         * Constructor for a new "SetCookie" struct to hold a specific Set-Cookie
         * header representation.
         */
        constructor(opts?: {
            name?: string | undefined;
            value?: string | undefined;
            maxAge?: number | undefined;
            domain?: string | undefined;
            path?: string | undefined;
            expires?: { toUTCString: () => string } | undefined;
            httpOnly?: boolean | undefined;
            secure?: boolean | undefined;
            sameSite?: "Strict" | "Lax" | "None" | true | undefined;
        });

        /**
         * Returns the string representation to use when setting the Set-Cookie
         * header, encoding values by default.
         */
        toHeader(): string;

        name: string;
        value: string;
        maxAge: number;
        domain: string;
        path: string;
        expires: { toUTCString: () => string };
        httpOnly: boolean;
        secure: boolean;
        sameSite: "Strict" | "Lax" | "None" | true;
    }
}

/**
 * Creates a response that can be returned from the `responseProvider()`
 * callback in a promise.
 */
declare module "create-response" {
    import { ReadableStream } from "streams";

    /**
     * Specifies headers for createResponse(). Keys are treated as header
     * names, and values are treated as header values.
     */
    interface Headers {
        [others: string]: string | string[];
    }

    /**
     * A response body, either in the form of a static string or a readable stream.
     */
    type CreateResponseBody = string | ReadableStream;

    /**
     * Generates a return value for responseProvider(). It validates the
     * passed values and returns an opaque object. Callers should be
     * prepared for the function to throw exceptions if they specify invalid
     * arguments.
     *
     * @param status The HTTP status code of the outgoing response. Must be
     *          in the range of 100-599.
     * @param headers Properties used as key:value pairs for the response
     *          headers. Keys are strings that contain header names, values
     *          are either strings or arrays of strings.
     * @param body Content of the response body. When specified as a
     *          string, the body is limited to 100,000 bytes. When specified
     *          as a ReadableStream, there is no limit.
     * @param denyReason Deny reason when the status code is 403.
     */
    function createResponse(status: number, headers: Headers, body: CreateResponseBody, denyReason?: string): object;
    function createResponse(body?: CreateResponseBody, opts?: {
        status?: number | undefined, headers?: Headers | undefined, body?: object | undefined, denyReason?: string | undefined
    }): object;
}

declare module "http-request" {
    import { ReadableStream } from "streams";

    /**
     * A request body, either in the form of a static string or a readable stream.
     */
    type RequestBody = string | ReadableStream;

    /**
     * Performs a subrequest, fetching the requested resource asynchronously.
     *
     * @param url A String containing the URL to fetch. Can be an absolute
     *      or relative URL. Relative URLs will use the parent request as
     *      the base URL. Only "http" and "https" are supported for the
     *      scheme. Specifying port numbers is not supported.
     * @param options May include
     *  - `method` The HTTP method to use.
     *  - `headers` Request headers to specify.
     *  - `body` The request payload.
     *  - `timeout` The request timeout, in milliseconds.
     */
    function httpRequest(url: string, options?: {
        method?: string | undefined,
        headers?: { [others: string]: string | string[] } | undefined,
        body?: RequestBody | undefined,
        timeout?: number | undefined
    }): Promise<HttpResponse>;

    /**
     * Describes the result of a `httpRequest()`.
     */
    interface HttpResponse extends EW.ReadsHeaders, EW.ReadAllHeader {
        /**
         * The HTTP status code
         */
        readonly status: number;

        /**
         * A boolean which is true for 2XX responses
         */
        readonly ok: boolean;

        body: ReadableStream;

        /**
         * Returns a Promise that resolves to a string containing the
         * response body. Note that the body is buffered in memory.
         */
        text(): Promise<string>;

        /**
         * Parses the body of the response as JSON. The response is buffered
         * and `JSON.parse()` is run on the text.
         */
        json(): Promise<any>;
    }
}

/**
 * Provides implementations of the [WHATWG Streams Standard].
 *
 * [WHATWG Streams Standard]: https://streams.spec.whatwg.org
 */
declare module "streams" {
    interface ReadableStream<R = any> extends EW.ReadableStreamEW {
    }

    const ReadableStream: {
        prototype: ReadableStream;
        new(underlyingSource: EW.UnderlyingByteSource, strategy?: { highWaterMark?: number, size?: undefined }): ReadableStream<Uint8Array>;
        new <R = any>(underlyingSource?: EW.UnderlyingSource<R>, strategy?: EW.QueuingStrategy<R>): ReadableStream<R>;
    };

    interface WritableStream<R = any> extends EW.WritableStreamEW {
    }

    const WritableStream: {
        prototype: WritableStream;
        new <W = any>(underlyingSink?: EW.UnderlyingSink<W>, strategy?: EW.QueuingStrategy<W>): WritableStream<W>;
    };

    interface ReadableStreamDefaultController<R = any> extends EW.ReadableStreamDefaultControllerEW {
    }

    interface TransformStream<I = any, O = any> {
        readonly readable: ReadableStream<O>;
        readonly writable: WritableStream<I>;
    }

    const TransformStream: {
        prototype: TransformStream;
        new <I = any, O = any>(transformer?: Transformer<I, O>, writableStrategy?: EW.QueuingStrategy<I>, readableStrategy?: EW.QueuingStrategy<O>): TransformStream<I, O>;
    };

    interface Transformer<I = any, O = any> {
        flush?: TransformerFlushCallback<O>;
        readableType?: undefined;
        start?: TransformerStartCallback<O>;
        transform?: TransformerTransformCallback<I, O>;
        writableType?: undefined;
    }

    interface TransformerFlushCallback<O> {
        (controller: TransformStreamDefaultController<O>): void | Promise<void>;
    }

    interface TransformerStartCallback<O> {
        (controller: TransformStreamDefaultController<O>): void | Promise<void>;
    }

    interface TransformerTransformCallback<I, O> {
        (chunk: I, controller: TransformStreamDefaultController<O>): void | Promise<void>;
    }

    interface TransformStreamDefaultController<O = any> {
        readonly desiredSize: number | null;
        enqueue(chunk: O): void;
        error(reason?: any): void;
        terminate(): void;
    }

    interface CountQueuingStrategy {
        highWaterMark: number;
        size(chunk: any): 1;
    }

    interface ByteLengthQueuingStrategy extends EW.QueuingStrategy<ArrayBufferView> {
        highWaterMark: number;
        size(chunk: ArrayBufferView): number;
    }

    const ByteLengthQueuingStrategy: {
        prototype: ByteLengthQueuingStrategy;
        new(options: { highWaterMark: number }): ByteLengthQueuingStrategy;
    };

    export { ByteLengthQueuingStrategy, CountQueuingStrategy, ReadableStream, TransformStream, WritableStream, ReadableStreamDefaultController };
}

declare module "text-encode-transform" {
    import { ReadableStream, WritableStream } from "streams";

    interface TextEncoderCommon {
        /**
         * Returns "utf-8".
         */
        readonly encoding: string;
    }

    interface TextEncoderStream extends GenericTransformStream, TextEncoderCommon {
        readonly readable: ReadableStream<Uint8Array>;
        readonly writable: WritableStream<string>;
    }

    const TextEncoderStream: {
        prototype: TextEncoderStream;
        new(): TextEncoderStream;
    };

    type BufferSource = ArrayBufferView | ArrayBuffer;

    interface TextDecoderOptions {
        fatal?: boolean | undefined;
        ignoreBOM?: boolean | undefined;
    }

    interface GenericTransformStream {
        /**
         * Returns a readable stream whose chunks are strings resulting from running encoding's decoder on the chunks written to writable.
         */
        readonly readable: ReadableStream;
        /**
         * Returns a writable stream which accepts [AllowShared] BufferSource chunks and runs them through encoding's decoder before making them available to readable.
         *
         * Typically this will be used via the pipeThrough() method on a ReadableStream source.
         *
         * ```
         * var decoder = new TextDecoderStream(encoding);
         * byteReadable
         *   .pipeThrough(decoder)
         *   .pipeTo(textWritable);
         * ```
         *
         * If the error mode is "fatal" and encoding's decoder returns error, both readable and writable will be errored with a TypeError.
         */
        readonly writable: WritableStream;
    }

    interface TextDecoderCommon {
        /**
         * Returns encoding's name, lowercased.
         */
        readonly encoding: string;
        /**
         * Returns true if error mode is "fatal", and false otherwise.
         */
        readonly fatal: boolean;
        /**
         * Returns true if ignore BOM flag is set, and false otherwise.
         */
        readonly ignoreBOM: boolean;
    }

    interface TextDecoderStream extends GenericTransformStream, TextDecoderCommon {
        readonly readable: ReadableStream<string>;
        readonly writable: WritableStream<BufferSource>;
    }

    const TextDecoderStream: {
        prototype: TextDecoderStream;
        new(label?: string, options?: TextDecoderOptions): TextDecoderStream;
    };

    export { TextEncoderStream, TextDecoderStream };
}

/**
 * Provides a debug logging facility. When debugging is enabled, log
 * messages are written to response headers or the responseProvider()
 * multipart output.
 */
declare module "log" {
    interface Logger {
        /**
         * Emit a message to the log. If logging is not enabled, this is a noop.
         *
         * When logging is enabled, the format string indicates how to display
         * the arguments. Format specifiers are:
         *
         * - %s - Call `Value::ToString()` on the corresponding argument.
         * - %d or %i - Convert the argument to an integer.
         * - %f - Convert the argument to a float.
         * - %o or %O - Convert the argument to JSON with `JSON.stringify()`.
         *
         * See https://console.spec.whatwg.org/#formatter.
         *
         * When logging is disabled, the format string is not processed, which
         * makes it more efficient than string arithmatic in production
         * environments.
         *
         * @param format A format string, containing zero or more specifiers.
         * @param values Zero or more values to record in the log.
         */
        log(format: string, ...values: any): void;
    }

    const logger: Logger;

    export { logger };
}

/**
 * Query, add, and remove parameters from the query string.
 */
declare module "url-search-params" {
    export default class URLSearchParams {
        /**
         * Create a new URLSearchParams object.
         */
        constructor(init?: string | URLSearchParams);

        /**
         * Add a new name/value to the receiver.
         */
        append(name: string, value: string): void;

        /**
         * Remove the given name/value from the receiver.
         */
        delete(name: string): void;

        /**
         * Return the first value with the specified name.
         */
        get(name: string): string | null;

        /**
         * Check if the given name exists.
         */
        has(name: string): boolean;

        /**
         * Return *all* values association with the specified name.
         */
        getAll(name: string): string[];

        /**
         * Iterate through the name/value pairs.
         */
        entries(): IterableIterator<[string, string]>;

        /**
         * Iterate through the names.
         */
        keys(): IterableIterator<string>;

        /**
         * Iterate through the values.
         */
        values(): IterableIterator<string>;

        /**
         * Replace all instances of `name` with a single name/value pair.
         */
        set(name: string, value: string): void;

        /**
         * Return a query string suitable for use in a URL.
         */
        toString(): string;
    }
}

<<<<<<< HEAD
declare module "encoding" {
    /**
     * The atob() function takes a string of base64 encoded data and returns a decoded ASCII binary string.
     * @param encodedData Input data that needs to be decoded
     */
    export function atob(encodedData: string): string;

    /**
     * btoa() function takes a string, performs a base64 encoding on it and returns an ASCII string.
     * @param stringToEncode Encoded data that needs to be encoded
     */
    export function btoa(stringToEncode: string): string;

    type DecodedValue = string | Uint8Array;

    interface Base64 {
        /**
         * @param encodedData Input data that needs to be decoded.
         * @param outputFormat Optional argument for output format type.
         */
        decode(encodedData: string, outputFormat?: "String" | "Uint8Array"): DecodedValue;
    }
    const base64: Base64;

    interface Base64url {
        /**
         * @param encodedData Input data that needs to be decoded.
         * @param outputFormat Optional argument for output format type.
         */
        decode(encodedData: string, outputFormat?: "String" | "Uint8Array"): DecodedValue;
    }
    const base64url: Base64url;

    interface Base16 {
        /**
         * @param encodedData Input data that needs to be decoded.
         * @param outputFormat Optional argument for output format type.
         */
        decode(encodedData: string, outputFormat?: "String" | "Uint8Array"): DecodedValue;
    }
    const base16: Base16;

    export { base64, base64url, base16 };
=======
/**
 * The crypto module is available to use in your EdgeWorkers code bundles to expose support for a Javascript crypto API based on the Web Crypto API.
 * See: https://techdocs.akamai.com/edgeworkers/docs/crypto
 */
declare module "crypto" {
    interface Crypto {
        readonly subtle: SubtleCrypto;
        /**
         * A function that allows you to get cryptographically strong random values
         * @param array: An integer-based TypedArray
         *
         * @returns The same array passed as typedArray but with its contents replaced with the newly generated random numbers
         */
        getRandomValues(array: Exclude<TypedArray, Float32Array | Float64Array>): TypedArray;
    }

    type BufferSource = ArrayBufferView | ArrayBuffer;

    type TypedArray =
        | Int8Array
        | Uint8Array
        | Uint8ClampedArray
        | Int16Array
        | Uint16Array
        | Int32Array
        | Uint32Array
        | Float32Array
        | Float64Array;

    type Usages = "encrypt" | "decrypt" | "sign" | "verify" | "deriveKey" | "deriveBits" | "wrapKey" | "unwrapKey";

    type Format = "raw" | "pkcs8" | "spki" | "jwk";

    interface CryptoKey {
        readonly type: string;
        readonly extractable: boolean;
        readonly algorithm: object;
        readonly usages: Usages[];
    }

    /**
     * The subtleCrypto interface provides several cryptographic functions.
     * SubtleCrypto features are obtained through the subtle property of the Crypto object you get from the Crypto property.
     * See: https://techdocs.akamai.com/edgeworkers/docs/crypto
     */
    interface SubtleCrypto {
        /**
         * Imports the key
         * @param format string describing the data format of the key to import
         * @param keyData An ArrayBuffer, a TypedArray, a DataView, or a JSONWebKey object containing the key
         * @param algorithm A string or object defining the type of key to import
         * @param extractable A boolean value indicating whether it will be possible to export the key
         * @param keyUsages An array indicating the operations that can be done with the key
         *
         * @returns A promise that fulfills with the imported key as a CryptoKey object.
         */
        importKey(
            format: Format,
            keyData: BufferSource | TypedArray | object,
            algorithm: string | object,
            extractable: boolean,
            keyUsages: Usages[],
        ): Promise<CryptoKey>;

        /**
         * Encrypts data
         * @param algorithm An object specifying the algorithm to be used
         * @param key A CryptoKey containing the key to be used for encryption
         * @param data An ArrayBuffer, a TypedArray or a DataView containing the data to be encrypted
         *
         * @returns A promise that fulfills with an ArrayBuffer containing the ciphertext
         */
        encrypt(
            algorithm: object,
            key: CryptoKey,
            data: ArrayBuffer | TypedArray | DataView,
        ): Promise<ArrayBuffer>;

        /**
         * Decrypts the encrypted data
         * @param algorithm An object specifying the algorithm to be used
         * @param key A CryptoKey containing the key to be used for decryption
         * @param data An ArrayBuffer, a TypedArray or a DataView containing the data to be decrypted
         *
         * @returns A promise that fulfills with an ArrayBuffer containing the plaintext
         */
        decrypt(
            algorithm: object,
            key: CryptoKey,
            data: ArrayBuffer | TypedArray | DataView,
        ): Promise<ArrayBuffer>;

        /**
         * Verify a digital signature
         * @param algorithm A string or object specifying the algorithm to be used
         * @param key A CryptoKey containing the key that will be used to verify the signature
         * @param signature ArrayBuffer containing the signature to verify
         * @param data ArrayBuffer containing the data whose signature is to be verified
         *
         * @returns A promise that fulfills with a boolean value: true if the signature is valid, false otherwise
         */
        verify(
            algorithm: string | object,
            key: CryptoKey,
            signature: ArrayBuffer,
            data: ArrayBuffer,
        ): Promise<boolean>;

        /**
         * Generate a digest of the given data
         * @param algorithm A string or an object that includes the name property, the string names the hash functions to use
         * @param data An ArrayBuffer, a TypedArray or a DataView containing the data to be digested
         *
         * @returns A promise that fulfills with an ArrayBuffer containing the digest
         */
        digest(
            algorithm: string | object,
            data: ArrayBuffer | TypedArray | DataView,
        ): Promise<ArrayBuffer>;
    }

    /**
     * Converts a PEM-encoded key string into an ArrayBuffer.
     * @param pemEncodedKey
     *
     * @returns ArrayBuffer
     */
    export function pem2ab(pemEncodedKey: string): ArrayBuffer;

    const crypto: Crypto;

    export { crypto };
>>>>>>> 12a450ae
}<|MERGE_RESOLUTION|>--- conflicted
+++ resolved
@@ -1053,7 +1053,6 @@
     }
 }
 
-<<<<<<< HEAD
 declare module "encoding" {
     /**
      * The atob() function takes a string of base64 encoded data and returns a decoded ASCII binary string.
@@ -1097,7 +1096,8 @@
     const base16: Base16;
 
     export { base64, base64url, base16 };
-=======
+}
+
 /**
  * The crypto module is available to use in your EdgeWorkers code bundles to expose support for a Javascript crypto API based on the Web Crypto API.
  * See: https://techdocs.akamai.com/edgeworkers/docs/crypto
@@ -1230,5 +1230,4 @@
     const crypto: Crypto;
 
     export { crypto };
->>>>>>> 12a450ae
 }