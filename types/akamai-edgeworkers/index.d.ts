--- conflicted
+++ resolved
@@ -440,11 +440,11 @@
     }
 
     // onClientRequest
-<<<<<<< HEAD
     interface IngressClientRequest
         extends
             MutatesHeaders,
             ReadsHeaders,
+            ReadAllHeader,
             ReadsVariables,
             Request,
             HasRespondWith,
@@ -456,26 +456,23 @@
 
     // onOriginRequest
     interface IngressOriginRequest
-        extends MutatesHeaders, ReadsHeaders, ReadsVariables, Request, HasRespondWith, MutatesVariables
+        extends MutatesHeaders, ReadsHeaders, ReadAllHeader, ReadsVariables, Request, HasRespondWith, MutatesVariables
     {
-=======
-    interface IngressClientRequest extends MutatesHeaders, ReadsHeaders, ReadAllHeader, ReadsVariables, Request, HasRespondWith, HasRoute, HasCacheKey, MutatesVariables {
-    }
-
-    // onOriginRequest
-    interface IngressOriginRequest extends MutatesHeaders, ReadsHeaders, ReadAllHeader, ReadsVariables, Request, HasRespondWith, MutatesVariables {
->>>>>>> bcb0742a
     }
 
     // onOriginResponse
-    interface EgressOriginRequest extends ReadsHeaders, ReadAllHeader, ReadsVariables, Request, HasRespondWith, MutatesVariables {
+    interface EgressOriginRequest
+        extends ReadsHeaders, ReadAllHeader, ReadsVariables, Request, HasRespondWith, MutatesVariables
+    {
     }
 
     interface EgressOriginResponse extends MutatesHeaders, ReadsHeaders, HasStatus {
     }
 
     // onClientResponse
-    interface EgressClientRequest extends ReadsHeaders, ReadAllHeader, ReadsVariables, Request, HasRespondWith, MutatesVariables {
+    interface EgressClientRequest
+        extends ReadsHeaders, ReadAllHeader, ReadsVariables, Request, HasRespondWith, MutatesVariables
+    {
     }
 
     interface EgressClientResponse extends MutatesHeaders, ReadsHeaders, HasStatus {
@@ -715,28 +712,32 @@
     }
 
     export {
-<<<<<<< HEAD
-        EgressClientRequest,
-        EgressClientResponse,
         EgressOriginRequest,
         EgressOriginResponse,
+        Headers,
+        IngressClientRequest,
         IngressClientRequest,
         IngressOriginRequest,
-=======
-        Headers,
-        ReadableStreamEW,
-        WritableStreamEW,
-        ReadableStreamDefaultControllerEW,
->>>>>>> bcb0742a
+        IngressOriginRequest,
+        QueuingStrategy,
         QueuingStrategy,
         ReadableStreamDefaultControllerEW,
+        ReadableStreamDefaultControllerEW,
+        ReadableStreamEW,
         ReadableStreamEW,
         ReadAllHeader,
+        ReadAllHeader,
+        ReadsHeaders,
         ReadsHeaders,
         ResponseProviderRequest,
+        ResponseProviderRequest,
+        UnderlyingByteSource,
         UnderlyingByteSource,
         UnderlyingSink,
+        UnderlyingSink,
         UnderlyingSource,
+        UnderlyingSource,
+        WritableStreamEW,
         WritableStreamEW,
     };
 }
