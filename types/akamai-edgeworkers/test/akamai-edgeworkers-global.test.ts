<<<<<<< HEAD
import { createResponse } from "create-response";
=======
import { Headers, createResponse } from 'create-response';
>>>>>>> bcb0742a
export function onClientRequest(request: EW.IngressClientRequest) {
    // Exercise EW.ClientRequest.setHeader()
    request.setHeader("from-set-header-1", ["value-1", "trailer-1"]);

    // Exercise EW.ClientRequest.addHeader()
    request.addHeader("from-add-header-3", ["value-3", "trailer-2"]);

    // Exercise EW.ClientRequest.removeHeader()
    request.removeHeader("to-remove-1");

    // EW.IngressClientRequest.getHeaders()
    testHeaders(request.getHeaders());

    // Exercise EW.ClientRequest.getVariable()
    request.respondWith(505, [], "Missing get-variable-present");

    request.respondWith(505, { no: "bad" }, "Expected var to be missing");

    // Exercise respondWith
    const target = request.getHeader("target");
    if (target != null && target[0] === "onClientRequest-respondWith") {
        request.respondWith(418, { "from-respond-with": "frw value" }, "frw body");
    }
}

export function onOriginRequest(request: EW.IngressOriginRequest) {
    // getHeader
    const h = request.getHeader("onOriginRequest-getHeader");
    if (h == null) {
        return;
    }

    // setHeader
    request.setHeader("onOriginRequest-getHeader-set", h[0]);

    // addHeader
    request.addHeader("onOriginRequest-addHeader-single", "single");
    request.addHeader("onOriginRequest-addHeader-multi", ["multi-1", "multi-2"]);

    // removeHeader
    request.getHeader("onOriginRequest-removeHeader-bye");
    request.removeHeader("onOriginRequest-removeHeader-bye");

    // EW.IngressOriginRequest.getHeaders()
    testHeaders(request.getHeaders());

    // getVariable
    const v = request.getVariable("var") || [];
    request.setHeader("variable", v);

    // respondWith
    const target = request.getHeader("target");
    if (target != null && target[0] === "onOriginRequest-respondWith") {
        request.respondWith(418, { "from-respond-with": "frw value" }, "frw body");
    }
}

export function onOriginResponse(request: EW.EgressOriginRequest, response: EW.EgressOriginResponse) {
    if (response.getHeader("should-respondWith")) {
        request.respondWith(444, {}, "wanted a respond with");
        return;
    }

    if (response.getHeader("should-status")) {
        response.status = 456;
        return;
    }

    // Req - getHeader
    let h = request.getHeader("onOriginResponse-req-getHeader") || [];
    response.setHeader("header-from-req", h);

    // getVariable
    const v = request.getVariable("req-var") || [];
    response.setHeader("variable", v);

    // Resp - getHeader
    h = response.getHeader("onOriginResponse-resp-getHeader") || [];

    // Resp- setHeader
    response.setHeader("onOriginResponse-getHeader-resp-set", h);

    // Resp- addHeader
    response.addHeader("onOriginResponse-addHeader-resp-single", "single");
    response.addHeader("onOriginResponse-addHeader-resp-multi", ["multi-1", "multi-2"]);

    // Resp- removeHeader
    if (!response.getHeader("onOriginResponse-removeHeader-resp-bye")) {
        return;
    }
    response.removeHeader("onOriginResponse-removeHeader-resp-bye");

    // EW.EgressOriginRequest.getHeaders()
    testHeaders(request.getHeaders());
    
    // Verify we set status
    response.status = 189;
    // respondWith
    const target = request.getHeader("target");
    if (target != null && target[0] === "onOriginResponse-respondWith") {
        request.respondWith(418, { "from-respond-with": "frw value" }, "frw body");
    }

    // verify wasTerminated() returns a boolean
    if (request.wasTerminated()) {
        request.respondWith(419, {}, "overwritten!");
    }
}

export function onClientResponse(request: EW.EgressClientRequest, response: EW.EgressClientResponse) {
    if (request.getHeader("should-status")) {
        response.status = 234;
        return;
    }

    if (response.getHeader("should-respondWith")) {
        request.respondWith(444, {}, "wanted a respond with");
        return;
    }

    // Req - getHeader
    let h = request.getHeader("onClientResponse-req-getHeader") || [];
    response.setHeader("header-from-req", h);

    // getVariable
    const v = request.getVariable("req-var") || "";
    response.setHeader("variable", v);

    // Resp - getHeader
    h = response.getHeader("onClientResponse-resp-getHeader") || [];

    // Resp- setHeader
    response.setHeader("onClientResponse-getHeader-resp-set", h);

    // Resp- addHeader
    response.addHeader("onClientResponse-addHeader-resp-single", "single");
    response.addHeader("onClientResponse-addHeader-resp-multi", ["multi-1", "multi-2"]);

    // Resp- removeHeader
    if (!response.getHeader("onClientResponse-removeHeader-resp-bye")) {
        return;
    }
    response.removeHeader("onClientResponse-removeHeader-resp-bye");

    // EW.EgressClientRequest.getHeaders()
    testHeaders(request.getHeaders());

    // Verify we set status
    response.status = 123;
    // respondWith
    const target = request.getHeader("target");
    if (target != null && target[0] === "onClientResponse-respondWith") {
        request.respondWith(418, { "from-respond-with": "frw value" }, "frw body");
    }
}

export function responseProvider(request: EW.ResponseProviderRequest) {
    // EW.ResponseProviderRequest.getHeaders()
    testHeaders(request.getHeaders());

    // EW.ResponseProviderRequest.text()
    const stringBody = request.text();

    // EW.ResponseProviderRequest.json()
    const jsonBody = request.json();

    // getVariable
    const v = request.getVariable("var") || [];

    // EW.ResponseProviderRequest.arrayBuffer()
    const arrayBufferBody = request.arrayBuffer();
}

function testHeaders(headers: EW.Headers) {
    Object.keys(headers).forEach(key => {
        key.toUpperCase();
        headers[key].length;
        headers[key][0].toUpperCase();
    });

    // get a specific header and do string operations
    const acceptHeader = headers["accept-encoding"];
    acceptHeader.forEach(val => val.toUpperCase());
}<|MERGE_RESOLUTION|>--- conflicted
+++ resolved
@@ -1,8 +1,4 @@
-<<<<<<< HEAD
-import { createResponse } from "create-response";
-=======
 import { Headers, createResponse } from 'create-response';
->>>>>>> bcb0742a
 export function onClientRequest(request: EW.IngressClientRequest) {
     // Exercise EW.ClientRequest.setHeader()
     request.setHeader("from-set-header-1", ["value-1", "trailer-1"]);
