{
    "compilerOptions": {
        "module": "commonjs",
        "target": "es6",
        "lib": [
            "es6"
        ],
        "noImplicitAny": true,
        "noImplicitThis": true,
        "strictNullChecks": true,
        "strictFunctionTypes": true,
        "types": [],
        "forceConsistentCasingInFileNames": true,
        "baseUrl": "../",
        "typeRoots": [
            "../"
        ],
        "noEmit": true
    },
    "files": [
        "index.d.ts",
        "test/akamai-edgeworkers-global.test.ts",
        "test/cookies-tests.ts",
        "test/create-response-tests.ts",
<<<<<<< HEAD
        "test/encoding.ts",
=======
        "test/crypto.ts",
>>>>>>> 12a450ae
        "test/http-request-tests.ts",
        "test/log-tests.ts",
        "test/req_body.ts",
        "test/set_variable.ts", 
        "test/scenario-crypto.ts",
        "test/scenario-stream.ts",
        "test/stream.ts",
        "test/transformstream.ts",
        "test/url-search-params-tests.ts"
    ]
}<|MERGE_RESOLUTION|>--- conflicted
+++ resolved
@@ -22,11 +22,8 @@
         "test/akamai-edgeworkers-global.test.ts",
         "test/cookies-tests.ts",
         "test/create-response-tests.ts",
-<<<<<<< HEAD
+        "test/crypto.ts",
         "test/encoding.ts",
-=======
-        "test/crypto.ts",
->>>>>>> 12a450ae
         "test/http-request-tests.ts",
         "test/log-tests.ts",
         "test/req_body.ts",
