--- conflicted
+++ resolved
@@ -1,11 +1,8 @@
 // Type definitions for SuperAgent v2.0.1
 // Project: https://github.com/visionmedia/superagent
 // Definitions by: Alex Varju <https://github.com/varju/>
-<<<<<<< HEAD
 //                 Ricardo Mello <https://github.com/ricardo-mello>
-=======
 //                 Nico Zelaya <https://github.com/NicoZelaya/>
->>>>>>> 25f3a1ee
 // Definitions: https://github.com/DefinitelyTyped/DefinitelyTyped
 
 /// <reference types="node" />
