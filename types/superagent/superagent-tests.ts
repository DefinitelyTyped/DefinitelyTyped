// via: http://visionmedia.github.io/superagent/

import * as request from 'superagent';
import * as fs from 'fs';
import * as assert from 'assert';
import { Agent } from 'https';


// Examples taken from https://github.com/visionmedia/superagent/blob/gh-pages/docs/index.md
// and https://github.com/visionmedia/superagent/blob/master/Readme.md

const httpsAgent: Agent = new Agent();

request
  .post('/api/pet')
  .send({ name: 'Manny', species: 'cat' })
  .set('X-API-Key', 'foobar')
  .set('Accept', 'application/json')
  .agent(httpsAgent)
  .end((err, res) => {
    if (res.ok) {
      console.log('yay got ' + JSON.stringify(res.body));
    } else {
      console.log('Oh no! error ' + res.text);
    }
  });

var agent = request.agent();
agent
  .post('/api/pet')
  .send({ name: 'Manny', species: 'cat' })
  .set('X-API-Key', 'foobar')
  .set('Accept', 'application/json')
  .end((err, res) => {
    if (res.error) {
      console.log('oh no ' + res.error.message);
    } else {
      console.log('got ' + res.status + ' response');
    }
  });

// Plugins
var nocache = require('superagent-no-cache');
var prefix = require('superagent-prefix')('/static');

request
  .get('/some-url')
  .use(prefix) // Prefixes *only* this request
  .use(nocache) // Prevents caching of *only* this request
  .end(function(err, res){
      // Do something
  });

var callback = (err: any, res: request.Response) => {};

// Request basics
request
  .get('/search')
  .end(callback);

request('GET', '/search')
  .end(callback);

request
   .get('http://example.com/search')
   .end(callback);

request
  .head('/favicon.ico')
  .end(callback);

request
  .del('/user/1')
  .end(callback);

request
  .delete('/user/1')
  .end(callback);

request
  .delete('/user/1')
  .send()
  .end(callback);

request('/search')
  .end(callback);

// Setting header fields
request
  .get('/search')
  .set('API-Key', 'foobar')
  .set('Accept', 'application/json')
  .end(callback);

request
  .get('/search')
  .set({ 'API-Key': 'foobar', Accept: 'application/json' })
  .end(callback);

// GET requests
request
  .get('/search')
  .query({ query: 'Manny' })
  .query({ range: '1..5' })
  .query({ order: 'desc' })
  .end(callback);

request
  .get('/search')
  .query({ query: 'Manny', range: '1..5', order: 'desc' })
  .end(callback);

request
  .get('/querystring')
  .query('search=Manny&range=1..5')
  .end(callback);

request
  .get('/querystring')
  .query('search=Manny')
  .query('range=1..5')
  .end(callback);

// HEAD requests
request
  .head('/users')
  .query({ email: 'joe@smith.com' })
  .end(callback);

// POST / PUT requests
request.post('/user')
  .set('Content-Type', 'application/json')
  .send('{"name":"tj","pet":"tobi"}')
  .end(callback);

request.post('/user')
  .send({ name: 'tj', pet: 'tobi' })
  .end(callback);

request.post('/user')
  .send({ name: 'tj' })
  .send({ pet: 'tobi' })
  .end(callback);

request.post('/user')
  .send('name=tj')
  .send('pet=tobi')
  .end(callback);

request.post('/user')
  .type('form')
  .send({ name: 'tj' })
  .send({ pet: 'tobi' })
  .end(callback);

// Setting the Content-Type
request.post('/user')
  .set('Content-Type', 'application/json');

request.post('/user')
  .type('application/json');

request.post('/user')
  .type('json');

request.post('/user')
  .type('png');

// Setting Accept
request.get('/user')
  .accept('application/json');

request.get('/user')
  .accept('json');

request.get('/user')
  .accept('png');

// Query strings
request
  .post('/')
  .query({ format: 'json' })
  .query({ dest: '/login' })
  .send({ post: 'data', here: 'wahoo' })
  .end(callback);

// Parsing response bodies
request('/search')
  .end((res: request.Response) => {
    var status: number = res.status;
    var body = res.body;
    var files: Object = res.files;
    var text: string = res.text;
    var contentLength = res.header['content-length'];
    var contentType: string = res.type;
    var charset: string = res.charset;
  });

// Custom parsers
request
  .post('/search')
  .parse((res, callback) => {
    res.setEncoding("binary");
    let data = "";
    res.on("data", (chunk: string) => {
      data += chunk;
    });

    res.on("end", () => {
      callback(null, new Buffer(data, "base64"));
    });
  })
  .end((res: request.Response) => {
    res.body.toString("hex");
  });

var req = request.get('/hoge');
// Aborting requests
req.abort();

// Request timeouts
req.timeout(100);

<<<<<<< HEAD
req.timeout({ response: 5000, deadline: 60000 });

req.timeout({ response: 5000, read: 60000, deadline: 120000 });
=======
const reqUrl: string = req.url;
const reqMethod: string = req.method;
const reqCookies: string = req.cookies;

console.log(reqMethod + ' request to ' + reqUrl + ' cookies ' + reqCookies);
>>>>>>> 25f3a1ee

// Basic authentication
request.get('http://tobi:learnboost@local').end(callback);
request
  .get('http://local')
  .auth('tobo', 'learnboost')
  .end(callback);

// Following redirects
request
  .get('/some.png')
  .redirects(2)
  .end(callback);

// Piping data
/*
(function() {
var stream = fs.createReadStream('path/to/my.json');
var req = request.post('/somewhere');
req.type('json');
stream.pipe(req);
})();
*/

(function() {
var stream = fs.createWriteStream('path/to/my.json');
var req = request.get('/some.json');
req.pipe(stream);
})();

// Multipart requests
(function() {
var req = request.post('/upload');

req.part()
  .set('Content-Type', 'image/png')
  .set('Content-Disposition', 'attachment; filename="myimage.png"')
  .write('some image data')
  .write('some more image data');

req.part()
  .set('Content-Disposition', 'form-data; name="name"')
  .set('Content-Type', 'text/plain')
  .write('tobi');

req.end(callback);
})();

// Attaching files
request
  .post('/upload')
  .attach('avatar', 'path/to/tobi.png', 'user.png')
  .attach('image', 'path/to/loki.png')
  .attach('file', 'path/to/jane.png')
  .end(callback);

// Field values
request
  .post('/upload')
  .field('user[name]', 'Tobi')
  .field('user[email]', 'tobi@learnboost.com')
  .attach('image', 'path/to/tobi.png')
  .end(callback);

// CORS
request
  .get('http://localhost:4001/')
  .withCredentials()
  .end(callback);

// Error handling
request
  .post('/upload')
  .attach('image', 'path/to/tobi.png')
  .end((err: any, res: request.Response): void => {});
request
  .post('/upload')
  .attach('image', 'path/to/tobi.png')
  .on('error', (err: any) => {})
  .end(callback);

//Promise
request
  .get('/search')
  .then((response) => {})
  .catch((error) => {});
// Requesting binary data.
// adapted from: https://github.com/visionmedia/superagent/blob/v2.0.0/test/client/request.js#L110
request
  .get('/blob')
  .responseType('blob')
  .end(function (err, res) {
    assert(res.xhr instanceof XMLHttpRequest)
    assert(res.xhr.response instanceof Blob);
  });<|MERGE_RESOLUTION|>--- conflicted
+++ resolved
@@ -221,17 +221,16 @@
 // Request timeouts
 req.timeout(100);
 
-<<<<<<< HEAD
+
 req.timeout({ response: 5000, deadline: 60000 });
 
 req.timeout({ response: 5000, read: 60000, deadline: 120000 });
-=======
+
 const reqUrl: string = req.url;
 const reqMethod: string = req.method;
 const reqCookies: string = req.cookies;
 
 console.log(reqMethod + ' request to ' + reqUrl + ' cookies ' + reqCookies);
->>>>>>> 25f3a1ee
 
 // Basic authentication
 request.get('http://tobi:learnboost@local').end(callback);
