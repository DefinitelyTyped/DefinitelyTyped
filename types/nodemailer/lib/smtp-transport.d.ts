/// <reference types="node" />

import { EventEmitter } from 'events';
import * as stream from 'stream';

import { Transport, TransportOptions } from '..';
import * as shared from './shared';

import Mail = require('./mailer');
import MailMessage = require('./mailer/mail-message');
import MimeNode = require('./mime-node');
import SMTPConnection = require('./smtp-connection');
import XOAuth2 = require('./xoauth2');

declare namespace SMTPTransport {
    interface AuthenticationTypeCustom extends SMTPConnection.Credentials {
        type: 'CUSTOM';
        method: string;
    }

    interface AuthenticationTypeLogin {
        type: 'LOGIN';
        user: string;
        credentials: SMTPConnection.Credentials;
        method: string | false;
    }

    interface AuthenticationTypeOAuth2 {
        type: 'OAUTH2';
        user: string;
        oauth2: XOAuth2;
        method: 'XOAUTH2';
    }

    type AuthenticationType = AuthenticationTypeLogin | AuthenticationTypeOAuth2;

    interface MailOptions extends Mail.Options {
        auth?: SMTPConnection.AuthenticationType | undefined;
        dsn?: SMTPConnection.DSNOptions | undefined;
    }

    interface Options extends MailOptions, TransportOptions, SMTPConnection.Options {
        service?: string | undefined;
        getSocket?(options: Options, callback: (err: Error | null, socketOptions: any) => void): void; // TODO http.ClientRequest?
        url?: string | undefined;
    }

    interface SentMessageInfo {
        /** includes the envelope object for the message */
        envelope: MimeNode.Envelope;
        /** most transports should return the final Message-Id value used with this property */
        messageId: string;
<<<<<<< HEAD
        /** some transports return an array for wich resipients they accepted the transport */
        accepted?: string[];
=======
        accepted: Array<string | Mail.Address>;
        rejected: Array<string | Mail.Address>;
        pending: Array<string | Mail.Address>;
        response: string;
>>>>>>> b4e86356
    }
}

declare class SMTPTransport extends EventEmitter implements Transport<SMTPTransport.SentMessageInfo> {
    options: SMTPTransport.Options;

    mailer: Mail<SMTPTransport.SentMessageInfo>;
    logger: shared.Logger;

    name: string;
    version: string;

    auth: SMTPTransport.AuthenticationType;

    constructor(options: SMTPTransport.Options | string);

    /** Placeholder function for creating proxy sockets. This method immediatelly returns without a socket */
    getSocket(options: SMTPTransport.Options, callback: (err: Error | null, socketOptions: object) => void): void;

    getAuth(
        authOpts: SMTPConnection.AuthenticationTypeLogin | SMTPConnection.AuthenticationTypeOAuth2,
    ): SMTPTransport.AuthenticationType;

    /** Sends an e-mail using the selected settings */
    send(
        mail: MailMessage<SMTPTransport.SentMessageInfo>,
        callback: (err: Error | null, info: SMTPTransport.SentMessageInfo) => void,
    ): void;

    /** Verifies SMTP configuration */
    verify(callback: (err: Error | null, success: true) => void): void;
    verify(): Promise<true>;

    /** Releases resources */
    close(): void;

    addListener(event: 'close', listener: () => void): this;
    addListener(event: 'error', listener: (err: Error) => void): this;

    emit(event: 'close'): boolean;
    emit(event: 'error', error: Error): boolean;

    on(event: 'close', listener: () => void): this;
    on(event: 'error', listener: (err: Error) => void): this;

    once(event: 'close', listener: () => void): this;
    once(event: 'error', listener: (err: Error) => void): this;

    prependListener(event: 'close', listener: () => void): this;
    prependListener(event: 'error', listener: (err: Error) => void): this;

    prependOnceListener(event: 'close', listener: () => void): this;
    prependOnceListener(event: 'error', listener: (err: Error) => void): this;

    listeners(event: 'close'): Array<() => void>;
    listeners(event: 'error'): Array<(err: Error) => void>;
}

export = SMTPTransport;<|MERGE_RESOLUTION|>--- conflicted
+++ resolved
@@ -50,15 +50,12 @@
         envelope: MimeNode.Envelope;
         /** most transports should return the final Message-Id value used with this property */
         messageId: string;
-<<<<<<< HEAD
-        /** some transports return an array for wich resipients they accepted the transport */
-        accepted?: string[];
-=======
+        /** some transports return an array for wich recipients the server accepted the transport */
         accepted: Array<string | Mail.Address>;
+        /** some transports return an array for wich recipients the server rejected the transport */
         rejected: Array<string | Mail.Address>;
         pending: Array<string | Mail.Address>;
         response: string;
->>>>>>> b4e86356
     }
 }
 
