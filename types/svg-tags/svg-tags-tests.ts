<<<<<<< HEAD
import tags = require('svg-tags');
=======
import tags = require("svg-tags");
>>>>>>> 9b7cd68b

tags; // $ExpectType string[]<|MERGE_RESOLUTION|>--- conflicted
+++ resolved
@@ -1,7 +1,3 @@
-<<<<<<< HEAD
-import tags = require('svg-tags');
-=======
 import tags = require("svg-tags");
->>>>>>> 9b7cd68b
 
 tags; // $ExpectType string[]