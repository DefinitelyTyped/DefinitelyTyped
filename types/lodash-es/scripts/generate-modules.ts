--- conflicted
+++ resolved
@@ -123,20 +123,13 @@
 }
 
 function extractDefaults(source) {
-<<<<<<< HEAD
     return SRC_REGEXP.exec(source)[1].split(",").map((val) => val.trim());
-=======
-    return SRC_REGEXP.exec(source)[1].split(",").map(val => val.trim());
->>>>>>> 93261606
 }
 
 async function getDefaultsDefinitions(fullVersion) {
     return Promise.all(GROUP_WITH_DEFAULTS.map(
-<<<<<<< HEAD
         (group) => loadString(`https://unpkg.com/lodash-es@${fullVersion}/${group}.default.js`),
-=======
         group => loadString(`https://unpkg.com/lodash-es@${fullVersion}/${group}.default.js`),
->>>>>>> 93261606
     ));
 }
 
