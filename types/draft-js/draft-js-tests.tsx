--- conflicted
+++ resolved
@@ -3,16 +3,6 @@
 import {Map} from "immutable";
 
 import {
-<<<<<<< HEAD
-  Editor, 
-  EditorState, 
-  RichUtils, 
-  DefaultDraftBlockRenderMap, 
-  ContentBlock, 
-  ContentState, 
-  convertFromHTML
-} from 'draft-js';
-=======
   ContentBlock,
   DefaultDraftBlockRenderMap,
   Editor,
@@ -35,7 +25,6 @@
 };
 
 type SyntheticKeyboardEvent = React.KeyboardEvent<{}>;
->>>>>>> 4b35f5c6
 
 class RichEditorExample extends React.Component<{}, { editorState: EditorState }> {
   constructor() {
