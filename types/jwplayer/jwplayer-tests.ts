--- conflicted
+++ resolved
@@ -10,7 +10,7 @@
 };
 
 const config: jwplayer.SetupConfig = {
-    aspectratio: '16:9',
+    aspectratio: "16:9",
     autostart: true,
 };
 
@@ -26,13 +26,8 @@
 // $ExpectType void
 player.setFloating(true);
 
-<<<<<<< HEAD
-// $ExpectType any
+// $ExpectType JWPlugin
 player.getPlugin("pluginName");
-=======
-// $ExpectType JWPlugin
-player.getPlugin('pluginName');
->>>>>>> 25061846
 
 // $ExpectType void
 player.addPlugin("pluginName", {});
@@ -66,7 +61,7 @@
 
 // $ExpectType JWPlayer
 player
-    .setup({ mute: false, repeat: true, stretching: 'exactfit' })
+    .setup({ mute: false, repeat: true, stretching: "exactfit" })
     .load(playlist)
     .pause()
     .play()
@@ -75,24 +70,24 @@
     .setMute()
     .setMute(false)
     .setVolume(20)
-    .trigger('adBlock')
-    .trigger('adClick', { client: 'vast', creativetype: 'creativetest', tag: 'tagtest' })
+    .trigger("adBlock")
+    .trigger("adClick", { client: "vast", creativetype: "creativetest", tag: "tagtest" })
     .setAllowFullscreen()
     .setAllowFullscreen(true)
-    .setCaptions({ color: '#dbdbdb', edgeStyle: 'depressed' })
+    .setCaptions({ color: "#dbdbdb", edgeStyle: "depressed" })
     .setConfig(config)
     .setControls(false)
-    .setCues([{ begin: 5, cueType: 'testType', text: 'testText' }])
+    .setCues([{ begin: 5, cueType: "testType", text: "testText" }])
     .setPlaybackRate(0.25)
     .setPlaybackRate()
-    .addButton('testIcon', 'testLabel', () => {}, 'testId', 'testClass')
-    .removeButton('testId')
-    .on('adBlock', () => {})
-    .on('adClick', e => e.client)
-    .once('beforePlay', () => {})
-    .once('error', e => e.message)
-    .off('adBlock')
-    .off('adClick')
+    .addButton("testIcon", "testLabel", () => {}, "testId", "testClass")
+    .removeButton("testId")
+    .on("adBlock", () => {})
+    .on("adClick", e => e.client)
+    .once("beforePlay", () => {})
+    .once("error", e => e.message)
+    .off("adBlock")
+    .off("adClick")
     .playlistItem(1)
     .playlistNext()
     .playlistPrev()
@@ -173,7 +168,7 @@
 player.getPercentViewable();
 
 // $ExpectType JWPlugin
-player.getPlugin('sharing');
+player.getPlugin("sharing");
 
 // $ExpectType number
 player.getPosition();
@@ -215,13 +210,13 @@
 player.pauseAd(true);
 
 // $ExpectType void
-player.playAd('testTag');
-
-// $ExpectType void
-player.playAd(['testTag', 'testTag2', 'testTag3']);
-
-// $ExpectType void
-player.registerPlugin('testId', 'testTarget', () => {});
+player.playAd("testTag");
+
+// $ExpectType void
+player.playAd(["testTag", "testTag2", "testTag3"]);
+
+// $ExpectType void
+player.registerPlugin("testId", "testTarget", () => {});
 
 // $ExpectType void
 player.removePlaylistItemCallback();
