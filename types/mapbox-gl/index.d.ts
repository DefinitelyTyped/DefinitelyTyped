--- conflicted
+++ resolved
@@ -379,9 +379,8 @@
 
         getLayoutProperty(layer: string, name: string): any;
 
-<<<<<<< HEAD
         getLayoutProperty(layer: string, name: AnyLayoutName): any;
-=======
+        
         /**
          * Returns the value of a configuration property in the imported style.
          *
@@ -404,7 +403,6 @@
          * map.setConfigProperty('basemap', 'showLabels', false);
          */
         setConfigProperty(importId: string, configName: string, value: any): this;
->>>>>>> 882793e0
 
         setLight(light: mapboxgl.Light, options?: FilterOptions): this;
 
