<<<<<<< HEAD
// Type definitions for Mapbox GL JS v1.5.0
=======
// Type definitions for Mapbox GL JS 1.5
>>>>>>> be4b686c
// Project: https://github.com/mapbox/mapbox-gl-js
// Definitions by: Dominik Bruderer <https://github.com/dobrud>
//                 Patrick Reames <https://github.com/patrickr>
//                 Karl-Aksel Puulmann <https://github.com/macobo>
//                 Dmytro Gokun <https://github.com/dmytro-gokun>
//                 Liam Clarke <https://github.com/LiamAttClarke>
//                 Vladimir Dashukevich <https://github.com/life777>
// Definitions: https://github.com/DefinitelyTyped/DefinitelyTyped
// TypeScript Version: 3.0

/// <reference types="geojson" />

export = mapboxgl;
export as namespace mapboxgl;

declare namespace mapboxgl {
    let accessToken: string;
    let version: string;
    let baseApiUrl: string;

    /**
     * Number of web workers instantiated on a page with GL JS maps.
     * By default, it is set to half the number of CPU cores (capped at 6).
     */
    let workerCount: number;

    /**
     * Maximum number of images (raster tiles, sprites, icons) to load in parallel, which affects performance in raster-heavy maps.
     * 16 by default.
    */
    let maxParallelImageRequests: number;

    export function supported(options?: { failIfMajorPerformanceCaveat?: boolean }): boolean;

    /**
     * Clears browser storage used by this library. Using this method flushes the Mapbox tile cache that is managed by this library.
     * Tiles may still be cached by the browser in some cases.
     */
    export function clearStorage(callback?: (err?: Error) => void): void;

    export function setRTLTextPlugin(pluginURL: string, callback: (error: Error) => void): void;
    export function getRTLTextPluginStatus(): PluginStatus;

    type PluginStatus = 'unavailable' | 'loading' | 'loaded' | 'error';

    /**
     * Gets the map's RTL text plugin status.
    */
    export function getRTLTextPluginStatus(): 'unavailable' | 'loading' | 'loaded' | 'error';

    type LngLatLike = LngLat | { lng: number; lat: number; } | { lon: number; lat: number; } | [number, number];
    type LngLatBoundsLike = LngLatBounds | [LngLatLike, LngLatLike] | [number, number, number, number];
    type PointLike = Point | [number, number];

    type ExpressionName =
        // Types
        | 'array' | 'boolean' | 'collator' | 'format' | 'literal' | 'number' | 'object' | 'string'
        | 'to-boolean' | 'to-color' | 'to-number' | 'to-string' | 'typeof'
        // Feature data
        | 'feature-state' | 'geometry-type' | 'id' | 'line-progress' | 'properties'
        // Lookup
        | 'at' | 'get' | 'has' | 'length'
        // Decision
        | '!' | '!=' | '<' | '<=' | '==' | '>' | '>=' | 'all' | 'any' | 'case' | 'match' | 'coalesce'
        // Ramps, scales, curves
        | 'interpolate' | 'interpolate-hcl' | 'interpolate-lab' | 'step'
        // Variable binding
        | 'let' | 'var'
        // String
        | 'concat' | 'downcase' | 'is-supported-script' | 'resolved-locale' | 'upcase'
        // Color
        | 'rgb' | 'rgba'
        // Math
        | '-' | '*' | '/' | '%' | '^' | '+' | 'abs' | 'acos' | 'asin' | 'atan' | 'ceil' | 'cos' | 'e'
        | 'floor' | 'ln' | 'ln2' | 'log10' | 'log2' | 'max' | 'min' | 'pi' | 'round' | 'sin' | 'sqrt' | 'tan'
        // Zoom, Heatmap
        | 'zoom' | 'heatmap-density';

    type Expression = [ExpressionName, ...any[]]

    type Anchor = 'center' | 'left' | 'right' | 'top' | 'bottom' | 'top-left' | 'top-right' | 'bottom-left' | 'bottom-right';

    /**
     * Map
     */
    export class Map extends Evented {
        constructor(options?: MapboxOptions);

        addControl(control: Control | IControl, position?: 'top-right' | 'top-left' | 'bottom-right' | 'bottom-left'): this;

        removeControl(control: Control | IControl): this;

        resize(eventData?: EventData): this;

        getBounds(): LngLatBounds;

        getMaxBounds(): LngLatBounds | null;

        setMaxBounds(lnglatbounds?: LngLatBoundsLike): this;

        setMinZoom(minZoom?: number): this;

        getMinZoom(): number;

        setMaxZoom(maxZoom?: number): this;

        getMaxZoom(): number;

        getRenderWorldCopies(): boolean;

        setRenderWorldCopies(renderWorldCopies?: boolean): this;

        project(lnglat: LngLatLike): mapboxgl.Point;

        unproject(point: PointLike): mapboxgl.LngLat;

        isMoving(): boolean;

        isZooming(): boolean;

        isRotating(): boolean;

        /**
         * Returns an array of GeoJSON Feature objects representing visible features that satisfy the query parameters.
         *
         * The properties value of each returned feature object contains the properties of its source feature. For GeoJSON sources, only string and numeric property values are supported (i.e. null, Array, and Object values are not supported).
         *
         * Each feature includes top-level layer, source, and sourceLayer properties. The layer property is an object representing the style layer to which the feature belongs. Layout and paint properties in this object contain values which are fully evaluated for the given zoom level and feature.
         *
         * Only features that are currently rendered are included. Some features will not be included, like:
         *
         * - Features from layers whose visibility property is "none".
         * - Features from layers whose zoom range excludes the current zoom level.
         * - Symbol features that have been hidden due to text or icon collision.
         *
         * Features from all other layers are included, including features that may have no visible contribution to the rendered result; for example, because the layer's opacity or color alpha component is set to 0.
         *
         * The topmost rendered feature appears first in the returned array, and subsequent features are sorted by descending z-order. Features that are rendered multiple times (due to wrapping across the antimeridian at low zoom levels) are returned only once (though subject to the following caveat).
         *
         * Because features come from tiled vector data or GeoJSON data that is converted to tiles internally, feature geometries may be split or duplicated across tile boundaries and, as a result, features may appear multiple times in query results. For example, suppose there is a highway running through the bounding rectangle of a query. The results of the query will be those parts of the highway that lie within the map tiles covering the bounding rectangle, even if the highway extends into other tiles, and the portion of the highway within each map tile will be returned as a separate feature. Similarly, a point feature near a tile boundary may appear in multiple tiles due to tile buffering.
         *
         * @param pointOrBox The geometry of the query region: either a single point or southwest and northeast points describing a bounding box. Omitting this parameter (i.e. calling Map#queryRenderedFeatures with zero arguments, or with only a  options argument) is equivalent to passing a bounding box encompassing the entire map viewport.
         * @param options
         */
        queryRenderedFeatures(pointOrBox?: PointLike | [PointLike, PointLike], options?: { layers?: string[], filter?: any[], validate?: boolean }): MapboxGeoJSONFeature[];

        /**
         * Returns an array of GeoJSON Feature objects representing features within the specified vector tile or GeoJSON source that satisfy the query parameters.
         *
         * In contrast to Map#queryRenderedFeatures, this function returns all features matching the query parameters, whether or not they are rendered by the current style (i.e. visible). The domain of the query includes all currently-loaded vector tiles and GeoJSON source tiles: this function does not check tiles outside the currently visible viewport.
         *
         * Because features come from tiled vector data or GeoJSON data that is converted to tiles internally, feature geometries may be split or duplicated across tile boundaries and, as a result, features may appear multiple times in query results. For example, suppose there is a highway running through the bounding rectangle of a query. The results of the query will be those parts of the highway that lie within the map tiles covering the bounding rectangle, even if the highway extends into other tiles, and the portion of the highway within each map tile will be returned as a separate feature. Similarly, a point feature near a tile boundary may appear in multiple tiles due to tile buffering.
         *
         * @param sourceID The ID of the vector tile or GeoJSON source to query.
         * @param parameters
         */
        querySourceFeatures(
            sourceID: string,
            parameters?: {
                sourceLayer?: string;
                filter?: any[];
                validate?: boolean;
            }
        ): MapboxGeoJSONFeature[];

        setStyle(style: mapboxgl.Style | string, options?: { diff?: boolean, localIdeographFontFamily?: string }): this;

        getStyle(): mapboxgl.Style;

        isStyleLoaded(): boolean;

        addSource(id: string, source: AnySourceData): this;

        isSourceLoaded(id: string): boolean;

        areTilesLoaded(): boolean;

        removeSource(id: string): this;

        getSource(id: string): AnySourceImpl;

        addImage(name: string, image: HTMLImageElement | ArrayBufferView | { width: number, height: number, data: Uint8Array | Uint8ClampedArray } | ImageData, options?: { pixelRatio?: number, sdf?: boolean }): this;

        hasImage(name: string): boolean;

        removeImage(name: string): this;

        loadImage(url: string, callback: Function): this;

        listImages(): string[];

        addLayer(layer: mapboxgl.Layer | mapboxgl.CustomLayerInterface, before?: string): this;

        moveLayer(id: string, beforeId?: string): this;

        removeLayer(id: string): this;

        getLayer(id: string): mapboxgl.Layer;

        setFilter(layer: string, filter?: any[]): this;

        setLayerZoomRange(layerId: string, minzoom: number, maxzoom: number): this;

        getFilter(layer: string): any[];

        setPaintProperty(layer: string, name: string, value: any, klass?: string): this;

        getPaintProperty(layer: string, name: string): any;

        setLayoutProperty(layer: string, name: string, value: any): this;

        getLayoutProperty(layer: string, name: string): any;

        setLight(options: mapboxgl.Light, lightOptions?: any): this;

        getLight(): mapboxgl.Light;

        setFeatureState(feature: FeatureIdentifier | mapboxgl.MapboxGeoJSONFeature, state: { [key: string]: any }): void;

        getFeatureState(feature: FeatureIdentifier | mapboxgl.MapboxGeoJSONFeature): { [key: string]: any };

        removeFeatureState(target: FeatureIdentifier | mapboxgl.MapboxGeoJSONFeature, key?: string): void;

        getContainer(): HTMLElement;

        getCanvasContainer(): HTMLElement;

        getCanvas(): HTMLCanvasElement;

        loaded(): boolean;

        remove(): void;

        triggerRepaint(): void;

        showTileBoundaries: boolean;

        showCollisionBoxes: boolean;

        repaint: boolean;

        getCenter(): mapboxgl.LngLat;

        setCenter(center: LngLatLike, eventData?: mapboxgl.EventData): this;

        panBy(offset: PointLike, options?: mapboxgl.AnimationOptions, eventData?: mapboxgl.EventData): this;

        panTo(lnglat: LngLatLike, options?: mapboxgl.AnimationOptions, eventdata?: mapboxgl.EventData): this;

        getZoom(): number;

        setZoom(zoom: number, eventData?: mapboxgl.EventData): this;

        zoomTo(zoom: number, options?: mapboxgl.AnimationOptions, eventData?: mapboxgl.EventData): this;

        zoomIn(options?: mapboxgl.AnimationOptions, eventData?: mapboxgl.EventData): this;

        zoomOut(options?: mapboxgl.AnimationOptions, eventData?: mapboxgl.EventData): this;

        getBearing(): number;

        setBearing(bearing: number, eventData?: mapboxgl.EventData): this;

        rotateTo(bearing: number, options?: mapboxgl.AnimationOptions, eventData?: EventData): this;

        resetNorth(options?: mapboxgl.AnimationOptions, eventData?: mapboxgl.EventData): this;

        snapToNorth(options?: mapboxgl.AnimationOptions, eventData?: mapboxgl.EventData): this;

        getPitch(): number;

        setPitch(pitch: number, eventData?: EventData): this;

        cameraForBounds(bounds: LngLatBoundsLike, options?: CameraForBoundsOptions): CameraForBoundsResult | undefined;

        fitBounds(bounds: LngLatBoundsLike, options?: mapboxgl.FitBoundsOptions, eventData?: mapboxgl.EventData): this;

        fitScreenCoordinates(p0: PointLike, p1: PointLike, bearing: number, options?: AnimationOptions & CameraOptions, eventData?: EventData): this;

        jumpTo(options: mapboxgl.CameraOptions, eventData?: mapboxgl.EventData): this;

        easeTo(options: mapboxgl.EaseToOptions, eventData?: mapboxgl.EventData): this;

        flyTo(options: mapboxgl.FlyToOptions, eventData?: mapboxgl.EventData): this;

        isEasing(): boolean;

        stop(): this;

        on<T extends keyof MapLayerEventType>(type: T, layer: string, listener: (ev: MapLayerEventType[T] & EventData) => void): this;
        on<T extends keyof MapEventType>(type: T, listener: (ev: MapEventType[T] & EventData) => void): this;
        on(type: string, listener: (ev: any) => void): this;

        once<T extends keyof MapLayerEventType>(type: T, layer: string, listener: (ev: MapLayerEventType[T] & EventData) => void): this;
        once<T extends keyof MapEventType>(type: T, listener: (ev: MapEventType[T] & EventData) => void): this;
        once(type: string, listener: (ev: any) => void): this;

        off<T extends keyof MapLayerEventType>(type: T, layer: string, listener: (ev: MapLayerEventType[T] & EventData) => void): this;
        off<T extends keyof MapEventType>(type: T, listener: (ev: MapEventType[T] & EventData) => void): this;
        off(type: string, listener: (ev: any) => void): this;

        scrollZoom: ScrollZoomHandler;

        boxZoom: BoxZoomHandler;

        dragRotate: DragRotateHandler;

        dragPan: DragPanHandler;

        keyboard: KeyboardHandler;

        doubleClickZoom: DoubleClickZoomHandler;

        touchZoomRotate: TouchZoomRotateHandler;
    }

    export interface MapboxOptions {
        /**
         * If true, the gl context will be created with MSA antialiasing, which can be useful for antialiasing custom layers.
         * This is false by default as a performance optimization.
         */
        antialias?: boolean;

        /** If true, an attribution control will be added to the map. */
        attributionControl?: boolean;

        bearing?: number;

        /** Snap to north threshold in degrees. */
        bearingSnap?: number;

        /** The initial bounds of the map. If bounds is specified, it overrides center and zoom constructor options. */
        bounds?: LngLatBoundsLike;

        /** If true, enable the "box zoom" interaction (see BoxZoomHandler) */
        boxZoom?: boolean;

        /** initial map center */
        center?: LngLatLike;

        /**
         * The max number of pixels a user can shift the mouse pointer during a click for it to be
         * considered a valid click (as opposed to a mouse drag).
         *
         * @default 3
         */
        clickTolerance?: number;

        /**
         * If `true`, Resource Timing API information will be collected for requests made by GeoJSON
         * and Vector Tile web workers (this information is normally inaccessible from the main
         * Javascript thread). Information will be returned in a `resourceTiming` property of
         * relevant `data` events.
         *
         * @default false
         */
        collectResourceTiming?: boolean;

        /**
         * If `true`, symbols from multiple sources can collide with each other during collision
         * detection. If `false`, collision detection is run separately for the symbols in each source.
         *
         * @default true
         */
        crossSourceCollisions?: boolean;

        /** ID of the container element */
        container: string | Element;

        /** String or strings to show in an AttributionControl.
         * Only applicable if options.attributionControl is `true`. */
        customAttribution?: string | string[];

        /** If true, enable the "drag to pan" interaction (see DragPanHandler). */
        dragPan?: boolean;

        /** If true, enable the "drag to rotate" interaction (see DragRotateHandler). */
        dragRotate?: boolean;

        /** If true, enable the "double click to zoom" interaction (see DoubleClickZoomHandler). */
        doubleClickZoom?: boolean;

<<<<<<< HEAD
        /** If true, the map will track and update the page URL according to map position. An additional string may optionally be provided to indicate a parameter-styled hash. */
=======
        /** If `true`, the map's position (zoom, center latitude, center longitude, bearing, and pitch) will be synced with the hash fragment of the page's URL.
        * For example, `http://path/to/my/page.html#2.59/39.26/53.07/-24.1/60`.
        * An additional string may optionally be provided to indicate a parameter-styled hash,
        * e.g. http://path/to/my/page.html#map=2.59/39.26/53.07/-24.1/60&foo=bar, where foo
        * is a custom parameter and bar is an arbitrary hash distinct from the map hash.
        * */
>>>>>>> be4b686c
        hash?: boolean | string;

        /**
         * Controls the duration of the fade-in/fade-out animation for label collisions, in milliseconds.
         * This setting affects all symbol layers. This setting does not affect the duration of runtime
         * styling transitions or raster tile cross-fading.
         *
         * @default 300
         */
        fadeDuration?: number;

        /** If true, map creation will fail if the implementation determines that the performance of the created WebGL context would be dramatically lower than expected. */
        failIfMajorPerformanceCaveat?: boolean;

        /** A fitBounds options object to use only when setting the bounds option. */
        fitBoundsOptions?: FitBoundsOptions;

        /** If false, no mouse, touch, or keyboard listeners are attached to the map, so it will not respond to input */
        interactive?: boolean;

        /** If true, enable keyboard shortcuts (see KeyboardHandler). */
        keyboard?: boolean;

        /**
         * If specified, defines a CSS font-family for locally overriding generation of glyphs in the
         * 'CJK Unified Ideographs' and 'Hangul Syllables' ranges. In these ranges, font settings from
         * the map's style will be ignored, except for font-weight keywords (light/regular/medium/bold).
         * The purpose of this option is to avoid bandwidth-intensive glyph server requests.
         *
         * @default null
         */
        localIdeographFontFamily?: string;

        /**
         * A string representing the position of the Mapbox wordmark on the map.
         *
         * @default "bottom-left"
         */
        logoPosition?: 'top-left' | 'top-right' | 'bottom-left' | 'bottom-right';

        /** If set, the map is constrained to the given bounds. */
        maxBounds?: LngLatBoundsLike;

        /** Maximum zoom of the map */
        maxZoom?: number;

        /** Minimum zoom of the map */
        minZoom?: number;

        /** If true, The maps canvas can be exported to a PNG using map.getCanvas().toDataURL();. This is false by default as a performance optimization. */
        preserveDrawingBuffer?: boolean;

        /**
         * The initial pitch (tilt) of the map, measured in degrees away from the plane of the
         * screen (0-60).
         *
         * @default 0
         */
        pitch?: number;

        /**
         * If `false`, the map's pitch (tilt) control with "drag to rotate" interaction will be disabled.
         *
         * @default true
         */
        pitchWithRotate?: boolean;

        /**
         * If `false`, the map won't attempt to re-request tiles once they expire per their HTTP
         * `cacheControl`/`expires` headers.
         *
         * @default true
         */
        refreshExpiredTiles?: boolean;

        /**
         * If `true`, multiple copies of the world will be rendered, when zoomed out.
         *
         * @default true
         */
        renderWorldCopies?: boolean;

        /** If true, enable the "scroll to zoom" interaction */
        scrollZoom?: boolean;

        /** stylesheet location */
        style?: mapboxgl.Style | string;

        /** If  true, the map will automatically resize when the browser window resizes */
        trackResize?: boolean;

        /**
         * A callback run before the Map makes a request for an external URL. The callback can be
         * used to modify the url, set headers, or set the credentials property for cross-origin requests.
         *
         * @default null
         */
        transformRequest?: TransformRequestFunction;

        /** If true, enable the "pinch to rotate and zoom" interaction (see TouchZoomRotateHandler). */
        touchZoomRotate?: boolean;

        /** Initial zoom level */
        zoom?: number;

        /**
         * The maximum number of tiles stored in the tile cache for a given source. If omitted, the
         * cache will be dynamically sized based on the current viewport.
         *
         * @default null
         */
        maxTileCacheSize?: number;
    }

    export type ResourceType =
        | 'Unknown'
        | 'Style'
        | 'Source'
        | 'Tile'
        | 'Glyphs'
        | 'SpriteImage'
        | 'SpriteJSON'
        | 'Image';

    export interface RequestParameters {
        /**
         * The URL to be requested.
         */
        url: string;

        /**
         * Use `'include'` to send cookies with cross-origin requests.
         */
        credentials?: 'same-origin' | 'include';

        /**
         * The headers to be sent with the request.
         */
        headers?: { [header: string]: any };

        method?: 'GET' | 'POST' | 'PUT';

        collectResourceTiming?: boolean;
    }

    export type TransformRequestFunction = (url: string, resourceType: ResourceType) => RequestParameters;

    export interface PaddingOptions {
        top: number;
        bottom: number;
        left: number;
        right: number;
    }

    export interface FeatureIdentifier {
        id?: string | number,
        source: string
        sourceLayer?: string
    }

    /**
     * BoxZoomHandler
     */
    export class BoxZoomHandler {
        constructor(map: mapboxgl.Map);

        isEnabled(): boolean;

        isActive(): boolean;

        enable(): void;

        disable(): void;
    }

    /**
     * ScrollZoomHandler
     */
    export class ScrollZoomHandler {
        constructor(map: mapboxgl.Map);

        isEnabled(): boolean;

        enable(): void;

        disable(): void;

        setZoomRate(zoomRate: number): void;

        setWheelZoomRate(wheelZoomRate: number): void;
    }

    /**
     * DragPenHandler
     */
    export class DragPanHandler {
        constructor(map: mapboxgl.Map);

        isEnabled(): boolean;

        isActive(): boolean;

        enable(): void;

        disable(): void;
    }

    /**
     * DragRotateHandler
     */
    export class DragRotateHandler {
        constructor(map: mapboxgl.Map, options?: { bearingSnap?: number, pitchWithRotate?: boolean });

        isEnabled(): boolean;

        isActive(): boolean;

        enable(): void;

        disable(): void;
    }

    /**
     * KeyboardHandler
     */
    export class KeyboardHandler {
        constructor(map: mapboxgl.Map);

        isEnabled(): boolean;

        enable(): void;

        disable(): void;
    }

    /**
     * DoubleClickZoomHandler
     */
    export class DoubleClickZoomHandler {
        constructor(map: mapboxgl.Map);

        isEnabled(): boolean;

        enable(): void;

        disable(): void;
    }

    /**
     * TouchZoomRotateHandler
     */
    export class TouchZoomRotateHandler {
        constructor(map: mapboxgl.Map);

        isEnabled(): boolean;

        enable(): void;

        disable(): void;

        disableRotation(): void;

        enableRotation(): void;
    }

    export interface IControl {
        onAdd(map: Map): HTMLElement;

        onRemove(map: Map): any;

        getDefaultPosition?: () => string;
    }

    /**
     * Control
     */
    export class Control extends Evented {
    }

    /**
     * Navigation
     */
    export class NavigationControl extends Control {
		constructor(options?: {
            showCompass?: boolean;
            showZoom?: boolean;
            visualizePitch?: boolean;
        });
    }

    export class PositionOptions {
        enableHighAccuracy?: boolean;
        timeout?: number;
        maximumAge?: number;
    }

    /**
     * Geolocate
     */
    export class GeolocateControl extends Control {
        constructor(options?: { positionOptions?: PositionOptions, fitBoundsOptions?: FitBoundsOptions, trackUserLocation?: boolean, showUserLocation?: boolean });
        trigger(): boolean;
    }

    /**
     * Attribution
     */
    export class AttributionControl extends Control {
        constructor(options?: { compact?: boolean, customAttribution?: string | string[] });
    }

    /**
     * Scale
     */
    export class ScaleControl extends Control {
        constructor(options?: { maxWidth?: number, unit?: string })

        setUnit(unit: 'imperial' | 'metric' | 'nautical'): void;
    }

    /**
     * FullscreenControl
     */
    export class FullscreenControl extends Control {
        constructor(options?: FullscreenControlOptions | null);
    }

    export interface FullscreenControlOptions {
        /**
         * A compatible DOM element which should be made full screen.
         * By default, the map container element will be made full screen.
         */
        container?: HTMLElement | null;
    }

    /**
     * Popup
     */
    export class Popup extends Evented {
        constructor(options?: mapboxgl.PopupOptions);

        addTo(map: mapboxgl.Map): this;

        isOpen(): boolean;

        remove(): this;

        getLngLat(): mapboxgl.LngLat;

        /**
         * Sets the geographical location of the popup's anchor, and moves the popup to it. Replaces trackPointer() behavior.
         *
         * @param lnglat The geographical location to set as the popup's anchor.
         */
        setLngLat(lnglat: LngLatLike): this;

        /**
         * Tracks the popup anchor to the cursor position, on screens with a pointer device (will be hidden on touchscreens). Replaces the setLngLat behavior.
         * For most use cases, `closeOnClick` and `closeButton` should also be set to `false` here.
         */
        trackPointer(): this;

        /** Returns the `Popup`'s HTML element. */
        getElement(): HTMLElement;

        setText(text: string): this;

        setHTML(html: string): this;

        setDOMContent(htmlNode: Node): this;

        getMaxWidth(): string;

        setMaxWidth(maxWidth: string): this;
    }

    export interface PopupOptions {
        closeButton?: boolean;

        closeOnClick?: boolean;

        anchor?: Anchor;

        offset?: number | PointLike | { [key: string]: PointLike; };

        className?: string;

        maxWidth?: string;
    }

    export interface Style {
        bearing?: number;
        center?: number[];
        glyphs?: string;
        layers?: Layer[];
        metadata?: any;
        name?: string;
        pitch?: number;
        light?: Light;
        sources?: Sources;
        sprite?: string;
        transition?: Transition;
        version: number;
        zoom?: number;
    }

    export interface Transition {
        delay?: number;
        duration?: number;
    }

    export interface Light {
        'anchor'?: 'map' | 'viewport';
        'position'?: number[];
        'position-transition'?: Transition;
        'color'?: string;
        'color-transition'?: Transition;
        'intensity'?: number;
        'intensity-transition'?: Transition;
    }

    export interface Sources {
        [sourceName: string]: AnySourceData;
    }

    export type AnySourceData = GeoJSONSourceRaw | VideoSourceRaw | ImageSourceRaw | CanvasSourceRaw | VectorSource | RasterSource | RasterDemSource

    export type AnySourceImpl = GeoJSONSource | VideoSource | ImageSource | CanvasSource | VectorSource | RasterSource | RasterDemSource

    export interface Source {
        type: 'vector' | 'raster' | 'raster-dem' | 'geojson' | 'image' | 'video' | 'canvas';
    }

    /**
     * GeoJSONSource
     */

    export interface GeoJSONSourceRaw extends Source, GeoJSONSourceOptions {
        type: 'geojson';
    }

    export class GeoJSONSource implements GeoJSONSourceRaw {
        type: 'geojson';

        constructor(options?: mapboxgl.GeoJSONSourceOptions);

        setData(data: GeoJSON.Feature<GeoJSON.Geometry> | GeoJSON.FeatureCollection<GeoJSON.Geometry> | String): this;

        getClusterExpansionZoom(clusterId: number, callback: (error: any, zoom: number) => void): this;

        getClusterChildren(clusterId: number, callback: (error: any, features: GeoJSON.Feature<GeoJSON.Geometry>[]) => void): this;

        getClusterLeaves(cluserId: number, limit: number, offset: number, callback: (error: any, features: GeoJSON.Feature<GeoJSON.Geometry>[]) => void): this;
    }

    export interface GeoJSONSourceOptions {
        data?: GeoJSON.Feature<GeoJSON.Geometry> | GeoJSON.FeatureCollection<GeoJSON.Geometry> | string;

        maxzoom?: number;

        attribution?: string;

        buffer?: number;

        tolerance?: number;

        cluster?: number | boolean;

        clusterRadius?: number;

        clusterMaxZoom?: number;

        lineMetrics?: boolean;

        generateId?: boolean;
    }

    /**
     * VideoSource
     */
    export interface VideoSourceRaw extends Source, VideoSourceOptions {
        type: 'video';
    }

    export class VideoSource implements VideoSourceRaw {
        type: 'video';

        constructor(options?: mapboxgl.VideoSourceOptions);

        getVideo(): HTMLVideoElement;

        setCoordinates(coordinates: number[][]): this;
    }

    export interface VideoSourceOptions {
        urls?: string[];

        coordinates?: number[][];
    }

    /**
     * ImageSource
     */
    export interface ImageSourceRaw extends Source, ImageSourceOptions {
        type: 'image';
    }

    export class ImageSource implements ImageSourceRaw {
        type: 'image';

        constructor(options?: mapboxgl.ImageSourceOptions);

        updateImage(options: ImageSourceOptions): this;

        setCoordinates(coordinates: number[][]): this;
    }

    export interface ImageSourceOptions {
        url?: string;

        coordinates?: number[][];
    }

    /**
     * CanvasSource
     */
    export interface CanvasSourceRaw extends Source, CanvasSourceOptions {
        type: 'canvas';
    }

    export class CanvasSource implements CanvasSourceRaw {
        type: 'canvas';

        coordinates: number[][];

        canvas: string | HTMLCanvasElement;

        play(): void;

        pause(): void;

        getCanvas(): HTMLCanvasElement;

        setCoordinates(coordinates: number[][]): this;
    }

    export interface CanvasSourceOptions {
        coordinates: number[][];

        animate?: boolean;

        canvas: string | HTMLCanvasElement;
    }

    interface VectorSource extends Source {
        type: 'vector';
        url?: string;
        tiles?: string[];
        bounds?: number[];
        scheme?: 'xyz' | 'tms';
        minzoom?: number;
        maxzoom?: number;
        attribution?: string;
    }

    interface RasterSource extends Source {
        type: 'raster';
        url?: string;
        tiles?: string[];
        bounds?: number[];
        minzoom?: number;
        maxzoom?: number;
        tileSize?: number;
        scheme?: 'xyz' | 'tms';
        attribution?: string;
    }

    interface RasterDemSource extends Source {
        type: 'raster-dem';
        url?: string;
        tiles?: string[];
        bounds?: number[];
        minzoom?: number;
        maxzoom?: number;
        tileSize?: number;
        attribution?: string;
        encoding?: 'terrarium' | 'mapbox';
    }

    /**
     * LngLat
     */
    export class LngLat {
        lng: number;
        lat: number;

        constructor(lng: number, lat: number);

        /** Return a new LngLat object whose longitude is wrapped to the range (-180, 180). */
        wrap(): mapboxgl.LngLat;

        /** Return a LngLat as an array */
        toArray(): number[];

        /** Return a LngLat as a string */
        toString(): string;

        toBounds(radius: number): LngLatBounds;

        static convert(input: LngLatLike): mapboxgl.LngLat;
    }

    /**
     * LngLatBounds
     */
    export class LngLatBounds {
        sw: LngLatLike;
        ne: LngLatLike;

        constructor(boundsLike?: [LngLatLike, LngLatLike] | [number, number, number, number]);
        constructor(sw: LngLatLike, ne: LngLatLike);

        setNorthEast(ne: LngLatLike): this;

        setSouthWest(sw: LngLatLike): this;

        /** Extend the bounds to include a given LngLat or LngLatBounds. */
        extend(obj: mapboxgl.LngLat | mapboxgl.LngLatBounds): this;

        /** Get the point equidistant from this box's corners */
        getCenter(): mapboxgl.LngLat;

        /** Get southwest corner */
        getSouthWest(): mapboxgl.LngLat;

        /** Get northeast corner */
        getNorthEast(): mapboxgl.LngLat;

        /** Get northwest corner */
        getNorthWest(): mapboxgl.LngLat;

        /** Get southeast corner */
        getSouthEast(): mapboxgl.LngLat;

        /** Get west edge longitude */
        getWest(): number;

        /** Get south edge latitude */
        getSouth(): number;

        /** Get east edge longitude */
        getEast(): number;

        /** Get north edge latitude */
        getNorth(): number;

        /** Returns a LngLatBounds as an array */
        toArray(): number[][];

        /** Return a LngLatBounds as a string */
        toString(): string;

        /** Returns a boolean */
        isEmpty(): boolean

        /** Convert an array to a LngLatBounds object, or return an existing LngLatBounds object unchanged. */
        static convert(input: LngLatBoundsLike): mapboxgl.LngLatBounds;
    }

    /**
     * Point
     */
        // Todo: Pull out class to seperate definition for Module "point-geometry"
    export class Point {
        x: number;
        y: number;

        constructor(x: number, y: number);

        clone(): Point;

        add(p: Point): Point;

        sub(p: Point): Point;

        mult(k: number): Point;

        div(k: number): Point;

        rotate(a: number): Point;

        matMult(m: number): Point;

        unit(): Point;

        perp(): Point;

        round(): Point;

        mag(): number;

        equals(p: Point): boolean;

        dist(p: Point): number;

        distSqr(p: Point): number;

        angle(): number;

        angleTo(p: Point): number;

        angleWidth(p: Point): number;

        angleWithSep(x: number, y: number): number;

        static convert(a: PointLike): Point;
    }

    /**
     * MercatorCoordinate
     */
    export class MercatorCoordinate {
        /** The x component of the position. */
        x: number;

        /** The y component of the position. */
        y: number;

        /**
         * The z component of the position.
         *
         * @default 0
         */
        z?: number;

        constructor(x: number, y: number, z?: number);

        /** Returns the altitude in meters of the coordinate. */
        toAltitude(): number;

        /** Returns the LngLat for the coordinate. */
        toLngLat(): LngLat;

        /**
         * Returns the distance of 1 meter in MercatorCoordinate units at this latitude.
         *
         * For coordinates in real world units using meters, this naturally provides the
         * scale to transform into MercatorCoordinates.
         */
        meterInMercatorCoordinateUnits(): number;

        /** Project a LngLat to a MercatorCoordinate. */
        static fromLngLat(lngLatLike: LngLatLike, altitude?: number): MercatorCoordinate;
    }

    /**
     * Marker
     */
    export class Marker extends Evented {
        constructor(options?: mapboxgl.MarkerOptions);

        constructor(element?: HTMLElement, options?: mapboxgl.MarkerOptions);

        addTo(map: Map): this;

        remove(): this;

        getLngLat(): LngLat;

        setLngLat(lngLat: LngLatLike): this;

        getElement(): HTMLElement;

        setPopup(popup?: Popup): this;

        getPopup(): Popup;

        togglePopup(): this;

        getOffset(): PointLike;

        setOffset(offset: PointLike): this;

        setDraggable(shouldBeDraggable: boolean): this;

        isDraggable(): boolean;
    }

    export interface MarkerOptions {
        element?: HTMLElement;

        offset?: PointLike;

        anchor?: Anchor;

        color?: string

        draggable?: boolean;
    }

    /**
     * Evented
     */
    export class Evented {
        on(type: string, listener: Function): this;

        off(type?: string | any, listener?: Function): this;

        once(type: string, listener: Function): this;

        // https://github.com/mapbox/mapbox-gl-js/issues/6522
        fire(type: string, properties?: { [key: string]: any }): this;
    }

    /**
     * StyleOptions
     */
    export interface StyleOptions {
        transition?: boolean;
    }

    export type MapboxGeoJSONFeature = GeoJSON.Feature<GeoJSON.Geometry> & {
        layer: Layer;
        source: string;
        sourceLayer: string;
        state: { [key: string]: any };
    };

    export type EventData = { [key: string]: any };

    export class MapboxEvent<TOrig = undefined> {
        type: string;
        target: Map;
        originalEvent: TOrig;
    }

    export class MapMouseEvent extends MapboxEvent<MouseEvent> {
        type: 'mousedown'
            | 'mouseup'
            | 'click'
            | 'dblclick'
            | 'mousemove'
            | 'mouseover'
            | 'mouseenter'
            | 'mouseleave'
            | 'mouseout'
            | 'contextmenu';

        point: Point;
        lngLat: LngLat;

        preventDefault(): void;
        defaultPrevented: boolean;
    }

    export type MapLayerMouseEvent = MapMouseEvent & { features?: MapboxGeoJSONFeature[]; };

    export class MapTouchEvent extends MapboxEvent<TouchEvent> {
        type: 'touchstart'
            | 'touchend'
            | 'touchcancel';

        point: Point;
        lngLat: LngLat;
        points: Point[];
        lngLats: LngLat[];

        preventDefault(): void;
        defaultPrevented: boolean;
    }

    export type MapLayerTouchEvent = MapTouchEvent & { features?: MapboxGeoJSONFeature[]; };

    export class MapWheelEvent extends MapboxEvent<WheelEvent> {
        type: 'wheel';

        preventDefault(): void;
        defaultPrevented: boolean;
    }

    export interface MapBoxZoomEvent extends MapboxEvent<MouseEvent> {
        type: 'boxzoomstart'
            | 'boxzoomend'
            | 'boxzoomcancel';

        boxZoomBounds: LngLatBounds;
    }

    export type MapDataEvent = MapSourceDataEvent | MapStyleDataEvent;

    export interface MapStyleDataEvent extends MapboxEvent {
        dataType: 'style';
    }

    export interface MapSourceDataEvent extends MapboxEvent {
        dataType: 'source';
        isSourceLoaded: boolean;
        source: Source;
        sourceId: string;
        sourceDataType: 'metadata' | 'content';
        tile: any;
        coord: Coordinate;
    }

    export interface Coordinate {
        canonical: CanonicalCoordinate;
        wrap: number;
        key: number;
    }

    export interface CanonicalCoordinate {
        x: number;
        y: number;
        z: number;
        key: number;
        equals(coord: CanonicalCoordinate): boolean;
    }

    export interface MapContextEvent extends MapboxEvent<WebGLContextEvent> {
        type: 'webglcontextlost' | 'webglcontextrestored';
    }

    export class ErrorEvent extends MapboxEvent {
        type: 'error';
        error: Error;
    }

    /**
     * AnimationOptions
     */
    export interface AnimationOptions {
        /** Number in milliseconds */
        duration?: number;
        /**
         * A function taking a time in the range 0..1 and returning a number where 0 is the initial
         * state and 1 is the final state.
         */
        easing?: (time: number) => number;
        /** point, origin of movement relative to map center */
        offset?: PointLike;
        /** When set to false, no animation happens */
        animate?: boolean;
    }

    /**
     * CameraOptions
     */
    export interface CameraOptions {
        /** Map center */
        center?: LngLatLike;
        /** Map zoom level */
        zoom?: number;
        /** Map rotation bearing in degrees counter-clockwise from north */
        bearing?: number;
        /** Map angle in degrees at which the camera is looking at the ground */
        pitch?: number;
        /** If zooming, the zoom center (defaults to map center) */
        around?: LngLatLike;
    }

    export interface CameraForBoundsOptions extends CameraOptions {
        padding?: number | PaddingOptions;
        offset?: PointLike;
        maxZoom?: number;
    }

    // The Mapbox docs say that if the result is defined, it will have zoom, center and bearing set.
    // In practice center is always a {lat, lng} object.
    export type CameraForBoundsResult = Required<Pick<CameraOptions, 'zoom' | 'bearing'>> & {
        /** Map center */
        center: {lng: number; lat: number};
    };

    /**
     * FlyToOptions
     */
    export interface FlyToOptions extends AnimationOptions, CameraOptions {
        curve?: number;
        minZoom?: number;
        speed?: number;
        screenSpeed?: number;
        maxDuration?: number;
    }

    /**
     * EaseToOptions
     */
    export interface EaseToOptions extends AnimationOptions, CameraOptions {
        delayEndEvents?: number;
    }

    export interface FitBoundsOptions extends mapboxgl.FlyToOptions {
        linear?: boolean;
        padding?: number | mapboxgl.PaddingOptions;
        offset?: mapboxgl.PointLike;
        maxZoom?: number;
        maxDuration?: number;
    }

    /**
     * MapEvent
     */
    export type MapEventType = {
        error: ErrorEvent;

        load: MapboxEvent;
        remove: MapboxEvent;
        render: MapboxEvent;
        resize: MapboxEvent;

        webglcontextlost: MapContextEvent;
        webglcontextrestored: MapContextEvent;

        dataloading: MapDataEvent;
        data: MapDataEvent;
        tiledataloading: MapDataEvent;
        sourcedataloading: MapSourceDataEvent;
        styledataloading: MapStyleDataEvent;
        sourcedata: MapSourceDataEvent;
        styledata: MapStyleDataEvent;

        boxzoomcancel: MapBoxZoomEvent;
        boxzoomstart: MapBoxZoomEvent;
        boxzoomend: MapBoxZoomEvent;

        touchcancel: MapTouchEvent;
        touchmove: MapTouchEvent;
        touchend: MapTouchEvent;
        touchstart: MapTouchEvent;

        click: MapMouseEvent;
        contextmenu: MapMouseEvent;
        dblclick: MapMouseEvent;
        mousemove: MapMouseEvent;
        mouseup: MapMouseEvent;
        mousedown: MapMouseEvent;
        mouseout: MapMouseEvent;
        mouseover: MapMouseEvent;

        movestart: MapboxEvent<MouseEvent | TouchEvent | WheelEvent | undefined>;
        move: MapboxEvent<MouseEvent | TouchEvent | WheelEvent | undefined>;
        moveend: MapboxEvent<MouseEvent | TouchEvent | WheelEvent | undefined>;

        zoomstart: MapboxEvent<MouseEvent | TouchEvent | WheelEvent | undefined>;
        zoom: MapboxEvent<MouseEvent | TouchEvent | WheelEvent | undefined>;
        zoomend: MapboxEvent<MouseEvent | TouchEvent | WheelEvent | undefined>;

        rotatestart: MapboxEvent<MouseEvent | TouchEvent | undefined>;
        rotate: MapboxEvent<MouseEvent | TouchEvent | undefined>;
        rotateend: MapboxEvent<MouseEvent | TouchEvent | undefined>;

        dragstart: MapboxEvent<MouseEvent | TouchEvent | undefined>;
        drag: MapboxEvent<MouseEvent | TouchEvent | undefined>;
        dragend: MapboxEvent<MouseEvent | TouchEvent | undefined>;

        pitchstart: MapboxEvent<MouseEvent | TouchEvent | undefined>;
        pitch: MapboxEvent<MouseEvent | TouchEvent | undefined>;
        pitchend: MapboxEvent<MouseEvent | TouchEvent | undefined>;

        wheel: MapWheelEvent;
    }

    export type MapLayerEventType = {
        click: MapLayerMouseEvent;
        dblclick: MapLayerMouseEvent;
        mousedown: MapLayerMouseEvent;
        mouseup: MapLayerMouseEvent;
        mousemove: MapLayerMouseEvent;
        mouseenter: MapLayerMouseEvent;
        mouseleave: MapLayerMouseEvent;
        mouseover: MapLayerMouseEvent;
        mouseout: MapLayerMouseEvent;
        contextmenu: MapLayerMouseEvent;

        touchstart: MapLayerTouchEvent;
        touchend: MapLayerTouchEvent;
        touchcancel: MapLayerTouchEvent;
    }

    export type AnyLayout = BackgroundLayout | FillLayout | FillExtrusionLayout | LineLayout | SymbolLayout | RasterLayout | CircleLayout | HeatmapLayout | HillshadeLayout;

    export interface Layer {
        id: string;
        type?: 'fill' | 'line' | 'symbol' | 'circle' | 'fill-extrusion' | 'raster' | 'background' | 'heatmap' | 'hillshade';

        metadata?: any;
        ref?: string;

        source?: string | AnySourceData;

        'source-layer'?: string;

        minzoom?: number;
        maxzoom?: number;

        interactive?: boolean;

        filter?: any[];
        layout?: AnyLayout;
        paint?: BackgroundPaint | FillPaint | FillExtrusionPaint | LinePaint | SymbolPaint | RasterPaint | CirclePaint | HeatmapPaint | HillshadePaint;
    }

    // See https://docs.mapbox.com/mapbox-gl-js/api/#customlayerinterface
    export interface CustomLayerInterface {
        /** A unique layer id. */
        id: string;

        /* The layer's type. Must be "custom". */
        type: 'custom';

        /* Either "2d" or "3d". Defaults to  "2d". */
        renderingMode?: '2d' | '3d';

        /**
         * Optional method called when the layer has been removed from the Map with Map#removeLayer.
         * This gives the layer a chance to clean up gl resources and event listeners.
         * @param map The Map this custom layer was just added to.
         * @param gl The gl context for the map.
         */
        onRemove?(map: mapboxgl.Map, gl: WebGLRenderingContext): void;

        /**
         * Optional method called when the layer has been added to the Map with Map#addLayer.
         * This gives the layer a chance to initialize gl resources and register event listeners.
         * @param map The Map this custom layer was just added to.
         * @param gl The gl context for the map.
         */
        onAdd?(map: mapboxgl.Map, gl: WebGLRenderingContext): void;

        /**
         * Optional method called during a render frame to allow a layer to prepare resources
         * or render into a texture.
         *
         * The layer cannot make any assumptions about the current GL state and must bind a framebuffer
         * before rendering.
         * @param gl The map's gl context.
         * @param matrix The map's camera matrix. It projects spherical mercator coordinates to gl
         *               coordinates. The mercator coordinate  [0, 0] represents the top left corner of
         *               the mercator world and  [1, 1] represents the bottom right corner. When the
         *               renderingMode is  "3d" , the z coordinate is conformal. A box with identical
         *               x, y, and z lengths in mercator units would be rendered as a cube.
         *               MercatorCoordinate .fromLatLng can be used to project a  LngLat to a mercator
         *               coordinate.
         */
        prerender?(gl: WebGLRenderingContext, matrix: number[]): void;

        /**
         * Called during a render frame allowing the layer to draw into the GL context.
         *
         * The layer can assume blending and depth state is set to allow the layer to properly blend
         * and clip other layers. The layer cannot make any other assumptions about the current GL state.
         *
         * If the layer needs to render to a texture, it should implement the prerender method to do this
         * and only use the render method for drawing directly into the main framebuffer.
         *
         * The blend function is set to gl.blendFunc(gl.ONE, gl.ONE_MINUS_SRC_ALPHA). This expects
         * colors to be provided in premultiplied alpha form where the r, g and b values are already
         * multiplied by the a value. If you are unable to provide colors in premultiplied form you may
         * want to change the blend function to
         * gl.blendFuncSeparate(gl.SRC_ALPHA, gl.ONE_MINUS_SRC_ALPHA, gl.ONE, gl.ONE_MINUS_SRC_ALPHA).
         *
         * @param gl The map's gl context.
         * @param matrix The map's camera matrix. It projects spherical mercator coordinates to gl
         *               coordinates. The mercator coordinate  [0, 0] represents the top left corner of
         *               the mercator world and  [1, 1] represents the bottom right corner. When the
         *               renderingMode is  "3d" , the z coordinate is conformal. A box with identical
         *               x, y, and z lengths in mercator units would be rendered as a cube.
         *               MercatorCoordinate .fromLatLng can be used to project a  LngLat to a mercator
         *               coordinate.
         */
        render(gl: WebGLRenderingContext, matrix: number[]): void;
    }

    export interface StyleFunction {
        stops?: any[][];
        property?: string;
        base?: number;
        type?: 'identity' | 'exponential' | 'interval' | 'categorical';
        default?: any;
        'colorSpace'?: 'rgb' | 'lab' | 'hcl';
    }

    type Visibility = 'visible' | 'none';

    export interface Layout {
        visibility?: Visibility;
    }

    export interface BackgroundLayout extends Layout {
    }

    export interface BackgroundPaint {
        'background-color'?: string | Expression;
        'background-color-transition'?: Transition;
        'background-pattern'?: string;
        'background-pattern-transition'?: Transition;
        'background-opacity'?: number | Expression;
        'background-opacity-transition'?: Transition;
    }

    export interface FillLayout extends Layout {
    }

    export interface FillPaint {
        'fill-antialias'?: boolean | Expression;
        'fill-opacity'?: number | StyleFunction | Expression;
        'fill-opacity-transition'?: Transition;
        'fill-color'?: string | StyleFunction | Expression;
        'fill-color-transition'?: Transition;
        'fill-outline-color'?: string | StyleFunction | Expression;
        'fill-outline-color-transition'?: Transition;
        'fill-translate'?: number[];
        'fill-translate-transition'?: Transition;
        'fill-translate-anchor'?: 'map' | 'viewport';
        'fill-pattern'?: string | Expression;
        'fill-pattern-transition'?: Transition;
    }

    export interface FillExtrusionLayout extends Layout {
    }

    export interface FillExtrusionPaint {
        'fill-extrusion-opacity'?: number | Expression;
        'fill-extrusion-opacity-transition'?: Transition;
        'fill-extrusion-color'?: string | StyleFunction | Expression;
        'fill-extrusion-color-transition'?: Transition;
        'fill-extrusion-translate'?: number[] | Expression;
        'fill-extrusion-translate-transition'?: Transition;
        'fill-extrusion-translate-anchor'?: 'map' | 'viewport';
        'fill-extrusion-pattern'?: string | Expression;
        'fill-extrusion-pattern-transition'?: Transition;
        'fill-extrusion-height'?: number | StyleFunction | Expression;
        'fill-extrusion-height-transition'?: Transition;
        'fill-extrusion-base'?: number | StyleFunction | Expression;
        'fill-extrusion-base-transition'?: Transition;
        'fill-extrusion-vertical-gradient'?: boolean;
    }

    export interface LineLayout extends Layout {
        'line-cap'?: 'butt' | 'round' | 'square';
        'line-join'?: 'bevel' | 'round' | 'miter' | Expression;
        'line-miter-limit'?: number | Expression;
        'line-round-limit'?: number | Expression;
    }

    export interface LinePaint {
        'line-opacity'?: number | StyleFunction | Expression;
        'line-opacity-transition'?: Transition;
        'line-color'?: string | StyleFunction | Expression;
        'line-color-transition'?: Transition;
        'line-translate'?: number[] | Expression;
        'line-translate-transition'?: Transition;
        'line-translate-anchor'?: 'map' | 'viewport';
        'line-width'?: number | StyleFunction | Expression;
        'line-width-transition'?: Transition;
        'line-gap-width'?: number | StyleFunction | Expression;
        'line-gap-width-transition'?: Transition;
        'line-offset'?: number | StyleFunction | Expression;
        'line-offset-transition'?: Transition;
        'line-blur'?: number | StyleFunction | Expression;
        'line-blur-transition'?: Transition;
        'line-dasharray'?: number[] | Expression;
        'line-dasharray-transition'?: Transition;
        'line-pattern'?: string | Expression;
        'line-pattern-transition'?: Transition;
        'line-gradient'?: Expression;
    }

    export interface SymbolLayout extends Layout {
        'symbol-placement'?: 'point' | 'line' | 'line-center';
        'symbol-spacing'?: number | Expression;
        'symbol-avoid-edges'?: boolean;
        'symbol-z-order'?: 'viewport-y' | 'source';
        'icon-allow-overlap'?: boolean | StyleFunction | Expression;
        'icon-ignore-placement'?: boolean;
        'icon-optional'?: boolean;
        'icon-rotation-alignment'?: 'map' | 'viewport' | 'auto';
        'icon-size'?: number | StyleFunction | Expression;
        'icon-text-fit'?: 'none' | 'both' | 'width' | 'height';
        'icon-text-fit-padding'?: number[] | Expression;
        'icon-image'?: string | StyleFunction | Expression;
        'icon-rotate'?: number | StyleFunction | Expression;
        'icon-padding'?: number | Expression;
        'icon-keep-upright'?: boolean;
        'icon-offset'?: number[] | StyleFunction | Expression;
        'icon-anchor'?: Anchor | StyleFunction | Expression;
        'icon-pitch-alignment'?: 'map' | 'viewport' | 'auto';
        'text-pitch-alignment'?: 'map' | 'viewport' | 'auto';
        'text-rotation-alignment'?: 'map' | 'viewport' | 'auto';
        'text-field'?: string | StyleFunction | Expression;
        'text-font'?: string | string[] | Expression;
        'text-size'?: number | StyleFunction | Expression;
        'text-max-width'?: number | Expression;
        'text-line-height'?: number | Expression;
        'text-letter-spacing'?: number | Expression;
        'text-justify'?: 'left' | 'center' | 'right' | Expression;
        'text-anchor'?: Anchor | StyleFunction | Expression;
        'text-max-angle'?: number | Expression;
        'text-rotate'?: number | StyleFunction | Expression;
        'text-padding'?: number | Expression;
        'text-keep-upright'?: boolean;
        'text-transform'?: 'none' | 'uppercase' | 'lowercase' | StyleFunction | Expression;
        'text-offset'?: number[] | Expression;
        'text-allow-overlap'?: boolean;
        'text-ignore-placement'?: boolean;
        'text-optional'?: boolean;
    }

    export interface SymbolPaint {
        'icon-opacity'?: number | StyleFunction | Expression;
        'icon-opacity-transition'?: Transition;
        'icon-color'?: string | StyleFunction | Expression;
        'icon-color-transition'?: Transition;
        'icon-halo-color'?: string | StyleFunction | Expression;
        'icon-halo-color-transition'?: Transition;
        'icon-halo-width'?: number | StyleFunction | Expression;
        'icon-halo-width-transition'?: Transition;
        'icon-halo-blur'?: number | StyleFunction | Expression;
        'icon-halo-blur-transition'?: Transition;
        'icon-translate'?: number[] | Expression;
        'icon-translate-transition'?: Transition;
        'icon-translate-anchor'?: 'map' | 'viewport';
        'text-opacity'?: number | StyleFunction | Expression;
        'text-opacity-transition'?: Transition;
        'text-color'?: string | StyleFunction | Expression;
        'text-color-transition'?: Transition;
        'text-halo-color'?: string | StyleFunction | Expression;
        'text-halo-color-transition'?: Transition;
        'text-halo-width'?: number | StyleFunction | Expression;
        'text-halo-width-transition'?: Transition;
        'text-halo-blur'?: number | StyleFunction | Expression;
        'text-halo-blur-transition'?: Transition;
        'text-translate'?: number[] | Expression;
        'text-translate-transition'?: Transition;
        'text-translate-anchor'?: 'map' | 'viewport';
    }

    export interface RasterLayout extends Layout {
    }

    export interface RasterPaint {
        'raster-opacity'?: number | Expression;
        'raster-opacity-transition'?: Transition;
        'raster-hue-rotate'?: number | Expression;
        'raster-hue-rotate-transition'?: Transition;
        'raster-brightness-min'?: number | Expression;
        'raster-brightness-min-transition'?: Transition;
        'raster-brightness-max'?: number | Expression;
        'raster-brightness-max-transition'?: Transition;
        'raster-saturation'?: number | Expression;
        'raster-saturation-transition'?: Transition;
        'raster-contrast'?: number | Expression;
        'raster-contrast-transition'?: Transition;
        'raster-fade-duration'?: number | Expression;
        'raster-resample'?: 'linear' | 'nearest';
    }

    export interface CircleLayout extends Layout {
    }

    export interface CirclePaint {
        'circle-radius'?: number | StyleFunction | Expression;
        'circle-radius-transition'?: Transition;
        'circle-color'?: string | StyleFunction | Expression;
        'circle-color-transition'?: Transition;
        'circle-blur'?: number | StyleFunction | Expression;
        'circle-blur-transition'?: Transition;
        'circle-opacity'?: number | StyleFunction | Expression;
        'circle-opacity-transition'?: Transition;
        'circle-translate'?: number[] | Expression;
        'circle-translate-transition'?: Transition;
        'circle-translate-anchor'?: 'map' | 'viewport';
        'circle-pitch-scale'?: 'map' | 'viewport';
        'circle-pitch-alignment'?: 'map' | 'viewport';
        'circle-stroke-width'?: number | StyleFunction | Expression;
        'circle-stroke-width-transition'?: Transition;
        'circle-stroke-color'?: string | StyleFunction | Expression;
        'circle-stroke-color-transition'?: Transition;
        'circle-stroke-opacity'?: number | StyleFunction | Expression;
        'circle-stroke-opacity-transition'?: Transition;
    }

    export interface HeatmapLayout extends Layout {
    }

    export interface HeatmapPaint {
        'heatmap-radius'?: number | StyleFunction | Expression;
        'heatmap-radius-transition'?: Transition;
        'heatmap-weight'?: number | StyleFunction | Expression;
        'heatmap-intensity'?: number | StyleFunction | Expression;
        'heatmap-intensity-transition'?: Transition;
        'heatmap-color'?: string | StyleFunction | Expression;
        'heatmap-opacity'?: number | StyleFunction | Expression;
        'heatmap-opacity-transition'?: Transition;
    }

    export interface HillshadeLayout extends Layout {
    }

    export interface HillshadePaint {
        'hillshade-illumination-direction'?: number | Expression;
        'hillshade-illumination-anchor'?: 'map' | 'viewport';
        'hillshade-exaggeration'?: number | Expression;
        'hillshade-exaggeration-transition'?: Transition;
        'hillshade-shadow-color'?: string | Expression;
        'hillshade-shadow-color-transition'?: Transition;
        'hillshade-highlight-color'?: string | Expression;
        'hillshade-highlight-color-transition'?: Transition;
        'hillshade-accent-color'?: string | Expression;
        'hillshade-accent-color-transition'?: Transition;
    }
}<|MERGE_RESOLUTION|>--- conflicted
+++ resolved
@@ -1,8 +1,4 @@
-<<<<<<< HEAD
-// Type definitions for Mapbox GL JS v1.5.0
-=======
 // Type definitions for Mapbox GL JS 1.5
->>>>>>> be4b686c
 // Project: https://github.com/mapbox/mapbox-gl-js
 // Definitions by: Dominik Bruderer <https://github.com/dobrud>
 //                 Patrick Reames <https://github.com/patrickr>
@@ -385,16 +381,12 @@
         /** If true, enable the "double click to zoom" interaction (see DoubleClickZoomHandler). */
         doubleClickZoom?: boolean;
 
-<<<<<<< HEAD
-        /** If true, the map will track and update the page URL according to map position. An additional string may optionally be provided to indicate a parameter-styled hash. */
-=======
         /** If `true`, the map's position (zoom, center latitude, center longitude, bearing, and pitch) will be synced with the hash fragment of the page's URL.
         * For example, `http://path/to/my/page.html#2.59/39.26/53.07/-24.1/60`.
         * An additional string may optionally be provided to indicate a parameter-styled hash,
         * e.g. http://path/to/my/page.html#map=2.59/39.26/53.07/-24.1/60&foo=bar, where foo
         * is a custom parameter and bar is an arbitrary hash distinct from the map hash.
         * */
->>>>>>> be4b686c
         hash?: boolean | string;
 
         /**
