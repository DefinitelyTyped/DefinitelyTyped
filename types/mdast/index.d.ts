--- conflicted
+++ resolved
@@ -978,16 +978,12 @@
     label?: Nullable<string>;
 }
 
-<<<<<<< HEAD
 /**
  * **Reference** represents a marker that is associated to another node (`mdast.Association`).
  * @see https://github.com/syntax-tree/mdast/blob/e0902c8acfecb9680ee9fa066da725c3a1201774/readme.md#reference
  */
-export interface Reference {
+export interface Reference extends Association {
     /** explicitness of the reference */
-=======
-export interface Reference extends Association {
->>>>>>> c5944e94
     referenceType: ReferenceType;
 }
 
