import MapboxDraw, {
    constants,
    DrawCustomMode,
    DrawFeature,
    DrawMode,
    DrawUpdateEvent,
    Lib,
    lib,
    MapboxDrawOptions,
} from "@mapbox/mapbox-gl-draw";

const draw = new MapboxDraw({});

// @ts-expect-error
const drawFeature: DrawFeature = {};
// @ts-expect-error
const feature: Feature = {}

// $ExpectType string[]
draw.add({
    type: "FeatureCollection",
    features: [],
});

// accepts string
// $ExpectType MapboxDraw
draw.delete("1");

// accepts string[]
// $ExpectType MapboxDraw
draw.delete(["1", "2"]);

// $ExpectType string[]
draw.getSelectedIds();

// $ExpectType MapboxDraw
draw.changeMode("direct_select", { featureId: "1" });

// @ts-expect-error
draw.changeMode("direct_select");

// $ExpectType MapboxDraw
draw.changeMode("simple_select");

const drawLineSelect: DrawMode = "draw_line_string";
// $ExpectType MapboxDraw
draw.changeMode(drawLineSelect, { featureId: "1", from: [1] });

// $ExpectType MapboxDraw
draw.changeMode("draw_point");

// @ts-expect-error
draw.changeMode("draw_point", {});

// $ExpectType MapboxDraw
draw.changeMode("custom_mode");

// $ExpectType MapboxDraw
draw.changeMode("custom_mode", {});

if (draw.getMode() === "draw_line_string") {
}

if (draw.getMode() === "some_custom_mode") {
}

// $ExpectType "direct_select"
draw.modes.DIRECT_SELECT;

// $ExpectType "simple_select"
constants.modes.SIMPLE_SELECT;

// $ExpectType DrawCustomMode<any, any>
MapboxDraw.modes.direct_select;

function callback(event: DrawUpdateEvent) {
    // $ExpectType "draw.update"
    event.type;
}

interface CustomMode extends DrawCustomMode<{}, {}> {
    customMethod(): number;
}

const customMode: CustomMode = {
    onClick(state, e) {
        // $ExpectType LngLat
        e.lngLat;
        // $ExpectType DrawFeature
        e.featureTarget;

        // $ExpectType Map
        this.map;

        // $ExpectType boolean | undefined
        this.drawConfig.displayControlsDefault;

        this.setSelectedCoordinates([
            {
                coord_path: "0",
                feature_id: "1",
            },
        ]);

        this.setSelected();
        this.setSelected("1");
        this.setSelected(["1", "2"]);

        // $ExpectType DrawFeature
        this.getFeature("1");

        // $ExpectType number
        this.customMethod();

        // $ExpectType void
        this.updateUIClasses({ mouse: constants.cursors.ADD });

        // $ExpectType void
        this.changeMode(constants.modes.SIMPLE_SELECT);

        // $ExpectType (e: MapMouseEvent | MapTouchEvent) => boolean
        lib.CommonSelectors.isOfMetaType("feature");

        // $ExpectType boolean
        lib.CommonSelectors.isVertex(e);

        // $ExpectType number
        lib.constrainFeatureMovement([drawFeature], { lng: e.lngLat.lng, lat: e.lngLat.lat });

<<<<<<< HEAD
        // $ExpectType GeoJSON
        lib.createMidPoint("1", feature, feature);
=======
        // $ExpectType Feature<Point, GeoJsonProperties> | null
        lib.createMidPoint('1', feature, feature);
>>>>>>> e3552f21

        // $ExpectType Feature<Point, GeoJsonProperties>[]
        lib.createSupplementaryPoints(feature, { midpoints: false });

<<<<<<< HEAD
        // $ExpectType GeoJSON
        lib.createVertex("1", [e.lngLat.lng, e.lngLat.lat], "0", true);
=======
        // $ExpectType Feature<Point, GeoJsonProperties>
        lib.createVertex('1', [e.lngLat.lng, e.lngLat.lat], '0', true);
>>>>>>> e3552f21

        // $ExpectType number
        lib.euclideanDistance({ x: 10, y: 20 }, { x: 100, y: 200 });

        // lib.doubleClickZoom.disable(this);
        // lib.doubleClickZoom.enable(this);
        // lib.getFeatureAtAndSetCursors(e, this);

        // $ExpectType boolean
        lib.isClick({}, { point: { x: 10, y: 20 }, time: 200 });

        // $ExpectType boolean
        lib.isEventAtCoordinates(e, [[10, 180]]);

        // $ExpectType boolean
        lib.isTap({ point: { x: 5, y: 10 }, time: 50 }, { point: { x: 10, y: 20 }, time: 200 });

        // $ExpectType Position[]
        lib.mapEventToBoundingBox(e);

        // TODO: add tests to ModeHandler

        // $ExpectType void
        lib.moveFeatures([drawFeature], { lng: 12, lat: 13 });

        // $ExpectType DrawFeature[]
        lib.sortFeatures([drawFeature]);

        // $ExpectType boolean
        lib.stringSetsAreEqual([{ id: "Feature1" }, { id: "Feature2" }], [{ id: "Feature1" }, { id: "Feature2" }]);

        // $ExpectType StringSet
        lib.StringSet(["1", 2]);

        const FabricDrawingManagerStyles: Lib["theme"] = [
            {
                id: "gl-draw-polygon-fill-inactive",
                type: "fill",
            },
        ];

        const FabricDrawingManagerStylesError: Lib["theme"] = [
            {
                // @ts-expect-error
                id: "xxx",
                // @ts-expect-error
                type: "any-other-type",
            },
        ];

        // $ExpectType any[]
        lib.toDenseArray(["", undefined, 1]);
    },

    toDisplayFeatures(state, geojson, display) {},

    customMethod(): number {
        return 1;
    },
};

// @ts-expect-error
const CustomModeMissingDisplayFeatures: DrawCustomMode<{}, {}> = {};

const options: MapboxDrawOptions = {
    modes: {
        custom_mode: customMode,
        ...MapboxDraw.modes,
    },
};

const drawWithCustomMode = new MapboxDraw(options);

// $ExpectType void
drawFeature.changed();

// $ExpectType boolean
drawFeature.isValid();

// $ExpectType Position
<<<<<<< HEAD
feature.getCoordinate("");

// $ExpectType void
feature.updateCoordinate("", 0, 0);

// $ExpectType void
feature.setProperty("", 0);
=======
drawFeature.getCoordinate('');

// $ExpectType void
drawFeature.updateCoordinate('', 0, 0);

// $ExpectType void
drawFeature.setProperty('', 0);
>>>>>>> e3552f21

// $ExpectType GeoJSON
drawFeature.toGeoJSON();

<<<<<<< HEAD
if (feature.type === "Point") {
=======
if (drawFeature.type === 'Point') {
>>>>>>> e3552f21
    // $ExpectType Position
    drawFeature.coordinates;

    // $ExpectType Position
    drawFeature.getCoordinate();

    // $ExpectType void
    drawFeature.updateCoordinate(0, 0);
}

<<<<<<< HEAD
if (feature.type === "LineString") {
=======
if (drawFeature.type === 'LineString') {
>>>>>>> e3552f21
    // $ExpectType Position[]
    drawFeature.coordinates;

    // $ExpectType void
<<<<<<< HEAD
    feature.addCoordinate("", 0, 0);

    // $ExpectType void
    feature.removeCoordinate("");
}

if (feature.type === "Polygon") {
=======
    drawFeature.addCoordinate('', 0, 0);

    // $ExpectType void
    drawFeature.removeCoordinate('');
}

if (drawFeature.type === 'Polygon') {
>>>>>>> e3552f21
    // $ExpectType Position[][]
    drawFeature.coordinates;

    // $ExpectType void
<<<<<<< HEAD
    feature.addCoordinate("", 0, 0);

    // $ExpectType void
    feature.removeCoordinate("");
}

if (feature.type === "MultiPoint") {
=======
    drawFeature.addCoordinate('', 0, 0);

    // $ExpectType void
    drawFeature.removeCoordinate('');
}

if (drawFeature.type === 'MultiPoint') {
>>>>>>> e3552f21
    // $ExpectType DrawPoint[]
    drawFeature.features;
}

<<<<<<< HEAD
if (feature.type === "MultiLineString") {
=======
if (drawFeature.type === 'MultiLineString') {
>>>>>>> e3552f21
    // $ExpectType DrawLineString[]
    drawFeature.features;
}

<<<<<<< HEAD
if (feature.type === "MultiPolygon") {
=======
if (drawFeature.type === 'MultiPolygon') {
>>>>>>> e3552f21
    // $ExpectType DrawPolygon[]
    drawFeature.features;
}<|MERGE_RESOLUTION|>--- conflicted
+++ resolved
@@ -14,7 +14,7 @@
 // @ts-expect-error
 const drawFeature: DrawFeature = {};
 // @ts-expect-error
-const feature: Feature = {}
+const feature: Feature = {};
 
 // $ExpectType string[]
 draw.add({
@@ -127,24 +127,14 @@
         // $ExpectType number
         lib.constrainFeatureMovement([drawFeature], { lng: e.lngLat.lng, lat: e.lngLat.lat });
 
-<<<<<<< HEAD
-        // $ExpectType GeoJSON
+        // $ExpectType Feature<Point, GeoJsonProperties> | null
         lib.createMidPoint("1", feature, feature);
-=======
-        // $ExpectType Feature<Point, GeoJsonProperties> | null
-        lib.createMidPoint('1', feature, feature);
->>>>>>> e3552f21
 
         // $ExpectType Feature<Point, GeoJsonProperties>[]
         lib.createSupplementaryPoints(feature, { midpoints: false });
 
-<<<<<<< HEAD
-        // $ExpectType GeoJSON
+        // $ExpectType Feature<Point, GeoJsonProperties>
         lib.createVertex("1", [e.lngLat.lng, e.lngLat.lat], "0", true);
-=======
-        // $ExpectType Feature<Point, GeoJsonProperties>
-        lib.createVertex('1', [e.lngLat.lng, e.lngLat.lat], '0', true);
->>>>>>> e3552f21
 
         // $ExpectType number
         lib.euclideanDistance({ x: 10, y: 20 }, { x: 100, y: 200 });
@@ -225,32 +215,18 @@
 drawFeature.isValid();
 
 // $ExpectType Position
-<<<<<<< HEAD
-feature.getCoordinate("");
+drawFeature.getCoordinate("");
 
 // $ExpectType void
-feature.updateCoordinate("", 0, 0);
+drawFeature.updateCoordinate("", 0, 0);
 
 // $ExpectType void
-feature.setProperty("", 0);
-=======
-drawFeature.getCoordinate('');
-
-// $ExpectType void
-drawFeature.updateCoordinate('', 0, 0);
-
-// $ExpectType void
-drawFeature.setProperty('', 0);
->>>>>>> e3552f21
+drawFeature.setProperty("", 0);
 
 // $ExpectType GeoJSON
 drawFeature.toGeoJSON();
 
-<<<<<<< HEAD
-if (feature.type === "Point") {
-=======
-if (drawFeature.type === 'Point') {
->>>>>>> e3552f21
+if (drawFeature.type === "Point") {
     // $ExpectType Position
     drawFeature.coordinates;
 
@@ -261,71 +237,39 @@
     drawFeature.updateCoordinate(0, 0);
 }
 
-<<<<<<< HEAD
-if (feature.type === "LineString") {
-=======
-if (drawFeature.type === 'LineString') {
->>>>>>> e3552f21
+if (drawFeature.type === "LineString") {
     // $ExpectType Position[]
     drawFeature.coordinates;
 
     // $ExpectType void
-<<<<<<< HEAD
-    feature.addCoordinate("", 0, 0);
-
-    // $ExpectType void
-    feature.removeCoordinate("");
-}
-
-if (feature.type === "Polygon") {
-=======
-    drawFeature.addCoordinate('', 0, 0);
-
-    // $ExpectType void
-    drawFeature.removeCoordinate('');
-}
-
-if (drawFeature.type === 'Polygon') {
->>>>>>> e3552f21
+    drawFeature.addCoordinate("", 0, 0);
+
+    // $ExpectType void
+    drawFeature.removeCoordinate("");
+}
+
+if (drawFeature.type === "Polygon") {
     // $ExpectType Position[][]
     drawFeature.coordinates;
 
     // $ExpectType void
-<<<<<<< HEAD
-    feature.addCoordinate("", 0, 0);
-
-    // $ExpectType void
-    feature.removeCoordinate("");
-}
-
-if (feature.type === "MultiPoint") {
-=======
-    drawFeature.addCoordinate('', 0, 0);
-
-    // $ExpectType void
-    drawFeature.removeCoordinate('');
-}
-
-if (drawFeature.type === 'MultiPoint') {
->>>>>>> e3552f21
+    drawFeature.addCoordinate("", 0, 0);
+
+    // $ExpectType void
+    drawFeature.removeCoordinate("");
+}
+
+if (drawFeature.type === "MultiPoint") {
     // $ExpectType DrawPoint[]
     drawFeature.features;
 }
 
-<<<<<<< HEAD
-if (feature.type === "MultiLineString") {
-=======
-if (drawFeature.type === 'MultiLineString') {
->>>>>>> e3552f21
+if (drawFeature.type === "MultiLineString") {
     // $ExpectType DrawLineString[]
     drawFeature.features;
 }
 
-<<<<<<< HEAD
-if (feature.type === "MultiPolygon") {
-=======
-if (drawFeature.type === 'MultiPolygon') {
->>>>>>> e3552f21
+if (drawFeature.type === "MultiPolygon") {
     // $ExpectType DrawPolygon[]
     drawFeature.features;
 }