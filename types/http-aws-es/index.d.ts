--- conflicted
+++ resolved
@@ -1,15 +1,4 @@
-<<<<<<< HEAD
-// Type definitions for http-aws-es 6.0
-// Project: https://github.com/TheDeveloper/http-aws-es#readme
-// Definitions by: Marco Gonzalez <https://github.com/marcogrcr>
-// Definitions: https://github.com/DefinitelyTyped/DefinitelyTyped
-// TypeScript Version: 2.2
-
-=======
-/// <reference types="node" />
-
 import * as AWS from "aws-sdk2-types";
->>>>>>> 9b7cd68b
 import * as e from "elasticsearch";
 
 declare module "elasticsearch" {
