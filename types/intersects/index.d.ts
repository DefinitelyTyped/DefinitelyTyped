// Type definitions for intersects 2.7
// Project: https://github.com/davidfig/intersects#readme
// Definitions by: Voxylu <https://github.com/voxylu>
// Definitions: https://github.com/DefinitelyTyped/DefinitelyTyped

<<<<<<< HEAD
export function boxBox(
    x1: number,
    y1: number,
    w1: number,
    h1: number,
    x2: number,
    y2: number,
    w2: number,
    h2: number,
): boolean;

export function boxCircle(
    xb: number,
    yb: number,
    wb: number,
    hb: number,
    xc: number,
    yc: number,
    rc: number,
): boolean;

export function boxEllipse(
    xb: number,
    yb: number,
    wb: number,
    hb: number,
    xe: number,
    ye: number,
    rex: number,
    rey: number,
): boolean;

export function boxLine(
    xb: number,
    yb: number,
    wb: number,
    hb: number,
    x1: number,
    y1: number,
    x2: number,
    y2: number,
): boolean;

export function boxPoint(
    x1: number,
    y1: number,
    w1: number,
    h1: number,
    x2: number,
    y2: number,
): boolean;

export function boxPolygon(
    xb: number,
    yb: number,
    wb: number,
    hb: number,
    points: number[],
): boolean;

export function circleBox(
    xc: number,
    yc: number,
    rc: number,
    xb: number,
    yb: number,
    wb: number,
    hb: number,
): boolean;

export function circleCircle(
    x1: number,
    y1: number,
    r1: number,
    x2: number,
    y2: number,
    r2: number,
): boolean;

export function circleEllipse(
    xc: number,
    yc: number,
    rc: number,
    xe: number,
    ye: number,
    rex: number,
    rey: number,
): boolean;

export function circleLine(
    xc: number,
    yc: number,
    rc: number,
    x1: number,
    y1: number,
    x2: number,
    y2: number,
): boolean;

export function circlePoint(
    x1: number,
    y1: number,
    r1: number,
    x2: number,
    y2: number,
): boolean;

export function circlePolygon(
    xc: number,
    yc: number,
    rc: number,
    points: number[],
): boolean;

export function ellipseBox(
    xe: number,
    ye: number,
    rex: number,
    rey: number,
    xb: number,
    yb: number,
    wb: number,
    hb: number,
): boolean;

export function ellipseCircle(
    xe: number,
    ye: number,
    rex: number,
    rey: number,
    xc: number,
    yc: number,
    rc: number,
): boolean;

export function ellipseEllipse(
    x1: number,
    y1: number,
    r1x: number,
    r1y: number,
    x2: number,
    y2: number,
    r2x: number,
    r2y: number,
): boolean;

export function ellipseLine(
    xe: number,
    ye: number,
    rex: number,
    rey: number,
    x1: number,
    y1: number,
    x2: number,
    y2: number,
): boolean;

export function ellipsePoint(
    xe: number,
    ye: number,
    rex: number,
    rey: number,
    x1: number,
    y1: number,
): boolean;

export function ellipsePolygon(
    xe: number,
    ye: number,
    rex: number,
    rey: number,
    points: number[],
): boolean;

export function lineBox(
    x1: number,
    y1: number,
    x2: number,
    y2: number,
    xb: number,
    yb: number,
    wb: number,
    hb: number,
): boolean;

export function lineCircle(
    x1: number,
    y1: number,
    x2: number,
    y2: number,
    xc: number,
    yc: number,
    rc: number,
): boolean;

export function lineEllipse(
    x1: number,
    y1: number,
    x2: number,
    y2: number,
    xe: number,
    ye: number,
    rex: number,
    rey: number,
): boolean;

export function lineLine(
    x1: number,
    y1: number,
    x2: number,
    y2: number,
    x3: number,
    y3: number,
    x4: number,
    y4: number,
): boolean;

export function linePoint(
    x1: number,
    y1: number,
    x2: number,
    y2: number,
    xp: number,
    yp: number,
    tolerance: number,
): boolean;

export function linePolygon(
    x1: number,
    y1: number,
    x2: number,
    y2: number,
    points: number[],
    tolerance: number,
): boolean;

export function pointBox(
    x1: number,
    y1: number,
    xb: number,
    yb: number,
    wb: number,
    hb: number,
): boolean;

export function pointCircle(
    x1: number,
    y1: number,
    xc: number,
    yc: number,
    rc: number,
): boolean;

export function pointEllipse(
    x1: number,
    y1: number,
    xe: number,
    ye: number,
    rex: number,
    rey: number,
): boolean;

export function pointLine(
    xp: number,
    yp: number,
    x1: number,
    y1: number,
    x2: number,
    y2: number,
): boolean;

export function pointPolygon(
    x1: number,
    y1: number,
    points: number[],
    tolerance: number,
): boolean;

export function polygonBox(
    points: number[],
    x: number,
    y: number,
    w: number,
    h: number,
): boolean;

export function polygonCircle(
    points: number[],
    xc: number,
    yc: number,
    rc: number,
): boolean;

export function polygonEllipse(
    points: number[],
    xe: number,
    ye: number,
    rex: number,
    rey: number,
): boolean;

export function polygonLine(
    points: number[],
    x1: number,
    y1: number,
    x2: number,
    y2: number,
    tolerance: number,
): boolean;

export function polygonPoint(
    points: number[],
    x: number,
    y: number,
    tolerance: number,
): boolean;

export function polygonPolygon(points1: number[], points2: number[]): boolean;
=======
import circlePoint = require('./circle-point');
import circleCircle = require('./circle-circle');
import circleLine = require('./circle-line');
import circleBox = require('./circle-box');
import circlePolygon = require('./circle-polygon');
import circleEllipse = require('./circle-ellipse');

import circleOutlineBox = require('./circleOutline-box');
import circleOutlineLine = require('./circleOutline-line');
import circleOutlinePoint = require('./circleOutline-point');

import polygonPoint = require('./polygon-point');
import polygonLine = require('./polygon-line');
import polygonPolygon = require('./polygon-polygon');
import polygonBox = require('./polygon-box');
import polygonCircle = require('./polygon-circle');
import polygonEllipse = require('./polygon-ellipse');

import boxPoint = require('./box-point');
import boxBox = require('./box-box');
import boxLine = require('./box-line');
import boxPolygon = require('./box-polygon');
import boxCircle = require('./box-circle');
import boxEllipse = require('./box-ellipse');
import boxCircleOutline = require('./box-circleOutline');

import pointBox = require('./point-box');
import pointPolygon = require('./point-polygon');
import pointCircle = require('./point-circle');
import pointLine = require('./point-line');
import pointEllipse = require('./point-ellipse');
import pointCircleOutline = require('./point-circleOutline');

import lineLine = require('./line-line');
import lineBox = require('./line-box');
import linePolygon = require('./line-polygon');
import lineCircle = require('./line-circle');
import linePoint = require('./line-point');
import lineEllipse = require('./line-ellipse');
import lineCircleOutline = require('./line-circleOutline');

import ellipsePoint = require('./ellipse-point');
import ellipseLine = require('./ellipse-line');
import ellipseBox = require('./ellipse-box');
import ellipseCircle = require('./ellipse-circle');
import ellipseEllipse = require('./ellipse-ellipse');
import ellipsePolygon = require('./ellipse-polygon');

export {
    circlePoint,
    circleCircle,
    circleLine,
    circleBox,
    circlePolygon,
    circleEllipse,
    circleOutlineBox,
    circleOutlineLine,
    circleOutlinePoint,
    polygonPoint,
    polygonLine,
    polygonPolygon,
    polygonBox,
    polygonCircle,
    polygonEllipse,
    boxPoint,
    boxBox,
    boxLine,
    boxPolygon,
    boxCircle,
    boxEllipse,
    boxCircleOutline,
    pointBox,
    pointPolygon,
    pointCircle,
    pointLine,
    pointEllipse,
    pointCircleOutline,
    lineLine,
    lineBox,
    linePolygon,
    lineCircle,
    linePoint,
    lineEllipse,
    lineCircleOutline,
    ellipsePoint,
    ellipseLine,
    ellipseBox,
    ellipseCircle,
    ellipseEllipse,
    ellipsePolygon,
};
>>>>>>> e3552f21
<|MERGE_RESOLUTION|>--- conflicted
+++ resolved
@@ -3,415 +3,94 @@
 // Definitions by: Voxylu <https://github.com/voxylu>
 // Definitions: https://github.com/DefinitelyTyped/DefinitelyTyped
 
-<<<<<<< HEAD
-export function boxBox(
-    x1: number,
-    y1: number,
-    w1: number,
-    h1: number,
-    x2: number,
-    y2: number,
-    w2: number,
-    h2: number,
-): boolean;
+import circlePoint = require("./circle-point");
+import circleCircle = require("./circle-circle");
+import circleLine = require("./circle-line");
+import circleBox = require("./circle-box");
+import circlePolygon = require("./circle-polygon");
+import circleEllipse = require("./circle-ellipse");
 
-export function boxCircle(
-    xb: number,
-    yb: number,
-    wb: number,
-    hb: number,
-    xc: number,
-    yc: number,
-    rc: number,
-): boolean;
+import circleOutlineBox = require("./circleOutline-box");
+import circleOutlineLine = require("./circleOutline-line");
+import circleOutlinePoint = require("./circleOutline-point");
 
-export function boxEllipse(
-    xb: number,
-    yb: number,
-    wb: number,
-    hb: number,
-    xe: number,
-    ye: number,
-    rex: number,
-    rey: number,
-): boolean;
+import polygonPoint = require("./polygon-point");
+import polygonLine = require("./polygon-line");
+import polygonPolygon = require("./polygon-polygon");
+import polygonBox = require("./polygon-box");
+import polygonCircle = require("./polygon-circle");
+import polygonEllipse = require("./polygon-ellipse");
 
-export function boxLine(
-    xb: number,
-    yb: number,
-    wb: number,
-    hb: number,
-    x1: number,
-    y1: number,
-    x2: number,
-    y2: number,
-): boolean;
+import boxPoint = require("./box-point");
+import boxBox = require("./box-box");
+import boxLine = require("./box-line");
+import boxPolygon = require("./box-polygon");
+import boxCircle = require("./box-circle");
+import boxEllipse = require("./box-ellipse");
+import boxCircleOutline = require("./box-circleOutline");
 
-export function boxPoint(
-    x1: number,
-    y1: number,
-    w1: number,
-    h1: number,
-    x2: number,
-    y2: number,
-): boolean;
+import pointBox = require("./point-box");
+import pointPolygon = require("./point-polygon");
+import pointCircle = require("./point-circle");
+import pointLine = require("./point-line");
+import pointEllipse = require("./point-ellipse");
+import pointCircleOutline = require("./point-circleOutline");
 
-export function boxPolygon(
-    xb: number,
-    yb: number,
-    wb: number,
-    hb: number,
-    points: number[],
-): boolean;
+import lineLine = require("./line-line");
+import lineBox = require("./line-box");
+import linePolygon = require("./line-polygon");
+import lineCircle = require("./line-circle");
+import linePoint = require("./line-point");
+import lineEllipse = require("./line-ellipse");
+import lineCircleOutline = require("./line-circleOutline");
 
-export function circleBox(
-    xc: number,
-    yc: number,
-    rc: number,
-    xb: number,
-    yb: number,
-    wb: number,
-    hb: number,
-): boolean;
-
-export function circleCircle(
-    x1: number,
-    y1: number,
-    r1: number,
-    x2: number,
-    y2: number,
-    r2: number,
-): boolean;
-
-export function circleEllipse(
-    xc: number,
-    yc: number,
-    rc: number,
-    xe: number,
-    ye: number,
-    rex: number,
-    rey: number,
-): boolean;
-
-export function circleLine(
-    xc: number,
-    yc: number,
-    rc: number,
-    x1: number,
-    y1: number,
-    x2: number,
-    y2: number,
-): boolean;
-
-export function circlePoint(
-    x1: number,
-    y1: number,
-    r1: number,
-    x2: number,
-    y2: number,
-): boolean;
-
-export function circlePolygon(
-    xc: number,
-    yc: number,
-    rc: number,
-    points: number[],
-): boolean;
-
-export function ellipseBox(
-    xe: number,
-    ye: number,
-    rex: number,
-    rey: number,
-    xb: number,
-    yb: number,
-    wb: number,
-    hb: number,
-): boolean;
-
-export function ellipseCircle(
-    xe: number,
-    ye: number,
-    rex: number,
-    rey: number,
-    xc: number,
-    yc: number,
-    rc: number,
-): boolean;
-
-export function ellipseEllipse(
-    x1: number,
-    y1: number,
-    r1x: number,
-    r1y: number,
-    x2: number,
-    y2: number,
-    r2x: number,
-    r2y: number,
-): boolean;
-
-export function ellipseLine(
-    xe: number,
-    ye: number,
-    rex: number,
-    rey: number,
-    x1: number,
-    y1: number,
-    x2: number,
-    y2: number,
-): boolean;
-
-export function ellipsePoint(
-    xe: number,
-    ye: number,
-    rex: number,
-    rey: number,
-    x1: number,
-    y1: number,
-): boolean;
-
-export function ellipsePolygon(
-    xe: number,
-    ye: number,
-    rex: number,
-    rey: number,
-    points: number[],
-): boolean;
-
-export function lineBox(
-    x1: number,
-    y1: number,
-    x2: number,
-    y2: number,
-    xb: number,
-    yb: number,
-    wb: number,
-    hb: number,
-): boolean;
-
-export function lineCircle(
-    x1: number,
-    y1: number,
-    x2: number,
-    y2: number,
-    xc: number,
-    yc: number,
-    rc: number,
-): boolean;
-
-export function lineEllipse(
-    x1: number,
-    y1: number,
-    x2: number,
-    y2: number,
-    xe: number,
-    ye: number,
-    rex: number,
-    rey: number,
-): boolean;
-
-export function lineLine(
-    x1: number,
-    y1: number,
-    x2: number,
-    y2: number,
-    x3: number,
-    y3: number,
-    x4: number,
-    y4: number,
-): boolean;
-
-export function linePoint(
-    x1: number,
-    y1: number,
-    x2: number,
-    y2: number,
-    xp: number,
-    yp: number,
-    tolerance: number,
-): boolean;
-
-export function linePolygon(
-    x1: number,
-    y1: number,
-    x2: number,
-    y2: number,
-    points: number[],
-    tolerance: number,
-): boolean;
-
-export function pointBox(
-    x1: number,
-    y1: number,
-    xb: number,
-    yb: number,
-    wb: number,
-    hb: number,
-): boolean;
-
-export function pointCircle(
-    x1: number,
-    y1: number,
-    xc: number,
-    yc: number,
-    rc: number,
-): boolean;
-
-export function pointEllipse(
-    x1: number,
-    y1: number,
-    xe: number,
-    ye: number,
-    rex: number,
-    rey: number,
-): boolean;
-
-export function pointLine(
-    xp: number,
-    yp: number,
-    x1: number,
-    y1: number,
-    x2: number,
-    y2: number,
-): boolean;
-
-export function pointPolygon(
-    x1: number,
-    y1: number,
-    points: number[],
-    tolerance: number,
-): boolean;
-
-export function polygonBox(
-    points: number[],
-    x: number,
-    y: number,
-    w: number,
-    h: number,
-): boolean;
-
-export function polygonCircle(
-    points: number[],
-    xc: number,
-    yc: number,
-    rc: number,
-): boolean;
-
-export function polygonEllipse(
-    points: number[],
-    xe: number,
-    ye: number,
-    rex: number,
-    rey: number,
-): boolean;
-
-export function polygonLine(
-    points: number[],
-    x1: number,
-    y1: number,
-    x2: number,
-    y2: number,
-    tolerance: number,
-): boolean;
-
-export function polygonPoint(
-    points: number[],
-    x: number,
-    y: number,
-    tolerance: number,
-): boolean;
-
-export function polygonPolygon(points1: number[], points2: number[]): boolean;
-=======
-import circlePoint = require('./circle-point');
-import circleCircle = require('./circle-circle');
-import circleLine = require('./circle-line');
-import circleBox = require('./circle-box');
-import circlePolygon = require('./circle-polygon');
-import circleEllipse = require('./circle-ellipse');
-
-import circleOutlineBox = require('./circleOutline-box');
-import circleOutlineLine = require('./circleOutline-line');
-import circleOutlinePoint = require('./circleOutline-point');
-
-import polygonPoint = require('./polygon-point');
-import polygonLine = require('./polygon-line');
-import polygonPolygon = require('./polygon-polygon');
-import polygonBox = require('./polygon-box');
-import polygonCircle = require('./polygon-circle');
-import polygonEllipse = require('./polygon-ellipse');
-
-import boxPoint = require('./box-point');
-import boxBox = require('./box-box');
-import boxLine = require('./box-line');
-import boxPolygon = require('./box-polygon');
-import boxCircle = require('./box-circle');
-import boxEllipse = require('./box-ellipse');
-import boxCircleOutline = require('./box-circleOutline');
-
-import pointBox = require('./point-box');
-import pointPolygon = require('./point-polygon');
-import pointCircle = require('./point-circle');
-import pointLine = require('./point-line');
-import pointEllipse = require('./point-ellipse');
-import pointCircleOutline = require('./point-circleOutline');
-
-import lineLine = require('./line-line');
-import lineBox = require('./line-box');
-import linePolygon = require('./line-polygon');
-import lineCircle = require('./line-circle');
-import linePoint = require('./line-point');
-import lineEllipse = require('./line-ellipse');
-import lineCircleOutline = require('./line-circleOutline');
-
-import ellipsePoint = require('./ellipse-point');
-import ellipseLine = require('./ellipse-line');
-import ellipseBox = require('./ellipse-box');
-import ellipseCircle = require('./ellipse-circle');
-import ellipseEllipse = require('./ellipse-ellipse');
-import ellipsePolygon = require('./ellipse-polygon');
+import ellipsePoint = require("./ellipse-point");
+import ellipseLine = require("./ellipse-line");
+import ellipseBox = require("./ellipse-box");
+import ellipseCircle = require("./ellipse-circle");
+import ellipseEllipse = require("./ellipse-ellipse");
+import ellipsePolygon = require("./ellipse-polygon");
 
 export {
-    circlePoint,
+    boxBox,
+    boxCircle,
+    boxCircleOutline,
+    boxEllipse,
+    boxLine,
+    boxPoint,
+    boxPolygon,
+    circleBox,
     circleCircle,
+    circleEllipse,
     circleLine,
-    circleBox,
-    circlePolygon,
-    circleEllipse,
     circleOutlineBox,
     circleOutlineLine,
     circleOutlinePoint,
-    polygonPoint,
-    polygonLine,
-    polygonPolygon,
+    circlePoint,
+    circlePolygon,
+    ellipseBox,
+    ellipseCircle,
+    ellipseEllipse,
+    ellipseLine,
+    ellipsePoint,
+    ellipsePolygon,
+    lineBox,
+    lineCircle,
+    lineCircleOutline,
+    lineEllipse,
+    lineLine,
+    linePoint,
+    linePolygon,
+    pointBox,
+    pointCircle,
+    pointCircleOutline,
+    pointEllipse,
+    pointLine,
+    pointPolygon,
     polygonBox,
     polygonCircle,
     polygonEllipse,
-    boxPoint,
-    boxBox,
-    boxLine,
-    boxPolygon,
-    boxCircle,
-    boxEllipse,
-    boxCircleOutline,
-    pointBox,
-    pointPolygon,
-    pointCircle,
-    pointLine,
-    pointEllipse,
-    pointCircleOutline,
-    lineLine,
-    lineBox,
-    linePolygon,
-    lineCircle,
-    linePoint,
-    lineEllipse,
-    lineCircleOutline,
-    ellipsePoint,
-    ellipseLine,
-    ellipseBox,
-    ellipseCircle,
-    ellipseEllipse,
-    ellipsePolygon,
-};
->>>>>>> e3552f21
+    polygonLine,
+    polygonPoint,
+    polygonPolygon,
+};