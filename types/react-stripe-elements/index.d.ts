--- conflicted
+++ resolved
@@ -51,21 +51,18 @@
             paymentMethodType: stripe.paymentMethod.paymentMethodType,
             data?: stripe.CreatePaymentMethodOptions,
         ): Promise<stripe.PaymentMethodResponse>;
-<<<<<<< HEAD
         createPaymentMethod(
             paymentMethodType: stripe.paymentMethod.paymentMethodType,
             element: HTMLStripeElement,
             data?: stripe.CreatePaymentMethodOptions,
         ): Promise<stripe.PaymentMethodResponse>;
         createPaymentMethod(data: stripe.PaymentMethodData): Promise<stripe.PaymentMethodResponse>;
-=======
         /**
          * Use `stripe.handleCardAction` in the Payment Intents API manual confirmation flow
          * to handle a PaymentIntent with the requires_action status.
          * It will throw an error if the PaymentIntent has a different status.
          */
         handleCardAction(clientSecret: string): Promise<stripe.PaymentIntentResponse>;
->>>>>>> 926b2c95
         handleCardPayment(
             clientSecret: string,
             options?: stripe.HandleCardPaymentWithoutElementsOptions,
