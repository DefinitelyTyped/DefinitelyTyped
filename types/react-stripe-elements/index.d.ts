--- conflicted
+++ resolved
@@ -1,14 +1,8 @@
 // Type definitions for react-stripe-elements 1.0
 // Project: https://github.com/stripe/react-stripe-elements#readme
-<<<<<<< HEAD
-// Definitions by: 
-// dan-j <https://github.com/dan-j>
-// sonnysangha <https://github.com/sonnysangha>
-//
-=======
 // Definitions by: dan-j <https://github.com/dan-j>
 //                 Santiago Doldan <https://github.com/santiagodoldan>
->>>>>>> 1a7ddb51
+//                 sonnysangha <https://github.com/sonnysangha>
 // Definitions: https://github.com/DefinitelyTyped/DefinitelyTyped
 // TypeScript Version: 2.3
 
