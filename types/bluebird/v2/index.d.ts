--- conflicted
+++ resolved
@@ -897,11 +897,7 @@
     }
 }
 
-<<<<<<< HEAD
+// eslint-disable-next-line @definitelytyped/no-declare-current-package
 declare module "bluebird" {
-=======
-// eslint-disable-next-line @definitelytyped/no-declare-current-package
-declare module 'bluebird' {
->>>>>>> 25061846
     export = Promise;
 }