--- conflicted
+++ resolved
@@ -4,13 +4,10 @@
         "@definitelytyped/no-declare-current-package": "off",
         "@definitelytyped/strict-export-declare-modifiers": "off",
         "@definitelytyped/no-single-declare-module": "off",
-<<<<<<< HEAD
-        "@definitelytyped/npm-naming": "off"
-=======
+        "@definitelytyped/npm-naming": "off",
         "@typescript-eslint/no-empty-interface": "off",
         "@typescript-eslint/naming-convention": "off",
         "@typescript-eslint/explicit-member-accessibility": "off",
         "@typescript-eslint/consistent-type-definitions": "off"
->>>>>>> c1744617
     }
 }