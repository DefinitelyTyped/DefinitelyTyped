--- conflicted
+++ resolved
@@ -1,14 +1,3 @@
 {
-    "extends": "@definitelytyped/dtslint/dt.json",
-    "rules": {
-        "array-type": false,
-<<<<<<< HEAD
-        "interface-name": false,
-        "interface-over-type-literal": false,
-        "member-access": false,
-        "no-empty-interface": false,
-=======
->>>>>>> c1744617
-        "unified-signatures": false
-    }
+    "extends": "@definitelytyped/dtslint/dt.json"
 }