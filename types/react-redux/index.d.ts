// Type definitions for react-redux 5.0.8
// Project: https://github.com/rackt/react-redux
// Definitions by: Qubo <https://github.com/tkqubo>,
//                 Thomas Hasner <https://github.com/thasner>,
//                 Kenzie Togami <https://github.com/kenzierocks>,
//                 Curits Layne <https://github.com/clayne11>
//                 Frank Tan <https://github.com/tansongyang>
//                 Nicholas Boll <https://github.com/nicholasboll>
//                 Dibyo Majumdar <https://github.com/mdibyo>
//                 Prashant Deva <https://github.com/pdeva>
//                 Thomas Charlat <https://github.com/kallikrein>
//                 Valentin Descamps <https://github.com/val1984>
//                 Johann Rakotoharisoa <https://github.com/jrakotoharisoa>
// Definitions: https://github.com/DefinitelyTyped/DefinitelyTyped
// TypeScript Version: 2.6

// Known Issue:
// There is a known issue in TypeScript, which doesn't allow decorators to change the signature of the classes
// they are decorating. Due to this, if you are using @connect() decorator in your code,
// you will see a bunch of errors from TypeScript. The current workaround is to use connect() as a function call on
// a separate line instead of as a decorator. Discussed in this github issue:
// https://github.com/DefinitelyTyped/DefinitelyTyped/issues/20796

import * as React from 'react';
import * as Redux from 'redux';

type ComponentClass<P> = React.ComponentClass<P>;
type StatelessComponent<P> = React.StatelessComponent<P>;
type Component<P> = React.ComponentType<P>;
type ReactNode = React.ReactNode;
type Store<S> = Redux.Store<S>;
type Dispatch<A extends Redux.Action = Redux.AnyAction> = Redux.Dispatch<A>;
type ActionCreator<A> = Redux.ActionCreator<A>;

// Diff / Omit taken from https://github.com/Microsoft/TypeScript/issues/12215#issuecomment-311923766
type Omit<T, K extends keyof T> = Pick<T, ({ [P in keyof T]: P } & { [P in K]: never } & { [x: string]: never, [x: number]: never })[keyof T]>;

<<<<<<< HEAD
export interface DispatchProp<S> {
    dispatch: Dispatch<S>;
=======
export interface DispatchProp<A extends Redux.Action = Redux.AnyAction> {
  dispatch?: Dispatch<A>;
>>>>>>> efbdc03f
}

interface AdvancedComponentDecorator<TProps, TOwnProps> {
    (component: Component<TProps>): ComponentClass<TOwnProps>;
}

/**
 * a property P will be present if :
 * - it is present in both DecorationTargetProps and InjectedProps
 * - DecorationTargetProps[P] extends InjectedProps[P]
 * ie: decorated component can accept more types than decorator is injecting
 * 
 * For decoration, inject props or ownProps are all optionnaly
 * required by the decorated (right hand side) component.
 * But any property required by the decorated component must extend the injected property
 */
type Shared<
    InjectedProps,
    DecorationTargetProps extends Shared<InjectedProps, DecorationTargetProps>
    > = {
        [P in (keyof InjectedProps & keyof DecorationTargetProps)]?: InjectedProps[P];
        // remove comment and replace previous line when 2.8 conditional types are green on DefinitelyTyped
        //[P in (keyof InjectedProps & keyof DecorationTargetProps)]: DecorationTargetProps[P] extends InjectedProps[P] ? InjectedProps[P] : never;
    };

// Injects props and removes them from the prop requirements.
// Will not pass through the injected props if they are passed in during
// render. Also adds new prop requirements from TNeedsProps.
export interface InferableComponentEnhancerWithProps<TInjectedProps, TNeedsProps> {
    <P extends Shared<TInjectedProps, P>>(
        component: Component<P>
    ): ComponentClass<Omit<P, keyof TInjectedProps> & TNeedsProps> & {WrappedComponent: Component<P>}
}

// Injects props and removes them from the prop requirements.
// Will not pass through the injected props if they are passed in during
// render.
export type InferableComponentEnhancer<TInjectedProps> =
    InferableComponentEnhancerWithProps<TInjectedProps, {}>

/**
 * Connects a React component to a Redux store.
 *
 * - Without arguments, just wraps the component, without changing the behavior / props
 *
 * - If 2 params are passed (3rd param, mergeProps, is skipped), default behavior
 * is to override ownProps (as stated in the docs), so what remains is everything that's
 * not a state or dispatch prop
 *
 * - When 3rd param is passed, we don't know if ownProps propagate and whether they
 * should be valid component props, because it depends on mergeProps implementation.
 * As such, it is the user's responsibility to extend ownProps interface from state or
 * dispatch props or both when applicable
 *
 * @param mapStateToProps
 * @param mapDispatchToProps
 * @param mergeProps
 * @param options
 */
export interface Connect {
    (): InferableComponentEnhancer<DispatchProp>;

    <TStateProps = {}, no_dispatch = {}, TOwnProps = {}, State = {}>(
        mapStateToProps: MapStateToPropsParam<TStateProps, TOwnProps, State>
    ): InferableComponentEnhancerWithProps<TStateProps & DispatchProp & TOwnProps, TOwnProps>;

    <no_state = {}, TDispatchProps = {}, TOwnProps = {}>(
        mapStateToProps: null | undefined,
        mapDispatchToProps: MapDispatchToPropsParam<TDispatchProps, TOwnProps>
    ): InferableComponentEnhancerWithProps<TDispatchProps & TOwnProps, TOwnProps>;

    <TStateProps = {}, TDispatchProps = {}, TOwnProps = {}, State = {}>(
        mapStateToProps: MapStateToPropsParam<TStateProps, TOwnProps, State>,
        mapDispatchToProps: MapDispatchToPropsParam<TDispatchProps, TOwnProps>
    ): InferableComponentEnhancerWithProps<TStateProps & TDispatchProps & TOwnProps, TOwnProps>;

    <TStateProps = {}, no_dispatch = {}, TOwnProps = {}, TMergedProps = {}, State = {}>(
        mapStateToProps: MapStateToPropsParam<TStateProps, TOwnProps, State>,
        mapDispatchToProps: null | undefined,
        mergeProps: MergeProps<TStateProps, undefined, TOwnProps, TMergedProps>,
    ): InferableComponentEnhancerWithProps<TMergedProps, TOwnProps>;

    <no_state = {}, TDispatchProps = {}, TOwnProps = {}, TMergedProps = {}>(
        mapStateToProps: null | undefined,
        mapDispatchToProps: MapDispatchToPropsParam<TDispatchProps, TOwnProps>,
        mergeProps: MergeProps<undefined, TDispatchProps, TOwnProps, TMergedProps>,
    ): InferableComponentEnhancerWithProps<TMergedProps, TOwnProps>;

    <no_state = {}, no_dispatch = {}, TOwnProps = {}, TMergedProps = {}>(
        mapStateToProps: null | undefined,
        mapDispatchToProps: null | undefined,
        mergeProps: MergeProps<undefined, undefined, TOwnProps, TMergedProps>,
    ): InferableComponentEnhancerWithProps<TMergedProps, TOwnProps>;

    <TStateProps = {}, TDispatchProps = {}, TOwnProps = {}, TMergedProps = {}, State = {}>(
        mapStateToProps: MapStateToPropsParam<TStateProps, TOwnProps, State>,
        mapDispatchToProps: MapDispatchToPropsParam<TDispatchProps, TOwnProps>,
        mergeProps: MergeProps<TStateProps, TDispatchProps, TOwnProps, TMergedProps>,
    ): InferableComponentEnhancerWithProps<TMergedProps, TOwnProps>;

    <TStateProps = {}, no_dispatch = {}, TOwnProps = {}, State = {}>(
        mapStateToProps: MapStateToPropsParam<TStateProps, TOwnProps, State>,
        mapDispatchToProps: null | undefined,
        mergeProps: null | undefined,
        options: Options<State, TStateProps, TOwnProps>
    ): InferableComponentEnhancerWithProps<DispatchProp & TStateProps, TOwnProps>;

    <TStateProps = {}, TDispatchProps = {}, TOwnProps = {}>(
        mapStateToProps: null | undefined,
        mapDispatchToProps: MapDispatchToPropsParam<TDispatchProps, TOwnProps>,
        mergeProps: null | undefined,
        options: Options<{}, TStateProps, TOwnProps>
    ): InferableComponentEnhancerWithProps<TDispatchProps, TOwnProps>;

    <TStateProps = {}, TDispatchProps = {}, TOwnProps = {}, State = {}>(
        mapStateToProps: MapStateToPropsParam<TStateProps, TOwnProps, State>,
        mapDispatchToProps: MapDispatchToPropsParam<TDispatchProps, TOwnProps>,
        mergeProps: null | undefined,
        options: Options<State, TStateProps, TOwnProps>
    ): InferableComponentEnhancerWithProps<TStateProps & TDispatchProps, TOwnProps>;

    <TStateProps = {}, TDispatchProps = {}, TOwnProps = {}, TMergedProps = {}, State = {}>(
        mapStateToProps: MapStateToPropsParam<TStateProps, TOwnProps, State>,
        mapDispatchToProps: MapDispatchToPropsParam<TDispatchProps, TOwnProps>,
        mergeProps: MergeProps<TStateProps, TDispatchProps, TOwnProps, TMergedProps>,
        options: Options<State, TStateProps, TOwnProps, TMergedProps>
    ): InferableComponentEnhancerWithProps<TMergedProps, TOwnProps>;
}

/**
 * The connect function. See {@type Connect} for details.
 */
export declare const connect: Connect;

interface MapStateToProps<TStateProps, TOwnProps, State> {
    (state: State, ownProps: TOwnProps): TStateProps;
}

interface MapStateToPropsFactory<TStateProps, TOwnProps, State> {
    (initialState: State, ownProps: TOwnProps): MapStateToProps<TStateProps, TOwnProps, State>;
}

type MapStateToPropsParam<TStateProps, TOwnProps, State> = MapStateToPropsFactory<TStateProps, TOwnProps, State> | MapStateToProps<TStateProps, TOwnProps, State> | null | undefined;

interface MapDispatchToPropsFunction<TDispatchProps, TOwnProps> {
    (dispatch: Dispatch, ownProps: TOwnProps): TDispatchProps;
}

type MapDispatchToProps<TDispatchProps, TOwnProps> =
    MapDispatchToPropsFunction<TDispatchProps, TOwnProps> | TDispatchProps;

interface MapDispatchToPropsFactory<TDispatchProps, TOwnProps> {
    (dispatch: Dispatch, ownProps: TOwnProps): MapDispatchToProps<TDispatchProps, TOwnProps>;
}

type MapDispatchToPropsParam<TDispatchProps, TOwnProps> = MapDispatchToPropsFactory<TDispatchProps, TOwnProps> | MapDispatchToProps<TDispatchProps, TOwnProps>;

interface MergeProps<TStateProps, TDispatchProps, TOwnProps, TMergedProps> {
    (stateProps: TStateProps, dispatchProps: TDispatchProps, ownProps: TOwnProps): TMergedProps;
}

interface Options<State = {}, TStateProps = {}, TOwnProps = {}, TMergedProps = {}> extends ConnectOptions {
    /**
     * If true, implements shouldComponentUpdate and shallowly compares the result of mergeProps,
     * preventing unnecessary updates, assuming that the component is a “pure” component
     * and does not rely on any input or state other than its props and the selected Redux store’s state.
     * Defaults to true.
     * @default true
     */
    pure?: boolean;

    /**
     * When pure, compares incoming store state to its previous value.
     * @default strictEqual
     */
    areStatesEqual?: (nextState: State, prevState: State) => boolean;

    /**
     * When pure, compares incoming props to its previous value.
     * @default shallowEqual
     */
    areOwnPropsEqual?: (nextOwnProps: TOwnProps, prevOwnProps: TOwnProps) => boolean;

    /**
     * When pure, compares the result of mapStateToProps to its previous value.
     * @default shallowEqual
     */
    areStatePropsEqual?: (nextStateProps: TStateProps, prevStateProps: TStateProps) => boolean;

    /**
     * When pure, compares the result of mergeProps to its previous value.
     * @default shallowEqual
     */
    areMergedPropsEqual?: (nextMergedProps: TMergedProps, prevMergedProps: TMergedProps) => boolean;
}

/**
 * Connects a React component to a Redux store. It is the base for {@link connect} but is less opinionated about
 * how to combine <code>state</code>, <code>props</code>, and <code>dispatch</code> into your final props. It makes no
 * assumptions about defaults or memoization of results, leaving those responsibilities to the caller.It does not
 * modify the component class passed to it; instead, it returns a new, connected component class for you to use.
 *
 * @param selectorFactory The selector factory. See {@type SelectorFactory} for details.
 * @param connectOptions If specified, further customizes the behavior of the connector. Additionally, any extra
 *     options will be passed through to your <code>selectorFactory</code> in the <code>factoryOptions</code> argument.
 */
export declare function connectAdvanced<S, TProps, TOwnProps, TFactoryOptions = {}>(
    selectorFactory: SelectorFactory<S, TProps, TOwnProps, TFactoryOptions>,
    connectOptions?: ConnectOptions & TFactoryOptions
): AdvancedComponentDecorator<TProps, TOwnProps>;

/**
 * Initializes a selector function (during each instance's constructor). That selector function is called any time the
 * connector component needs to compute new props, as a result of a store state change or receiving new props. The
 * result of <code>selector</code> is expected to be a plain object, which is passed as the props to the wrapped
 * component. If a consecutive call to <code>selector</code> returns the same object (<code>===</code>) as its previous
 * call, the component will not be re-rendered. It's the responsibility of <code>selector</code> to return that
 * previous object when appropriate.
 */
export interface SelectorFactory<S, TProps, TOwnProps, TFactoryOptions> {
    (dispatch: Dispatch, factoryOptions: TFactoryOptions): Selector<S, TProps, TOwnProps>
}

export interface Selector<S, TProps, TOwnProps> {
    (state: S, ownProps: TOwnProps): TProps
}

export interface ConnectOptions {
    /**
     * Computes the connector component's displayName property relative to that of the wrapped component. Usually
     * overridden by wrapper functions.
     *
     * @default name => 'ConnectAdvanced('+name+')'
     * @param componentName
     */
    getDisplayName?: (componentName: string) => string
    /**
     * Shown in error messages. Usually overridden by wrapper functions.
     *
     * @default 'connectAdvanced'
     */
    methodName?: string
    /**
     * If defined, a property named this value will be added to the props passed to the wrapped component. Its value
     * will be the number of times the component has been rendered, which can be useful for tracking down unnecessary
     * re-renders.
     *
     * @default undefined
     */
    renderCountProp?: string
    /**
     * Controls whether the connector component subscribes to redux store state changes. If set to false, it will only
     * re-render on <code>componentWillReceiveProps</code>.
     *
     * @default true
     */
    shouldHandleStateChanges?: boolean
    /**
     * The key of props/context to get the store. You probably only need this if you are in the inadvisable position of
     * having multiple stores.
     *
     * @default 'store'
     */
    storeKey?: string
    /**
     * If true, stores a ref to the wrapped component instance and makes it available via getWrappedInstance() method.
     *
     * @default false
     */
    withRef?: boolean
}

export interface ProviderProps {
    /**
     * The single Redux store in your application.
     */
    store?: Store<any>;
    children?: ReactNode;
}

/**
 * Makes the Redux store available to the connect() calls in the component hierarchy below.
 */
export class Provider extends React.Component<ProviderProps, {}> { }

/**
 * Creates a new <Provider> which will set the Redux Store on the passed key of the context. You probably only need this
 * if you are in the inadvisable position of having multiple stores. You will also need to pass the same storeKey to the
 * options argument of connect.
 *
 * @param storeKey The key of the context on which to set the store.
 */
export declare function createProvider(storeKey: string): typeof Provider;<|MERGE_RESOLUTION|>--- conflicted
+++ resolved
@@ -35,13 +35,9 @@
 // Diff / Omit taken from https://github.com/Microsoft/TypeScript/issues/12215#issuecomment-311923766
 type Omit<T, K extends keyof T> = Pick<T, ({ [P in keyof T]: P } & { [P in K]: never } & { [x: string]: never, [x: number]: never })[keyof T]>;
 
-<<<<<<< HEAD
-export interface DispatchProp<S> {
-    dispatch: Dispatch<S>;
-=======
+
 export interface DispatchProp<A extends Redux.Action = Redux.AnyAction> {
-  dispatch?: Dispatch<A>;
->>>>>>> efbdc03f
+  dispatch: Dispatch<A>;
 }
 
 interface AdvancedComponentDecorator<TProps, TOwnProps> {
