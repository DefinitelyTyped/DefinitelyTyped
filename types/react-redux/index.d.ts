--- conflicted
+++ resolved
@@ -16,11 +16,8 @@
 //                 Dylan Vann <https://github.com/dylanvann>
 //                 Yuki Ito <https://github.com/Lazyuki>
 //                 Kazuma Ebina <https://github.com/kazuma1989>
-<<<<<<< HEAD
+//                 Michael Lebedev <https://github.com/megazazik>
 //                 jun-sheaf <https://github.com/jun-sheaf>
-=======
-//                 Michael Lebedev <https://github.com/megazazik>
->>>>>>> 1b164b90
 // Definitions: https://github.com/DefinitelyTyped/DefinitelyTyped
 // TypeScript Version: 3.0
 
