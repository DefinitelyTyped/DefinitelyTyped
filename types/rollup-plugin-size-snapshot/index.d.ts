<<<<<<< HEAD
// Type definitions for rollup-plugin-size-snapshot 0.10
// Project: https://github.com/TrySound/rollup-plugin-size-snapshot
// Definitions by: Max Boguslavskiy <https://github.com/maxbogus>
// Definitions: https://github.com/DefinitelyTyped/DefinitelyTyped
// TypeScript Version: 3.0

import { Plugin } from 'rollup';
=======
/// <reference types="node" />
import { Plugin } from "rollup";
>>>>>>> 9b7cd68b

export interface PluginSizeSnapshotOptions {
    snapshotPath?: string | undefined;
    matchSnapshot?: boolean | undefined;
    threshold?: number | undefined;
    printInfo?: boolean | undefined;
}

export function sizeSnapshot(options?: PluginSizeSnapshotOptions): Plugin;<|MERGE_RESOLUTION|>--- conflicted
+++ resolved
@@ -1,15 +1,4 @@
-<<<<<<< HEAD
-// Type definitions for rollup-plugin-size-snapshot 0.10
-// Project: https://github.com/TrySound/rollup-plugin-size-snapshot
-// Definitions by: Max Boguslavskiy <https://github.com/maxbogus>
-// Definitions: https://github.com/DefinitelyTyped/DefinitelyTyped
-// TypeScript Version: 3.0
-
-import { Plugin } from 'rollup';
-=======
-/// <reference types="node" />
 import { Plugin } from "rollup";
->>>>>>> 9b7cd68b
 
 export interface PluginSizeSnapshotOptions {
     snapshotPath?: string | undefined;
