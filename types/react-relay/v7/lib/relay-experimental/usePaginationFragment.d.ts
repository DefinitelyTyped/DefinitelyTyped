import { GraphQLTaggedNode, OperationType } from "relay-runtime";
import { KeyType, KeyTypeData } from "./helpers";
import { LoadMoreFn } from "./useLoadMoreFunction";
import { RefetchFnDynamic } from "./useRefetchableFragmentNode";

export interface ReturnType<TQuery extends OperationType, TKey extends KeyType | null, TFragmentData> {
    data: TFragmentData;
    loadNext: LoadMoreFn<TQuery>;
    loadPrevious: LoadMoreFn<TQuery>;
    hasNext: boolean;
    hasPrevious: boolean;
    isLoadingNext: boolean;
    isLoadingPrevious: boolean;
    refetch: RefetchFnDynamic<TQuery, TKey>;
}
<<<<<<< HEAD

=======
>>>>>>> 39544fd1
// eslint-disable-next-line @definitelytyped/no-unnecessary-generics
export function usePaginationFragment<TQuery extends OperationType, TKey extends KeyType>(
    fragmentInput: GraphQLTaggedNode,
    parentFragmentRef: TKey,
): ReturnType<TQuery, TKey, KeyTypeData<TKey>>;
<<<<<<< HEAD

=======
>>>>>>> 39544fd1
// eslint-disable-next-line @definitelytyped/no-unnecessary-generics
export function usePaginationFragment<TQuery extends OperationType, TKey extends KeyType>(
    fragmentInput: GraphQLTaggedNode,
    parentFragmentRef: TKey | null,
): ReturnType<TQuery, TKey | null, KeyTypeData<TKey> | null>;<|MERGE_RESOLUTION|>--- conflicted
+++ resolved
@@ -13,19 +13,11 @@
     isLoadingPrevious: boolean;
     refetch: RefetchFnDynamic<TQuery, TKey>;
 }
-<<<<<<< HEAD
-
-=======
->>>>>>> 39544fd1
 // eslint-disable-next-line @definitelytyped/no-unnecessary-generics
 export function usePaginationFragment<TQuery extends OperationType, TKey extends KeyType>(
     fragmentInput: GraphQLTaggedNode,
     parentFragmentRef: TKey,
 ): ReturnType<TQuery, TKey, KeyTypeData<TKey>>;
-<<<<<<< HEAD
-
-=======
->>>>>>> 39544fd1
 // eslint-disable-next-line @definitelytyped/no-unnecessary-generics
 export function usePaginationFragment<TQuery extends OperationType, TKey extends KeyType>(
     fragmentInput: GraphQLTaggedNode,
