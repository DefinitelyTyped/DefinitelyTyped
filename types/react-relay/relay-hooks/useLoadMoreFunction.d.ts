--- conflicted
+++ resolved
@@ -34,10 +34,6 @@
     observer: Observer<GraphQLResponse>;
     onReset: () => void;
 }
-<<<<<<< HEAD
-
-=======
->>>>>>> 39544fd1
 // eslint-disable-next-line @definitelytyped/no-unnecessary-generics
 export function useLoadMoreFunction<TQuery extends OperationType>(
     args: UseLoadMoreFunctionArgs,
