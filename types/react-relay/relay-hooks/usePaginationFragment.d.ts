import { GraphQLTaggedNode, OperationType } from "relay-runtime";
import { KeyType, KeyTypeData } from "./helpers";
import { LoadMoreFn } from "./useLoadMoreFunction";
import { RefetchFnDynamic } from "./useRefetchableFragmentNode";

export interface usePaginationFragmentHookType<
    TQuery extends OperationType,
    TKey extends KeyType | null | undefined,
    TFragmentData,
> {
    data: TFragmentData;
    loadNext: LoadMoreFn<TQuery>;
    loadPrevious: LoadMoreFn<TQuery>;
    hasNext: boolean;
    hasPrevious: boolean;
    isLoadingNext: boolean;
    isLoadingPrevious: boolean;
    refetch: RefetchFnDynamic<TQuery, TKey>;
}
<<<<<<< HEAD

=======
>>>>>>> 39544fd1
// eslint-disable-next-line @definitelytyped/no-unnecessary-generics
export function usePaginationFragment<TQuery extends OperationType, TKey extends KeyType>(
    fragmentInput: GraphQLTaggedNode,
    parentFragmentRef: TKey,
): usePaginationFragmentHookType<TQuery, TKey, KeyTypeData<TKey>>;
<<<<<<< HEAD

=======
>>>>>>> 39544fd1
// eslint-disable-next-line @definitelytyped/no-unnecessary-generics
export function usePaginationFragment<TQuery extends OperationType, TKey extends KeyType>(
    fragmentInput: GraphQLTaggedNode,
    parentFragmentRef: TKey | null | undefined,
): usePaginationFragmentHookType<TQuery, TKey | null, KeyTypeData<TKey> | null | undefined>;<|MERGE_RESOLUTION|>--- conflicted
+++ resolved
@@ -17,19 +17,11 @@
     isLoadingPrevious: boolean;
     refetch: RefetchFnDynamic<TQuery, TKey>;
 }
-<<<<<<< HEAD
-
-=======
->>>>>>> 39544fd1
 // eslint-disable-next-line @definitelytyped/no-unnecessary-generics
 export function usePaginationFragment<TQuery extends OperationType, TKey extends KeyType>(
     fragmentInput: GraphQLTaggedNode,
     parentFragmentRef: TKey,
 ): usePaginationFragmentHookType<TQuery, TKey, KeyTypeData<TKey>>;
-<<<<<<< HEAD
-
-=======
->>>>>>> 39544fd1
 // eslint-disable-next-line @definitelytyped/no-unnecessary-generics
 export function usePaginationFragment<TQuery extends OperationType, TKey extends KeyType>(
     fragmentInput: GraphQLTaggedNode,
