// Type definitions for graphql-upload 15.0
// Project: https://github.com/jaydenseric/graphql-upload#readme
// Definitions by: Mike Marcacci <https://github.com/mike-marcacci>
//                 Simon Feiden <https://github.com/rdsfj>
// Definitions: https://github.com/DefinitelyTyped/DefinitelyTyped
// TypeScript Version: 4.8

<<<<<<< HEAD
/* eslint-disable no-unnecessary-generics */
=======
// Linter does not accept files without definitions. Disabling the rule at
// the top of the file doesn't work either: It breaks the meta data parser.
>>>>>>> 508a61dd

export {};<|MERGE_RESOLUTION|>--- conflicted
+++ resolved
@@ -5,11 +5,7 @@
 // Definitions: https://github.com/DefinitelyTyped/DefinitelyTyped
 // TypeScript Version: 4.8
 
-<<<<<<< HEAD
-/* eslint-disable no-unnecessary-generics */
-=======
 // Linter does not accept files without definitions. Disabling the rule at
 // the top of the file doesn't work either: It breaks the meta data parser.
->>>>>>> 508a61dd
 
 export {};