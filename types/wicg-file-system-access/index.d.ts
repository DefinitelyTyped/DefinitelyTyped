// Type definitions for non-npm package File System Access API 2020.09
// Project: https://github.com/WICG/file-system-access
// Definitions by: Ingvar Stepanyan <https://github.com/RReverser>
// Definitions: https://github.com/DefinitelyTyped/DefinitelyTyped
// Minimum TypeScript Version: 4.6

export {};

declare global {
    interface FileSystemHandle {
        readonly kind: "file" | "directory";
        readonly name: string;

        isSameEntry(other: FileSystemHandle): Promise<boolean>;
        queryPermission(descriptor?: FileSystemHandlePermissionDescriptor): Promise<PermissionState>;
        requestPermission(descriptor?: FileSystemHandlePermissionDescriptor): Promise<PermissionState>;

        /**
         * @deprecated Old property just for Chromium <=85. Use `kind` property in the new API.
         */
        readonly isFile: boolean;

        /**
         * @deprecated Old property just for Chromium <=85. Use `kind` property in the new API.
         */
        readonly isDirectory: boolean;
    }
    var FileSystemHandle: {
        prototype: FileSystemHandle;
        new(): FileSystemHandle;
    };
    type FileSystemHandleUnion = FileSystemFileHandle | FileSystemDirectoryHandle;

    interface FilePickerAcceptType {
        description?: string | undefined;
        accept: Record<string, string | string[]>;
    }

    interface FilePickerOptions {
        types?: FilePickerAcceptType[] | undefined;
        excludeAcceptAllOption?: boolean | undefined;
    }

    interface OpenFilePickerOptions extends FilePickerOptions {
        multiple?: boolean | undefined;
    }

    interface SaveFilePickerOptions extends FilePickerOptions {
        suggestedName?: string;
    }

    // tslint:disable-next-line:no-empty-interface
    interface DirectoryPickerOptions {}

    type FileSystemPermissionMode = "read" | "readwrite";

    interface FileSystemPermissionDescriptor extends PermissionDescriptor {
        handle: FileSystemHandle;
        mode?: FileSystemPermissionMode | undefined;
    }

    interface FileSystemHandlePermissionDescriptor {
        mode?: FileSystemPermissionMode | undefined;
    }

    interface FileSystemCreateWritableOptions {
        keepExistingData?: boolean | undefined;
    }

    interface FileSystemGetFileOptions {
        create?: boolean | undefined;
    }

    interface FileSystemGetDirectoryOptions {
        create?: boolean | undefined;
    }

    interface FileSystemRemoveOptions {
        recursive?: boolean | undefined;
    }

    // type WriteParams =
    //     | { type: 'write'; position?: number | undefined; data: BufferSource | Blob | string }
    //     | { type: 'seek'; position: number }
    //     | { type: 'truncate'; size: number };

    // type FileSystemWriteChunkType = BufferSource | Blob | string | WriteParams;

    // TODO: remove this once https://github.com/microsoft/TSJS-lib-generator/issues/881 is fixed.
    // Native File System API especially needs this method.
    interface WritableStream {
        close(): Promise<void>;
    }

    // class FileSystemWritableFileStream extends WritableStream {
    //     write(data: FileSystemWriteChunkType): Promise<void>;
    //     seek(position: number): Promise<void>;
    //     truncate(size: number): Promise<void>;
    // }

    interface FileSystemFileHandle extends FileSystemHandle {
        readonly kind: "file";
        getFile(): Promise<File>;
        createWritable(options?: FileSystemCreateWritableOptions): Promise<FileSystemWritableFileStream>;
        /**
         * @deprecated Old property just for Chromium <=85. Use `kind` property in the new API.
         */
        readonly isFile: true;
        /**
         * @deprecated Old property just for Chromium <=85. Use `kind` property in the new API.
         */
        readonly isDirectory: false;
    }

    var FileSystemFileHandle: {
        prototype: FileSystemFileHandle;
        new(): FileSystemFileHandle;
    };

    interface FileSystemDirectoryHandle extends FileSystemHandle {
        readonly kind: "directory";
        getDirectoryHandle(name: string, options?: FileSystemGetDirectoryOptions): Promise<FileSystemDirectoryHandle>;
        getFileHandle(name: string, options?: FileSystemGetFileOptions): Promise<FileSystemFileHandle>;
        removeEntry(name: string, options?: FileSystemRemoveOptions): Promise<void>;
        resolve(possibleDescendant: FileSystemHandle): Promise<string[] | null>;
        keys(): AsyncIterableIterator<string>;
        values(): AsyncIterableIterator<FileSystemDirectoryHandle | FileSystemFileHandle>;
        entries(): AsyncIterableIterator<[string, FileSystemDirectoryHandle | FileSystemFileHandle]>;
        [Symbol.asyncIterator]: FileSystemDirectoryHandle["entries"];
        /**
         * @deprecated Old property just for Chromium <=85. Use `kind` property in the new API.
         */
        readonly isFile: false;
        /**
         * @deprecated Old property just for Chromium <=85. Use `kind` property in the new API.
         */
        readonly isDirectory: true;
    }

    var FileSystemDirectoryHandle: {
        prototype: FileSystemDirectoryHandle;
        new(): FileSystemDirectoryHandle;
    };

    interface DataTransferItem {
        getAsFileSystemHandle(): Promise<FileSystemHandle | null>;
    }

    interface StorageManager {
        getDirectory(): Promise<FileSystemDirectoryHandle>;
    }

    function showOpenFilePicker(
        options?: OpenFilePickerOptions & { multiple?: false | undefined },
    ): Promise<[FileSystemFileHandle]>;
    function showOpenFilePicker(options?: OpenFilePickerOptions): Promise<FileSystemFileHandle[]>;
    function showSaveFilePicker(options?: SaveFilePickerOptions): Promise<FileSystemFileHandle>;
    function showDirectoryPicker(options?: DirectoryPickerOptions): Promise<FileSystemDirectoryHandle>;

    // Old methods available on Chromium 85 instead of the ones above.

    interface ChooseFileSystemEntriesOptionsAccepts {
        description?: string | undefined;
        mimeTypes?: string[] | undefined;
        extensions?: string[] | undefined;
    }

    interface ChooseFileSystemEntriesFileOptions {
        accepts?: ChooseFileSystemEntriesOptionsAccepts[] | undefined;
        excludeAcceptAllOption?: boolean | undefined;
    }

    /**
     * @deprecated Old method just for Chromium <=85. Use `showOpenFilePicker()` in the new API.
     */
    function chooseFileSystemEntries(
        options?: ChooseFileSystemEntriesFileOptions & {
            type?: "open-file" | undefined;
            multiple?: false | undefined;
        },
    ): Promise<FileSystemFileHandle>;
    /**
     * @deprecated Old method just for Chromium <=85. Use `showOpenFilePicker()` in the new API.
     */
<<<<<<< HEAD
    function chooseFileSystemEntries(
        options: ChooseFileSystemEntriesFileOptions & {
            type?: "open-file" | undefined;
            multiple: true;
        },
    ): Promise<FileSystemFileHandle[]>;
=======
    readonly isDirectory: boolean;
}
var FileSystemHandle: {
    prototype: FileSystemHandle;
    new(): FileSystemHandle;
};
type FileSystemHandleUnion = FileSystemFileHandle | FileSystemDirectoryHandle;

interface FilePickerAcceptType {
    description?: string | undefined;
    accept: Record<string, string | string[]>;
}

interface FilePickerOptions {
    types?: FilePickerAcceptType[] | undefined;
    excludeAcceptAllOption?: boolean | undefined;
}

interface OpenFilePickerOptions extends FilePickerOptions {
    multiple?: boolean | undefined;
}

interface SaveFilePickerOptions extends FilePickerOptions {
    suggestedName?: string;
}

// tslint:disable-next-line:no-empty-interface
interface DirectoryPickerOptions {}

type FileSystemPermissionMode = 'read' | 'readwrite';

interface FileSystemPermissionDescriptor extends PermissionDescriptor {
    handle: FileSystemHandle;
    mode?: FileSystemPermissionMode | undefined;
}

interface FileSystemHandlePermissionDescriptor {
    mode?: FileSystemPermissionMode | undefined;
}

interface FileSystemCreateWritableOptions {
    keepExistingData?: boolean | undefined;
}

interface FileSystemGetFileOptions {
    create?: boolean | undefined;
}

interface FileSystemGetDirectoryOptions {
    create?: boolean | undefined;
}

interface FileSystemRemoveOptions {
    recursive?: boolean | undefined;
}

// type WriteParams =
//     | { type: 'write'; position?: number | undefined; data: BufferSource | Blob | string }
//     | { type: 'seek'; position: number }
//     | { type: 'truncate'; size: number };

// type FileSystemWriteChunkType = BufferSource | Blob | string | WriteParams;

// class FileSystemWritableFileStream extends WritableStream {
//     write(data: FileSystemWriteChunkType): Promise<void>;
//     seek(position: number): Promise<void>;
//     truncate(size: number): Promise<void>;
// }

interface FileSystemFileHandle extends FileSystemHandle {
    readonly kind: 'file';
    getFile(): Promise<File>;
    createWritable(options?: FileSystemCreateWritableOptions): Promise<FileSystemWritableFileStream>;
>>>>>>> 3a2e6cbf
    /**
     * @deprecated Old method just for Chromium <=85. Use `showSaveFilePicker()` in the new API.
     */
    function chooseFileSystemEntries(
        options: ChooseFileSystemEntriesFileOptions & {
            type: "save-file";
        },
    ): Promise<FileSystemFileHandle>;
    /**
     * @deprecated Old method just for Chromium <=85. Use `showDirectoryPicker()` in the new API.
     */
    function chooseFileSystemEntries(options: { type: "open-directory" }): Promise<FileSystemDirectoryHandle>;

    interface GetSystemDirectoryOptions {
        type: "sandbox";
    }

    interface FileSystemDirectoryHandle {
        /**
         * @deprecated Old property just for Chromium <=85. Use `.getFileHandle()` in the new API.
         */
        getFile: FileSystemDirectoryHandle["getFileHandle"];

        /**
         * @deprecated Old property just for Chromium <=85. Use `.getDirectoryHandle()` in the new API.
         */
        getDirectory: FileSystemDirectoryHandle["getDirectoryHandle"];

        /**
         * @deprecated Old property just for Chromium <=85. Use `.keys()`, `.values()`, `.entries()`, or the directory itself as an async iterable in the new API.
         */
        getEntries: FileSystemDirectoryHandle["values"];
    }

    interface FileSystemHandlePermissionDescriptor {
        /**
         * @deprecated Old property just for Chromium <=85. Use `mode: ...` in the new API.
         */
        writable?: boolean | undefined;
    }
}<|MERGE_RESOLUTION|>--- conflicted
+++ resolved
@@ -85,12 +85,6 @@
     //     | { type: 'truncate'; size: number };
 
     // type FileSystemWriteChunkType = BufferSource | Blob | string | WriteParams;
-
-    // TODO: remove this once https://github.com/microsoft/TSJS-lib-generator/issues/881 is fixed.
-    // Native File System API especially needs this method.
-    interface WritableStream {
-        close(): Promise<void>;
-    }
 
     // class FileSystemWritableFileStream extends WritableStream {
     //     write(data: FileSystemWriteChunkType): Promise<void>;
@@ -182,88 +176,12 @@
     /**
      * @deprecated Old method just for Chromium <=85. Use `showOpenFilePicker()` in the new API.
      */
-<<<<<<< HEAD
     function chooseFileSystemEntries(
         options: ChooseFileSystemEntriesFileOptions & {
             type?: "open-file" | undefined;
             multiple: true;
         },
     ): Promise<FileSystemFileHandle[]>;
-=======
-    readonly isDirectory: boolean;
-}
-var FileSystemHandle: {
-    prototype: FileSystemHandle;
-    new(): FileSystemHandle;
-};
-type FileSystemHandleUnion = FileSystemFileHandle | FileSystemDirectoryHandle;
-
-interface FilePickerAcceptType {
-    description?: string | undefined;
-    accept: Record<string, string | string[]>;
-}
-
-interface FilePickerOptions {
-    types?: FilePickerAcceptType[] | undefined;
-    excludeAcceptAllOption?: boolean | undefined;
-}
-
-interface OpenFilePickerOptions extends FilePickerOptions {
-    multiple?: boolean | undefined;
-}
-
-interface SaveFilePickerOptions extends FilePickerOptions {
-    suggestedName?: string;
-}
-
-// tslint:disable-next-line:no-empty-interface
-interface DirectoryPickerOptions {}
-
-type FileSystemPermissionMode = 'read' | 'readwrite';
-
-interface FileSystemPermissionDescriptor extends PermissionDescriptor {
-    handle: FileSystemHandle;
-    mode?: FileSystemPermissionMode | undefined;
-}
-
-interface FileSystemHandlePermissionDescriptor {
-    mode?: FileSystemPermissionMode | undefined;
-}
-
-interface FileSystemCreateWritableOptions {
-    keepExistingData?: boolean | undefined;
-}
-
-interface FileSystemGetFileOptions {
-    create?: boolean | undefined;
-}
-
-interface FileSystemGetDirectoryOptions {
-    create?: boolean | undefined;
-}
-
-interface FileSystemRemoveOptions {
-    recursive?: boolean | undefined;
-}
-
-// type WriteParams =
-//     | { type: 'write'; position?: number | undefined; data: BufferSource | Blob | string }
-//     | { type: 'seek'; position: number }
-//     | { type: 'truncate'; size: number };
-
-// type FileSystemWriteChunkType = BufferSource | Blob | string | WriteParams;
-
-// class FileSystemWritableFileStream extends WritableStream {
-//     write(data: FileSystemWriteChunkType): Promise<void>;
-//     seek(position: number): Promise<void>;
-//     truncate(size: number): Promise<void>;
-// }
-
-interface FileSystemFileHandle extends FileSystemHandle {
-    readonly kind: 'file';
-    getFile(): Promise<File>;
-    createWritable(options?: FileSystemCreateWritableOptions): Promise<FileSystemWritableFileStream>;
->>>>>>> 3a2e6cbf
     /**
      * @deprecated Old method just for Chromium <=85. Use `showSaveFilePicker()` in the new API.
      */
