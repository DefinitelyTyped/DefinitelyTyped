// Type definitions for pdfmake 0.1
// Project: http://pdfmake.org
// Definitions by: Milen Stefanov <https://github.com/m1llen1um>
//                 Rajab Shakirov <https://github.com/radziksh>
//                 Enzo Volkmann <https://github.com/evolkmann>
// Definitions: https://github.com/DefinitelyTyped/DefinitelyTyped
// TypeScript Version: 2.4

declare module "pdfmake/build/vfs_fonts" {
    let pdfMake: {
        vfs: any;
        [name: string]: any;
    };
}

declare module "pdfmake/build/pdfmake" {
    let vfs: TFontFamily;
    let fonts: { [name: string]: TFontFamilyTypes };
    function createPdf(
        documentDefinitions: TDocumentDefinitions,
        tableLayouts?: any,
        fonts?: any,
        vfs?: any
    ): TCreatedPdf;

<<<<<<< HEAD
    type PageSize =
        | '4A0'
        | '2A0'
        | 'A0'
        | 'A1'
        | 'A2'
        | 'A3'
        | 'A4'
        | 'A5'
        | 'A6'
        | 'A7'
        | 'A8'
        | 'A9'
        | 'A10'
        | 'B0'
        | 'B1'
        | 'B2'
        | 'B3'
        | 'B4'
        | 'B5'
        | 'B6'
        | 'B7'
        | 'B8'
        | 'B9'
        | 'B10'
        | 'C0'
        | 'C1'
        | 'C2'
        | 'C3'
        | 'C4'
        | 'C5'
        | 'C6'
        | 'C7'
        | 'C8'
        | 'C9'
        | 'C10'
        | 'RA1'
        | 'RA2'
        | 'RA3'
        | 'RA4'
        | 'SRA1
        | 'SRA2'
        | 'SRA3'
        | 'SRA4'
        | 'EXECUTIVE'
        | 'FOLIO'
        | 'LEGAL'
        | 'LETTER'
        | 'TABLOID';
=======
    enum PageSize {
        A0_x_4 = "4A0",
        A0_x_2 = "2A0",
        AO = "A0",
        A1 = "A1",
        A2 = "A2",
        A3 = "A3",
        A4 = "A4",
        A5 = "A5",
        A6 = "A6",
        A7 = "A7",
        A8 = "A8",
        A9 = "A9",
        A1O = "A10",
        BO = "B0",
        B1 = "B1",
        B2 = "B2",
        B3 = "B3",
        B4 = "B4",
        B5 = "B5",
        B6 = "B6",
        B7 = "B7",
        B8 = "B8",
        B9 = "B9",
        B1O = "B10",
        CO = "C0",
        C1 = "C1",
        C2 = "C2",
        C3 = "C3",
        C4 = "C4",
        C5 = "C5",
        C6 = "C6",
        C7 = "C7",
        C8 = "C8",
        C9 = "C9",
        C1O = "C10",
        RA1 = "RA1",
        RA2 = "RA2",
        RA3 = "RA3",
        RA4 = "RA4",
        SRA1 = "SRA1",
        SRA2 = "SRA2",
        SRA3 = "SRA3",
        SRA4 = "SRA4",
        EXECUTIVE = "EXECUTIVE",
        FOLIO = "FOLIO",
        LEGAL = "LEGAL",
        LETTER = "LETTER",
        TABLOID = "TABLOID"
    }
>>>>>>> 05e9b741

    enum PageOrientation {
        PORTRAIT = "PORTRAIT",
        LANDSCAPE = "LANDSCAPE"
    }

    let pdfMake: pdfMakeStatic;

    interface TFontFamily {
        [fontName: string]: string;
    }

    interface TFontFamilyTypes {
        normal?: string;
        bold?: string;
        italics?: string;
        bolditalics?: string;
    }

    interface TDocumentInformation {
        title?: string;
        author?: string;
        subject?: string;
        keywords?: string;
    }

    type TDocumentHeaderFooterFunction = (
        currentPage: number,
        pageCount: number,
        pageSize?: { width: number; height: number }
    ) => any;

    type Margins = number | [number, number] | [number, number, number, number];

    type Alignment = "left" | "right" | "justify" | "center" | string;

    interface Style {
        font?: any;
        fontSize?: number;
        fontFeatures?: any;
        bold?: boolean;
        italics?: boolean;
        alignment?: Alignment;
        color?: string;
        columnGap?: any;
        fillColor?: string;
        decoration?: any;
        decorationany?: any;
        decorationColor?: string;
        background?: any;
        lineHeight?: number;
        characterSpacing?: number;
        noWrap?: boolean;
        markerColor?: string;
        leadingIndent?: any;
        [additionalProperty: string]: any;
    }

    type TableRowFunction = (row: number) => number;

    interface TableLayoutFunctions {
        hLineWidth?: (i: number, node: any) => number;
        vLineWidth?: (i: number, node: any) => number;
        hLineColor?: (i: number, node: any) => string;
        vLineColor?: (i: number, node: any) => string;
        fillColor?: (i: number, node: any) => string;
        paddingLeft?: (i: number, node: any) => number;
        paddingRight?: (i: number, node: any) => number;
        paddingTop?: (i: number, node: any) => number;
        paddingBottom?: (i: number, node: any) => number;
    }

    interface TableCell {
        text: string;
        rowSpan?: number;
        colSpan?: number;
        fillColor?: string;
        border?: [boolean, boolean, boolean, boolean];
    }

    interface Table {
        body: Content[][] | TableCell[][];
        dontBreakRows?: boolean;
        headerRows?: number;
        heights?: Array<string | number> | TableRowFunction;
        layout?: string | TableLayoutFunctions;
        widths?: Array<string | number>;
    }

    interface Content {
        style?: string | string[];
        margin?: Margins;
        text?: string | string[] | Content[];
        columns?: Content[];
        stack?: Content[];
        image?: string;
        width?: string | number;
        height?: string | number;
        fit?: [number, number];
        pageBreak?: "before" | "after";
        alignment?: Alignment;
        table?: Table;
        ul?: Content[];
        ol?: Content[];
        [additionalProperty: string]: any;
    }

    interface TDocumentDefinitions {
        background?: () => string | string;
        compress?: boolean;
        content: string | Content;
        defaultStyle?: Style;
        footer?: TDocumentHeaderFooterFunction;
        header?: TDocumentHeaderFooterFunction;
        images?: { [key: string]: string };
        info?: TDocumentInformation;
        pageBreakBefore?: (
            currentNode?: CurrentNode,
            followingNodesOnPage?: any,
            nodesOnNextPage?: any,
            previousNodesOnPage?: any
        ) => boolean;
        pageMargins?: Margins;
        pageOrientation?: PageOrientation;
        pageSize?: PageSize;
        styles?: Style;
    }

    interface CurrentNode {
        id: string;
        headlineLevel: string;
        text: string | string[] | Content[];
        ul: Content[];
        ol: Content[];
        table: Table;
        image: string;
        qr: string;
        canvas: string;
        columns: Content[];
        style: string | string[];
        pageOrientation: PageOrientation;
        pageNumbers: number[];
        pages: number;
        stack: boolean;
        startPosition: {
            pageNumber: number;
            pageOrientation: PageOrientation;
            left: number;
            right: number;
            verticalRatio: number;
            horizontalRatio: number;
        };
    }

    interface Pagesize {
        height: number;
        width: number;
        orientation: PageOrientation;
    }

    interface Page {
        items: any[];
        pageSize: Pagesize;
    }

    interface BufferOptions {
        autoPrint?: boolean;
    }

    type CreatedPdfDownloadParams = (
        defaultFileName?: string,
        cb?: () => void,
        options?: BufferOptions
    ) => void;

    type CreatedPdfOpenPrintParams = (
        options?: BufferOptions,
        win?: Window | null
    ) => void;

    type CreatedPdfBufferParams = (
        cb: (result: any, pages: Page[]) => void,
        options?: BufferOptions
    ) => void;

    interface TCreatedPdf {
        download: CreatedPdfDownloadParams;
        getBlob: CreatedPdfBufferParams;
        getBase64: CreatedPdfBufferParams;
        getBuffer: CreatedPdfBufferParams;
        getDataUrl: CreatedPdfBufferParams;
        getStream: CreatedPdfBufferParams; // minimal version 0.1.41
        open: CreatedPdfOpenPrintParams;
        print: CreatedPdfOpenPrintParams;
    }

    interface pdfMakeStatic {
        vfs: TFontFamily;
        fonts: { [name: string]: TFontFamilyTypes };
        createPdf(documentDefinitions: TDocumentDefinitions): TCreatedPdf;
    }
}<|MERGE_RESOLUTION|>--- conflicted
+++ resolved
@@ -23,7 +23,6 @@
         vfs?: any
     ): TCreatedPdf;
 
-<<<<<<< HEAD
     type PageSize =
         | '4A0'
         | '2A0'
@@ -73,58 +72,6 @@
         | 'LEGAL'
         | 'LETTER'
         | 'TABLOID';
-=======
-    enum PageSize {
-        A0_x_4 = "4A0",
-        A0_x_2 = "2A0",
-        AO = "A0",
-        A1 = "A1",
-        A2 = "A2",
-        A3 = "A3",
-        A4 = "A4",
-        A5 = "A5",
-        A6 = "A6",
-        A7 = "A7",
-        A8 = "A8",
-        A9 = "A9",
-        A1O = "A10",
-        BO = "B0",
-        B1 = "B1",
-        B2 = "B2",
-        B3 = "B3",
-        B4 = "B4",
-        B5 = "B5",
-        B6 = "B6",
-        B7 = "B7",
-        B8 = "B8",
-        B9 = "B9",
-        B1O = "B10",
-        CO = "C0",
-        C1 = "C1",
-        C2 = "C2",
-        C3 = "C3",
-        C4 = "C4",
-        C5 = "C5",
-        C6 = "C6",
-        C7 = "C7",
-        C8 = "C8",
-        C9 = "C9",
-        C1O = "C10",
-        RA1 = "RA1",
-        RA2 = "RA2",
-        RA3 = "RA3",
-        RA4 = "RA4",
-        SRA1 = "SRA1",
-        SRA2 = "SRA2",
-        SRA3 = "SRA3",
-        SRA4 = "SRA4",
-        EXECUTIVE = "EXECUTIVE",
-        FOLIO = "FOLIO",
-        LEGAL = "LEGAL",
-        LETTER = "LETTER",
-        TABLOID = "TABLOID"
-    }
->>>>>>> 05e9b741
 
     enum PageOrientation {
         PORTRAIT = "PORTRAIT",
