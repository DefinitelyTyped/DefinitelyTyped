// TypeScript Version: 2.8

<<<<<<< HEAD
import { EventEmitter } from 'events';
=======
/// <reference types="node" />

import { EventEmitter } from "events";
>>>>>>> 9b7cd68b

declare const feathers: Feathers;
export = feathers;

interface Feathers {
    // eslint-disable-next-line @definitelytyped/no-unnecessary-generics
    <T = any>(): feathers.Application<T>;
    version: string;
    SKIP: feathers.SkipSymbol;
    default: Feathers;
}

declare namespace feathers {
    type Id = number | string;
    type NullableId = Id | null;

    interface Query {
        [key: string]: any;
    }

    interface PaginationOptions {
        default: number;
        max: number;
    }

    type ClientSideParams = Pick<Params, "query" | "paginate">;
    type ServerSideParams = Params;

    interface Params {
        query?: Query | undefined;
        paginate?: false | Pick<PaginationOptions, "max"> | undefined;

        [key: string]: any; // (JL) not sure if we want this
    }

    interface Paginated<T> {
        total: number;
        limit: number;
        skip: number;
        data: T[];
    }

    // eslint-disable-next-line @typescript-eslint/no-invalid-void-type
    type Hook = (hook: HookContext) => Promise<HookContext | SkipSymbol | void> | HookContext | SkipSymbol | void;

    type SkipSymbol = symbol | "__feathersSkipHooks";

    interface HookContext<T = any> {
        /**
         * A read only property that contains the Feathers application object. This can be used to
         * retrieve other services (via context.app.service('name')) or configuration values.
         */
        readonly app: Application;
        /**
         * A writeable property containing the data of a create, update and patch service
         * method call.
         */
        data?: T | undefined;
        /**
         * A writeable property with the error object that was thrown in a failed method call.
         * It is only available in error hooks.
         */
        error?: any;
        /**
         * A writeable property and the id for a get, remove, update and patch service
         * method call. For remove, update and patch context.id can also be null when
         * modifying multiple entries. In all other cases it will be undefined.
         */
        id?: string | number | undefined;
        /**
         * A read only property with the name of the service method (one of find, get,
         * create, update, patch, remove).
         */
        readonly method: string;
        /**
         * A writeable property that contains the service method parameters (including
         * params.query).
         */
        params: Params;
        /**
         * A read only property and contains the service name (or path) without leading or
         * trailing slashes.
         */
        readonly path: string;
        /**
         * A writeable property containing the result of the successful service method call.
         * It is only available in after hooks.
         *
         * `context.result` can also be set in
         *
         *  - A before hook to skip the actual service method (database) call
         *  - An error hook to swallow the error and return a result instead
         */
        result?: T | undefined;
        /**
         * A read only property and contains the service this hook currently runs on.
         */
        readonly service: Service<T>;
        /**
         * A writeable, optional property and contains a "safe" version of the data that
         * should be sent to any client. If context.dispatch has not been set context.result
         * will be sent to the client instead.
         */
        dispatch?: T | undefined;
        /**
         * A writeable, optional property that allows to override the standard HTTP status
         * code that should be returned.
         */
        statusCode?: number | undefined;
        /**
         * A read only property with the hook type (one of before, after or error).
         */
        readonly type: "before" | "after" | "error";
    }

    interface HookMap {
        all: Hook | Hook[];
        find: Hook | Hook[];
        get: Hook | Hook[];
        create: Hook | Hook[];
        update: Hook | Hook[];
        patch: Hook | Hook[];
        remove: Hook | Hook[];
    }

    interface HooksObject {
        before: Partial<HookMap> | Hook | Hook[];
        after: Partial<HookMap> | Hook | Hook[];
        error: Partial<HookMap> | Hook | Hook[];
        finally?: Partial<HookMap> | Hook | Hook[] | undefined;
    }

    // todo: figure out what to do: These methods don't actually need to be implemented, so they can be undefined at runtime. Yet making them optional gets cumbersome in strict mode.
    interface ServiceMethods<T> {
        find(params?: Params): Promise<T | T[] | Paginated<T>>;

        get(id: Id, params?: Params): Promise<T>;

        create(data: Partial<T> | Array<Partial<T>>, params?: Params): Promise<T | T[]>;

        update(id: NullableId, data: T, params?: Params): Promise<T>;

        patch(id: NullableId, data: Partial<T>, params?: Params): Promise<T>;

        remove(id: NullableId, params?: Params): Promise<T>;
    }

    interface SetupMethod {
        setup(app: Application<any>, path: string): void;
    }

    interface ServiceOverloads<T> {
        create(data: Array<Partial<T>>, params?: Params): Promise<T[]>;

        create(data: Partial<T>, params?: Params): Promise<T>;

        patch(id: NullableId, data: Pick<T, keyof T>, params?: Params): Promise<T>;
    }

    interface ServiceAddons<T> extends EventEmitter {
        hooks(hooks: Partial<HooksObject>): this;
    }

    type Service<T> = ServiceOverloads<T> & ServiceAddons<T> & ServiceMethods<T>;

    interface Application<ServiceTypes = {}> extends EventEmitter {
        get(name: string): any;

        set(name: string, value: any): this;

        disable(name: string): this;

        disabled(name: string): boolean;

        enable(name: string): this;

        enabled(name: string): boolean;

        configure(callback: (this: this, app: this) => void): this;

        hooks(hooks: Partial<HooksObject>): this;

        setup(server?: any): this;

        service<L extends keyof ServiceTypes>(location: L): Service<ServiceTypes[L]>;

        service(location: string): keyof ServiceTypes extends never ? Service<any> : never;

        use(path: string, service: Partial<ServiceMethods<any> & SetupMethod> | Application<any>, options?: any): this;

        version: string;
    }
}<|MERGE_RESOLUTION|>--- conflicted
+++ resolved
@@ -1,12 +1,4 @@
-// TypeScript Version: 2.8
-
-<<<<<<< HEAD
-import { EventEmitter } from 'events';
-=======
-/// <reference types="node" />
-
 import { EventEmitter } from "events";
->>>>>>> 9b7cd68b
 
 declare const feathers: Feathers;
 export = feathers;
