// Type definitions for agora-rtc-sdk 3.0
// Project: https://github.com/AgoraIO/web-archive#readme
// Definitions by: Menthays <https://github.com/menthays>
//                 Derek Lu <https://github.com/scaret>
//                 Wangjie <https://github.com/wangjie-agora>
//                 Yu SiCheng <https://github.com/ysclyy>
// Definitions: https://github.com/DefinitelyTyped/DefinitelyTyped
// TypeScript Version: 2.2

/**
 * AgoraRTC is the entry point for all the methods that can be called in Agora Web SDK.
 *
 * You can use the AgoraRTC methods to create {@link Client} and {@link Stream} objects.
 *
 * Other methods of the AgoraRTC object check for system requirements and set up error logging.
 */

// tslint:disable-next-line:export-just-namespace
export = AgoraRTC;
export as namespace AgoraRTC;

declare namespace AgoraRTC {
    /**
     * Gets the Sources for Screen-sharing
     *
     * To share the screen on Electron, call this method to get the screen sources. See [Share the Screen](../../screensharing_web?platform=Web#electron) for details.
     *
     * If this method succeeds, the SDK returns a list of screen sources in an array of {@link DesktopCapturerSource} objects.
     * @example **Sample code**
     * ```javascript
     * AgoraRTC.getScreenSources(function(err, sources) {
     *   console.log(sources)
     * }
     * ```
     */
    function getScreenSources(callback: (sources: DesktopCapturerSource[]) => void): void;
    /**
     * Creates a Client Object
     *
     * This method creates and returns a client object. You can only call this method once each call session.
     * @example `AgoraRTC.createClient(config)`
     * @param config Defines the property of the client, see {@link ClientConfig} for details.
     */
    function createClient(config: ClientConfig): Client;
    /**
     * Creates a Stream Object
     *
     * This method creates and returns a stream object.
     * @example `AgoraRTC.createStream(spec)`
     * @param spec Defines the properties of the stream, see {@link StreamSpec} for details.
     */
    function createStream(spec: StreamSpec): Stream;
    /**
     * Checks the Web Browser Compatibility
     *
     * This method checks the compatibility between the Web SDK and the current web browser.
     *
     * Use this method before calling {@link createClient} to check the compatibility between the system and the web browser.
     *
     * **Note:**
     *
     * Agora has yet to conduct comprehensive tests on Chromium kernel browsers, such as QQ and 360.
     * Agora will gradually achieve compatibility on most mainstream browsers in subsequent versions of the Web SDK.
     * @returns - true: The Web SDK is compatible with the current web browser.
     * - false: The Web SDK is not compatible with the current web browser.
     */
    function checkSystemRequirements(): boolean;
    /**
     * Gets the supported codec of the web browser
     *
     * This method returns the codecs supported by both the Agora Web SDK and the web browser. The Agora Web SDK supports VP8 and H.264 for video, and OPUS for audio.
     *
     * **Note:**
     *
     * - This method supports all web browsers. For web browsers that do not support WebRTC or are not recognized, the returned codec list is empty.
     * - The returned codec list is based on the [SDP](https://tools.ietf.org/html/rfc4566) used by the web browser and for reference only.
     * - Some Android phones might claim to support H.264 but have problems in communicating with other platforms using H.264. In this case, we recommend using the VP8 codec.
     *
     * @returns  Returns a `Promise` object. In the `.then(function(result){})` callback, `result` has the following properties:
     * - `video`: array, the supported video codecs. The array might include `"H264"` and `"VP8"`, or be empty.
     * - `audio`: array, the supported audio codecs. The array might include `"OPUS"`, or be empty.
     *
     * @example
     * **Sample code**
     *
     * ``` javascript
     * // Gets the supported decoding formats as the receiver
     * AgoraRTC.getSupportedCodec()
     *   .then(function(result){
     *     console.log(`Supported video codec: ${result.video.join(",")}`);
     *     console.log(`Supported audio codec: ${result.audio.join(",")}`);
     *   });
     *
     * // Gets the supported encoding formats as the sender
     * navigator.mediaDevices.getUserMedia({video: true, audio: true})
     *  .then(function(mediaStream){
     *     return AgoraRTC.getSupportedCodec({stream: mediaStream});
     *  })
     *  .then(function(result){
     *     console.log(`Supported video codec: ${result.video.join(",")}`);
     *     console.log(`Supported audio codec: ${result.audio.join(",")}`);
     *  });
     * ```
     */
    function getSupportedCodec(supportedCodecOptions?: {
        /**
         * (Optional) Specifies a [[MediaStream]] object.
         *
         * If this parameter is empty, this method gets the supported decoding formats of the web browser as the receiver.
         * Otherwise the method gets the supported encoding formats as the sender. In most cases, the supported decoding and encoding formats are the same.
         */
        stream: MediaStream
    }): Promise<{ video: Array<"VP8" | "H264">, audio: Array<"OPUS"> }>;
    /**
     * Enumerates the Media Devices
     *
     * This method enumerates the available media input and output devices, such as microphones, cameras, headsets, and so on.
     *
     * If this method succeeds, the SDK returns a list of media devices in an array of {@link MediaDeviceInfo} objects.
     *
     * **Note:**
     *
     * On Safari 12.1 or later, call this method after calling {@link createStream} successfully.
     * @example
     * **Sample code**
     *
     * ``` javascript
     * AgoraRTC.getDevices (function(devices) {
     * var devCount = devices.length;
     *
     * var id = devices[0].deviceId;
     * });
     * ```
     */
    function getDevices(callback: (devices: MediaDeviceInfo[]) => void): void;
    /**
     * Media Stream
     *
     * The `MediaStream` interface represents a stream of media content.
     *
     * A stream consists of several tracks such as video or audio tracks. Each track is specified as an instance of [[MediaStreamTrack]].
     *
     * See [MediaStream](https://developer.mozilla.org/en-US/docs/Web/API/MediaStream) for details.
     */
    interface MediaStream {
        /**
         * (Read-only) A [`DOMString`](https://developer.mozilla.org/en-US/docs/Web/API/DOMString) containing 36 characters denoting a universally unique identifier (UUID) for the object.
         *
         * See [MediaStream.id](https://developer.mozilla.org/en-US/docs/Web/API/MediaStream/id) for details.
         */
        id: string;
        /**
         * (Read-only) A Boolean value that returns `true` if the stream is active, or `false` otherwise.
         *
         * See [active](https://developer.mozilla.org/en-US/docs/Web/API/MediaStream/active) for details.
         */
        active: boolean;
    }
    /**
     * Screen Source Information
     *
     * This interface contains information on the screen source, see [DesktopCapturerSource](https://electronjs.org/docs/api/structures/desktop-capturer-source).
     *
     */
    interface DesktopCapturerSource {
        /**
         * ID of the screen source.
         */
        readonly id: string;
        /**
         * Name of the screen source.
         */
        readonly name: string;
        /**
         * Thumbnail of the screen source. See [nativeImage](https://electronjs.org/docs/api/native-image#nativeimage) for supported types.
         */
        readonly thumbnail: any;
    }

    /**
     * Media Stream Track
     *
     * This interface represents a single media track within a stream, for example an audio track or a video track.
     *
     * See [MediaStreamTrack](https://developer.mozilla.org/en-US/docs/Web/API/MediaStreamTrack) for details.
     *
     */
    interface MediaStreamTrack {
        kind: "audio" | "video";
    }

    /**
     * Media Device Information
     *
     * This interface contains information that describes a single media input or output device.
     *
     * The list of devices obtained by calling {@link AgoraRTC.getDevices} is an array of `MediaDeviceInfo` objects, one per media device.
     */
    interface MediaDeviceInfo {
        /**
         * Device ID
         *
         * Unique ID of the device.
         */
        readonly deviceId: string;
        /**
         * Device Label
         *
         * Returns a `DOMString` that is a label describing this device (for example "External USB Webcam").
         *
         * **Note:**
         *
         * For security reasons, the label field is always blank unless an active media stream exists or the user has granted persistent permission for media device access.
         *
         */
        readonly label: string;
        /**
         * Device Type
         *
         * Returns an enumerated value that is "videoinput", "audioinput" or "audiooutput".
         */
        readonly kind: string;
    }
    /**
     * Error messages of stream playback
     *
     * When [[Stream.play]] fails to play the stream, this interface provides detailed error messages.
     *
     * In most cases, you can prompt the user to resume the playback ([[Stream.resume]]) by a user gesture except when the {@link status} is "aborted".
     */
    interface StreamPlayError {
        /**
         * The status of the player:
         * - "aborted": The player is removed before the stream is played successfully.
         * - "paused": The player is stopped.
         */
        readonly status: string;
        /**
         * The reason why the playback fails. Usually, this value is an event that triggers the playback failure. Possible values include the following:
         * - "stalled": The failure might be caused by the browser policy. See [stalled event](https://developer.mozilla.org/en-US/docs/Web/API/HTMLMediaElement/stalled_event).
         * - "pause": The stream playback might be paused by the user. See [pause event](https://developer.mozilla.org/en-US/docs/Web/API/HTMLMediaElement/pause_event).
         * - "suspend": The failure might be caused by the browser policy. See [suspend event](https://developer.mozilla.org/en-US/docs/Web/API/HTMLMediaElement/suspend_event).
         * - "canplay": Some browsers automatically stop the playback when the playback window is not displayed on the screen. See [canplay event](https://developer.mozilla.org/en-US/docs/Web/API/HTMLMediaElement/canplay_event).
         * - "timer": The playback failure is caused by an unknown reason and captured by the internal timer.
         *
         * Due to the differences in browsers, `reason` might have different values for the same event.
         */
        readonly reason: string;
    }
    /**
     * The video encoder configuration.
     *
     * This interface sets the video encoder configuration in {@link setVideoEncoderConfiguration}.
     *
     * Depending on the OS, browser, and camera, the actual resolution, frame rate, and bitrate might be different from the set values.
     */
    interface VideoEncoderConfiguration {
        /**
         * Resolution of the video.
         *
         * We recommend using common resolutions, for example:
         *
         * - 480 &times; 360
         * - 640 &times; 480
         * - 960 &times; 720
         *
         */
        resolution?: {
            /** Width of the video. The value range is [1,10000]. */
            width: number,
            /** Height of the video. The value range is [1,10000]. */
            height: number,
        };
        /**
         * The video frame rate (fps).
         *
         * The value range is [1, 10000]. We recommend setting the frame rate between 5 fps and 30 fps.
         *
         * **Note:**
         * - This parameter sets the local capturing video frame rate. The actual encoding frame rate depends on the device, system, and browser.
         * - When the network conditions change, the browser adjusts the encoding frame rate automatically.
         */
        frameRate?: {
            /** The minimum frame rate. The SDK uses this value as the preferred frame rate. */
            min: number,
            /** The maximum frame rate. */
            max: number,
        };
        /**
         * The video bitrate (Kbps). The value range is [1,10000000].
         *
         * We recommend setting the bitrate between 100 Kbps and 5000 Kbps. You can refer to the table below and set your bitrate.
         *
         * [[include:VideoProfileDefinition.md]]
         */
        bitrate?: {
            /** The minimum bitrate. */
            min: number,
            /** The maximum bitrate. */
            max: number,
        };
    }

    /**
     * Audio statistics of the remote stream.
     *
     * If {@link getRemoteAudioStats} is called successfully, the {@link RemoteAudioStatsMap} interface provides the UID and {@link RemoteAudioStats} of each remote user.
     */
    interface RemoteAudioStats {
        /**
         * End-to-end delay in ms.
         *
         * Delay from capturing to playing the audio.
         */
        readonly End2EndDelay?: string;
        /**
         * Transport delay in ms.
         *
         * Delay from sending to receiving the audio.
         */
        readonly TransportDelay?: string;
        /** Packet loss rate (%) of the remote audio. */
        readonly PacketLossRate?: string;
        /** Volume of the received audio. */
        readonly RecvLevel?: string;
        /** Bitrate of the received audio, in Kbps. */
        readonly RecvBitrate?: string;
        /**
         * Decoding type of the received audio.
         *
         * - "1": Opus.
         * - "2": AAC.
         */
        readonly CodecType?: string;
        /**
         * Whether the audio is muted or not.
         *
         * - "1": Muted.
         * - "0": Unmuted.
         */
        readonly MuteState?: string;
        /** Total freeze time of the received audio. */
        readonly TotalFreezeTime?: string;
        /** Total playing duration of the received audio. */
        readonly TotalPlayDuration?: string;
    }

    /**
     * Audio statistics of the local stream.
     *
     * If {@link getLocalAudioStats} is called successfully, the {@link LocalAudioStatsMap} provides the UID and {@link LocalAudioStats} of the local user.
     */
    interface LocalAudioStats {
        /** Energy level of the captured audio. */
        readonly RecordingLevel?: string;
        /** Energy level of the sent audio. */
        readonly SendLevel?: string;
        /** Sampling rate, in kHz. */
        readonly SamplingRate?: string;
        /** Bitrate of the sent audio, in Kbps. */
        readonly SendBitrate?: string;
        /**
         * Encoding type of the sent audio.
         *
         * - "1": Opus.
         * - "2": AAC.
         */
        readonly CodecType?: string;
        /**
         * Whether the audio is muted or not.
         *
         * - "1": Muted.
         * - "0": Unmuted.
         */
        readonly MuteState?: string;
    }

    /**
     * Video statistics of the remote stream.
     *
     * If {@link getRemoteVideoStats} is called successfully, the {@link RemoteVideoStatsMap} interface provides the UID and {@link RemoteVideoStats} of each remote user.
     */
    interface RemoteVideoStats {
        /**
         * End-to-end delay in ms.
         *
         * Delay from capturing to playing the video.
         */
        readonly End2EndDelay?: string;
        /**
         * Transport delay in ms.
         *
         * Delay from sending to receiving the video.
         */
        readonly TransportDelay?: string;
        /** Packet loss rate (%) of the remote video. */
        readonly PacketLossRate?: string;
        /** Bitrate of the received video, in Kbps. */
        readonly RecvBitrate?: string;
        /** Resolution width of the received video, in pixels. */
        readonly RecvResolutionWidth?: string;
        /** Resolution height of the received video, in pixels. */
        readonly RecvResolutionHeight?: string;
        /** Rendering frame rate of the decoded video, in fps. */
        readonly RenderFrameRate?: string;
        /**
         * Whether the video is muted or not.
         *
         * - "1": Muted.
         * - "0": Unmuted.
         */
        readonly MuteState?: string;
        /** Total freeze time of the received video. */
        readonly TotalFreezeTime?: string;
        /** Total playing duration of the received video. */
        readonly TotalPlayDuration?: string;
        /** Width (pixels) of the rendered video */
        readonly RenderResolutionWidth?: string;
        /** Height (pixels) of the rendered video */
        readonly RenderResolutionHeight?: string;
    }

    /**
     * Video statistics of the local stream.
     *
     * If {@link getLocalVideoStats} is called successfully, the {@link LocalVideoStatsMap} interface provides the UID and {@link LocalVideoStats} of the local user.
     */
    interface LocalVideoStats {
        /** Bitrate of the local video set in [[setVideoProfile]]. */
        readonly TargetSendBitrate?: string;
        /** Frame rate of the sent video, in fps. */
        readonly SendFrameRate?: string;
        /** Bitrate of the sent video, in Kbps. */
        readonly SendBitrate?: string;
        /** Width of the sent video, in pixels. */
        readonly SendResolutionWidth?: string;
        /** Height of the sent video, in pixels. */
        readonly SendResolutionHeight?: string;
        /** Delay from capturing to encoding the local video, in ms. */
        readonly EncodeDelay?: string;
        /**
         * Whether the video is muted or not.
         *
         * - "1": Muted.
         * - "0": Unmuted.
         */
        readonly MuteState?: string;
        /** Width (pixels) of the captured video. */
        readonly CaptureResolutionWidth?: string;
        /** Height (pixels) of the captured video. */
        readonly CaptureResolutionHeight?: string;
        /** Frame rate of the captured video, in fps. */
        readonly CaptureFrameRate?: string;
        /** Total freeze time of the encoded video, in seconds. */
        readonly TotalFreezeTime?: string;
        /** Total duration of the published video, in seconds. */
        readonly TotalDuration?: string;
    }

    /**
     * Statistics of the network connection.
     *
     * If {@link getTransportStats} is called successfully, this interface provides the statistics.
     */
    interface TransportStats {
        /** RTT (Round-Trip Time) between the SDK and the access node of the SD-RTN, in ms. */
        readonly RTT?: string;
        /**
         * Network type.
         *
         * - "bluetooth": Bluetooth network.
         * - "cellular": Cellular network.
         * - "ethernet": Ethernet.
         * - "none": No network.
         * - "wifi": Wi-Fi.
         * - "wimax": WiMax.
         * - "other": Other network type.
         * - "unknown": Unknown network type.
         * - "UNSUPPORTED": The browser does not support getting the network type.
         *
         * **Note:**
         *
         * Chrome 61 or later is required for this function, and the compatibility is not guaranteed.
         * See [Network Information API](https://developer.mozilla.org/en-US/docs/Web/API/Network_Information_API) for details.
         */
        readonly NetworkType?: "bluetooth" | "cellular" | "ethernet" | "none" | "wifi" | "wimax" | "other" | "unknown" | "UNSUPPORTED";
        /** The estimated available bandwidth for sending the stream, in Kbps. */
        readonly OutgoingAvailableBandwidth?: string;
    }

    /**
     * Statistics of the session connection.
     *
     * If {@link getSessionStats} is called successfully, this interface provides the statistics.
     */
    interface SessionStats {
        /** Call duration in seconds, represented by an aggregate value. */
        readonly Duration?: string;
        /**
         * Number of users in the channel.
         *
         * - rtc mode: The number of all users in the channel.
         * - live mode
         *  - If the local user is an audience: The number of hosts in the channel + 1.
         *  - If the user is a host: The number of hosts in the channel.
         */
        readonly UserCount?: string;
        /** Total number of bytes sent, represented by an aggregate value. */
        readonly SendBytes?: string;
        /** Total number of bytes received, represented by an aggregate value. */
        readonly RecvBytes?: string;
        /** Total sent bitrate of the stream, in Kbps, represented by an instantaneous value. */
        readonly SendBitrate?: string;
        /** Total received bitrate of the stream, in Kbps, represented by an instantaneous value. */
        readonly RecvBitrate?: string;
    }

    /**
     * Statistics of the network quality.
     *
     * After joining the channel, the SDK triggers the `"network-quality"` callback once every two seconds and provides the network quality ratings in this interface.
     */
    interface NetworkQualityStats {
        /**
         * Uplink network quality rating of the user in terms of the transmission bitrate, packet loss rate, average RTT (Round-Trip Time) and jitter of the uplink network.
         *
         *  - "0": The network quality is unknown.
         *  - "1": The network quality is excellent.
         *  - "2": The network quality is quite good, but the bitrate may be slightly lower than excellent.
         *  - "3": Users can feel the communication slightly impaired.
         *  - "4": Users can communicate only not very smoothly.
         *  - "5": The network is so bad that users can hardly communicate.
         *  - "6": The network is disconnected and users cannot communicate at all.
         */
        readonly uplinkNetworkQuality?: string;
        /**
         * Downlink network quality rating of the user in terms of packet loss rate, average RTT, and jitter of the downlink network.
         *
         *  - "0": The network quality is unknown.
         *  - "1": The network quality is excellent.
         *  - "2": The network quality is quite good, but the bitrate may be slightly lower than excellent.
         *  - "3": Users can feel the communication slightly impaired.
         *  - "4": Users can communicate only not very smoothly.
         *  - "5": The network is so bad that users can hardly communicate.
         *  - "6": The network is down and users cannot communicate at all.
         */
        readonly downlinkNetworkQuality?: string;
    }

    /**
     * Adds a watermark image to the CDN (Content Delivery Network) live stream in {@link setLiveTranscoding}.
     *
     * **Since**
     * <br>&emsp;&emsp;&emsp;*3.0.0*
     */
    interface TranscodingWatermark {
        /**
         * The HTTP/HTTPS URL address of the image on the broadcasting video.
         *
         * ASCII characters only. The maximum length of this parameter is 1024 bytes. Only supports online PNG files.
         */
        url: string;
        /**
         * The position of the image on the upper left of the broadcasting video on the horizontal axis.
         *
         * Integer only. The value range is [0,10000]. The default value is 0.
         */
        x?: number;
        /**
         * The position of the image on the upper left of the broadcasting video on the vertical axis.
         *
         * Integer only. The value range is [0,10000]. The default value is 0.
         */
        y?: number;
        /**
         * The width of the watermark image.
         *
         * Integer only. The value range is [0,10000]. The default value is 160.
         */
        width?: number;
        /**
         * The height of the watermark image.
         *
         * Integer only. The value range is [0,10000]. The default value is 160.
         */
        height?: number;
    }
    /** Manages the user layout configuration in {@link setLiveTranscoding}. */
    interface TranscodingUser {
        /** User ID of the CDN live host. */
        uid?: number | string;
        /**
         * The position of the upper left end of the video on the horizontal axis.
         *
         * Integer only. The value range is [0,10000], and the default value is 0.
         */
        x?: number;
        /**
         * The position of the upper left end of the video on the vertical axis.
         *
         * Integer only. The value range is [0,10000], and the default value is 0.
         */
        y?: number;
        /**
         * Width of the video.
         *
         * Integer only. The value range is [0,10000], and the default value is 360.
         */
        width?: number;
        /**
         * Height of the video.
         *
         * Integer only. The value range is [0,10000], and the default value is 640.
         */
        height?: number;
        /**
         * Layer position of the video frame.
         *
         * Integer only. The value range is [0,100].
         *
         * From v2.3.0, Agora SDK supports setting zOrder as 0.
         *
         * - 0: (Default) Lowest.
         * - 100: Highest.
         *
         */
        zOrder?: number;
        /**
         * Transparency of the video frame.
         *
         * The value ranges between 0.0 and 1.0:
         *
         * - 0.0: Completely transparent.
         * - 1.0: (Default) Opaque.
         */
        alpha?: number;
    }

    /**
     * A list of `RemoteAudioStats` objects, one per uid.
     *
     * If {@link getRemoteAudioStats} is called successfully, this interface provides the UID and [[RemoteAudioStats]] of each remote user.
     */
    interface RemoteAudioStatsMap {
        [uid: string]: RemoteAudioStats;
    }

    /**
     * A list of `LocalAudioStats` objects, one per uid.
     *
     * If {@link getLocalAudioStats} is called successfully, this interface provides the UID and [[LocalAudioStats]] of the local user.
     */
    interface LocalAudioStatsMap {
        [uid: string]: LocalAudioStats;
    }

    /**
     * A list of `RemoteVideoStats` objects, one per uid.
     *
     * If {@link getRemoteVideoStats} is called successfully, this interface provides the UID and [[RemoteVideoStats]] of each remote user.
     */
    interface RemoteVideoStatsMap {
        [uid: string]: RemoteVideoStats;
    }

    /**
     * A list of `LocalVideoStats` objects, one per uid.
     *
     * If {@link getLocalVideoStats} is called successfully, this interface provides the UID and [[LocalVideoStats]] of each remote user.
     */
    interface LocalVideoStatsMap {
        [uid: string]: LocalVideoStats;
    }

    /**
     * Logger Settings
     *
     * Provides methods to enable/disable log upload and set output log level.
     */
    namespace Logger {
        /** Outputs all logs. */
        type DEBUG = 0;
        /** Outputs logs of the INFO, WARNING and ERROR levels. */
        type INFO = 1;
        /** Outputs logs of the WARNING and ERROR levels. */
        type WARNING = 2;
        /** Outputs logs of the ERROR level. */
        type ERROR = 3;
        /** Outputs no log. */
        type NONE = 4;
        /**
         * Sets the Log Level
         *
         * This method sets the output log level.
         *
         * The log level follows the sequence of NONE, ERROR, WARNING, INFO, and DEBUG.
         * For example, if you set the log level as `AgoraRTC.Logger.setLogLevel(AgoraRTC.Logger.INFO);`, then you can see logs in levels INFO, ERROR, and WARNING.
         * @param level The output log level. The default value is {@link DEBUG}.
         */
        function setLogLevel(level: DEBUG|INFO|WARNING|ERROR|NONE): void;
        /**
         * Enables Log Upload
         *
         * Call this method to enable log upload to Agora’s server.
         *
         * The log-upload function is disabled by default, if you need to enable this function, please call this method before all the other methods.
         *
         * **Note:**
         *
         * If the user fails to join the channel, the log information is not available on Agora’s server.
         * @example `AgoraRTC.Logger.enableLogUpload();`
         */
        function enableLogUpload(): void;
        /**
         * Disables Log Upload
         *
         * This method disables log upload.
         *
         * By default, the log-upload function is disabled. If you have used {@link enableLogUpload}, call this method when you need to stop uploading the log.
         * @example `AgoraRTC.Logger.disableLogUpload();`
         */
        function disableLogUpload(): void;
    }

    /**
     * A class defining the properties of the `config` parameter in the {@link createClient} method.
     *
     * **Note:**
     *
     * - Ensure that you do not leave {@link mode} and {@link codec} as empty.
     * - Ensure that you set these properties before calling {@link Client.join}.
     *
     * [[include:ClientConfig-example.md]]
     * @example
     * **Sample code**
     * ``` javascript
     * var config = {
     *      mode: "live",
     *      codec: "vp8",
     *      proxyServer: "YOUR NGINX PROXY SERVER IP",
     *      turnServer: {
     *          turnServerURL: "YOUR TURNSERVER URL",
     *          username: "YOUR USERNAME",
     *          password: "YOUR PASSWORD",
     *          udpport: "THE UDP PORT YOU WANT TO ADD",
     *          tcpport: "THE TCP PORT YOU WANT TO ADD",
     *          forceturn: false
     *      }
     * }
     * var client = AgoraRTC.createClient(config);```
     */
    interface ClientConfig  {
        /**
         * The channel profile.
         *
         * Agora Web SDK needs to know the application scenario to apply different optimization methods.
         *
         * Currently Agora Web SDK supports the following channel profiles:
         * - `"live"`: Sets the channel profile as live broadcast. Host and audience roles that can be set by calling the [[Client.setClientRole]] method.
         * The host sends and receives voice/video, while the audience can only receive voice/video.
         * - `"rtc"`: Sets the channel profile as communication. This is used in one-on-one calls or group calls, where all users in the channel can talk freely.
         *
         * **Note:**
         *
         * If you need to communicate with Agora Native SDK, Agora recommends the following settings:
         * - For Native SDK v2.3.2 and later:
         *  * Set {@link mode} as `"rtc"` or `"live"` if the Native SDK uses the communication channel profile.
         *  * Set {@link mode} as `"live"` if the Native SDK uses the live broadcast channel profile.
         * - For Native SDK before v2.3.2, set mode as "live" regardless of which channel profile the Native SDK uses.
         *
         * **Note:**
         *
         * The `"rtc"` mode supports the Agora Recording SDK 2.3.3 or later.
         */
        mode: "live" | "rtc";
        /**
         * The codec the Web browser uses for encoding.
         * - `"vp8"`: Sets the browser to use VP8 for encoding.
         * - `"h264"`: Sets the browser to use H.264 for encoding.
         *
         * **Note:**
         *
         * - Safari 12.1 or earlier does not support the VP8 codec.
         * - Codec support on mobile devices is a bit complex, see [Use Agora Web SDK on Mobile Devices](https://docs.agora.io/en/faq/web_on_mobile) for details.
         */
        codec: "vp8" | "h264";
        /**
         * Your Nginx server domain name.
         *
         * ASCII characters only, and the string length must be greater than 0 and less than 256 bytes.
         *
         * Enterprise users with a company firewall can use this property to pass signaling messages to the Agora SD-RTN through the Nginx Server.
         */
        proxyServer?: string;
        /**
         * TURN server settings.
         *
         * Enterprise users with a company firewall can use this property to pass audio and video data to the Agora SD-RTN through the TURN Server.
         */
        turnServer?: {
            /** Your TURN Server URL address. ASCII characters only, and the string length must be greater than 0 and less than 256 bytes. */
            turnServerURL: string;
            /** Your TURN Server username. ASCII characters only, and the string length must be greater than 0 and less than 256 bytes. */
            username: string;
            /** Your TURN Server password. ASCII characters only, and the string length must be greater than 0 and less than 256 bytes. */
            password: string;
            /** The UDP port(s) you want to add to TURN Server. Numeric characters only, and the string length must be greater than 0 and less than 256 bytes. */
            udpport: string;
            /** The TCP port(s) you want add to TURN Server. Numeric characters only, and the string length must be greater than 0 and less than 256 bytes. */
            tcpport?: string;
            /**
             * Sets whether to force data transfer by TURN Server:
             * - true: Force data transfer.
             * - false: (default) Not to force data transfer.
             */
            forceturn?: boolean;
        };
    }

    /**
     * A class for managing user-specific CDN live audio/video transcoding settings in {@link setLiveTranscoding}.
     *
     * @example **Sample code**
     * ``` javascript
     * var LiveTranscoding = {
     *   width: 640,
     *   height: 360,
     *   videoBitrate: 400,
     *   videoFramerate: 15,
     *   audioSampleRate: AgoraRTC.AUDIO_SAMPLE_RATE_48000,
     *   audioBitrate: 48,
     *   audioChannels: 1,
     *   videoGop: 30,
     *   videoCodecProfile: AgoraRTC.VIDEO_CODEC_PROFILE_HIGH,
     *   userCount: 0,
     *   backgroundColor: 0x000000,
     *   transcodingUsers: [],
     * };
     * ```
     */
    interface LiveTranscoding {
        /**
         * Width of the video.
         *
         * Positive integer, the default value is 640. The value range is [64, 10000].
         *
         * - When pushing video streams to the CDN, set the value of width × height to at least 64 × 64, or the SDK adjusts it to 64 x 64.
         * - When pushing audio streams to the CDN, set the value of width × height to 0 × 0.
         */
        width?: number;
        /**
         * Height of the video.
         *
         * Positive integer, the default value is 360. The value range is [64, 10000].
         *
         * - When pushing video streams to the CDN, set the value of width × height to at least 64 × 64, or the SDK adjusts it to 64 x 64.
         * - When pushing audio streams to the CDN, set the value of width × height to 0 × 0.
         */
        height?: number;
        /**
         * Bitrate of the CDN live output video stream.
         *
         * Positive integer. The default value is 400 Kbps. The value range is [1,1000000].
         *
         * Set the bitrate according to the {@link AgoraRTC.VideoEncoderConfiguration.bitrate Video Profile Table}. If you set a bitrate beyond the proper range, the SDK automatically adapts it to a value within the range.
         */
        videoBitrate?: number;
        /**
         * Frame rate of the output data stream set for CDN live.
         *
         * Positive integer. The default value is 15 fps. The value range is [1, 30]. Agora adjusts all values over 30 to 30.
         */
        videoFramerate?: number;
        /**
         * **DEPRECATED**
         *
         * Latency mode:
         * - true: Low latency with unassured quality.
         * - false: (Default）High latency with assured quality.
         */
        lowLatency?: boolean;
        /**
         * Audio sampling rate:
         *
         * - 32000: 32 kHz
         * - 44100: (Default) 44.1 kHz
         * - 48000: 48 kHz
         */
        audioSampleRate?: 32000 | 44100 | 48000;
        /**
         * Bitrate of the CDN live audio output stream in Kbps.
         *
         * Positive integer. The default value is 48, and the highest value is 128.
         */
        audioBitrate?: number;
        /**
         * Agora’s self-defined audio channel type.
         *
         * Agora recommends choosing 1 or 2. Special players are required if you choose 3, 4 or 5:
         *
         * - 1: (Default) Mono
         * - 2: Dual sound channels
         * - 3: Three sound channels
         * - 4: Four sound channels
         * - 5: Five sound channels
         */
        audioChannels?: 1 | 2 | 3 | 4 | 5;
        /** Video GOP in frames. The default value is 30 frames. The value range is [1,10000]. */
        videoGop?: number;
        /**
         * Video codec profile type.
         *
         * Set it as 66, 77, or 100 (default). If you set this parameter to other values, Agora adjusts it to the default value 100.
         *
         * - 66: Baseline video codec profile. Generally used in video calls on mobile phones.
         * - 77: Main video codec profile.Generally used in mainstream electronics, such as MP4 players, portable video players, PSP, and iPads.
         * - 100: (Default) High video codec profile.Generally used in high - resolution broadcasts or television.
         */
        videoCodecProfile?: 66 | 77 | 100;
        /** Number of users; default value is 0. The maximum is 17. */
        userCount?: number;
        /**
         * The background color in RGB hex value.
         *
         * Value only, do not include a #. The default value is 0x000000. The value range is [0x000000, 0xffffff].
         */
        backgroundColor?: number;
        /**
         * Manages the user layout configuration in the CDN live streaming.
         *
         * Agora supports a maximum of 17 transcoding users in a CDN streaming channel. See [[TranscodingUser]] for details.
         */
        transcodingUsers: TranscodingUser[];
        /**
         * Adds a watermark image to the CDN live stream.
         *
         * **Since**
         * <br>&emsp;&emsp;&emsp;*3.0.0*
         *
         * See [[TranscodingWatermark]] for details.
         */
        images: TranscodingWatermark[];
    }

    /**
     * A class for configuring the imported live broadcast voice or video stream in {@link addInjectStreamUrl}.
     *
     * @example **Sample code**
     * ```javascript
     * var InjectStreamConfig = {
     *   width: 0,
     *   height: 0,
     *   videoGop: 30,
     *   videoFramerate: 15,
     *   videoBitrate: 400,
     *   audioSampleRate: 44100,
     *   audioChannels: 1,
     * };
     * ```
     */
    interface InjectStreamConfig {
        /**
         * Width of the added stream to the broadcast.
         *
         * Integer, the default value is 0, which is the same width as the original stream. The value range is [0, 10000].
         */
        width?: number;
        /**
         * Height of the added stream to the broadcast.
         *
         * Integer, the default value is 0, which is the same height as the original stream. The value range is [0, 10000].
         */
        height?: number;
        /**
         * Video GOP of the added stream to the broadcast.
         *
         * Positive integer. The default value is 30 frames. The value range is [1, 10000].
         */
        videoGop?: number;
        /**
         * Video frame rate of the added stream to the broadcast.
         *
         * Positive integer. The default value is 15 fps. The value range is [1, 10000].
         */
        videoFramerate?: number;
        /**
         * Video bitrate of the added stream to the broadcast.
         *
         * Positive integer. The default value is 400 Kbps. The value range is [1, 10000].
         *
         * **Note:**
         *
         * The setting of the video bitrate is closely linked to the resolution. If the video bitrate you set is beyond the reasonable range, the SDK will set it within the reasonable range instead.
         */
        videoBitrate?: number;
        /**
         * Audio sampling rate of the added stream to the broadcast.
         *
         * - 32000: 32 kHz
         * - 44100: (Default) 44.1 kHz
         * - 48000: 48 kHz
         *
         * **Note:**
         *
         * Agora recommends that you stay with the default value and not reset it at this point of time.
         */
        audioSampleRate?: number;
        /**
         * Audio bitrate of the added stream to the broadcast.
         *
         * Positive integer. The default value is 48. The value range is [1, 10000].
         *
         * **Note:**
         *
         * Agora recommends that you stay with the default value and not reset it at this point of time.
         */
        audioBitrate?: number;
        /**
         * Audio channels to add into the broadcast.
         *
         * Positive integer. The default value is 1. The value range is [1, 2].
         *
         * **Note:**
         *
         * Agora recommends that you stay with the default value and not reset it at this point of time.
         */
        audioChannels?: number;
    }

    /**
     * A class defining the `spec` paramter in the {@link createStream} method.
     * [[include:StreamSpec-example.md]]
     */
    interface StreamSpec  {
        /**
         * The stream ID.
         *
         * Please set the stream ID as the user ID, which can be retrieved from the callback of {@link Client.join}.
         */
        streamID?: number | string;
        /**
         * Marks whether this stream contains an audio track.
         */
        audio: boolean;
        /**
         * Marks whether this stream contains a video track.
         */
        video: boolean;
        /**
         * Marks whether this stream contains a screen-sharing track. See [Share the Screen](../../../screensharing_web?platform=Web) for details.
         */
        screen?: boolean;
        /**
         * Marks whether to share the audio playback when sharing the screen.
         *
         * **Since**
         * <br>&emsp;&emsp;&emsp;*3.0.0*
         *
         * - `true`: Share the local audio playback when sharing the screen.
         * - `false`: (Default) Do not share the local audio playback when sharing the screen.
         *
         * To share the local audio playback when sharing the screen, ensure that you set {@link screen} as `true`. We recommend also setting {@link audio} as `false`. If both `screenAudio` and `audio` are set as `true`, the stream only contains the local audio playback.
         *
         * **Note:**
         *
         * - This function supports only Chrome 73 or later on Windows.
         * - For the audio sharing to take effect, the user must check **Share audio** in the pop-up window when sharing the screen.
         */
        screenAudio?: boolean;
        /**
         * Specifies the audio source of the stream.
         */
        audioSource?: MediaStreamTrack;
        /**
         * Specifies the video source of the stream.
         *
         * **Note:**
         *
         * If you use a video source created by the Canvas API, re-draw on the canvas every one second when the drawing is still to keep the video publishing.
         */
        videoSource?: MediaStreamTrack;
        /**
         * The camera device ID retrieved from the {@link getDevices} method.
         *
         * The retrieved ID is ASCII characters, and the string length is greater than or equals to 0 and less than 256 bytes.
         *
         * When the string length is 0, this property is ignored.
         */
        cameraId?: string;
        /**
         * The microphone device ID retrieved from the {@link getDevices} method.
         *
         * The retrieved ID is ASCII characters, and the string length is greater than or equals to 0 and less than 256 bytes.
         *
         * When the string length is 0, this property is ignored.
         */
        microphoneId?: string;
        /**
         * Sets using the front or rear camera
         *
         * You can set this parameter to use the front or rear camera on mobile devices:
         * - `"user"`: The front camera.
         * - `"environment"`: The rear camera.
         */
        facingMode?: string;
        /**
         * Marks whether to mirror the local video image of the publisher in the local preview.
         *
         * This setting does not take effect in screen-sharing streams.
         *
         * - `true`: (Default) Mirror the local video.
         * - `false`: Do not mirror the local video.
         *
         *  Agora recommends enabling this function when using the front camera, and disabling it when using the rear camera.
         */
        mirror?: boolean;
        /**
         * The extension ID of the Chrome screen-sharing extension.
         *
         * ASCII characters only, and the string length must be greater than 0 and less than 256 bytes.
         *
         * Set this property if you use the Chrome screen-sharing extension. See [Chrome Extension for Screen Sharing](../../../chrome_screensharing_plugin?platform=Web) for details.
         *
         * **Note:**
         *
         * Chrome 72 and later versions support screen sharing without the extension. You can leave `extensionId` as empty.
         *
         * If you set the `extensionId`, then you need to use the screen-sharing extension.
         */
        extensionId?: string;
        /**
         * The screen-sharing mode on the Firefox browser.
         *
         * If you are using the Firefox browser, setting this property specifies the screen-sharing mode:
         * - `"screen"`: (default) share the current screen
         * - `"application"`: share all windows of an App
         * - `"window"`: share a specified window of an App
         *
         * **Note:**
         *
         * Firefox on Windows does not support the application mode.
         *
         * See [Screen Sharing on Firefox](../../../screensharing_web?platform=Web#a-name-ff-a-screen-sharing-on-firefox) for details.
         */
        mediaSource?: "screen" | "application" | "window";
        /** Marks whether to enable audio processing. */
        audioProcessing?: {
            /**
             * Marks whether to enable audio gain control.
             *
             * The default value is `true` (enable). If you wish not to enable the audio gain control, set `AGC` as `false`.
             *
             * **Note:**
             *
             * Safari does not support this setting.
             */
            AGC?: boolean;
            /**
             * Marks whether to enable acoustic echo cancellation.
             *
             * The default value is `true` (enable). If you wish not to enable the  acoustic echo cancellation, set `AEC` as `false`.
             *
             * **Note:**
             *
             * Safari does not support this setting.
             */
            AEC?: boolean;
            /**
             * Marks whether to enable automatic noise suppression.
             *
             * The default value is `true` (enable). If you wish not to enable automatic noise suppression, set `ANS` as `false`.
             *
             * **Note:**
             *
             * - Safari does not support this setting.
             * - Noise suppression is always enabled on Firefox. Setting `ANS` as `false` does not take effect on Firefox.
             */
            ANS?: boolean;
        };
    }

    /**
     * The connection statistics of the local stream.
     *
     * If the local stream calls {@link getStats} successfully, this interface provides the statistics.
     */
    interface LocalStreamStats {
        /** Bytes of the sent audio. */
        audioSendBytes: string;
        /** Packets of the sent audio. */
        audioSendPackets: string;
        /**
         * Number of lost packets of the sent audio.
         *
         * **Note:**
         *
         * Safari and Firefox do not support this property.
         */
        audioSendPacketsLost: string;
        /** Bytes of the sent video. */
        videoSendBytes: string;
        /** Packets of the sent video. */
        videoSendPackets: string;
        /** Number of lost packets of the sent video. */
        videoSendPacketsLost: string;
        /** Frame rate of the sent video. */
        videoSendFrameRate: string;
        /** Resolution width of the sent video. */
        videoSendResolutionWidth?: string;
        /** Resolution height of the sent video. */
        videoSendResolutionHeight?: string;
        /** Delay in accessing the SD-RTN (ms). */
        accessDelay: string;
    }

    /**
     * The connection statistics of the remote stream.
     *
     * If the remote stream calls {@link getStats} successfully, this interface provides the statistics.
     */
    interface RemoteStreamStats {
        /** Bytes of the received audio. */
        audioReceiveBytes: string;
        /** Packets of the received audio. */
        audioReceivePackets: string;
        /** Number of lost packets of the received audio. */
        audioReceivePacketsLost: string;
        /** Bytes of the received video. */
        videoReceiveBytes: string;
        /** Packets of the received video. */
        videoReceivePackets: string;
        /** Number of lost packets of the received video. */
        videoReceivePacketsLost: string;
        /** Frame rate rof the received video. */
        videoReceiveFrameRate: string;
        /** Decode frame rate after the video is received. */
        videoReceiveDecodeFrameRate: string;
        /** Resolution width of the received video. */
        videoReceiveResolutionWidth?: string;
        /** Resolution height of the received video. */
        videoReceiveResolutionHeight?: string;
        /** Delay in accessing the SD-RTN (ms). */
        accessDelay: string;
        /**
         * End to end delay (ms).
         *
         * Delay from sending to receiving data.
         */
        endToEndDelay: string;
        /**
         * Delay in receiving the video (ms).
         *
         * Delay from sending to playing the video, only supported by Chrome for now.
         */
        videoReceiveDelay: string;
        /**
         * Delay in receiving the audio (ms).
         *
         * Delay from sending to playing the audio, only supported by Chrome for now.
         */
        audioReceiveDelay: string;
    }

    /**  Statistics of the system network. */
    interface NetworkStats {
        /**
         * Network type.
         *
         * - "bluetooth": Bluetooth network.
         * - "cellular": Cellular network.
         * - "ethernet": Ethernet.
         * - "none": No network.
         * - "wifi": Wi-Fi.
         * - "wimax": WiMax.
         * - "other": Other network type.
         * - "unknown": Unknown network type.
         * - "UNSUPPORTED": The browser does not support getting the network type.
         */
        NetworkType: "bluetooth" | "cellular" | "ethernet" | "none" | "wifi" | "wimax" | "other" | "unknown" | "UNSUPPORTED";
    }

    /**
     * System statistics.
     *
     * If {@link getSystemStats} is called successfully, this interface provides the system statistics.
     */
    interface SystemStats {
        /** Battery level of the system (%). */
        BatteryLevel: 'string';
    }

    /**
     * The Stream object created by the {@link createStream} method.
     *
     * A stream represents a published local or remote media stream object in a call session.
     *
     * All Stream methods can be called for both local and remote streams if not specified.
     */
    interface Stream {
        /** Occurs when the user gives access to the camera and microphone. */
        on(event: "accessAllowed", callback: (evt: any) => void): void;
        /** Occurs when the user denies access to the camera and microphone. */
        on(event: "accessDenied", callback: (evt: any) => void): void;
        /** Occurs when screen-sharing stops. */
        on(event: "stopScreenSharing", callback: (evt: any) => void): void;
        /**
         * Occurs when the video track no longer provides data to the stream.
         *
         * Possible reasons include device removal and deauthorization. See [MediaStreamTrack.onended](https://developer.mozilla.org/en-US/docs/Web/API/MediaStreamTrack/onended).
         */
        on(event: "videoTrackEnded", callback: (evt: any) => void): void;
        /**
         * Occurs when the audio track no longer provides data to the stream.
         *
         * Possible reasons include device removal and deauthorization. See [MediaStreamTrack.onended](https://developer.mozilla.org/en-US/docs/Web/API/MediaStreamTrack/onended).
         */
        on(event: "audioTrackEnded", callback: (evt: any) => void): void;
        /**
         * Occurs when the audio mixing stream playback starts/resumes.
         *
         * **Note:**
         * This callback is triggered when the audio mixing stream is loaded and starts playing, or when the paused audio mixing stream resumes playing.
         */
        on(event: "audioMixingPlayed", callback: (evt: any) => void): void;
        /** Occurs when the last audio mixing stream playback finishes. */
        on(event: "audioMixingFinished", callback: (evt: any) => void): void;
        /**
         * Occurs when the stream playback status changes.
         *
         * On Windows, frequent DOM manipulations might cause the browser to pause the Chrome player. To avoid this, you can listen for this event and call the {@link Stream.resume} method to resume the playback.
         *
         * This callback has the following properties.
         * - isErrorState: Whether or not the playback fails.
         *     - true: The playback fails.
         *     - false: The playback is normal.
         * - mediaType: The player type.
         *     - "audio": Audio player.
         *     - "video": Video player.
         * - status: The playback status.
         *     - "play": Playing.
         *     - "aborted": The player is removed before the stream is played successfully.
         *     - "paused": The player is stopped.
         * - reason: The reason why the playback status changes. Usually, this value is the event that triggers the status change. Possible values include the following:
         *     - "playing": The playback starts. See [HTMLMediaElement: playing event](https://developer.mozilla.org/en-US/docs/Web/API/HTMLMediaElement/playing_event).
         *     - "stalled": The failure might be caused by the browser policy. See [stalled event](https://developer.mozilla.org/en-US/docs/Web/API/HTMLMediaElement/stalled_event).
         *     - "pause": The stream playback might be paused by the user. See [pause event](https://developer.mozilla.org/en-US/docs/Web/API/HTMLMediaElement/pause_event).
         *     - "suspend": The failure might be caused by the browser policy. See [suspend event](https://developer.mozilla.org/en-US/docs/Web/API/HTMLMediaElement/suspend_event).
         *     - "canplay": Some browsers automatically stop the playback when the playback window is not displayed on the screen. See [canplay event](https://developer.mozilla.org/en-US/docs/Web/API/HTMLMediaElement/canplay_event).
         *     - "timer": The playback failure is caused by an unknown reason and captured by the internal timer.
         *
         * @example **Sample code**
         *
         * ``` javascript
         *  stream.on("player-status-change", function(evt){
         *      if (evt.isErrorState && evt.status === "paused"){
         *          console.error(`Stream is paused unexpectedly. Trying to resume...`);
         *          stream.resume().then(function(){
         *              console.log(`Stream is resumed successfully`);
         *          }).catch(function(e){
         *              console.error(`Failed to resume stream. Error ${e.name} Reason ${e.message}`);
         *          });
         *      }
         *  });
         *
         * ```
         *
         */
        on(event: "player-status-change", callback: (evt: any) => void): void;
        /**
         * Initializes the Stream Object
         *
         * This method initializes the local stream object.
         *
         * If this method fails, see [getUserMedia Exceptions](https://developer.mozilla.org/en-US/docs/Web/API/MediaDevices/getUserMedia#Exceptions) for error information.
         *
         * Some errors might be returned in the callback, for example: `{type: "error",  msg: "NotAllowedError", info: "Permission denied"}`.
         *
         * The possible error information in the `msg` field includes:
         *
         * - NotAllowedError: User refuses to grant access to camera or audio resource.
         * - MEDIA_OPTION_INVALID: The camera is occupied or the resolution is not supported (on browsers in early versions).
         * - DEVICES_NOT_FOUND: No device is found.
         * - NOT_SUPPORTED: The browser does not support using camera and microphone.
         * - PERMISSION_DENIED: The device is disabled by the browser or the user has denied permission of using the device.
         * - CONSTRAINT_NOT_SATISFIED: The settings are illegal (on browsers in early versions).
         * - PluginNotInstalledProperly: A screen-sharing request is made with no plugin installed or with a wrong [[extensionId]] on the Chrome browser.
         * - UNDEFINED: Undefined error.
         *
         * The `info` field shows the extra information for the error. If no more extra information, its value will be `null`.
         *
         * @example **Sample code**
         *
         * ``` javascript
         * init(function() {
         *     console.log("local stream initialized");
         *     // publish the stream
         *     //……
         * }, function(err) {
         *     console.error("local stream init failed ", err);
         *     //error handling
         * });
         *
         * ```
         * @param onSuccess The callback when the method succeeds.
         * @param onFailure The callback when the method fails.
         */
        init(onSuccess?: () => void, onFailure?: (err: { type: "warning" | "error", msg: string, info?: string }) => void): void;
        /**
         * Plays the Audio/Video Stream
         *
         * This method plays the video or audio stream.
         *
         * **Note:**
         *
         * Due to browser policy changes, this method must be triggered by the user's gesture on the Chrome 70+ and Safari browsers.
         * See [Autoplay Policy Changes](https://developers.google.com/web/updates/2017/09/autoplay-policy-changes) for details.
         * @example **Sample code**
         *
         * ``` javascript
         * stream.play("agora_remote", {fit: "contain"}, function(errState){
         *     if (errState && errState.status !== "aborted"){
         *         // The playback fails, probably due to browser policy. You can resume the playback by user gesture.
         *     }
         * }); // stream will be played in the element with the ID agora_remote
         * ```
         * @param HTMLElementID Represents the HTML element ID. Digits and letters in the ASCII character set, “_”, “-", and ".". The string length must be greater than 0 and less than 256 bytes.
         * @param option Options for playing the stream.
         * @param callback Whether or not the playback succeeds.
         * - err
         *  -  `null` if the playback succeeds.
         *  - [[StreamPlayError]] if the playback fails.
         */
        play(HTMLElementID: string, option?: {
            /**
             * Video display mode:
             *
             * - `"cover"`: Uniformly scale the video until it fills the visible boundaries (cropped).
             * One dimension of the video may have clipped contents. Refer to the `cover` option of `object-fit` in CSS.
             *
             * - `"contain"`: Uniformly scale the video until one of its dimension fits the boundary (zoomed to fit).
             * Areas that are not filled due to the disparity in the aspect ratio will be filled with black. Refer to the `contain` option of `object-fit` in CSS.
             *
             * For local streams, by default the cover mode is used for video playing and the contain mode is used for screen sharing; for remote streams, by default the cover mode is used.
             */
            fit?: "cover" | "contain",
            /**
             * Sets whether to mute the playing stream.
             *
             * The `muted` flag can be used as a workaround for the browser's autoplay policy.
             *
             * On Chrome 70+ and Safari, a video stream with sound does not play until triggered by a user gesture.
             * If you want to play the video anyway without a user gesture, you can set the `muted` flag to true, so that the video is automatically played without sound.
             *
             * For more information, see [Autoplay Policy Changes](https://developers.google.com/web/updates/2017/09/autoplay-policy-changes).
             */
            muted?: boolean,
        }, callback?: (err: null | StreamPlayError) => void): void;
        /**
         * Resumes the Audio/Video Stream Playback
         *
         * This method can be used when the playback fails after calling the {@link Stream.play} method. In most cases, the playback is stopped due to the browser policy.
         *
         * This method needs to be triggered by a user gesture. See [Autoplay Policy Changes](https://developers.google.com/web/updates/2017/09/autoplay-policy-changes) for more information.
         */
        resume(): Promise<any>;
        /**
         * Stops the Audio/Video Stream Playback
         *
         * Call this method to stop playing the stream set by {@link Stream.play}.
         */
        stop(): void;
        /**
         * Returns Whether the Stream is Playing
         *
         * @returns
         * - `true`: The stream is being rendered or playing on the page.
         * - `false`: The stream is neither being rendered nor playing on the page.
         */
        isPlaying(): boolean;
        /**
         * Closes the Audio/Video Stream
         *
         * This method closes the video/audio stream.
         *
         * After calling this method, the camera and microphone authorizations are reset.
         */
        close(): void;
        /**
         * Enables the Audio
         *
         * This method enables the audio track in the stream.
         *
         * If you call this method to enable the audio track for local streams, the `Client.on("unmute-audio")` callback is triggered on the remote client.
         *
         * **Note:** For local streams, it works only when the audio flag is `true` in the stream.
         *
         * By default the audio track is enabled. If you call {@link muteAudio}, call this method to enable audio.
         * @returns
         * - `true`: Success.
         * - `false`: Failure. Possible reasons include no audio, stream not initialized, and audio track already enabled.
         */
        unmuteAudio(): void;
        /**
         * Disables the Audio
         *
         * This method disables the audio track in the stream.
         *
         * - For local streams, this method call stops sending audio and triggers the `Client.on("mute-audio")` callback on the remote client.
         * - For remote streams, the SDK still receives audio but stops playing it after you call this method.
         *
         * **Note:** For local streams, it works only when the audio flag is `true` in the stream.
         * @returns
         * - `true`: Success.
         * - `false`: Failure. Possible reasons include no audio, stream not initialized, and audio track already disabled.
         */
        muteAudio(): void;
        /**
         * Enables the Video
         *
         * This method enables the video track in the stream.
         *
         * If you call this method to enable the audio track for local streams, the `Client.on("unmute-video")` callback is triggered on the remote client.
         *
         * **Note:** For local streams, it works only when the video flag is `true` in the stream.
         *
         * By default the video track is enabled. If you call {@link muteVideo}, call this method to enable video.
         * @returns
         * - `true`: Success.
         * - `false`: Failure. Possible reasons include no video, stream not initialized, and video track already enabled.
         */
        unmuteVideo(): void;
        /**
         * Disables the Video
         *
         * This method disables the video track in the stream.
         *
         * - For local streams, this method call stops sending video and triggers the `Client.on("mute-video")` callback on the remote client.
         * - For remote streams, the SDK still receives video but stops playing it after you call this method.
         *
         * **Note:** For local streams, it works only when the video flag is `true` in the stream.
         * @returns
         * - `true`: Success.
         * - `false`: Failure. Possible reasons include no video, stream not initialized, and video track already disabled.
         */
        muteVideo(): void;
        /**
         * Enables the Audio
         *
         * **DEPRECATED** from v 2.5.1, use [[unmuteAudio]] instead.
         *
         * This method enables the audio track in the stream.
         *
         * It works only when the audio flag is `true` in the stream.
         *
         * By default the audio track is enabled. If you call {@link disableAudio}, call this method to enable audio.
         */
        enableAudio(): void;
        /**
         * Disables the Audio
         *
         * **DEPRECATED** from v 2.5.1, use [[muteAudio]] instead.
         *
         * This method disables the audio track in the stream.
         *
         * It works only when the audio flag is `true` in the stream.
         */
        disableAudio(): void;
        /**
         * Enables the Video
         *
         * **DEPRECATED** from v 2.5.1, use [[unmuteVideo]] instead.
         *
         * This method enables the video track in the stream.
         *
         * It works only when the video flag is `true` in the stream.
         *
         * By default the video track is enabled. If you call {@link disableVideo}, call this method to enable video.
         *
         */
        enableVideo(): void;
        /**
         * Disables the Video
         *
         * **DEPRECATED** from v 2.5.1, use [[muteVideo]] instead.
         *
         * This method disables the video track in the stream.
         *
         * It works only when the video flag is `true` in the stream.
         */
        disableVideo(): void;
        /**
         * Retrieves the Audio Flag
         *
         * This method retrieves the audio flag and only works for local streams.
         * @returns
         * - true: The stream contains audio data.
         * - false: The stream does not contain audio data.
         */
        hasAudio(): boolean;
        /**
         * Retrieves the Video Flag
         *
         * This method retrieves the video flag and only works for local streams.
         * @returns
         * - true: The stream contains video data.
         * - false: The stream does not contain video data.
         */
        hasVideo(): boolean;
        /**
         * Retrieves the Current Audio Level
         *
         * This method retrieves the current audio level.
         *
         * Call `setTimeout` or `setInterval` to retrieve the local or remote audio change.
         * @example **Sample code**
         * ``` javascript
         * setInterval(function() {
         *   var audioLevel = stream.getAudioLevel();
         *   // Use audioLevel to render the UI
         * }, 100)
         * ```
         *
         * This method does not apply to streams that contain no audio data and may result in warnings.
         *
         * **Note:**
         *
         * Due to browser policy changes, this method must be triggered by the user's gesture on the Chrome 70+ and Safari browser.
         * See [Autoplay Policy Changes](https://developers.google.com/web/updates/2017/09/autoplay-policy-changes) for details.
         *
         * @returns The audio level. The value range is [0,1].
         */
<<<<<<< HEAD
        getAudioLevel(): number | undefined;
=======
        getAudioLevel(): number | void;
>>>>>>> cf013cff
        /**
         * Retrieves the Audio Track
         *
         * This method retrieves the audio track in the stream and can be used together with [[replaceTrack]].
         * @returns If the stream contains an audio track, it will be returned in a `MediaStreamTrack` object.
         */
        getAudioTrack(): MediaStreamTrack | undefined;
        /**
         * Retrieves the Video Track
         *
         * This method retrieves the video track in the stream and can be used together with [[replaceTrack]].
         * @returns If the stream contains a video track, it will be returned in a `MediaStreamTrack` object.
         */
        getVideoTrack(): MediaStreamTrack | undefined;
        /**
         * Replaces the Audio/Video Track
         *
         * This method replaces the audio or video `MediaStreamTrack` in the local stream.
         *
         * After the local stream is published, you can use this method to switch the cameras, or switch between the microphone and the music player.
         *
         * The new track can be retrieved by `getUserMedia`, `MediaElement.captureStream` or other methods.
         *
         * The replaced track will be stopped.
         *
         * **Note:**
         *
         * - Supports Chrome 65+, Safari, and latest Firefox.
         * - This method might not take effect on some mobile devices.
         * - Firefox does not support switching audio tracks between different microphones. You can replace the audio track from the microphone with an audio file, or vice versa.
         * - Replacing audio tracks from external audio devices may not be fully supported on Safari.
         * - The subscriber will not be notified if the track gets replaced.
         * - Agora recommends you use [[switchDevice]] to switch the media input devices.
         *
         * @example **Sample code**
         *
         * ```javascript
         * // Suppose we have a localStream1
         * localStream2 = AgoraRTC.createStream({video: true, cameraId: "XXX"});
         * localStream2.setVideoProfile('<same as localStream1>')
         * localStream2.init(function(){
         *     var newVideoTrack = localStream2.getVideoTrack();
         *     localStream1.replaceTrack(newVideoTrack);
         * });
         * ```
         *
         * @param MediaStreamTrack The new track.
         * @param onSuccess The callback when the method succeeds.
         * @param onFailure The callback when the method fails. The following are common errors:
         * - `"INVALID_TRACK"` and `"INVALID_TRACK_TYPE"`: The MediaStreamTrack object cannot be recognized.
         * - `"MEDIASTREAM_TRACK_NOT_FOUND"`: The track to be replaced is not found, for example, replacing a video track in an audio-only stream.
         * - `"NO_STREAM_FOUND"`: The local stream object is not found.
         */
        replaceTrack(MediaStreamTrack: MediaStreamTrack,
                     onSuccess?: () => void,
                     onFailure?: (err: string) => void): void;
        /**
         * Adds the Audio or Video Track
         *
         * This method adds the audio or video tracks into the stream.
         *
         * When the track is added, the `Client.on("stream-updated")` is triggered on the remote client.
         *
         * @param track The track can be retrieved from the `mediaStream` method.
         *
         * @example **Sample code**
         *
         * ```javascript
         * var localStream = AgoraRTC.createStream({audio: true, video: false});
         * localStream.addTrack(anotherStream.getVideoTrack());
         * ```
         *
         * **Note:**
         *
         * - This method does not support Firefox and Safari.
         * - A Stream object can have only one audio track and one video track at most.
         */
        addTrack(track: MediaStreamTrack): void;
        /**
         * Removes the Audio or Video Track
         *
         * This method removes the audio or video tracks from the stream.
         *
         * When the track is removed, the `Client.on("stream-updated")` callback is triggered on the remote client.
         *
         * **Note:**
         *
         * - If you need to change both the audio and video tracks, we recommend using the [[replaceTrack]] method instead.
         * - This method does not support Firefox and Safari.
         *
         * @example **Sample code**
         *
         * ```javascript
         * var localStream = AgoraRTC.createStream({audio: true, video: true});
         * localStream.removeTrack(localStream.getAudioTrack());
         * ```
         *
         * @param track The track can be retrieved from the `mediaStream` method.
         */
        removeTrack(track: MediaStreamTrack): void;
        /**
         * Sets the Audio Profile
         *
         * This method sets the audio profile of the local stream.
         *
         * It is optional and works only when called before {@link Stream.init}. The default value is `"music_standard"`.
         *
         * **Note:**
         *
         * Due to the limitations of browsers, some browsers may not be fully compatible with the audio profile you set.
         *
         * - Firefox does not support setting the audio encoding rate.
         * - Safari does not support stereo audio.
         * - Google Chrome does not support playing stereo audio, but supports sending a stereo audio stream. If the audio profile is set to stereo, the `AEC`, `AGC`, and `ANS` options in {@link audioProcessing} are automatically disabled.
         *
         * @param profile The audio profile has the following options:
         * - `"speech_low_quality"`: Sample rate 16 kHz, mono, encoding rate 24 Kbps.
         * - `"speech_standard"`: Sample rate 32 kHz, mono, encoding rate 24 Kbps.
         * - `"music_standard"`: Sample rate 48 kHz, mono, encoding rate 40 Kbps.
         * - `"standard_stereo"`: Sample rate 48 kHz, stereo, encoding rate 64 Kbps.
         * - `"high_quality"`: Sample rate 48 kHz, mono, encoding rate 128 Kbps.
         * - `"high_quality_stereo"`: Sample rate 48 kHz, stereo, encoding rate 192 Kbps.
         */
        setAudioProfile(profile: "speech_low_quality" | "speech_standard" | "music_standard" | "standard_stereo" | "high_quality" | "high_quality_stereo"): void;
        /**
         * Sets the Volume
         *
         * This method set the volume for the remote stream.
         *
         * It can be called either before or after the remote stream is played.
         *
         * @param volume Ranges from 0 (muted) to 100 (loudest).
         */
        setAudioVolume(volume: number): void;
        /**
         * Sets the Audio Output
         *
         * This method sets the audio output device for the remote stream. You can use it to switch between the speakerphones. It can be called either before or after the remote stream is played.
         *
         * **Note:**
         *
         * Only Chrome 49 or later supports this function.
         * @param deviceId The device ID can be retrieved from {@link getDevices}, whose [[kind]] should be "audiooutput". The retrieved ID is ASCII characters, and the string length is greater than 0 and less than 256 bytes.
         * @param onSuccess The callback when the method succeeds.
         * @param onFailure The callback when the method fails.
         */
        setAudioOutput(deviceId: string,
                       onSuccess?: () => void,
                       onFailure?: (err: string) => void): void;
        /**
         * Switches the Media Input Device
         *
         * This method switches between the media input devices:
         *
         * - Audio input devices, such as microphones.
         * - Video input devices, such as cameras.
         *
         * If you call this method after [[publish]], there is no need to re-publish the stream after switching the device.
         *
         *  This method does not support the following scenarios:
         *
         * - Dual-stream mode is enabled by [[enableDualStream]].
         * - During audio mixing.
         * - The remote stream.
         * - The stream is created by defining the [[audioSource]] and [[videoSource]] properties.
         * - The Firefox browser.
         *
         * **Note:**
         *
         * This method might not take effect on some mobile devices.
         * @param type Type of the device: "audio" or "video".
         * @param deviceId  Device ID, which can be retrieved from [[getDevices]]. The retrieved ID is ASCII characters, and the string length is greater than 0 and less than 256 bytes.
         * @param onSuccess The callback when the method succeeds.
         * @param onFailure The callback when the method fails.
         */
        switchDevice(
            type: "audio" | "video",
            deviceId: string,
            onSuccess?: () => void,
            onFailure?: (err: string) => void
        ): void;
        /**
         * Sets the Video Profile
         *
         * This method sets the video encoding profile for the local stream. Each video encoding profile includes a set of parameters, such as the resolution, frame rate, and bitrate. The default value is `"480p_1"`.
         *
         * This method is optional and is usually called before {@link Stream.init}. From v2.7, you can also call this method after {@link Stream.init} to change the video encoding profile.
         *
         * **Note:**
         *
         * - Do not call this method when publishing streams.
         * - On some iOS devices, when you update the video profile after {@link Stream.init}, black bars might appear around your video.
         * - Changing the video profile after {@link Stream.init} works only on Chrome 63 or later and Safari 11 or later.
         * @example `setVideoProfile("480p");`
         * @param profile The video profile. See the following table for its definition and supported profiles in different scenarios.
         *
         * [[include:VideoProfileDefinition.md]]
         */
        setVideoProfile(profile: string): void;
        /**
         * Customizes the Video Encoder Configuration
         *
         * You can use this method to customize the video resolution, frame rate, and bitrate of the local stream. This method can be called before or after {@link Stream.init}.
         *
         * **Note:**
         *
         * - Do not call this method when publishing streams.
         * - On some iOS devices, when you update the video encoder configuration after {@link Stream.init}, black bars might appear around your video.
         * - The actual resolution, frame rate, and bitrate depend on the device, see [MediaStreamTrack.applyConstraints()](https://developer.mozilla.org/en-US/docs/Web/API/MediaStreamTrack/applyConstraints) for more information.
         * - This method works on Chrome 63 or later and is not fully functional on other browsers with the following issues:
         *   - The frame rate setting does not take effect on Safari 12 or earlier.
         *   - Safari 11 or earlier only supports specific resolutions.
         *   - Safari on iOS does not support low resolutions in H.264 codec.
         *
         * @example **Sample code**
         * ```javascript
         *      stream.setVideoEncoderConfiguration({
         *          // Video resolution
         *          resolution: {
         *              width: 640,
         *              height: 480
         *          },
         *          // Video encoding frame rate. We recommend 15 fps. Do not set this to a value greater than 30.
         *          frameRate: {
         *              min: 15,
         *              max: 30
         *          },
         *          // Video encoding bitrate.
         *          bitrate: {
         *              min: 1000,
         *              max: 5000
         *          }
         *      });
         * ```
         *
         */
        setVideoEncoderConfiguration(config: VideoEncoderConfiguration): void;
        /**
         * Sets the Screen Profile
         *
         * This method sets the profile of the screen in screen-sharing.
         * @param profile The screen profile. See the following table for details.
         *
         * [[include:ScreenProfileDefinition.md]]
         */
        setScreenProfile(profile: string): void;
        /**
         * Starts Audio Mixing
         *
         * This method mixes the specified online audio file with the audio stream from the microphone; or, it replaces the microphone’s audio stream with the specified online audio file.
         *
         * You can specify the number of playback loops and play time duration.
         *
         * When the audio mixing file playback starts, the SDK triggers the `Stream.on("audioMixingPlayed")` callback on the local client.
         *
         * When the audio mixing file playback finishes, the SDK triggers the `Stream.on("audioMixingFinished")` callback on the local client.
         *
         * **Note:**
         *
         * - This method supports the following browsers:
         *   * Safari 12 and later
         *   * Chrome 65 and later
         *   * Firefox 66 and later
         * - Call this method when you are in a channel, otherwise, it may cause issues.
         * - Due to browser policy changes, this method must be triggered by the user's gesture on the Chrome 70+ and Safari browser.
         *   See [Autoplay Policy Changes](https://developers.google.com/web/updates/2017/09/autoplay-policy-changes) for details.
         *
         * @param options Audio mixing settings.
         * @param callback
         * The callback of this method:
         *
         * - null: The method succeeds.
         * - err: The method fails. Possible errors:
         *
         *   - "BROWSER_NOT_SUPPORT": Does not support the current browser.
         *   - "LOAD_AUDIO_FAILED": Fails to load the online audio file.
         *   - "CREATE_BUFFERSOURCE_FAILED": Fails to create buffer for audio mixing.
         *
         * **Note:**
         * The callbacks of the other audio mixing methods are the same as this one, using the Node.js callback pattern.
         *
         * @example **Sample code**
         *
         * ``` javascript
         * stream.startAudioMixing({
         *     filePath: 'example.mp3'
         * }, function(error) {
         *     if (error) {
         *         // Error handling
         *         return;
         *     }
         *     // Processes after stream playing
         * })
         *
         * ```
         */
        startAudioMixing(
            options: {
                /**
                 * Path of the online audio file to mix. ASCII characters only, and the string length must be greater than 0 and less than 256 bytes.
                 *
                 * Supported audio formats: mp3, aac, and other audio formats depending on the browser.
                 */
                filePath: string,
                /**
                 * Whether or not to store the audio mixing file in the cache.
                 *
                 * - `true`: (default) store the audio mixing file in the cache to speed up mixing this file the next time.
                 * - `false`: do not store the audio mixing file in the cache to save RAM.
                 */
                cacheResource?: boolean,
                /**
                 * Number of playback loops (only supports Chrome 65+)
                 *
                 * A positive integer. The value range is [1,10000]. The default value is 1.
                 */
                cycle?: number,
                /**
                 * Whether the audio mixing file loops infinitely.
                 *
                 * - `true`: The audio mixing file loops infinitely. Do not use this option if `cycle` is specified.
                 * - `false`: (Default) Disables the infinite loops.
                 */
                loop?: boolean,
                /**
                 * Sets the playback position (ms) of the audio mixing file. An integer, and the value range is [0,100000000].
                 *
                 * If you need to play the file from the beginning, set this paramter to 0.
                 */
                playTime: number,
                /**
                 * Whether the online audio file replaces the local audio stream.
                 *
                 * - `true`: The content of the online audio file replaces the audio stream from the microphone.
                 * - `false`: (Default) The online audio file is mixed with the audio stream from the microphone.
                 *
                 * **Note:**
                 *
                 * Safari does not support this parameter.
                 */
                replace?: boolean
            },
            callback?: (err: string | null) => void): void;
        /**
         * Stops Audio Mixing
         *
         * When the audio mixing file playback is stopped, the SDK triggers the `Stream.on("audioMixingFinished")` callback on the local client.
         */
        stopAudioMixing(callback?: (err: string | null) => void): void;
        /**
         * Pauses Audio Mixing
         *
         */
        pauseAudioMixing(callback?: (err: string | null) => void): void;
        /**
         * Resumes Audio Mixing
         *
         * When the audio mixing file playback resumes, the SDK triggers the `Stream.on("audioMixingPlayed")` callback on the local client.
         */
        resumeAudioMixing(callback?: (err: string | null) => void): void;
        /**
         * Adjusts Audio Mixing Volume
         *
         * @param level The volume of the mixing audio. The value ranges between 0 and 100 (default).
         */
        adjustAudioMixingVolume(level: number): void;
        /**
         * Retrieves Audio Mixing Duration
         *
         * @returns Returns the audio mixing duration (ms) if successful.
         */
        getAudioMixingDuration(): number | void;
        /**
         * Retrieves the Current Position of the Audio Mixing
         *
         * Retrieves the playback position (ms) of the audio.
         *
         * @returns Returns the current position of the audio mixing if successful.
         */
        getAudioMixingCurrentPosition(): number | void;
        /**
         * Sets the Audio Mixing Position
         *
         * Sets the playback position of the audio mixing file to a different start position (by default plays from the beginning).
         *
         * @param position The time (ms) to start playing the audio mixing file, an integer. The value range is [0,100000000].
         */
        setAudioMixingPosition(position: number, callback?: (err: string | null) => void): void;
        /**
         * Plays a specified audio effect.
         *
         * This method supports playing multiple audio effect files at the same time, and is different from [[startAudioMixing]].
         *
         * You can use this method to add specific audio effects for specific scenarios. For example, gaming.
         *
         * **Note:**
         *
         * - Due to web browser autoplay policy changes, this method must be triggered by a user gesture on Chrome 70+ and Safari web browsers.
         * See [Autoplay Policy Changes](https://developers.google.com/web/updates/2017/09/autoplay-policy-changes) for details.
         * - This method supports the following web browsers:
         *   * Safari 12 and later
         *   * Chrome 65 and later
         *   * Firefox 66 and later
         * - Call this method when you are in a channel. Otherwise, it may cause issues.
         *
         * @param options Audio effect options.
         * @param callback
         * The callback of this method:
         *
         * - null: the method call succeeds.
         * - err: the method call fails.
         *
         * **Note:**
         *
         * The callbacks of the audio effect methods all use the Node.js callback pattern.
         *
         * @example **Sample code**
         *
         * ``` javascript
         * stream.playEffect({
         *      soundId: 1,
         *     filePath: "biu.mp3"
         * }, function(error) {
         *     if (error) {
         *         // Error handling
         *         return;
         *     }
         *     // Process after the method call succeeds
         * });
         *
         * ```
         */
        playEffect(
            options: {
                /**
                 * The ID of the specified audio effect.
                 *
                 * A positive integer. The value range is [1,10000]. Each audio effect has a unique ID.
                 *
                 * If the audio effect is preloaded into the memory through the [[preloadEffect]] method, ensure that the soundId value is set to the same value as in [[preloadEffect]].
                 */
                soundId: number,
                /**
                 * The URL of the online audio effect file.
                 *
                 * The URL must contain ASCII characters only, and the string length must be greater than 0 and less than 256 bytes.
                 *
                 * Supported audio formats: MP3, AAC, and other audio formats depending on the browser.
                 */
                filePath: string,
                /**
                 * The number of playback loops (only supported on Chrome 65 and later).
                 *
                 * A positive integer. The value range is [1,10000]. The default value is 1.
                 */
                cycle?: number
            },
            callback?: (err: string | null) => void
        ): void;
        /**
         * Stops playing a specified audio effect.
         *
         * @param soundId The ID of the audio effect. Each audio effect has a unique ID. The value range is [1,10000].
         * @example **Sample code**
         * ```javascript
         * // When the audio effect 1 is playing
         * stream.stopEffect(1, function(err){
         *     if (err){
         *         console.error("Failed to stop Effect, reason: ", err);
         *     }else{
         *         console.log("Effect is stopped successfully");
         *     }
         * });
         * ```
         */
        stopEffect(
            soundId: number,
            callback?: (err: string | null) => void
        ): void;
        /**
         * Pauses a specified audio effect.
         *
         * @param soundId The ID of the audio effect. Each audio effect has a unique ID. The value range is [1,10000].
         * @example **Sample code**
         * ``` javascript
         * // When the audio effect 1 is playing
         * stream.pauseEffect(1, function(err){
         *     if (err){
         *         console.error("Failed to pause Effect, reason: ", err);
         *     }else{
         *         console.log("Effect is paused successfully");
         *     }
         * });
         * ```
         */
        pauseEffect(
            soundId: number,
            callback?: (err: string | null) => void
        ): void;
        /**
         * Resumes playing a specified audio effect.
         *
         * @param soundId The ID of the audio effect. Each audio effect has a unique ID. The value range is [1,10000].
         * @example **Sample code**
         * ``` javascript
         * // When the audio effect 1 is paused
         * stream.resumeEffect(1, function(err){
         *     if (err){
         *         console.error("Failed to resume Effect, reason: ", err);
         *     }else{
         *         console.log("Effect is resumed successfully");
         *     }
         * });
         * ```
         */
        resumeEffect(
            soundId: number,
            callback?: (err: string | null) => void
        ): void;
        /**
         * Sets the volume of a specified audio effect.
         *
         * @param soundId The ID of the audio effect. Each audio effect has a unique ID. The value range is [1,10000].
         * @param volume Volume of the audio effect. The value range is [0,100].The default value is 100 (the original volume).
         * @example **Sample code**
         * ``` javascript
         * // When the audio effect 1 is loaded
         * stream.setVolumeOfEffect(1, 50, function(err){
         *     if (err){
         *         console.error("Failed to set volume of Effect, reason: ", err);
         *     }else{
         *         console.log("Effect volume is set to", 50);
         *     }
         * });
         * ```
         */
        setVolumeOfEffect(
            soundId: number,
            volume: number,
            callback?: (err: string | null) => void
        ): void;
        /**
         * Preloads a specified audio effect file into the memory.
         *
         * To ensure smooth communication, limit the size of the audio effect file.
         *
         * @param soundId The ID of the audio effect. Each audio effect has a unique ID. The value range is [1,10000].
         * @param filePath The URL of the online audio effect file. Supports MP3, AAC, and other audio formats depending on the browser.
         *
         * @example **Sample code**
         * ``` javascript
         * stream.preloadEffect(1, "https://web-demos-static.agora.io/agora/smlt.flac", function(err){
         *     if (err){
         *         console.error("Failed to preload effect, reason: ", err);
         *     }else{
         *         console.log("Effect is preloaded successfully");
         *     }
         * });
         * ```
         */
        preloadEffect(
            soundId: number,
            filePath: string,
            callback?: (err: string | null) => void
        ): void;
        /**
         * Releases a specified preloaded audio effect from the memory.
         *
         * @param soundId The ID of the audio effect. Each audio effect has a unique ID. The value range is [1,10000].
         *
         * @example **Sample code**
         * ``` javascript
         * // When the audio effect 1 is loaded
         * stream.unloadEffect(1, function(err){
         *     if (err){
         *         console.error("Failed to unload effect, reason: ", err);
         *     }else{
         *         console.log("Effect is unloaded successfully");
         *     }
         * });
         * ```
         */
        unloadEffect(
            soundId: number,
            callback?: (err: string | null) => void
        ): void;
        /**
         * Gets the volume of the audio effects.
         *
         * @returns Returns an array that contains `soundId` and `volume`. Each `soundId` has a corresponding`volume`.
         *
         * - `soundId`: The ID of the audio effect. Each audio effect has a unique ID. The value range is [1,10000].
         * - `volume`: Volume of the audio effect. The value range is [0,100].
         *
         * @example **Sample code**
         * ``` javascript
         * var volumes = stream.getEffectsVolume();
         * volumes.forEach(function({soundId, volume}){
         *     console.log("SoundId", soundId, "Volume", volume);
         * });
         * ```
         */
        getEffectsVolume(): Array<{ soundId: number, volume: number }>;
        /**
         * Sets the volume of the audio effects.
         *
         * @param volume Volume of the audio effect. The value range is [0,100].The default value is 100 (the original volume).
         * @example **Sample code**
         * ```javascript
         * stream.setEffectsVolume(0, function(err){
         *     if (err){
         *         console.error("Failed to set effects volume, reason: ", err);
         *     }else{
         *         console.log("Effects volume is set successfully");
         *     }
         * });
         * ```
         */
        setEffectsVolume(
            volume: number,
            callback?: (err: string | null) => void
        ): void;
        /**
         * Stops playing all audio effects.
         *
         * @example **Sample code**
         * ```javascript
         * stream.stopAllEffects(function(err){
         *     if (err){
         *         console.error("Failed to stop effects, reason: ", err);
         *     }else{
         *         console.log("Effects are stopped successfully");
         *     }
         * });
         * ```
         */
        stopAllEffects(
            callback?: (err: string | null) => void
        ): void;
        /**
         * Pauses all audio effects.
         *
         * @example **Sample code**
         * ``` javascript
         * stream.pauseAllEffects(function(err){
         *     if (err){
         *         console.error("Failed to pause effects, reason: ", err);
         *     }else{
         *         console.log("Effects are paused successfully");
         *     }
         * });
         * ```
         */
        pauseAllEffects(
            callback?: (err: string | null) => void
        ): void;
        /**
         * Resumes playing all audio effects.
         *
         * @example **Sample code**
         * ``` javascript
         * stream.resumeAllEffects(function(err){
         *     if (err){
         *         console.error("Failed to resume effects, reason: ", err);
         *     }else{
         *         console.log("Effects are resumed successfully");
         *     }
         * });
         * ```
         */
        resumeAllEffects(
            callback?: (err: string | null) => void
        ): void;
        /**
         * Enables/Disables image enhancement and sets the options.
         *
         * **Since**
         * <br>&emsp;&emsp;&emsp;*3.0.0*
         *
         * This method supports the following browsers:
         *   * Safari 12 or later
         *   * Chrome 65 or later
         *   * Firefox 70.0.1 or later
         *
         * **Note:**
         *
         * - This function does not support mobile devices.
         * - If the dual-stream mode is enabled ({@link enableDualStream}), the image enhancement options apply only to the high-video stream.
         * - To remove a video track ({@link removeTrack}) after enabling image enhancement, call this method to disable image enhancement first.
         *
         * @param enabled Sets whether to enable image enhancement:
         *
         * - `true`: Enables image enhancement.
         * - `false`: (Default) Disables image enhancement.
         * @param options The image enhancement options.
         *
         * @example **Sample code**
         *
         * ``` javascript
         * stream.setBeautyEffectOptions(true, {
         *     lighteningContrastLevel: 1,
         *     lighteningLevel: 0.7,
         *     smoothnessLevel: 0.5,
         *     rednessLevel: 0.1
         * });
         *
         * ```
         */
        setBeautyEffectOptions(
            enabled: boolean,
            options: {
                /**
                 * The contrast level, used with the `lighteningLevel` parameter.
                 *
                 * - 0: Low contrast level.
                 * - 1: (Default) The original contrast level.
                 * - 2: High contrast level.
                 */
                lighteningContrastLevel?: number,
                /**
                 * The brightness level.
                 *
                 * The value ranges from 0.0 (original) to 1.0. The default value is 0.7.
                 */
                lighteningLevel?: number,
                /**
                 * The sharpness level.
                 *
                 * The value ranges from 0.0 (original) to 1.0. The default value is 0.5. This parameter is usually used to remove blemishes.
                 */
                smoothnessLevel?: number,
                /**
                 * The redness level.
                 *
                 * The value ranges from 0.0 (original) to 1.0. The default value is 0.1. This parameter adjusts the red saturation level.
                 */
                rednessLevel?: number
            },
        ): void;
        /**
         * Retrieves the Stream ID
         *
         * This method retrieves the stream ID.
         * @example `stream.getId()`
         */
        getId(): number | string;
        /**
         * Gets Connection Statistics
         *
         * This method gets the connection statistics of the stream.
         *
         * **Note:**
         *
         * It may take some time to get some of the statistics.
         *
         * @param callback The callback contains the connection statistics of the stream.
         *
         * - If it is a publishing stream, then the stats is {@link LocalStreamStats}.
         * - If it is a subscribing stream, then the stats is {@link RemoteStreamStats}.
         *
         *
         * @example **Sample code**
         *
         * ``` javascript
         * localStream.getStats((stats) => {
         *     console.log(`Local Stream accessDelay: ${stats.accessDelay}`);
         *     console.log(`Local Stream audioSendBytes: ${stats.audioSendBytes}`);
         *     console.log(`Local Stream audioSendPackets: ${stats.audioSendPackets}`);
         *     console.log(`Local Stream audioSendPacketsLost: ${stats.audioSendPacketsLost}`);
         *     console.log(`Local Stream videoSendBytes: ${stats.videoSendBytes}`);
         *     console.log(`Local Stream videoSendFrameRate: ${stats.videoSendFrameRate}`);
         *     console.log(`Local Stream videoSendPackets: ${stats.videoSendPackets}`);
         *     console.log(`Local Stream videoSendPacketsLost: ${stats.videoSendPacketsLost}`);
         *     console.log(`Local Stream videoSendResolutionHeight: ${stats.videoSendResolutionHeight}`);
         *     console.log(`Local Stream videoSendResolutionWidth: ${stats.videoSendResolutionWidth}`);
         * });
         *
         *
         * remoteStream.getStats((stats) => {
         *     console.log(`Remote Stream accessDelay: ${stats.accessDelay}`);
         *     console.log(`Remote Stream audioReceiveBytes: ${stats.audioReceiveBytes}`);
         *     console.log(`Remote Stream audioReceiveDelay: ${stats.audioReceiveDelay}`);
         *     console.log(`Remote Stream audioReceivePackets: ${stats.audioReceivePackets}`);
         *     console.log(`Remote Stream audioReceivePacketsLost: ${stats.audioReceivePacketsLost}`);
         *     console.log(`Remote Stream endToEndDelay: ${stats.endToEndDelay}`);
         *     console.log(`Remote Stream videoReceiveBytes: ${stats.videoReceiveBytes}`);
         *     console.log(`Remote Stream videoReceiveDecodeFrameRate: ${stats.videoReceiveDecodeFrameRate}`);
         *     console.log(`Remote Stream videoReceiveDelay: ${stats.videoReceiveDelay}`);
         *     console.log(`Remote Stream videoReceiveFrameRate: ${stats.videoReceiveFrameRate}`);
         *     console.log(`Remote Stream videoReceivePackets: ${stats.videoReceivePackets}`);
         *     console.log(`Remote Stream videoReceivePacketsLost: ${stats.videoReceivePacketsLost}`);
         *     console.log(`Remote Stream videoReceiveResolutionHeight: ${stats.videoReceiveResolutionHeight}`);
         *     console.log(`Remote Stream videoReceiveResolutionWidth: ${stats.videoReceiveResolutionWidth}`);
         * });
         *
         * ```
         */
        getStats(callback: (stats: LocalStreamStats | RemoteStreamStats) => void): void;
    }

    /**
     * The Client object returned by the {@link createClient} method provides access to much of the core AgoraRTC functionality.
     */
    interface Client {
        /**
         * Occurs when the first remote audio frame is decoded.
         *
         * The SDK triggers this callback when the local client successfully subscribes to a remote stream and decodes the first audio frame.
         *
         * **Note:** This callback supports only the Google Chrome browser.
         * @example **Sample code**
         * ``` javascript
         * client.on('first-audio-frame-decode', function (evt) {
         *   console.log('first-audio-frame-decode');
         *   console.log(evt.stream);
         * })
         *
         * ```
         */
        on(event: "first-audio-frame-decode", callback: (evt: any) => void): void;
        /**
         * Occurs when the first remote video frame is decoded.
         *
         * The SDK triggers this callback when the local client successfully subscribes to a remote stream and decodes the first video frame.
         *
         * @example **Sample code**
         * ``` javascript
         * client.on('first-video-frame-decode', function (evt) {
         *   console.log('first-video-frame-decode');
         *   console.log(evt.stream);
         * })
         *
         * ```
         */
        on(event: "first-video-frame-decode", callback: (evt: any) => void): void;
        /**
         * Occurs when the local stream is published.
         * @example **Sample code**
         * ``` javascript
         * client.on("stream-published", function(evt) {
         *     console.log("local stream published");
         *     //……
         * })
         *
         * ```
         */
        on(event: "stream-published", callback: (evt: any) => void): void;
        /**
         * Occurs when the remote stream is added.
         *
         * **Note:**
         *
         * When the local user joins the channel, if other users are already in the channel, the SDK also reports to the app on the existing remote streams.
         * @example **Sample code**
         * ``` javascript
         * client.on("stream-added", function(evt) {
         *     var stream = evt.stream;
         *     console.log("new stream added ", stream.getId());
         *     // Subscribe the stream.
         *     //……
         * })
         *
         * ```
         *
         */
        on(event: "stream-added", callback: (evt: any) => void): void;
        /**
         * Occurs when the remote stream is removed; for example, a peer user calls {@link Client.unpublish}.
         * @example **Sample code**
         * ``` javascript
         * client.on("stream-removed", function(evt) {
         *     var stream = evt.stream;
         *     console.log("remote stream was removed", stream.getId());
         *     //……
         * });
         *
         * ```
         */
        on(event: "stream-removed", callback: (evt: any) => void): void;
        /**
         * Occurs when a user subscribes to a remote stream.
         * @example **Sample code**
         * ``` javascript
         * client.on("stream-subscribed", function(evt) {
         *     var stream = evt.stream;
         *     console.log("new stream subscribed ", stream.getId());
         *     // Play the stream.
         *     //……
         * })
         *
         * ```
         */
        on(event: "stream-subscribed", callback: (evt: any) => void): void;
        /**
         * Occurs when a remote user or host joins the channel.
         *
         * - Communication channel (rtc mode): This callback notifies the app that another user joins the channel.
         *   If other users are already in the channel, the SDK also reports to the app on the existing users.
         * - Live-broadcast channel (live mode): This callback notifies the app that the host joins the channel.
         * If other hosts are already in the channel, the SDK also reports to the app on the existing hosts. Agora recommends limiting the number of hosts to 17.
         *
         * The SDK triggers this callback under one of the following circumstances:
         * - A remote user/host joins the channel by calling the [[Client.join]] method.
         * - A remote user switches the user role to the host by calling the [[Client.setClientRole]] method after joining the channel.
         * - A remote user/host rejoins the channel after a network interruption.
         * - The host injects an online media stream into the channel by calling the [[Client.addInjectStreamUrl]] method.
         *
         * @example **Sample code**
         *
         * ```javascript
         * client.on('peer-online', function(evt) {
         *   console.log('peer-online', evt.uid);
         * });
         * ```
         *
         */
        on(event: "peer-online", callback: (evt:
            /** @param uid ID of the user or host who joins the channel.  */
            { uid: string }) => void): void;
        /**
         * Occurs when a remote user becomes offline.
         *
         * The SDK triggers this callback in the following situations:
         * - A remote user calls {@link Client.leave} and leaves the channel.
         * - A remote user drops offline. When no data packet of the user or host is received for 20 seconds, the SDK assumes that the user drops offline.
         * A poor network connection may lead to false detections, so we recommend using the signaling system for reliable offline detection.
         * - A remote user switches the client role from host to audience.
         *
         * **Note:**
         * In live-broadcast channels, the SDK triggers this callback only when a host goes offline.
         *
         * @example **Sample code**
         * ``` javascript
         * client.on("peer-leave", function(evt) {
         *     var uid = evt.uid;
         *     var reason = evt.reason;
         *     console.log("remote user left ", uid, "reason: ", reason);
         *     //……
         * });
         *
         * ```
         */
        on(event: "peer-leave", callback: (evt:
            /**
             * @param uid ID of the remote user.
             * @param reason Reason why the user goes offline.
             * - "Quit": The user calls {@link Client.leave} and leaves the channel.
             * - "ServerTimeOut": The user drops offline.
             * - "BecomeAudience": The client role switches from `"host"` to `"audience"`.
             */
            { uid: string, reason: string }) => void): void;
        /**
         * Occurs when the peer user mutes the audio.
         * @example **Sample code**
         * ``` javascript
         * client.on("mute-audio", function(evt) {
         *   var uid = evt.uid;
         *   console.log("mute audio:" + uid);
         *   //alert("mute audio:" + uid);
         * });
         *
         * ```
         */
        on(event: "mute-audio", callback: (evt: any) => void): void;
        /**
         * Occurs when the peer user unmutes the audio.
         * @example **Sample code**
         * ``` javascript
         * client.on("unmute-audio", function (evt) {
         *   var uid = evt.uid;
         *   console.log("unmute audio:" + uid);
         * });
         *
         * ```
         */
        on(event: "unmute-audio", callback: (evt: any) => void): void;
        /**
         * Occurs when the peer user turns off the video.
         * @example **Sample code**
         * ``` javascript
         * client.on("mute-video", function (evt) {
         *   var uid = evt.uid;
         *   console.log("mute video" + uid);
         *   //alert("mute video:" + uid);
         * })
         *
         * ```
         */
        on(event: "mute-video", callback: (evt: any) => void): void;
        /**
         * Occurs when the peer user turns on the video.
         * @example **Sample code**
         * ``` javascript
         * client.on("unmute-video", function (evt) {
         *   var uid = evt.uid;
         *   console.log("unmute video:" + uid);
         * })
         *
         * ```
         */
        on(event: "unmute-video", callback: (evt: any) => void): void;
        /**
         * Occurs when encryption or decryption fails during publishing or subscribing to a stream.
         *
         * **Since**
         * <br>&emsp;&emsp;&emsp;*3.0.0*
         *
         * The failure is usually due to a wrong encryption password ({@link setEncryptionSecret}) or an incorrect encryption mode ({@link setEncryptionMode}).
         *
         * @example **Sample code**
         * ```javascript
         * client.on("crypt-error", function (evt) {
         *   console.log(evt.cryptType + "error!");
         * });
         * ```
         */
        on(event: "crypt-error", callback: (evt: any) => void): void;
        /**
         * This callback notifies the peer user that he/she is banned from the channel. Only the banned users receive this callback.
         *
         * Possible reasons include:
         * - K_CHANNEL_PERMISSION_INVALID: The user has no permission.
         * - K_UID_BANNED: The UID is banned.
         * - K_IP_BANNED: The IP is banned.
         * - K_CHANNEL_BANNED The channel is banned.
         * @example **Sample code**
         * ``` javascript
         * client.on("client-banned", function (evt) {
         *    var uid = evt.uid;
         *    var attr = evt.attr;
         *    console.log(" user banned:" + uid + ", bantype:" + attr);
         *    alert(" user banned:" + uid + ", bantype:" + attr);
         * });
         *
         * ```
         */
        on(event: "client-banned", callback: (evt: any) => void): void;
        /**
         * This callback notifies the application who is the active speaker in the channel.
         * @example **Sample code**
         * ``` javascript
         * client.on("active-speaker", function(evt) {
         *      var uid = evt.uid;
         *      console.log("update active speaker: client " + uid);
         *   });
         *
         * ```
         */
        on(event: "active-speaker", callback: (evt: any) => void): void;
        /**
         * This callback notifies the application of all the speaking remote users and their volumes.
         *
         * It is disabled by default. You can enable this event by calling {@link enableAudioVolumeIndicator}.
         * If enabled, it reports the volumes every two seconds regardless of whether there are users speaking.
         *
         * The volume is an integer ranging from 0 to 100. Usually a user with volume above five will be counted as a speaking user.
         * @example **Sample code**
         * ``` javascript
         * client.on("volume-indicator", function(evt){
         *     evt.attr.forEach(function(volume, index){
         *     console.log(`${index} UID ${volume.uid} Level ${volume.level}`);
         *   });
         * });
         * ```
         */
        on(event: "volume-indicator", callback: (evt: any) => void): void;
        /**
         * Occurs when the live streaming starts.
         */
        on(event: "liveStreamingStarted", callback: (evt: any) => void): void;
        /**
         * Occurs when the live streaming fails.
         */
        on(event: "liveStreamingFailed", callback: (evt: any) => void): void;
        /**
         * Occurs when the live streaming stops.
         */
        on(event: "liveStreamingStopped", callback: (evt: any) => void): void;
        /**
         * Occurs when the live transcoding setting is updated.
         *
         * The SDK triggers this callback when the live transcoding setting is updated by calling the {@link setLiveTranscoding} method.
         *
         * **Note:**
         *
         * The first call of the {@link setLiveTranscoding} method does not trigger this callback.
         */
        on(event: "liveTranscodingUpdated", callback: (evt: any) => void): void;
        /**
         * Occurs when the injected online media stream's status is updated.
         */
        on(event: "streamInjectedStatus", callback: (evt: any) => void): void;
        /**
         * Occurs when the Token expires in 30 seconds.
         *
         * You should request a new Token from your server and call {@link Client.renewToken}.
         * @example **Sample code**
         * ``` javascript
         * client.on("onTokenPrivilegeWillExpire", function(){
         *   //After requesting a new token
         *   client.renewToken(token);
         * });
         *
         * ```
         */
        on(event: "onTokenPrivilegeWillExpire", callback: (evt: any) => void): void;
        /**
         * Occurs when the Token expires.
         *
         * You should request a new Token from your server and call {@link Client.renewToken}.
         * @example **Sample code**
         * ``` javascript
         * client.on("onTokenPrivilegeDidExpire", function(){
         *   //After requesting a new token
         *   client.renewToken(token);
         * });
         *
         * ```
         */
        on(event: "onTokenPrivilegeDidExpire", callback: (evt: any) => void): void;
        /**
         * Occurs when an error message is reported and requires error handling.
         *
         * Possible errors:
         * - When `reason` is `"SOCKET_DISCONNECTED"`, the SDK disconnects from the Agora server due to network conditions and will automatically try reconnecting.
         * - If this callback reports other reasons, it means that the error occurs during the reconnecting phase.
         * @example **Sample code**
         * ``` javascript
         * client.on("error", function(err) {
         *     console.log("Got error msg:", err.reason);
         *   });
         *
         * ```
         */
        on(event: "error", callback: (evt: { type: "error", reason: any }) => void): void;
        /**
         * Occurs when the network type changes.
         * @example **Sample code**
         * ``` javascript
         * client.on("network-type-changed", function(evt) {
         *     console.log("Network Type Changed to", evt.networkType);
         *   });
         *
         * ```
         *
         * Note:
         *
         * Chrome 61+ is required for this function, and the compatibility is not guaranteed.
         * See [Network Information API](https://developer.mozilla.org/en-US/docs/Web/API/Network_Information_API) for details.
         */
        on(event: "network-type-changed", callback: (evt: any) => void): void;
        /**
         * Occurs when an audio input device is added or removed.
         * @example **Sample code**
         * ``` javascript
         * client.on("recording-device-changed", function(evt) {
         *     console.log("Recording Device Changed", evt.state, evt.device);
         *   });
         *
         * ```
         *
         */
        on(event: "recording-device-changed", callback: (evt: any) => void): void;
        /**
         * Occurs when an audio output device is added or removed.
         * @example **Sample code**
         * ``` javascript
         * client.on("playout-device-changed", function(evt) {
         *     console.log("Playout Device Changed", evt.state, evt.device);
         *   });
         *
         * ```
         *
         * **Note:**
         *
         * Only supports Chrome 49+.
         */
        on(event: "playout-device-changed", callback: (evt: any) => void): void;
        /**
         * Occurs when a camera is added or removed.
         * @example **Sample code**
         * ``` javascript
         * client.on("camera-changed", function(evt) {
         *     console.log("Camera Changed", evt.state, evt.device);
         *   });
         *
         * ```
         *
         */
        on(event: "camera-changed", callback: (evt: any) => void): void;
        /**
         * Occurs when the type of a video stream changes.
         *
         * It happens when a high-video stream changes to a low-video stream, or vice versa.
         *
         * The stream type (streamType):
         *
         * - 0: High-bitrate, high-resolution video stream.
         * - 1: Low-bitrate, low-resolution video stream.
         * @example **Sample code**
         *
         * ``` javascript
         * client.on("stream-type-changed", function(evt) {
         *     console.log("Stream Type Change", evt.uid, evt.streamType);
         *   });
         *
         * ```
         *
         */
        on(event: "stream-type-changed", callback: (evt: any) => void): void;
        /**
         * Occurs when the network connection state changes.
         *
         * The connection between the SDK and Agora's edge server has the following states:
         *
         * - `DISCONNECTED`: The SDK is disconnected from Agora's edge server.
         *  - This is the initial state before [[Client.join]].
         *  - The SDK also enters this state after the app calls [[Client.leave]].
         * - `CONNECTING`: The SDK is connecting to Agora's edge server.
         * The SDK enters this state when calling [[Client.join]] or reconnecting to Agora's edge server automatically after the connection is lost.
         * - `CONNECTED`: The SDK is connected to Agora's edge server and joins a channel. You can now publish or subscribe to a stream in the channel.
         * If the connection is lost because, for example, the network is down or switched, the SDK triggers this callback and notifies the app that the state changes from `CONNECTED` to `CONNECTING`.
         * - `DISCONNECTING`: The SDK is disconnecting from Agora's edge server. The SDK enters this state when calling [[Client.leave]].
         *
         * @example **Sample code**
         *
         * ``` javascript
         * client.on("connection-state-change", function(evt) {
         *   console.log(evt.prevState, evt.curState);
         * })
         * ```
         */
        on(event: "connection-state-change", callback: (evt: {
            /**  The previous connection state. */
            prevState: string,
            /** The current connection state. */
            curState: string
        }) => void): void;
        /**
         * Occurs when the SDK starts republishing or re-subscribing to a stream.
         *
         * @example **Sample code**
         *
         * ``` javascript
         * client.on("stream-reconnect-start", function(evt) {
         *   console.log(evt.uid);
         * })
         * ```
         */
        on(event: "stream-reconnect-start", callback: (evt: {
            /** The corresponding uid of the stream being republished or re-subscribed to. */
            uid: number | string
        }) => void): void;
        /**
         * Occurs when the SDK finishes republishing or re-subscribing to a stream.
         *
         * @example **Sample code**
         *
         * ``` javascript
         * client.on('stream-reconnect-end', function(evt) {
         *   console.log(evt.uid, evt.success, evt.reason);
         * })
         * ```
         */
        on(event: "stream-reconnect-end", callback: (evt: {
            /** The corresponding uid of the stream being republished or re-subscribed to. */
            uid: number | string,
            /**
             * The result of republishing or re-subscribing to the stream.
             * - `true`: Success.
             * - `false`: Failure.
             */
            success: boolean,
            /**
             * - An empty string if `success` is `true`.
             * - The failure reason if `success` is `false`.
             */
            reason: string,
        }) => void): void;
        /**
         * Occurs when the user role switches in a live broadcast. For example, from a host to an audience or vice versa.
         *
         * @example **Sample code**
         *
         * ```javascript
         * client.on('client-role-changed', function(evt) {
         *   console.log('client-role-changed', evt.role);
         * });
         * ```
         */
        on(event: "client-role-changed", callback: (evt:
                                                        /** @param role Role that the user switches to. */
                                                        { role: string }) => void): void;
        /**
         * Reports the network quality of the local user once every two seconds.
         *
         * This callback reports on the uplink and downlink network conditions of the local user.
         *
         * **Note:**
         *
         * This is an experimental feature and the network quality rating is for reference only.
         *
         * @example **Sample code**
         *
         * ``` javascript
         * client.on('network-quality', function(stats) {
         *     console.log('downlinkNetworkQuality', stats.downlinkNetworkQuality);
         *     console.log('uplinkNetworkQuality', stats.uplinkNetworkQuality);
         * });
         * ```
         */
        on(event: "network-quality", callback:
            /** @param stats The local user's network quality, including the uplink and downlink quality, see [[NetworkQualityStats]] for details. */
            (stats: NetworkQualityStats) => void): void;
        /**
         * Occurs when the remote video stream falls back to an audio-only stream due to unreliable network conditions or switches back to the video after the network conditions improve.
         *
         * If you set `fallbackType` as 2 in [[setStreamFallbackOption]],
         * the SDK triggers this callback when the remote media stream falls back to audio only due to unreliable network conditions or switches back to the video after the network condition improves.
         *
         * **Note:**
         *
         * Once the remote media stream is switched to the low stream due to unreliable network conditions,
         * you can monitor the stream switch between a high stream and low stream in the `stream-type-changed` callback.
         */
        on(event: "stream-fallback", callback:
            (evt: {
                /** ID of the remote user sending the stream. */
                uid: string | number,
                /**
                 * Whether the remote media stream falls back to audio-only or switches back to the video:
                 * - 1: the remote media stream falls back to audio-only due to unreliable network conditions.
                 * - 0: the remote media stream switches back to the video stream after the network conditions improve.
                 */
                attr: number
            }) => void): void;
        /**
         * Occurs when a remote stream adds or removes a track.
         *
         * When a remote stream calls the [[addTrack]] or [[removeTrack]] method, the SDK triggers this callback.
         */
        on(event: "stream-updated", callback:
            (evt: {
                /**
                 * The stream that adds or removes a track:
                 * - `video`: boolean, marks whether the stream contains a video track.
                 * - `audio`: boolean, marks whether the stream contains an audio track.
                 */
                stream: Stream
            }) => void): void;
        /**
         * Reports exception events in the channel.
         *
         * Exceptions are not errors, but usually mean quality issues.
         *
         * This callback also reports recovery from an exception.
         *
         * Each exception event has a corresponding recovery event, see the table below for details:
         *
         * ![](https://web-cdn.agora.io/docs-files/1547180053430)
         *
         * **Note:**
         *
         * This callback supports only the Chrome browser.
         * @example **Sample code**
         * ``` javascript
         * client.on("exception", function(evt) {
         *   console.log(evt.code, evt.msg, evt.uid);
         * })
         * ```
         */
        on(event: "exception", callback: (evt: {
            /** Event code. */
            code: number,
            /** Event message. */
            msg: string,
            /** The uid of the user who experiences the exception or recovery event. */
            uid: string
        }) => void): void;
        /**
         * Occurs when a remote user of the Native SDK calls `enableLocalVideo(true)` to enable video capture.
         *
         * **Since**
         * <br>&emsp;&emsp;&emsp;*3.0.0*
         */
        on(event: "enable-local-video", callback: (evt: {
            /** The ID of the remote user. */
            uid: string
        }) => void): void;
        /**
         * Occurs when a remote user of the Native SDK calls `enableLocalVideo(false)` to disable video capture.
         *
         * **Since**
         * <br>&emsp;&emsp;&emsp;*3.0.0*
         */
        on(event: "disable-local-video", callback: (evt: {
            /** The ID of the remote user. */
            uid: string
        }) => void): void;
        /**
         * Reports events during the media stream relay.
         *
         * **Since**
         * <br>&emsp;&emsp;&emsp;*3.0.0*
         */
        on(event: "channel-media-relay-event", callback: (evt: {
            /**
             * The event code for media stream relay.
             *
             * - 0: The user disconnects from the server due to a poor network connection.
             * - 1: The user is connected to the server.
             * - 2: The user joins the source channel.
             * - 3: The user joins the destination channel.
             * - 4: The SDK starts relaying the media stream to the destination channel.
             * - 5: The server receives the video stream from the source channel.
             * - 6: The server receives the audio stream from the source channel.
             * - 7: The destination channel is updated.
             */
            code: number
        }) => void): void;
        /**
         * Occurs when the state of the media stream relay changes.
         *
         * **Since**
         * <br>&emsp;&emsp;&emsp;*3.0.0*
         *
         * The SDK reports the state and error code of the current media relay in this callback.
         */
        on(event: "channel-media-relay-state", callback: (evt: {
            /**
             * The state code.
             *
             * - 0: The SDK is initializing.
             * - 1: The SDK tries to relay the media stream to the destination channel.
             * - 2: The SDK successfully relays the media stream to the destination channel.
             * - 3: An error occurs. See `code` for the error code. In case of an error, the SDK resets the media stream relay state, and you need to call {@link startChannelMediaRelay} to restart the relay.
             */
            state: number,
            /**
             * The error code.
             *
             * - 0: No error.
             * - 1: An error occurs in the server response.
             * - 2: No server response.
             * - 3: The SDK fails to access the service, probably due to limited resources of the server.
             * - 4: Fails to send the relay request.
             * - 5: Fails to accept the relay request.
             * - 6: The server fails to receive the media stream.
             * - 7: The server fails to send the media stream.
             * - 8: The SDK disconnects from the server and fails to reconnect to the server due to a poor network connection. In this case, the SDK resets the relay state. You can try {@link startChannelMediaRelay} to restart the media stream relay.
             * - 9: An internal error occurs in the server.
             * - 10: The token of the source channel has expired.
             * - 11: The token of the destination channel has expired.
             * - 12: The relay has already started. Possibly caused by calling {@link startChannelMediaRelay} repeatedly, or calling {@link startChannelMediaRelay} before {@link stopChannelMediaRelay} succeeds.
             * - 13: The relay has not started. Possibly caused by calling {@link updateChannelMediaRelay} before {@link startChannelMediaRelay} succeeds.
             */
            code: number
        }) => void): void;
        /**
         * Unbinds Events
         *
         * This method removes the events attached by the `Client.on()` method.
         *
         * @param eventType The event to be removed.
         * @param callback The function to be removed.
         *
         * @example **Sample code**
         * ``` javascript
         * client.on("stream-published", function processStreamPublished(evt) {
         *   console.log("Stream Published");
         *   evt.stream.play("divId");
         *   client.off("stream-published", processStreamPublished);
         * })
         * ```
         */
        off(eventType: string, callback: any): void;
        /**
         * Initializes a Client Object
         *
         * This method initializes the client object.
         * @example **Sample code**
         * ``` javascript
         * client.init(appId, function() {
         *     console.log("client initialized");
         *     // Join a channel
         *     //……
         * }, function(err) {
         *     console.log("client init failed ", err);
         *     // Error handling
         * });
         * ```
         * @param appId Pass in the [App ID](https://docs.agora.io/en/Agora%20Platform/terms?platform=All%20Platforms#a-name-appid-a-app-id) for your project. ASCII characters only, and the string length must be greater than 0 and less than 256 bytes.
         * @param onSuccess The callback when the method succeeds.
         * @param onFailure The callback when the method fails. The following are the common errors:
         * - `"BAD_ENVIRONMENT"`: Unsupported web browser.
         */
        init(
            appId: string,
            onSuccess?: () => void,
            onFailure?: (err: string) => void
        ): void;
        /**
         * Joins an AgoraRTC Channel
         *
         * This method joins an AgoraRTC channel.
         *
         * When joining the channel, the `Client.on("connected")` and `Client.on("connection-state-change")` callbacks are triggered on the local client.
         *
         * After joining the channel, if the user joining the channel is in the Communication profile, or is a host in the Live Broadcast profile, the `Client.on("peer-online")` callback is triggered on the remote client.
         *
         * @example **Sample code**
         * ``` javascript
         * client.join(<token>, "1024", null, function(uid) {
         *     console.log("client" + uid + "joined channel");
         *     // Create a local stream
         *     //……
         * }, function(err) {
         *     console.error("client join failed ", err);
         *     // Error handling
         * });
         * ```
         * @param tokenOrKey
         * - Low security requirements: Pass `null` as the parameter value.
         * - High security requirements: Pass the string of the Token or Channel Key as the parameter value. See [Use Security Keys](../../../token) for details.
         * @param channel A string that provides a unique channel name for the Agora session. The length must be within 64 bytes. Supported character scopes:
         *
         * - All lowercase English letters: a to z.
         * - All uppercase English letters: A to Z.
         * - All numeric characters: 0 to 9.
         * - The space character.
         * - Punctuation characters and other symbols, including: "!", "#", "$", "%", "&", "(", ")", "+", "-", ":", ";", "<", "=", ".", ">", "?", "@", "[", "]", "^", "_", " {", "}", "|", "~", ",".
         * @param uid The user ID, an integer or a string, ASCII characters only. Ensure this ID is unique.
         *            If you set the uid to `null`, the server assigns one and returns it in the `onSuccess` callback.
         *
         * **Note:**
         *
         * - All users in the same channel should have the same type (number or string) of `uid`.
         * - If you use a number as the user ID, it should be a 32-bit unsigned integer with a value ranging from 0 to (2<sup>32</sup>-1).
         * - If you use a string as the user ID, the maximum length is 255 characters.
         * - You can use string UIDs to interoperate with the Native SDK 2.8 or later. Ensure that the Native SDK uses the User Account to join the channel. See [Use String User Accounts](https://docs.agora.io/en/Interactive%20Broadcast/string_web?platform=Web).
         * @param onSuccess The callback when the method succeeds. The server returns the uid which represents the identity of the user.
         * @param onFailure The callback when the method fails. The following are common errors:
         * - "INVALID_OPERATION": Unable to join the channel. Usually due to calling `Client.join` repeatedly.
         * - "UID_CONFLICT": The `uid` of the local client conflicts with other users in the channel.
         * - "SOCKET_ERROR": The SDK disconnects with the Agora server when joining the channel.
         */
        join(
            tokenOrKey: string | null,
            channel: string,
            uid: number | string | null,
            onSuccess?: (uid: number | string) => void,
            onFailure?: (err: string) => void
        ): void;
        /**
         * Leaves an AgoraRTC Channel
         *
         * This method enables a user to leave a channel.
         *
         * When leaving the channel, the `Client.on("connection-state-change")` callback is triggered on the local client.
         *
         * After leaving the channel, if the user joining the channel is in the Communication profile, or is a host in the Live Broadcast profile, the `Client.on("peer-leave") callback` is triggered on the remote client.
         *
         * @example **Sample code**
         * ``` javascript
         * client.leave(function() {
         *     console.log("client leaves channel");
         *     //……
         * }, function(err) {
         *     console.log("client leave failed ", err);
         *     //error handling
         * });
         * ```
         * @param onSuccess The callback when the method succeeds.
         * @param onFailure The callback when the method fails. The following are common errors:
         * - "INVALID_OPERATION": Invalid operation. Possible reasons are that this method is already called or the user is not in the channel.
         * - "SOCKET_ERROR": The SDK disconnects with the Agora server when leaving the channel.
         * - "LEAVE_MSG_TIMEOUT": The request to leave the channel times out. In this case, the SDK automatically disconnects and leaves the channel.
         */
        leave(onSuccess?: () => void, onFailure?: (err: string) => void): void;
        /**
         * Publishes a Local Stream
         *
         * This method publishes a local stream to the SD-RTN.
         *
         * When the stream is published, the following callbacks are triggered:
         * - On the local client: `Client.on("stream-published")`
         * - On the remote client: `Client.on("stream-added")`
         *
         * **Note:**
         *
         * In a live broadcast, whoever calls this API is the host.
         * @example **Sample code**
         * ``` javascript
         * client.publish(stream, function(err) {
         *     console.log(err);
         *     //……
         * })
         * ```
         * @param stream Stream object, which represents the local stream.
         * @param onFailure The callback when the method fails. The following are common errors:
         * - "STREAM_ALREADY_PUBLISHED": This stream object is already published.
         * - "INVALID_LOCAL_STREAM": The stream object is invalid.
         * - "INVALID_OPERATION": The user is not in the channel, possibly because the user has not joined the channel or the connection is interrupted.
         * - "PUBLISH_STREAM_FAILED": Fails to publish the stream, usually because the connection is lost during publishing.
         * - "PEERCONNECTION_FAILED": Fails to establish the media transport channel.
         */
        publish(stream: Stream, onFailure?: (err: string) => void): void;
        /**
         * Unpublishes the Local Stream
         *
         * This method unpublishes the local stream.
         *
         * When the stream is unpublished, the `Client.on("stream-removed")` callback is triggered on the remote client.
         * @example
         * **Sample code**
         * ``` javascript
         * client.unpublish(stream, function(err) {
         *     console.log(err);
         *     //……
         * })
         *
         * ```
         * @param stream Stream object, which represents the local stream.
         * @param onFailure The callback when the method fails. The following are common errors:
         * - "STREAM_NOT_YET_PUBLISHED": The specified stream object is not published.
         * - "INVALID_LOCAL_STREAM": The specified stream object is invalid.
         * - "INVALID_OPERATION": The user is not in the channel, possibly because the user has not joined the channel or the connection is interrupted.
         */
        unpublish(stream: Stream, onFailure?: (err: string) => void): void;
        /**
         * Subscribes to a Remote Stream
         *
         * This method enables a user to subscribe to a remote stream.
         *
         * After the user subscribes to a remote stream, the SDK triggers the `Client.on("stream-subscribed")` callback.
         * If the remote stream contains an audio track, the SDK also triggers the `Client.on("first-audio-frame-decode")` callback;
         * if the remote stream contains a video track, the SDK also triggers the `Client.on("first-video-frame-decode")` callback.
         *
         * @param stream Stream object, which represents the remote stream.
         * @param options Sets whether to receive the video or audio data independently by the `video` and `audio` parameters.
         *
         * **Note:**
         *
         * - `video` and `audio` cannot be set as `false` at the same time. If you need to stop subscribing to the stream, call [[Client.unsubscribe]] instead.
         * - Safari does not support independent subscription. Set `options` as `null` for Safari, otherwise the`SAFARI_NOT_SUPPORTED_FOR_TRACK_SUBSCRIPTION` error occurs.
         * @param onFailure The callback when the method fails. The following are common errors:
         * - "SAFARI_NOT_SUPPORTED_FOR_TRACK_SUBSCRIPTION": Safari does not support independent subscription.
         * - "INVALID_OPERATION": The user is not in the channel, possibly because the user has not joined the channel or the connection is interrupted.
         * - "SUBSCRIBE_STREAM_FAILED": The subscription fails, usually because the SDK has disconnected from the Agora server when subscribing to the stream.
         * - "PEERCONNECTION_FAILED": Fails to establish the media transport channel.
         * @example
         * **Sample code**
         * ```javascript
         * client.subscribe(stream, function(err) {
         *     console.error("stream subscribe failed", err);
         *     //……
         * });
         * ```
         * ### Advanced
         *
         * This method can be called multiple times for a single remote stream, and enables you to switch between receiving/not receiving the video or audio data flexibly.
         *
         * @example
         * **Sample code**
         * ```javascript
         * // Initially, subscribe to the stream and receive only the video data
         * client.subscribe(stream, {video: true, audio: false});
         *
         * // After a while, switch to receiving only the audio data
         * client.subscribe(stream, {video: false, audio: true});
         * ```
         */
        subscribe(
            stream: Stream,
            options?: {
                /**
                 * Marks whether to receive the video data.
                 *  - `true`: (Default) Receives the video data.
                 *  - `false`: Not receives the video data.
                 */
                video?: boolean,
                /**
                 * Marks whether to receive the audio data.
                 *  - `true`: (Default) Receives the audio data.
                 *  - `false`: Not receives the audio data.
                 */
                audio?: boolean
            },
            onFailure?: (err: string) => void): void;
        /**
         * Unsubscribes from the Remote Stream
         *
         * This method enables the user to unsubscribe from the remote stream.
         * @example
         * **Sample code**
         * ``` javascript
         * client.unsubscribe(stream, function(err) {
         *     console.log(err);
         *     //……
         * })
         *
         * ```
         * @param stream Stream object, which represents the remote stream.
         * @param onFailure The callback when the method fails. The following are common errors:
         * - "INVALID_REMOTE_STREAM": The specified stream object is invalid.
         * - "INVALID_OPERATION": The user is not in the channel, possibly because the user has not joined the channel or the connection is interrupted.
         * - "NO_SUCH_REMOTE_STREAM": The specified stream object is not found.
         * - "UNSUBSCRIBE_STREAM_FAILED": Fails to unsubscribe from the stream, usually because the SDK has disconnected from the Agora server when unsubscribing from the stream.
         */
        unsubscribe(stream: Stream, onFailure?: (err: string) => void): void;
        /**
         * Sets the role of the user.
         *
         * This method is applicable only to the live mode.
         *
         * Sets the role of the user such as a host or an audience (default), before joining a channel.
         *
         * This method can be used to switch the user role after the user joins a channel. When a user switches the user role after joining a channel, the following callbacks are triggered:
         * - On the local client: `Client.on("client-role-changed")`.
         * - On the remote client: `Client.on("peer-online")` or `Client.on("peer-leave")`.
         *
         * In live mode ([[mode]] is set as `live`):
         *
         * - Before joining the channel, you can call this method to set the role.
         * - After joining the channel, you can call this method to switch the role:
         *  - When you call [[publish]], the user role switches to `host`; when you call [[unpublish]], the user role switches to `audience`.
         *  - After calling [[publish]], if you call this method and set the user role as `audience`, [[unpublish]] is called automatically.
         *
         * **Note**
         *
         * In communication mode ([[mode]] set as `rtc`), this method does not take effect. All users are `host` by default.
         *
         * @param role User role in a live broadcast:
         *
         * - `"audience"`: Audience, the default role. An audience can only receive streams.
         * - `"host"`: Host. A host can both send and receive streams.
         *
         * @example **Sample code**
         *
         * ``` javascript
         * client.setClientRole("host", function(e) {
         *   if (!e) {
         *     console.log("setHost success");
         *   } else {
         *     console.log("setHost error", e);
         *   }
         * });
         * ```
         *
         */
        setClientRole(role: "audience" | "host", callback?: (err?: string | null) => void): void;
        /**
         * Enables Dual Stream
         *
         * This method enables the dual-stream mode on the publisher side. We recommend calling this method after joining a channel({@link Client.join}).
         *
         * Dual streams are a hybrid of a high-video stream and a low-video stream:
         *
         * - High-video stream: high bitrate, high resolution
         * - Low-video stream: low bitrate, low resolution
         *
         * We do not recommend using the track methods ([[addTrack]]/[[removeTrack]]/[[replaceTrack]]) on dual streams, which might cause different performance in the high-video and low-video streams.
         *
         * @example **Sample code**
         * ``` javascript
         * client.enableDualStream(function() {
         *   console.log("Enable dual stream success!")
         * }, function(err) {
         *   console.log(err)
         * })
         * ```
         *
         * **Note:**
         *
         * This method does not apply to the following scenarios:
         *
         * -   The stream is created by defining the [[audioSource]] and [[videoSource]] properties.
         * -   Audio-only mode (audio: true, video: false)
         * -   Safari browser on iOS
         * -   Screen-sharing scenario
         * @param onSuccess The callback when the method succeeds.
         * @param onFailure The callback when the method fails. The following are common errors:
         * - "IOS_NOT_SUPPORT": Does not support iOS.
         * - "WECHAT_NOT_SUPPORT": Does not support WeChat.
         * - "STILL_ON_PUBLISHING": Still publishing the stream. Enable dual streams later.
         * - "ENABLE_DUALSTREAM_FAILED": Fails to enable dual streams.
         */
        enableDualStream(
            onSuccess?: () => void,
            onFailure?: (err: string) => void
        ): void;
        /**
         * Sets the Low-video Stream Parameter
         *
         * If you enabled the dual-stream mode by calling {@link Client.enableDualStream}, use this method to set the low-video stream profile.
         *
         * If you do not set the low-video stream profile, the SDK will assign default values based on your stream video profile.
         *
         * **Note:**
         * - As different web browsers have different restrictions on the video profile, the parameters you set may fail to take effect.
         * The Firefox browser has a fixed frame rate of 30 fps, therefore the frame rate settings do not work on the Firefox browser.
         * - Due to limitations of some devices and browsers, the resolution you set may fail to take effect and get adjusted by the browser.
         * In this case, billings will be calculated based on the actual resolution.
         * - Call {@link Client.join} before using this method.
         * - Screen sharing supports the high-video stream only.
         * @param param Sets the video profile of the low-video stream.
         */
        setLowStreamParameter(param: {
            /**
             * Width of the low-video stream frame. A positive integer, and the value range is [1,10000].
             *
             * The width and height parameters are bound together, and take effect only when both are set.Otherwise, the SDK assigns default values.
             */
            width?: number;
            /**
             * Height of the low-video stream frame. A positive integer, and the value range is [1,10000].
             *
             * The width and height parameters are bound together, and take effect only when both are set. Otherwise, the SDK assigns default values.
             */
            height?: number;
            /** Frame rate of the low-video stream frame in fps. A positive integer, and the value range is [1,10000]. */
            framerate?: number;
            /** Bitrate of the low-video stream frame in Kbps. A positive integer, and the value range is [1,10000000]. */
            bitrate?: number;
        }): void;
        /**
         * Sets the Remote Video-stream Type
         *
         * When a remote user sends dual streams, this method decides on which stream to receive on the subscriber side. If this method is not used, the subscriber receives the high-video stream.
         *
         * @example **Sample code**
         * ``` javascript
         * switchStream = function (){
         *   if (highOrLow === 0) {
         *     highOrLow = 1
         *     console.log("Set to low");
         *   }
         *   else {
         *     highOrLow = 0
         *     console.log("Set to high");
         *   }
         *
         *   client.setRemoteVideoStreamType(stream, highOrLow);
         * }
         * ```
         *
         * [[include:setRemoteStreamType-note.md]]
         * @param stream The remote video stream object.
         * @param streamType Sets the remote video stream type. The following lists the video-stream types:
         * - 0: High-bitrate, high-resolution video stream.
         * - 1: Low-bitrate, low-resolution video stream.
         */
        setRemoteVideoStreamType(stream: Stream, streamType: 0 | 1): void;
        /**
         * Sets Stream Fallback Option
         *
         * Use this method to set stream fallback option on the receiver.
         *
         * Under poor network conditions, the SDK can choose to subscribe to the low-video stream or only the audio stream.
         *
         * If the auto-fallback option is enabled, the SDK triggers the `Client.on("stream-type-changed")` callback when the remote stream changes from a high-video stream to a low-video stream or vice versa, and triggers the `Client.on("stream-fallback")` callback when the remote stream changes from a video stream to an audio-only stream or vice versa.
         *
         * **Note:**
         *
         * This method can only be used when the publisher has enabled the dual-stream mode by {@link enableDualStream}.
         * @param stream The remote stream object.
         * @param fallbackType The fallback option:
         * - 0: Disable the fallback.
         * - 1: (Default) Automatically subscribe to the low-video stream under poor network.
         * - 2: Under poor network, the SDK may subscribe to the low-video stream (of lower resolution and lower bitrate) first,
         *      but if the network still does not allow displaying the video, the SDK will receive audio only.
         * @example **Sample code**
         * ```javascript
         * // The sender side, after publishing the high stream
         * client.enableDualStream();
         *
         * // The receiver side, set the fallback option as 2
         * client.setStreamFallbackOption(remoteStream, 2);
         * ```
         */
        setStreamFallbackOption(stream: Stream, fallbackType: 0 | 1 | 2): void;
        /**
         * Disables Dual Streams
         *
         * This method disables dual streams.
         * @example **Sample code**
         * ``` javascript
         * client.disableDualStream(function() {
         *   console.log("Disable dual stream success!")
         * }, function(err) {
         *   console.log(err)
         * })
         * ```
         * @param onSuccess The callback when the method succeeds.
         * @param onFailure The callback when the method fails. The following are common errors:
         * - "STILL_ON_PUBLISHING": Still publishing the stream. Disable dual streams later.
         * - "DISABLE_DUALSTREAM_FAILED": Fails to disable dual streams.
         */
        disableDualStream(
            onSuccess?: () => void,
            onFailure?: (err: string) => void
        ): void;
        /**
         * Enables Volume Indicator
         *
         * This method enables the SDK to report the active remote users who are speaking and their volume regularly.
         *
         * If this method is enabled, the SDK triggers the `"volume-indicator"` callback to report the volumes every two seconds, regardless of whether there are active speakers.
         *
         * **Note:**
         *
         * - If you have multiple web pages running the Web SDK, this function might not work.
         * @example **Sample code**
         * ``` javascript
         * client.enableAudioVolumeIndicator(); // Triggers the "volume-indicator" callback event every two seconds.
         * client.on("volume-indicator", function(evt){
         *     evt.attr.forEach(function(volume, index){
         *             console.log(`${index} UID ${volume.uid} Level ${volume.level}`);
         *     });
         * });
         * ```
         */
        enableAudioVolumeIndicator(): void;
        /**
         * Configures the CDN Live Streaming
         *
         * **DEPRECATED**
         *
         * Agora recommends using the following methods instead:
         * - [[startLiveStreaming]]
         * - [[setLiveTranscoding]]
         * - [[stopLiveStreaming]]
         *
         * This method configures the CDN live streaming before joining a channel.
         *
         * **Note:**
         *
         * Call {@link configPublisher} before {@link Client.join}.
         *
         * @example **Sample code**
         *
         * ``` javascript
         * client.configPublisher({
         *   width: 360,
         *   height: 640,
         *   framerate: 30,
         *   bitrate: 500,
         *   publishUrl: "rtmp://xxx/xxx/"
         * });
         * ```
         * @param width Width of the output data stream set for CDN Live, 360 is the default value. A positive integer, and the value range is [1,10000].
         * @param height Height of the output data stream set for CDN Live, 640 is the default value. A positive integer, and the value range is [1,10000].
         * @param framerate Frame rate of the output data stream set for CDN Live, 15 fps is the default value. A positive integer, and the value range is [1,10000].
         * @param bitrate Bitrate of the output data stream set for CDN Live, 500 kbps is the default value. A positive integer, and the value range is [1,10000000].
         * @param publisherUrl The push-stream address for the picture-in-picture layouts, `null` is the default value.
         *                     ASCII characters only, and the string length must be greater than 0 and less than 256 bytes.
         */
        configPublisher(width: number, height: number, framerate: number, bitrate: number, publisherUrl: string): void;
        /**
         * Starts a Live Stream
         *
         * This method starts a live stream. For details, see [Push Streams to the CDN](../../../cdn_streaming_web).
         *
         * When the live stream starts, the SDK triggers the `Client.on("liveStreamingStarted")` callback.
         * If this method call fails, the SDK triggers the `Client.on("liveStreamingFailed")` callback.
         *
         * **Note:**
         *
         * - Only hosts in live-broadcast channels can call this method. Ensure that you set the user role as `"host"` in {@link setClientRole}.
         * - Call this method after {@link Stream.init}.
         * - Push one live stream at a time. If you need to push several streams, ensure that the current stream starts successfully before pushing the next one.
         * @example **Sample code**
         * ``` javascript
         * client.setLiveTranscoding(<coding>);
         * client.startLiveStreaming(<url>, true)
         * ```
         * @param url URL address for the live stream. ASCII characters only, and the string length must be greater than 0 and less than 256 bytes.
         * @param enableTranscoding Marks whether to enable live transcoding. If set as `true`, {@link setLiveTranscoding} must be called before this method.
         */
        startLiveStreaming(url: string, enableTranscoding?: boolean): void;
        /**
         * Sets Live Transcoding
         *
         * This method sets the video layout and audio for CDN live.
         * A successful call of this method to update the transcoding settings triggers the `Client.on("liveTranscodingUpdated")` callback.
         *
         * **Note:**
         *
         * - Ensure that you [enable the RTMP Converter service](../../../cdn_streaming_web#prerequisites) before using this function.
         * - The first call of this method does not trigger the `Client.on("liveTranscodingUpdated")` callback.
         * - Call {@link setLiveTranscoding} after {@link createStream}. For details, see [Push Streams to CDN](../../../cdn_streaming_web).
         * @param coding Transcoding settings, see {@link LiveTranscoding} for details.
         */
        setLiveTranscoding(coding: LiveTranscoding): void;
        /**
         * Stops Live Streaming
         *
         * This method stops and deletes the live streaming.
         * When the live stream stops, the SDK triggers the `Client.on("liveStreamingStopped")` callback.
         * @param url URL address of the live streaming. ASCII characters only, and the string length must be greater than 0 and less than 256 bytes.
         */
        stopLiveStreaming(url: string): void;
        /**
         * Injects an Online Media Stream to a Live Broadcast
         *
         * This method call triggers the following callbacks:
         * - On the local client:
         *   - `Client.on("streamInjectedStatus")`, with the state of injecting the online stream.
         *   - `Client.on("stream-added")` and `Client.on("peer-online")`(uid: 666), if the online media stream is injected into the channel.
         * - On the remote client:
         *   - `Client.on("stream-added")` and `Client.on("peer-online")`(uid: 666), if the online media stream is injected into the channel.
         *
         * If this method is called successfully, the server pulls the voice or video stream and injects it into a live channel.
         * This is applicable to scenarios where all of the audience members in the channel can watch a live show and interact with each other.
         *
         * **Note:**
         *
         * Ensure that you [enable the RTMP Converter service](../../../cdn_streaming_web#prerequisites) before using this function.
         * @param url URL address of the live streaming. ASCII characters only, and the string length must be greater than 0 and less than 256 bytes.
         * Valid protocols are RTMP, HLS, and FLV.
         * - Supported FLV audio codec type: AAC.
         * - Supported FLV video codec type: H.264 (AVC).
         * @param config Configuration of the inject stream, see {@link InjectStreamConfig} for details.
         */
        addInjectStreamUrl(url: string, config: InjectStreamConfig): void;
        /**
         * Removes the Injected Stream
         *
         * This method removes the HTTP/HTTPS URL address (added by [[addInjectStreamUrl]]) from the live broadcast.
         * @param url URL address of the live streaming. ASCII characters only, and the string length must be greater that 0 and less than 256 bytes.
         */
        removeInjectStreamUrl(url: string): void;
        /**
         * Enables Cloud Proxy
         *
         * This method must be called before joining the channel or after leaving the channel.
         *
         * To use the cloud proxy service, some extra settings are needed, see [Use Cloud Proxy](https://docs.agora.io/en/Interactive%20Broadcast/cloud_proxy_web?platform=Web) for details.
         */
        startProxyServer(): void;
        /**
         * Disables Cloud Proxy
         *
         * This method must be called before joining the channel or after leaving the channel.
         *
         * This method disables all proxy settings, including those set by [[setProxyServer]] and [[setTurnServer]].
         */
        stopProxyServer(): void;
        /**
         * Deploys a Proxy Server
         *
         * Use this method to deploy the Nginx server. See [Deploy the Enterprise Proxy](https://docs.agora.io/en/Interactive%20Broadcast/proxy_web?platform=Web) for details.
         *
         * **Note:**
         *
         * - Ensure that you call this API before {@link Client.join}.
         * - Proxy services by different service providers may result in slow performance if you are using the Firefox browser.
         *   Therefore, Agora recommends using the same service provider for the proxy services. If you use different service providers, Agora recommends not using the Firefox browser.
         * @example `client.setProxyServer(proxyServer);`
         * @param proxyServer Your Nginx server domain name. ASCII characters only, and the string length must be greater than 0 and less than 256 bytes.
         */
        setProxyServer(proxyServer: ClientConfig["proxyServer"]): void;
        /**
         * Deploys the TURN Server
         *
         * Use this method to deploy the TURN server.
         *
         * **Note:**
         *
         * Ensure that you call this API before {@link Client.join}.
         * @example `client.setTurnServer(config);`
         * @param turnServer The TURN server settings.
         */
        setTurnServer(turnServer: ClientConfig["turnServer"]): void;
        /**
         * Enables Built-in Encryption
         *
         * Use this method with [[setEncryptionMode]] method to enable the built-in encryption before joining a channel.
         *
         * All users in a channel must set the same encryption password.
         *
         * **Note:**
         *
         * - Ensure you call [[setEncryptionSecret]] and [[setEncryptionMode]] before joining the channel, otherwise the encryption is disabled.
         * - Do not use this method for CDN live streaming.
         * - If the encryption password is incorrect, the SDK triggers the `Client.on("crypt-error")` callback when publishing or subscribing to a stream.
         * @example `client.setEncryptionSecret(password)`
         * @param password The encryption password. ASCII characters only, and the string length must be greater than 0 and less than 256 bytes.
         */
        setEncryptionSecret(password: string): void;
        /**
         * Sets the Encryption Mode
         *
         * Use this method with [[setEncryptionSecret]] method to enable the built-in encryption before joining a channel.
         *
         * All users in a channel must set the same encryption mode.
         *
         * **Note:**
         *
         * - Ensure you call [[setEncryptionSecret]] and [[setEncryptionMode]] before joining the channel, otherwise the encryption is disabled.
         * - Do not use this method for CDN live streaming.
         * - If the encryption mode is incorrect, the SDK triggers the `Client.on("crypt-error")` callback when publishing or subscribing to a stream.
         * @example `client.setEncryptionMode(encryptionMode);`
         * @param encryptionMode The encryption mode:
         *
         * - aes-128-xts: Sets the encryption mode as AES128XTS.
         * - aes-256-xts: Sets the encryption mode as AES256XTS.
         * - aes-128-ecb: Sets the encryption mode as AES128ECB.
         */
        setEncryptionMode(
            encryptionMode: "aes-128-xts" | "aes-256-xts" | "aes-128-ecb"
        ): void;
        /**
         * Renews the Token
         *
         * This method renews your token.
         *
         * Once the Token schema is enabled, the token expires after a certain period of time.
         * In case of the `onTokenPrivilegeWillExpire` or `onTokenPrivilegeDidExpire` callback events, the application should renew the Token by calling this method.
         * Not doing so will result in SDK disconnecting with the server.
         * @param token Specifies the renewed Token.
         */
        renewToken(
            token: string,
        ): void;
        /**
         * Renews the Channel Key
         *
         * This method renews your channel key.
         *
         * Once the Channel Key schema is enabled, the key expires after a certain period of time.
         * When the onFailure callback reports the error `DYNAMIC_KEY_TIMEOUT`, the application should renew the Channel Key by calling this method.
         * Not doing so will result in SDK disconnecting with the server.
         * @param key Specifies the renewed Channel Key.
         * @param onSuccess The callback when the method succeeds.
         * @param onFailure The callback when the method fails. The following are common errors:
         * - "INVALID_OPERATION": The user is not in the channel. Call this method after the user joins a channel.
         */
        renewChannelKey(
            key: string,
            onSuccess?: () => void,
            onFailure?: (err: string) => void
        ): void;
        /**
         * Gets the Statistics of the System Network
         *
         * **DEPRECATED** from v2.5.1, use [[getTransportStats]] instead.
         *
         * This method gets the statistics of the browser's local network.
         *
         * Currently only the network type information is provided, see [[NetworkType]].
         *
         * **Note:**
         *
         * Chrome 61+ is required for this function, and the compatibility is not guaranteed.
         * See [Network Information API](https://developer.mozilla.org/en-US/docs/Web/API/Network_Information_API) for details.
         *
         * @param callback The callback contains the statistics of the system network.
         *
         * @example **Sample code**
         *
         * ``` javascript
         * client.getNetworkStats((stats) => {
         *     console.log(`Current network type: ${stats.NetworkType}`);
         * });
         * ```
         */
        getNetworkStats(callback: (stats: NetworkStats) => void): void;
        /**
         * Gets the Statistics of the System
         *
         * This method gets the statistics of the system.
         *
         * Currently only the battery level information is provided, see [[BatteryLevel]].
         *
         * **Note:**
         *
         * This feature is experimental, see [Battery Status API](https://developer.mozilla.org/en-US/docs/Web/API/Battery_Status_API) for browser compatibility.
         *
         * @param callback The callback contains the statistics of the system.
         *
         * @example **Sample code**
         *
         * ``` javascript
         * client.getSystemStats((stats) => {
         *     console.log(`Current battery level: ${stats.BatteryLevel}`);
         * });
         * ```
         */
        getSystemStats(callback: (stats: SystemStats) => void): void;
        /**
         * Enumerates Audio Input Devices
         *
         * This method enumerates the available audio input devices, such as microphones.
         *
         * If this method succeeds, the SDK returns a list of audio input devices in an array of [[MediaDeviceInfo]] objects.
         */
        getRecordingDevices(callback: (devices: MediaDeviceInfo[]) => void): void;
        /**
         * Enumerates Audio Output Devices
         *
         * This method enumerates the available audio output devices, such as speakers.
         *
         * If this method succeeds, the SDK returns a list of audio output devices in an array of [[MediaDeviceInfo]] objects.
         *
         * **Note:**
         *
         * Only Chrome 49 or later supports this function.
         */
        getPlayoutDevices(callback: (devices: MediaDeviceInfo[]) => void): void;
        /**
         * Enumerates Video Input Devices
         *
         * This method enumerates the available video input devices, such as cameras.
         *
         * If this method succeeds, the SDK returns a list of video input devices in an array of [[MediaDeviceInfo]] objects.
         */
        getCameras(callback: (devices: MediaDeviceInfo[]) => void): void;
        /**
         * Retrieves the Audio Statistics of the Remote Stream
         *
         * This method retrieves the audio statistics of the remote stream, including audio codec type, packet loss rate, bitrate, and so on.
         *
         * **Note:**
         *
         * - The statistics are calculated after the `stream-subscribed` event, which may take at most 3 seconds.
         * - This method supports the Chrome browser only.
         *
         * @param callback The callback contains the statistics of the remote audio stream.
         *
         * @example **Sample code**
         *
         * ``` javascript
         * client.getRemoteAudioStats((remoteAudioStatsMap) => {
         *     for(var uid in remoteAudioStatsMap){
         *          console.log(`Audio CodecType from ${uid}: ${remoteAudioStatsMap[uid].CodecType}`);
         *          console.log(`Audio End2EndDelay from ${uid}: ${remoteAudioStatsMap[uid].End2EndDelay}`);
         *          console.log(`Audio MuteState from ${uid}: ${remoteAudioStatsMap[uid].MuteState}`);
         *          console.log(`Audio PacketLossRate from ${uid}: ${remoteAudioStatsMap[uid].PacketLossRate}`);
         *          console.log(`Audio RecvBitrate from ${uid}: ${remoteAudioStatsMap[uid].RecvBitrate}`);
         *          console.log(`Audio RecvLevel from ${uid}: ${remoteAudioStatsMap[uid].RecvLevel}`);
         *          console.log(`Audio TotalFreezeTime from ${uid}: ${remoteAudioStatsMap[uid].TotalFreezeTime}`);
         *          console.log(`Audio TotalPlayDuration from ${uid}: ${remoteAudioStatsMap[uid].TotalPlayDuration}`);
         *          console.log(`Audio TransportDelay from ${uid}: ${remoteAudioStatsMap[uid].TransportDelay}`);
         *     }
         * });
         * ```
         */
        getRemoteAudioStats(callback: (stats: RemoteAudioStatsMap) => void): void;
        /**
         * Retrieves the Audio Statistics of the Local Stream
         *
         * This method retrieves the audio statistics of the published stream, including audio codec type, sampling rate, bitrate, and so on.
         *
         * **Note:**
         *
         * - Some of the statistics are calculated after the `stream-published` event, which may take at most 3 seconds.
         * - This method supports the Chrome browser only.
         *
         * @param callback The callback contains the statistics of the local audio stream.
         *
         * @example **Sample code**
         *
         * ``` javascript
         * client.getLocalAudioStats((localAudioStats) => {
         *     for(var uid in localAudioStats){
         *          console.log(`Audio CodecType from ${uid}: ${localAudioStats[uid].CodecType}`);
         *          console.log(`Audio MuteState from ${uid}: ${localAudioStats[uid].MuteState}`);
         *          console.log(`Audio RecordingLevel from ${uid}: ${localAudioStats[uid].RecordingLevel}`);
         *          console.log(`Audio SamplingRate from ${uid}: ${localAudioStats[uid].SamplingRate}`);
         *          console.log(`Audio SendBitrate from ${uid}: ${localAudioStats[uid].SendBitrate}`);
         *          console.log(`Audio SendLevel from ${uid}: ${localAudioStats[uid].SendLevel}`);
         *     }
         * });
         * ```
         */
        getLocalAudioStats(callback: (stats: LocalAudioStatsMap) => void): void;
        /**
         * Retrieves the Video Statistics of the Remote Stream
         *
         * This method retrieves the video statistics of the remote stream, including packet loss rate, video bitrate, frame rate, and so on.
         *
         * **Note:**
         *
         * - The statistics are calculated after the `stream-subscribed` event, which may take at most 3 seconds.
         * - This method supports the Chrome browser only.
         *
         * @param callback The callback contains the statistics of the remote video stream.
         *
         * @example **Sample code**
         *
         * ``` javascript
         * client.getRemoteVideoStats((remoteVideoStatsMap) => {
         *     for(var uid in remoteVideoStatsMap){
         *          console.log(`Video End2EndDelay from ${uid}: ${remoteVideoStatsMap[uid].End2EndDelay}`);
         *          console.log(`Video MuteState from ${uid}: ${remoteVideoStatsMap[uid].MuteState}`);
         *          console.log(`Video PacketLossRate from ${uid}: ${remoteVideoStatsMap[uid].PacketLossRate}`);
         *          console.log(`Video RecvBitrate from ${uid}: ${remoteVideoStatsMap[uid].RecvBitrate}`);
         *          console.log(`Video RecvResolutionHeight from ${uid}: ${remoteVideoStatsMap[uid].RecvResolutionHeight}`);
         *          console.log(`Video RecvResolutionWidth from ${uid}: ${remoteVideoStatsMap[uid].RecvResolutionWidth}`);
         *          console.log(`Video RenderFrameRate from ${uid}: ${remoteVideoStatsMap[uid].RenderFrameRate}`);
         *          console.log(`Video RenderResolutionHeight from ${uid}: ${remoteVideoStatsMap[uid].RenderResolutionHeight}`);
         *          console.log(`Video RenderResolutionWidth from ${uid}: ${remoteVideoStatsMap[uid].RenderResolutionWidth}`);
         *          console.log(`Video TotalFreezeTime from ${uid}: ${remoteVideoStatsMap[uid].TotalFreezeTime}`);
         *          console.log(`Video TotalPlayDuration from ${uid}: ${remoteVideoStatsMap[uid].TotalPlayDuration}`);
         *          console.log(`Video TransportDelay from ${uid}: ${remoteVideoStatsMap[uid].TransportDelay}`);
         *     }
         * });
         * ```
         *
         */
        getRemoteVideoStats(callback: (stats: RemoteVideoStatsMap) => void): void;
        /**
         * Retrieves the Video Statistics of the Local Stream
         *
         * This method retrieves the video statistics of the published stream, including video resolution, bitrate, frame rate, and so on.
         *
         * **Note:**
         *
         * - Some of the statistics are calculated after the `stream-published` event, which may take at most 3 seconds.
         * - This method supports the Chrome browser only.
         *
         * @param callback The callback contains the statistics of the local video stream.
         *
         * @example **Sample code**
         *
         * ``` javascript
         * client.getLocalVideoStats((localVideoStats) => {
         *     for(var uid in localVideoStats){
         *          console.log(`Video CaptureFrameRate from ${uid}: ${localVideoStats[uid].CaptureFrameRate}`);
         *          console.log(`Video CaptureResolutionHeight from ${uid}: ${localVideoStats[uid].CaptureResolutionHeight}`);
         *          console.log(`Video CaptureResolutionWidth from ${uid}: ${localVideoStats[uid].CaptureResolutionWidth}`);
         *          console.log(`Video EncodeDelay from ${uid}: ${localVideoStats[uid].EncodeDelay}`);
         *          console.log(`Video MuteState from ${uid}: ${localVideoStats[uid].MuteState}`);
         *          console.log(`Video SendBitrate from ${uid}: ${localVideoStats[uid].SendBitrate}`);
         *          console.log(`Video SendFrameRate from ${uid}: ${localVideoStats[uid].SendFrameRate}`);
         *          console.log(`Video SendResolutionHeight from ${uid}: ${localVideoStats[uid].SendResolutionHeight}`);
         *          console.log(`Video SendResolutionWidth from ${uid}: ${localVideoStats[uid].SendResolutionWidth}`);
         *          console.log(`Video TargetSendBitrate from ${uid}: ${localVideoStats[uid].TargetSendBitrate}`);
         *          console.log(`Video TotalDuration from ${uid}: ${localVideoStats[uid].TotalDuration}`);
         *          console.log(`Video TotalFreezeTime from ${uid}: ${localVideoStats[uid].TotalFreezeTime}`);
         *     }
         * });
         * ```
         */
        getLocalVideoStats(callback: (stats: LocalVideoStatsMap) => void): void;
        /**
         * Gets the Statistics of the Transmission
         *
         * This method gets the statistics of the transmission quality to Agora service.
         *
         * **Note:**
         *
         * - Calculation of the statistics may take at most 3 seconds.
         * - This method supports the Chrome browser only.
         *
         * @param callback The callback contains the statistics of the transmission quality.
         *
         * @example **Sample code**
         *
         * ``` javascript
         * client.getTransportStats((stats) => {
         *     console.log(`Current Transport RTT: ${stats.RTT}`);
         *     console.log(`Current Network Type: ${stats.networkType}`);
         *     console.log(`Current Transport OutgoingAvailableBandwidth: ${stats.OutgoingAvailableBandwidth}`);
         * });
         * ```
         */
        getTransportStats(callback: (stats: TransportStats) => void): void;
        /**
         * Gets the Statistics of the Session
         *
         * This method gets the statistics of the session connection.
         *
         * **Note:**
         *
         * - This method should be called after joining the channel, and it may take at most 3 seconds to retrieve the statistics.
         * - This method supports the Chrome browser only.
         *
         * @param callback The callback contains the statistics of the session connection.
         *
         * @example **Sample code**
         *
         * ``` javascript
         * client.getSessionStats((stats) => {
         *     console.log(`Current Session Duration: ${stats.Duration}`);
         *     console.log(`Current Session UserCount: ${stats.UserCount}`);
         *     console.log(`Current Session SendBytes: ${stats.SendBytes}`);
         *     console.log(`Current Session RecvBytes: ${stats.RecvBytes}`);
         *     console.log(`Current Session SendBitrate: ${stats.SendBitrate}`);
         *     console.log(`Current Session RecvBitrate: ${stats.RecvBitrate}`);
         * });
         * ```
         */
        getSessionStats(callback: (stats: SessionStats) => void): void;
        /**
         * Gets the Connection State
         *
         * This method returns the state of the connection between the SDK and Agora's edge server.
         *
         * @returns
         * The connection state:
         *
         * - `DISCONNECTED`: The SDK is disconnected from Agora's edge server.
         *  - This is the initial state before [[Client.join]].
         *  - The SDK also enters this state after the app calls [[Client.leave]].
         * - `CONNECTING`: The SDK is connecting to Agora's edge server.
         * The SDK enters this state when calling [[Client.join]] or reconnecting to Agora's edge server automatically after the connection is lost.
         * - `CONNECTED`: The SDK is connected to Agora's edge server and joins a channel. You can now publish or subscribe to a stream in the channel.
         * - `DISCONNECTING`: The SDK is disconnecting from Agora's edge server. The SDK enters this state when calling [[Client.leave]].
         */
        getConnectionState(): string;

        /**
         * Starts relaying media streams across channels.
         *
         * **Since**
         * <br>&emsp;&emsp;&emsp;*3.0.0*
         *
         * After this method call, the SDK triggers the following callbacks:
         *
         * - `Client.on("channel-media-relay-state")`, which reports the state and error code of the media stream relay.
         *   - If the media stream relay starts successfully, this callback returns `state` 2 and `code` 0.
         *   - If the media stream relay fails, this callback returns `state` 3. Refer to `code` for the error code and call this method again.
         * - `Client.on("channel-media-relay-event")`, which reports the events of the media stream relay.
         *   - If the media stream relay starts successfully, this callback returns `code` 4, reporting that the SDK starts relaying the media stream to the destination channel.
         *
         * **Note:**
         *
         * - We do not support string user IDs in this API.
         * - Call this method only after joining a channel.
         * - In a live-broadcast channel, only a host can call this method.
         * - To call this method again after it succeeds, you must call {@link stopChannelMediaRelay} to quit the current relay.
         * @param config Configurations of the media stream relay: {@link ChannelMediaRelayConfiguration}.
         * @param callback The result of starting the media stream relay.
         *
         * - null: Success.
         * - {@link ChannelMediaError}: Failure. This class provides the error details.
         *
         * @example **Sample code**
         * ```javascript
         * client.startChannelMediaRelay(channelMediaConfig, function(e) {
         *   if(e) {
         *     utils.notification(`startChannelMediaRelay failed: ${JSON.stringify(e)}`);
         *   } else {
         *     utils.notification(`startChannelMediaRelay success`);
         *   }
         * });
         * ```
         */
        startChannelMediaRelay(config: ChannelMediaRelayConfiguration, callback: (err: null | ChannelMediaError) => void): void;
        /**
         * Updates the channels for media stream relay.
         *
         * **Since**
         * <br>&emsp;&emsp;&emsp;*3.0.0*
         *
         * After the channel media relay starts, if you want to relay the media stream to more channels, or leave the current relay channel, you can call this method.
         *
         * After this method call, the SDK triggers the `Client.on("channel-media-relay-event")` callback.
         *
         * - If the update succeeds, the callback returns `code` 7.
         * - If the update fails, the callback returns `code` 8, and the SDK also triggers the `Client.on("channel-media-relay-state")` callback with `state` 3. In this case, the media relay state is reset, and you need to call {@link startChannelMediaRelay} again to restart the relay.
         *
         * **Note:**
         *
         * - Call this method after {@link startChannelMediaRelay}.
         * - You can add a maximum of four destination channels to a relay.
         *
         * @param config Configurations of the media stream relay: {@link ChannelMediaRelayConfiguration}.
         * @param callback The result of updating the destination channels.
         *
         * - `null`: Success.
         * - {@link ChannelMediaError}: Failure. This class provides the error details.
         *
         * @example **Sample code**
         * ```javascript
         * client.updateChannelMediaRelay(channelMediaConfig, function(e) {
         *   if(e) {
         *     utils.notification(`updateChannelMediaRelay failed: ${JSON.stringify(e)}`);
         *   } else {
         *     utils.notification(`updateChannelMediaRelay success`);
         *   }
         * });
         * ```
         */
        updateChannelMediaRelay(config: ChannelMediaRelayConfiguration, callback: (err: null | ChannelMediaError) => void): void;
        /**
         * Stops the media stream relay.
         *
         * **Since**
         * <br>&emsp;&emsp;&emsp;*3.0.0*
         *
         * Once the relay stops, the user leaves all the destination channels.
         *
         * After this method call, the SDK triggers the `Client.on("channel-media-relay-state")` callback.
         *
         * - If the relay stops, the callback returns `state` 0.
         * - If the relay fails to stop, the callback returns `state` 3 and `code` 2 or 8. The failure is usually due to poor network conditions. You can call {@link Client.leave} to leave the channel and stop the relay.
         *
         * @param callback The result of stopping the media stream relay.
         *
         * - `null`: Success.
         * - {@link ChannelMediaError}: Failure. This class provides the error details.
         *
         * @example **Sample code**
         *
         * ```javascript
         * stopChannelMediaRelay: function() {
         *   client.stopChannelMediaRelay(function(e) {
         *     if(e) {
         *       utils.notification(`stopChannelMediaRelay failed: ${JSON.stringify(e)}`);
         *     } else {
         *       utils.notification(`stopChannelMediaRelay success`);
         *     }
         *   });
         * }
         * ```
         */
        stopChannelMediaRelay(callback: (err: null | ChannelMediaError) => void): void;
    }

    /**
     * Configurations of the media stream relay.
     *
     * **Since**
     * <br>&emsp;&emsp;&emsp;*3.0.0*
     *
     * Use this interface to set the media stream relay when calling {@link startChannelMediaRelay} or {@link updateChannelMediaRelay}.
     */
    interface ChannelMediaRelayConfiguration {
        /**
         * Sets the information of the source channel.
         *
         * @param srcInfo The information of the source channel:
         *
         * - `channelName`: String, the channel name.
         * - `uid`: Number, the unique ID to identify the relay stream in the source channel. A 32-bit unsigned integer with a value ranging from 0 to (2<sup>32</sup>-1). If you set it as `0`, the server assigns a random one. To avoid UID conflicts, this value must be different from the UID of the current host.
         * - `token`: String, the token generated with the above `channelName` and `uid`. Do not set this parameter if you have not enabled token.
         *
         * @example **Sample code**
         * ``` javascript
         * var configuration = new AgoraRTC.ChannelMediaRelayConfiguration();
         * configuration.setSrcChannelInfo({
         *  channelName: "srcChannel",
         *  uid: 123,
         *  token: "yourSrcToken",
         * })
         * ```
         */
        setSrcChannelInfo(srcInfo: any): void;
        /**
         * Sets the information of the destination channel.
         *
         * To relay a media stream across multiple channels, call this method as many times (to a maximum of four).
         *
         * @param channelName The name of the destination channel. Ensure that the value of this parameter is the same as the value of `channelName` in `destInfo`.
         * @param destInfo The information of the destination channel:
         *
         * - `channelName`: String, the channel name.
         * - `uid`: Number, the unique ID to identify the relay stream in the destination channel. A 32-bit unsigned integer with a value ranging from 0 to (2<sup>32</sup>-1). If you set it as `0`, the server assigns a random one. To avoid UID conflicts, this uid must be different from any other UIDs in the destination channel.
         * - `token`: String, the token generated with the above `channelName` and `uid`. Do not set this parameter if you have not enabled token.
         *
         * @example **Sample code**
         * ``` javascript
         * var configuration = new AgoraRTC.ChannelMediaRelayConfiguration();
         * configuration.setDestChannelInfo("cname", {
         *  channelName: "destChannel",
         *  uid: 123,
         *  token: "yourDestToken",
         * })
         * ```
         */
        setDestChannelInfo(channelName: string, destInfo: any): void;
        /**
         * Removes the destination channel.
         *
         * @param channelName The name of the destination channel.
         * @example **Sample code**
         * ``` javascript
         * configuration.removeDestChannelInfo("cname")
         * ```
         */
        removeDestChannelInfo(channelName: string): void;
    }

    /**
     * Error information of the media stream relay.
     *
     * When errors occur in calling {@link startChannelMediaRelay}, {@link updateChannelMediaRelay}, or {@link stopChannelMediaRelay}, the callback functions of these methods provide error details in this class.
     *
     * In this class, `code` is the error code and `message` is the error message. See the following table for details.
     *
     * | `code`   | `message`                       | Description                                                  |
     * | -------- | ------------------------------- | ------------------------------------------------------------ |
     * | 0        | RELAY_OK                        | No error.                                                    |
     * | 1        | SERVER_ERROR_RESPONSE           | An error occurs in the server response.                      |
     * | 2        | SERVER_NO_RESPONSE              | No server response.                                          |
     * | 3        | NO_RESOURCE_AVAILABLE           | The SDK fails to access the service, probably due to limited resources of the server.             |
     * | 4        | FAILED_JOIN_SRC                 | Fails to send the relay request.                 |
     * | 5        | FAILED_JOIN_DEST                | Fails to accept the relay request.              |
     * | 6        | FAILED_PACKET_RECEIVED_FROM_SRC | The server fails to receive the media stream.  |
     * | 7        | FAILED_PACKET_SENT_TO_DEST      | The server fails to send the media stream.              |
     * | 8        | SERVER_CONNECTION_LOST          | The SDK disconnects from the server and fails to reconnect to the server due to a poor network connection. In this case, the SDK resets the media stream relay state. You can try {@link startChannelMediaRelay} to restart the media stream relay. |
     * | 9        | INTERNAL_ERROR                  | An internal error occurs in the server.                              |
     * | 10       | SRC_TOKEN_EXPIRED               | The token of the source channel has expired.                         |
     * | 11       | DEST_TOKEN_EXPIRED              | The token of the destination channel has expired.               |
     * | 12       | RELAY_ALREADY_START             | The relay has already started. Possibly caused by calling {@link startChannelMediaRelay} repeatedly, or calling {@link startChannelMediaRelay} before {@link stopChannelMediaRelay} succeeds. |
     * | 13       | RELAY_NOT_START                 | The relay has not started. Possibly caused by calling {@link updateChannelMediaRelay} before {@link startChannelMediaRelay} succeeds. |
     */
    class ChannelMediaError {
        /**
         * Additional information.
         */
        data?: any;
        /**
         * The error code.
         */
        code: number;
        /**
         * The error message.
         */
        message: string;
    }

    /**
     * The version of the Agora Web SDK.
     *
     * @example `AgoraRTC.VERSION`
     */
    const VERSION: string;
}<|MERGE_RESOLUTION|>--- conflicted
+++ resolved
@@ -1629,11 +1629,9 @@
          *
          * @returns The audio level. The value range is [0,1].
          */
-<<<<<<< HEAD
+
         getAudioLevel(): number | undefined;
-=======
-        getAudioLevel(): number | void;
->>>>>>> cf013cff
+
         /**
          * Retrieves the Audio Track
          *
