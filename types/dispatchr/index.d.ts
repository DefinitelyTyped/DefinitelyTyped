--- conflicted
+++ resolved
@@ -1,14 +1,4 @@
-<<<<<<< HEAD
-// Type definitions for dispatchr 1.2
-// Project: https://github.com/yahoo/fluxible#readme
-// Definitions by: Ragg <https://github.com/Ragg->
-// Definitions: https://github.com/DefinitelyTyped/DefinitelyTyped
-// TypeScript Version: 2.5
-import { EventEmitter } from 'events';
-=======
-/// <reference types="node" />
 import { EventEmitter } from "events";
->>>>>>> 9b7cd68b
 
 export interface DispatcherState {
     stores: { [storeName: string]: any };
