--- conflicted
+++ resolved
@@ -552,7 +552,6 @@
     });
 }
 
-<<<<<<< HEAD
 function checkColorEquals() {
     const color1 = new THREE.Color(255, 127, 39);
     const color2 = new THREE.Color(255, 127, 39);
@@ -592,7 +591,8 @@
         if (!material.color.equals(color))
             throw new Error("Failed to instantiate material with color object");
     }
-=======
+}
+
 function checkMeshAllowsBufferGeometry() {
     const boxGeometry = new THREE.BufferGeometry().fromGeometry(new THREE.BoxGeometry(10, 10, 10));
     const boxMaterial = new THREE.MeshPhongMaterial({ color: "#ff0000" });
@@ -600,7 +600,6 @@
 
     if (!(boxMesh.geometry instanceof THREE.BufferGeometry))
         throw new Error("Mesh geometry is not a BufferGeometry!");
->>>>>>> 13df2e95
 }
 
 function matrixSetPositionTest(): void {
