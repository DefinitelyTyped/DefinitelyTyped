--- conflicted
+++ resolved
@@ -551,7 +551,6 @@
     });
 }
 
-<<<<<<< HEAD
 function checkMeshAllowsBufferGeometry() {
     const boxGeometry = new THREE.BufferGeometry().fromGeometry(new THREE.BoxGeometry(10, 10, 10));
     const boxMaterial = new THREE.MeshPhongMaterial({ color: "#ff0000" });
@@ -559,10 +558,10 @@
 
     if (!(boxMesh.geometry instanceof THREE.BufferGeometry))
         throw new Error("Mesh geometry is not a BufferGeometry!");
-=======
+}
+
 function matrixSetPositionTest(): void {
     const matrix = new THREE.Matrix4();
 
     matrix.setPosition(new THREE.Vector3(1, 1, 1)); // $ExpectType Matrix4
->>>>>>> f0e47eff
 }