--- conflicted
+++ resolved
@@ -551,7 +551,6 @@
     });
 }
 
-<<<<<<< HEAD
 function dockingPanelsTests(viewer: Autodesk.Viewing.GuiViewer3D): void {
     const panel = new Autodesk.Viewing.UI.DockingPanel(viewer.container, "test-panel", "Panel");
 
@@ -564,10 +563,10 @@
 
     if (!(scrollContainer instanceof HTMLDivElement))
         throw new Error("Scroll container is not HTMLDivElement!");
-=======
+}
+
 function matrixSetPositionTest(): void {
     const matrix = new THREE.Matrix4();
 
     matrix.setPosition(new THREE.Vector3(1, 1, 1)); // $ExpectType Matrix4
->>>>>>> f0e47eff
 }