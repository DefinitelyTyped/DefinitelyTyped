import * as React from 'react';
import {
    AccordionItem,
    DataTable,
    DataTableHeader,
    DataTableRow,
    Slider,
    Tab,
    Table,
    TableBatchActions,
    TableHeader,
    TableRow, 
    TooltipDefinition,
} from 'carbon-components-react';
import Link from 'carbon-components-react/lib/components/UIShell/Link';

// AccordionItem
const titleNode = (
    <h2 className="TitleClass">
        <img src="some_image.png" alt="Something" />A heading
    </h2>
);
const accordionItemOne = (
    <AccordionItem title={titleNode} className="extra-class">
        Lorem ipsum.
    </AccordionItem>
);
const accordionTitle = 'Hello World!';
const accordionItemTwo = (
    <AccordionItem title={accordionTitle} className="extra-class">
        Lorem ipsum.
    </AccordionItem>
);

interface Row1 extends DataTableRow {
    rowProp: string;
}

type Header1Key = "h1" | "h2" | "h3";
interface Header1 extends DataTableHeader<Header1Key> {
    headerProp: number;
}

interface ExtraStuff {
    extra1: string;
    extra2?: number;
}

const t1 = (
    <DataTable<Row1, Header1>
        headers={[{ key: 'h1', header: <div />, headerProp: 2 }]}
        rows={[{ id: 'r1', rowProp: 'row1' }]}
    />
);

const t2 = (
    <DataTable<Row1, Header1>
        filterRows={data => {
            const headers: ReadonlyArray<Header1> = data.headers;
            const rowIds: ReadonlyArray<string> = data.rowIds;
            return [headers[0].key];
        }}
        headers={[{ key: 'h1', header: <div />, headerProp: 2 }]}
        rows={[{ id: 'r1', rowProp: 'row1' }]}
        render={props => {
            props.expandRow('asdf');

            let bap = props.getBatchActionProps();
            bap.onCancel();
            let x = bap.totalSelected;

            let bap2 = props.getBatchActionProps<ExtraStuff>({ extra1: 'extra' });
            let s = bap2.extra1;

            let hp = props.getHeaderProps({ header: { key: 'h1', header: 'testh1', headerProp: 3 } });
            let k: Header1Key = hp.key;

            let hp2 = props.getHeaderProps<ExtraStuff>({
                header: { key: 'h2', header: 'Test', headerProp: 3 },
                extra1: 'asdf',
            });
            k = hp.key;
            let e = hp2.extra1;

            let hp3 = props.getHeaderProps({ header: { key: 'h3', header: 'testh1', headerProp: 5 }, someExtra: 2 });
            let k3: Header1Key = hp.key;
            let someExtra = hp3.someExtra;

            let rp = props.getRowProps({ row: { id: 'r1', rowProp: 'asdf' }, extra1: 'asdf' });
            let rk: string = rp.key;

            let rp2 = props.getRowProps<ExtraStuff>({ row: { id: 'r1', rowProp: 'edfg' }, extra1: 'asdf' });
            rk = rp2.key;
            e = rp2.extra1;

            let sp = props.getSelectionProps();
            let c = sp.checked;

            let sp2 = props.getSelectionProps({ extra1: 't2', extra3: 'asdf' });
            c = sp2.checked;
            e = sp2.extra1;
            e = sp2.extra3;

            let tp = props.getTableProps();
            let size = tp.size;

            props.selectAll();
            props.selectRow('qwerty');
            props.sortBy('h3');

            props.rows.forEach((denormalizedRow) => {
                denormalizedRow.cells.forEach((cell) => {
                    let cellId = cell.id;
                    let cellHeaderKey = cell.info.header;
                });
            });

            return <div />;
        }}
    />
);

// No types explicitly set on DataTable props
const rowData1 = { id: '2', someRandomRowProp: 'test' };
const t3 = (
    <DataTable
        headers={[{ key: '1', header: 'Test', someRandomHeaderProp: 'test' }]}
        rows={[rowData1]}
        render={data => {
            let rowProps = data.getRowProps({ row: rowData1, extra1: 'qwerty', ...rowData1 });
            let a = rowProps.extra1;
            let b = rowProps.someRandomRowProp;
            return <div />;
        }}
    />
);

const headerData1 = { key: '1', header: 'Test', someRandomHeaderProp: 'test' };
const t4 = (
    <DataTable
        headers={[headerData1]}
        rows={[rowData1]}
        render={data => {
            let table = (<Table {...data.getTableProps()}>Content</Table>);
            let header = (
                <TableHeader {...data.getHeaderProps({ header: headerData1, randomAttr: "asdf" })}>
                    {headerData1.header}
                </TableHeader>
            );
            let header2 = (
                <TableHeader {...data.getHeaderProps<ExtraStuff>({ header: headerData1, extra1: "test" })}>
                    {headerData1.header}
                </TableHeader>
            );
            let rowProps = data.getRowProps({ row: rowData1, extra1: 'qwerty', ...rowData1 });
            let row = (
                <TableRow {...rowProps}>
                    Content
                </TableRow>
            );
            let batchActions = (
                <TableBatchActions {...data.getBatchActionProps({ spellCheck: true, randomAttr: "Asdf" })}>
                    Content
                </TableBatchActions>
            );
            let a = rowProps.extra1;
            let b = rowProps.someRandomRowProp;
            return <div />;
        }}
    />
);

// UIShell - Link
interface TestCompProps {
    someProp: number,
}

class TestComp1 extends React.Component<TestCompProps> {
    render() {
        return (<div/>);
    }
}

const TestComp2 = (props: TestCompProps) => (<div/>);

const uisLinkT1 = (
    <Link href="#test">Test</Link>
);
const uisLinkT2 = (
    <Link<React.ImgHTMLAttributes<HTMLElement>> element="img" src="src"/>
);
const uisLinkT3 = (
    <Link<TestCompProps> element={TestComp1} someProp={2}>ASDF</Link>
);
const uisLinkT4 = (
    <Link<TestCompProps> element={TestComp2} someProp={2}>ASDF</Link>
);

interface TestCompPropsOverwrite {
    element?: "overwriteTest", // making this required will produce an error. The underlying component will never receive prop element so it's not allowed to be required.
    someProp: string,
}

const TestComp3 = (props: TestCompPropsOverwrite) => (<div/>);

const uisLinkT5 = (
    <Link<TestCompPropsOverwrite> element={TestComp3} someProp="asdf">Testing Overwrite</Link>
);

<<<<<<< HEAD
// TooltipDefinition
const tooltipDefHasAlign = (
  <TooltipDefinition tooltipText="my text" align="end" />
);

const tooltipDefHasTriggerClassName = (
    <TooltipDefinition tooltipText="my text" triggerClassName="my-class-name" />
=======
// Tabs
const tabCanBeDisabled = (
    <Tab
        handleTabAnchorFocus={() => {}}
        handleTabClick={() => {}}
        handleTabKeyDown={() => {}}
        href="#"
        tabIndex={0}
        disabled
    />
>>>>>>> b486ac5f
);

// Slider
const SliderHasOnChange = (
    <Slider
        max={0}
        min={10}
        value={5}
        onChange={(newValue) => newValue.value}
    />
);<|MERGE_RESOLUTION|>--- conflicted
+++ resolved
@@ -207,7 +207,6 @@
     <Link<TestCompPropsOverwrite> element={TestComp3} someProp="asdf">Testing Overwrite</Link>
 );
 
-<<<<<<< HEAD
 // TooltipDefinition
 const tooltipDefHasAlign = (
   <TooltipDefinition tooltipText="my text" align="end" />
@@ -215,7 +214,8 @@
 
 const tooltipDefHasTriggerClassName = (
     <TooltipDefinition tooltipText="my text" triggerClassName="my-class-name" />
-=======
+);
+
 // Tabs
 const tabCanBeDisabled = (
     <Tab
@@ -226,7 +226,6 @@
         tabIndex={0}
         disabled
     />
->>>>>>> b486ac5f
 );
 
 // Slider
