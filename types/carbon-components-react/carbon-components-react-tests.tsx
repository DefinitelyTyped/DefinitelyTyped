--- conflicted
+++ resolved
@@ -266,7 +266,6 @@
     <Link<TestCompPropsOverwrite> element={TestComp3} someProp="asdf">Testing Overwrite</Link>
 );
 
-<<<<<<< HEAD
 // Dropdown
 const dropdownItemCanBeElement = (
     <Dropdown
@@ -279,7 +278,8 @@
         itemToElement={(item) => (<div>This is my rich content</div>)}
         itemToString={item => "Selected: " + item}
     />
-=======
+);
+        
 // TooltipDefinition
 const tooltipDefHasAlign = (
   <TooltipDefinition tooltipText="my text" align="end" />
@@ -287,7 +287,6 @@
 
 const tooltipDefHasTriggerClassName = (
     <TooltipDefinition tooltipText="my text" triggerClassName="my-class-name" />
->>>>>>> 45cfedf9
 );
 
 // Tabs
