--- conflicted
+++ resolved
@@ -5,11 +5,8 @@
     DataTableCustomRenderProps,
     DataTableHeader,
     DataTableRow,
-<<<<<<< HEAD
     Dropdown,
-=======
     NumberInput,
->>>>>>> 946a98e6
     Slider,
     Tab,
     Table,
