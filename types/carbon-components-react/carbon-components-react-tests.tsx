--- conflicted
+++ resolved
@@ -11,11 +11,8 @@
     TableBatchActions,
     TableHeader,
     TableRow,
-<<<<<<< HEAD
     TileGroup,
-=======
     TooltipDefinition,
->>>>>>> 45cfedf9
 } from 'carbon-components-react';
 import Link from 'carbon-components-react/lib/components/UIShell/Link';
 
@@ -269,7 +266,6 @@
     <Link<TestCompPropsOverwrite> element={TestComp3} someProp="asdf">Testing Overwrite</Link>
 );
 
-<<<<<<< HEAD
 // TileGroup
 // Value nor name can be undefined
 let value: string|number = 5;
@@ -282,7 +278,8 @@
             name = newName;
         }}
     />
-=======
+);
+      
 // TooltipDefinition
 const tooltipDefHasAlign = (
   <TooltipDefinition tooltipText="my text" align="end" />
@@ -290,7 +287,6 @@
 
 const tooltipDefHasTriggerClassName = (
     <TooltipDefinition tooltipText="my text" triggerClassName="my-class-name" />
->>>>>>> 45cfedf9
 );
 
 // Tabs
