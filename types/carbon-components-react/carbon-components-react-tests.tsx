--- conflicted
+++ resolved
@@ -35,12 +35,9 @@
     SideNavItem,
     SideNavItems,
     ButtonRenderIconRenderProps,
-<<<<<<< HEAD
     TableCell,
-=======
     Modal,
     InlineLoading,
->>>>>>> 26935f7f
 } from 'carbon-components-react';
 import Link from 'carbon-components-react/lib/components/UIShell/Link';
 
@@ -629,12 +626,9 @@
             <SideNavItem>Test</SideNavItem>
         </SideNavItems>
     </SideNav>
-<<<<<<< HEAD
-);
-=======
-)
+
+);
 
 const modal = (
     <Modal primaryButtonText={<InlineLoading />} secondaryButtonText={<InlineLoading />} />
-)
->>>>>>> 26935f7f
+);