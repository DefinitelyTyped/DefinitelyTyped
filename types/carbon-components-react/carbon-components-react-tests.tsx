import * as React from 'react';
import {
    AccordionItem,
    Button,
    Column,
    DataTable,
    DataTableCustomRenderProps,
    DataTableHeader,
    DataTableRow,
    DatePickerInput,
    Dropdown,
    HeaderContainer,
    HeaderMenu,
    HeaderMenuItem,
    FileUploader,
    NumberInput,
    Row,
    SecondaryButton,
    Slider,
    Tab,
    Table,
    TableBatchActions,
    TableHeader,
    TableRow,
    Tag,
    TileGroup,
    TooltipDefinition,
    TextArea,
    TextInput,
    FileUploaderDropContainer,
    FileUploaderItem,
    MultiSelect,
    Tabs,
    SideNav,
    SideNavItem,
    SideNavItems,
    ButtonRenderIconRenderProps,
    TableCell,
    Modal,
    InlineLoading,
    DataTableSkeleton,
    TableCell,
} from 'carbon-components-react';
import Link from 'carbon-components-react/lib/components/UIShell/Link';

// AccordionItem
const titleNode = (
    <h2 className="TitleClass">
        <img src="some_image.png" alt="Something" />A heading
    </h2>
);
const accordionItemOne = (
    <AccordionItem title={titleNode} className="extra-class">
        Lorem ipsum.
    </AccordionItem>
);
const accordionTitle = 'Hello World!';
const accordionItemTwo = (
    <AccordionItem title={accordionTitle} className="extra-class">
        Lorem ipsum.
    </AccordionItem>
);

//
// Button
//

const buttonDefaultT1 = <Button onClick={event => event.preventDefault()}>Basic Button</Button>;

const buttonRef = React.useRef<HTMLButtonElement>(null);
const SimpleButtonIcon = () => <div />;
const buttonDefaultT2 = (
    <Button
        kind="danger"
        onClick={event => {
            event.preventDefault();
        }}
        renderIcon={SimpleButtonIcon}
        ref={buttonRef}
        type="reset"
    >
        Reset
    </Button>
);

const buttonIconT1 = <Button renderIcon={SimpleButtonIcon}>With Render Icon</Button>;
// TODO: find a way to make this fail because someProp is required by the component but it will never be provided.
const IconWithProps: React.FC<{ someProp: number; anotherProp?: string }> = () => <div />;
const buttonIconT2 = <Button renderIcon={IconWithProps}>With Render Icon</Button>;

const buttonIconT3 = (
    <Button renderIcon={({ className }: ButtonRenderIconRenderProps) => <div className={className} />}>
        Anon Icon Render
    </Button>
);

const anchorRef = React.useRef<HTMLAnchorElement>(null);
const buttonAnchorT1 = (
    <Button href="https://github.com/DefinitelyTyped/DefinitelyTyped" asdf={'asdf'} target="_blank" ref={anchorRef}>
        Anchor Link
    </Button>
);

const spanRef = React.useRef<HTMLSpanElement>(null);
const buttonIntrinsicT1 = (
    <Button
        as="span"
        kind="danger"
        onClick={event => {
            event.preventDefault();
        }}
        ref={spanRef}
    >
        Reset
    </Button>
);

const ButtonCustomRenderComp1: React.FC<{ someProp: number; anotherProp?: string }> = () => <div />;

const buttonCustomRenderT1 = (
    <Button as={ButtonCustomRenderComp1} kind="danger" someProp={5} anotherProp="test">
        Custom Render
    </Button>
);

//
// SecondaryButton
//
const secondaryButtonT1 = <SecondaryButton onClick={event => event.preventDefault()}>Secondary</SecondaryButton>;
const secondaryButtonT2 = (
    <SecondaryButton as="span" onClick={event => event.preventDefault()}>
        Secondary
    </SecondaryButton>
);
const secondaryButtonT3 = (
    <SecondaryButton as={ButtonCustomRenderComp1} someProp={6}>
        Secondary
    </SecondaryButton>
);

interface Row1 extends DataTableRow {
    rowProp: string;
}

type Header1Key = 'h1' | 'h2' | 'h3';
interface Header1 extends DataTableHeader<Header1Key> {
    headerProp: number;
}

interface ExtraStuff {
    extra1: string;
    extra2?: number;
}

const t1 = (
    <DataTable<Row1, Header1>
        headers={[{ key: 'h1', header: <div />, headerProp: 2 }]}
        rows={[{ id: 'r1', rowProp: 'row1' }]}
    />
);

const t2 = (
    <DataTable<Row1, Header1>
        filterRows={data => {
            const headers: ReadonlyArray<Header1> = data.headers;
            const rowIds: ReadonlyArray<string> = data.rowIds;
            return [headers[0].key];
        }}
        headers={[{ key: 'h1', header: <div />, headerProp: 2 }]}
        rows={[{ id: 'r1', rowProp: 'row1' }]}
        render={props => {
            props.expandRow('asdf');

            let bap = props.getBatchActionProps();
            bap.onCancel();
            let x = bap.totalSelected;

            let bap2 = props.getBatchActionProps<ExtraStuff>({ extra1: 'extra' });
            let s = bap2.extra1;

            let hp = props.getHeaderProps({ header: { key: 'h1', header: 'testh1', headerProp: 3 } });
            let k: Header1Key = hp.key;

            let hp2 = props.getHeaderProps<ExtraStuff>({
                header: { key: 'h2', header: 'Test', headerProp: 3 },
                extra1: 'asdf',
            });
            k = hp.key;
            let e = hp2.extra1;

            let hp3 = props.getHeaderProps({ header: { key: 'h3', header: 'testh1', headerProp: 5 }, someExtra: 2 });
            let k3: Header1Key = hp.key;
            let someExtra = hp3.someExtra;

            let rp = props.getRowProps({ row: { id: 'r1', rowProp: 'asdf' }, extra1: 'asdf' });
            let rk: string = rp.key;

            let rp2 = props.getRowProps<ExtraStuff>({ row: { id: 'r1' }, extra1: 'asdf' });
            rk = rp2.key;
            e = rp2.extra1;

            let sp = props.getSelectionProps();
            let c = sp.checked;

            let sp2 = props.getSelectionProps({ extra1: 't2', extra3: 'asdf' });
            c = sp2.checked;
            e = sp2.extra1;
            e = sp2.extra3;

            let tp = props.getTableProps();
            let size = tp.size;

            props.selectAll();
            props.selectRow('qwerty');
            props.sortBy('h3');

            props.headers.map(header => props.getHeaderProps({ header }));
            props.rows.map(row => props.getRowProps({ row }));

            props.rows.forEach(denormalizedRow => {
                denormalizedRow.cells.forEach(cell => {
                    let cellId = cell.id;
                    let cellHeaderKey = cell.info.header;
                });
            });

            return <div />;
        }}
    />
);

// No types explicitly set on DataTable props
const rowData1 = { id: '2', someRandomRowProp: 'test' };
const t3 = (
    <DataTable
        headers={[{ key: '1', header: 'Test', someRandomHeaderProp: 'test' }]}
        rows={[rowData1]}
        render={data => {
            let rowProps = data.getRowProps({ row: rowData1, extra1: 'qwerty', ...rowData1 });
            let a = rowProps.extra1;
            let b = rowProps.someRandomRowProp;
            return <div />;
        }}
    />
);

const headerData1 = { key: '1', header: 'Test', someRandomHeaderProp: 'test' };
const t4 = (
    <DataTable
        headers={[headerData1]}
        rows={[rowData1]}
        render={data => {
            let table = <Table {...data.getTableProps()}>Content</Table>;
            data.headers.map(header => (
                <TableHeader {...data.getHeaderProps({ header, randomAttr: 'asdf' })}>{header.header}</TableHeader>
            ));
            data.headers.map(header => (
                <TableHeader {...data.getHeaderProps<ExtraStuff>({ header, extra1: 'test' })}>
                    {header.header}
                </TableHeader>
            ));
            data.rows.map(row => (
                <TableRow {...data.getRowProps({ row, extra1: 'qwerty' })}>
                    {row.cells.map(cell => (
                        <TableCell key={cell.id}>{cell.value}</TableCell>
                    ))}
                </TableRow>
            ));
            let rowProps = data.getRowProps({ row: rowData1, extra1: 'qwerty', ...rowData1 });
            let batchActions = (
                <TableBatchActions {...data.getBatchActionProps({ spellCheck: true, randomAttr: 'Asdf' })}>
                    Content
                </TableBatchActions>
            );
            let a = rowProps.extra1;
            let b = rowProps.someRandomRowProp;
            return <div />;
        }}
    />
);
// RenderProps are compatible with sub-elements
interface T5RowType extends DataTableRow {
    col1: number;
    col2: number;
}
const t5RowItems: T5RowType[] = [
    { id: 'row0', col1: 0, col2: 0 },
    { id: 'row1', col1: 1, col2: 1 },
];
const t5Headers: DataTableHeader[] = [
    { key: 'col1', header: 'First column' },
    { key: 'col2', header: 'Second column' },
];
const t5 = (
    <DataTable
        rows={t5RowItems}
        headers={t5Headers}
        render={(renderProps: DataTableCustomRenderProps<T5RowType>) => (
            <DataTable.TableContainer>
                <DataTable.Table {...renderProps.getTableProps()}>
                    <DataTable.TableHead>
                        <DataTable.TableRow>
                            <DataTable.TableSelectAll {...renderProps.getSelectionProps()} />
                            {renderProps.headers.map(header => (
                                <DataTable.TableHeader {...renderProps.getHeaderProps({ header })}>
                                    {header.header}
                                </DataTable.TableHeader>
                            ))}
                            <DataTable.TableHeader />
                        </DataTable.TableRow>
                    </DataTable.TableHead>
                    <DataTable.TableBody>
                        {renderProps.rows.map(row => (
                            <React.Fragment key={row.id}>
                                <DataTable.TableRow {...renderProps.getRowProps({ row })}>
                                    <DataTable.TableSelectRow {...renderProps.getSelectionProps({ row })} />
                                    {row.cells.map(cell => (
                                        <DataTable.TableCell key={cell.id}>{cell.value}</DataTable.TableCell>
                                    ))}
                                    <DataTable.TableCell key={`options${row.id}`} />
                                </DataTable.TableRow>
                            </React.Fragment>
                        ))}
                    </DataTable.TableBody>
                </DataTable.Table>
            </DataTable.TableContainer>
        )}
    />
);

// UIShell - Link
interface TestCompProps {
    someProp: number;
}

class TestComp1 extends React.Component<TestCompProps> {
    render() {
        return <div />;
    }
}

const TestComp2 = (props: TestCompProps) => <div />;

const uisLinkT1 = <Link href="#test">Test</Link>;
const uisLinkT2 = <Link<React.ImgHTMLAttributes<HTMLElement>> element="img" src="src" />;
const uisLinkT3 = (
    <Link<TestCompProps> element={TestComp1} someProp={2}>
        ASDF
    </Link>
);
const uisLinkT4 = (
    <Link<TestCompProps> element={TestComp2} someProp={2}>
        ASDF
    </Link>
);

// UI Shell - HeaderContainer
const uisHeaderContainerAnonRender = (
    <HeaderContainer
        render={({ isSideNavExpanded, onClickSideNavExpand }) => (
            <button disabled={isSideNavExpanded} onClick={onClickSideNavExpand}>
                Expand
            </button>
        )}
    />
);

const HeaderCompRender1: React.FC<{ someProp: number }> = () => <div />;
const HeaderCompRender2: React.FC<{ someProp?: number }> = () => <div />;

/*
 * TODO: this should be a fail case but the priority is to correctly type the anonymous render as that's likely how it
 *  will be used.
 */
const uisHeaderContainerCompRenderNotMatchingRequiredProps = <HeaderContainer render={HeaderCompRender1} />;

const uisHeaderContainerCompRenderNotMatchingOptionalProps = <HeaderContainer render={HeaderCompRender2} />;

// UI Shell - HeaderMenu

const uisHeaderMenuAnonRender = (
    <HeaderMenu menuLinkName="test" renderMenuContent={() => <div />}>
        <div />
    </HeaderMenu>
);

/*
 * TODO: this should be a fail case but the priority is to correctly type the anonymous render as that's likely how it
 *  will be used.
 */
const uisHeaderMenuCompRenderNotMatchingRequiredProps = (
    <HeaderMenu menuLinkName="test" renderMenuContent={HeaderCompRender1} />
);

const uisHeaderMenuCompRenderNotMatchingOptionalProps = (
    <HeaderMenu menuLinkName="test" renderMenuContent={HeaderCompRender2} />
);

//
// HeaderMenuItem
//

const uisHeaderMenuItemRequiredChild = <HeaderMenuItem>Required Child</HeaderMenuItem>;

//
// UIShell Link
//

interface TestCompPropsOverwrite {
    element?: 'overwriteTest'; // making this required will produce an error. The underlying component will never receive prop element so it's not allowed to be required.
    someProp: string;
}

const TestComp3 = (props: TestCompPropsOverwrite) => <div />;

const uisLinkT5 = (
    <Link<TestCompPropsOverwrite> element={TestComp3} someProp="asdf">
        Testing Overwrite
    </Link>
);

// DatePickerInput
const datePickerInputWithHideLabel = (
    <DatePickerInput hideLabel={true} id="my-date-picker-input" labelText="my-label-text" />
);

// Dropdown
const dropdownItemCanBeElement = (
    <Dropdown
        id="my-dropdown"
        items={['val1', 'val2', 'val3']}
        label="label"
        titleText=""
        ariaLabel=""
        selectedItem="val2"
        itemToElement={item => <div>This is my rich content</div>}
        itemToString={item => 'Selected: ' + item}
    />
);

// TileGroup
// Value nor name can be undefined
let value: string | number = 5;
let name = 'old name';
const tileGroupA = (
    <TileGroup
        name="my-tile-group-name"
        onChange={(newVal, newName, e) => {
            value = newVal;
            name = newName;
        }}
    />
);

// TooltipDefinition
const tooltipDefHasAlign = <TooltipDefinition tooltipText="my text" align="end" />;

const tooltipDefHasTriggerClassName = <TooltipDefinition tooltipText="my text" triggerClassName="my-class-name" />;

// Tabs

const tabsBasicExample = (
    <Tabs selected={1} onSelectionChange={idx => {}}>
        <Tab>Tab 1</Tab>
        <Tab>Tab 2</Tab>
    </Tabs>
);

const tabsRenderContentExample = (
    <Tabs>
        <Tab
            renderContent={props => {
                const { 'aria-hidden': ariaHidden, className, hidden, id, selected } = props;
                return hidden ? null : (
                    <div id={id} className={className} aria-hidden={ariaHidden}>
                        Selected: {selected}
                    </div>
                );
            }}
        >
            Render Content Tab
        </Tab>
    </Tabs>
);

const tabCanBeDisabled = <Tab href="#" disabled />;

// Slider
const SliderHasOnChange = <Slider max={0} min={10} value={5} onChange={newValue => newValue.value} />;

// Tag
const ChipTagFilterUndef = <Tag />;

const ChipTagFalse = <Tag filter={false} />;

const FilterTag = <Tag filter onClose={() => {}} />;

// TextArea
const textAreaWithDefaultRef = <TextArea labelText="" />;

const HtmlTextAreaRef = React.createRef<HTMLTextAreaElement>();
const textAreaWithRef = <TextArea ref={HtmlTextAreaRef} labelText="" />;

// TextInput
const inputWithoutRef = <TextInput id="my-id" labelText="" />;

const passwordInputWithoutRef = <TextInput.PasswordInput id="my-id" labelText="" />;

const controlledPasswordInputWithoutRef = <TextInput.ControlledPasswordInput id="my-id" labelText="" />;

const inputRef = React.createRef<HTMLInputElement>();
const inputWithRef = <TextInput id="my-id" ref={inputRef} labelText="" />;

const passwordInputWithRef = <TextInput.PasswordInput id="my-id" ref={inputRef} labelText="" />;

const controlledPasswordInputWithRef = <TextInput.ControlledPasswordInput id="my-id" ref={inputRef} labelText="" />;

// NumberInput
const numberInput = <NumberInput id="my-id" value={12} />;

// FileUploader
const fileUploaderHasOnChange = <FileUploader onChange={e => {}} />;

const fileUploaderDropContainer = (
    <FileUploaderDropContainer
        accept={['image/jpeg', 'image/png']}
        labelText="Drag and drop files here or click to upload"
        multiple
        name=""
        onAddFiles={(event, content) => {}}
        onChange={event => {}}
        role=""
        tabIndex={0}
    />
);

const fileUploaderItem = (
    <FileUploaderItem
        errorBody="500kb max file size. Select a new file and try again."
        errorSubject="File size exceeds limit"
        iconDescription="Clear file"
        name="README.md"
        onDelete={(event, content) => {}}
        status="edit"
        uuid="id1"
    />
);

const multiSelect = (
    <MultiSelect
        id="clusters"
        initialSelectedItems={['one']}
        items={['one', 'two']}
        light
        titleText="Choose an item"
        itemToString={item => item}
        onChange={({ selectedItems }) => {}}
    />
);

const multiSelectFilterable = (
    <MultiSelect.Filterable
        id="clusters"
        initialSelectedItems={['one']}
        items={['one', 'two']}
        light
        placeholder="Filter"
        titleText="Choose an item"
        itemToString={item => item}
        onChange={({ selectedItems }) => {}}
    />
);

// Grid

const GridCustomRenderComp1: React.FC<{ someProp: number }> = () => <div />;

// Grid: Row
const rowDefaultT1 = <Row onClick={(event: React.MouseEvent<HTMLDivElement>) => {}}>Contents</Row>;

const rowDefaultT2 = (
    <Row as={undefined} onClick={(event: React.MouseEvent<HTMLDivElement>) => {}}>
        Contents
    </Row>
);

const rowCustomIntrinsic = (
    <Row as="li" onClick={(event: React.MouseEvent<HTMLLIElement>) => {}}>
        Contents
    </Row>
);

const rowCustomComp1 = (
    <Row as={GridCustomRenderComp1} someProp={5} condensed>
        Content
    </Row>
);

// Grid: Column
const columnDefaultT1 = (
    <Column onClick={(event: React.MouseEvent<HTMLDivElement>) => {}} lg={{ offset: 4 }}>
        Contents
    </Column>
);

const columnDefaultT2 = (
    <Column as={undefined} onClick={(event: React.MouseEvent<HTMLDivElement>) => {}}>
        Contents
    </Column>
);

const columnCustomIntrinsic = (
    <Column as="li" onClick={(event: React.MouseEvent<HTMLLIElement>) => {}}>
        Contents
    </Column>
);

const columnCustomComp1 = (
    <Column as={GridCustomRenderComp1} someProp={5} xlg={5} sm={2}>
        Content
    </Column>
);

// SideNav
const sideNavChildren = (
    <SideNav>
        <SideNavItems>
            <SideNavItem>Test</SideNavItem>
        </SideNavItems>
    </SideNav>
<<<<<<< HEAD
=======

>>>>>>> 61cf203d
);

const modal = (
    <Modal primaryButtonText={<InlineLoading />} secondaryButtonText={<InlineLoading />} />
<<<<<<< HEAD
)

// DataTableSkeleton
const dataTableSkeleton = (
    <DataTableSkeleton showHeader={true} showToolbar={true} columnCount={5} rowCount={6} compact={false} zebra={false} />
);

const dataTableSkeletonBasic = (
    <DataTableSkeleton />
=======
>>>>>>> 61cf203d
);<|MERGE_RESOLUTION|>--- conflicted
+++ resolved
@@ -35,7 +35,6 @@
     SideNavItem,
     SideNavItems,
     ButtonRenderIconRenderProps,
-    TableCell,
     Modal,
     InlineLoading,
     DataTableSkeleton,
@@ -628,16 +627,11 @@
             <SideNavItem>Test</SideNavItem>
         </SideNavItems>
     </SideNav>
-<<<<<<< HEAD
-=======
-
->>>>>>> 61cf203d
 );
 
 const modal = (
     <Modal primaryButtonText={<InlineLoading />} secondaryButtonText={<InlineLoading />} />
-<<<<<<< HEAD
-)
+);
 
 // DataTableSkeleton
 const dataTableSkeleton = (
@@ -646,6 +640,4 @@
 
 const dataTableSkeletonBasic = (
     <DataTableSkeleton />
-=======
->>>>>>> 61cf203d
 );