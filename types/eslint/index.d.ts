/// <reference path="helpers.d.ts" />

import * as ESTree from "estree";
import { JSONSchema4 } from "json-schema";

export namespace AST {
    type TokenType =
        | "Boolean"
        | "Null"
        | "Identifier"
        | "Keyword"
        | "Punctuator"
        | "JSXIdentifier"
        | "JSXText"
        | "Numeric"
        | "String"
        | "RegularExpression";

    interface Token {
        type: TokenType;
        value: string;
        range: Range;
        loc: SourceLocation;
    }

    interface SourceLocation {
        start: ESTree.Position;
        end: ESTree.Position;
    }

    type Range = [number, number];

    interface Program extends ESTree.Program {
        comments: ESTree.Comment[];
        tokens: Token[];
        loc: SourceLocation;
        range: Range;
    }
}

export namespace Scope {
    interface ScopeManager {
        scopes: Scope[];
        globalScope: Scope | null;

        acquire(node: ESTree.Node, inner?: boolean): Scope | null;

        getDeclaredVariables(node: ESTree.Node): Variable[];
    }

    interface Scope {
        type:
            | "block"
            | "catch"
            | "class"
            | "for"
            | "function"
            | "function-expression-name"
            | "global"
            | "module"
            | "switch"
            | "with"
            | "TDZ";
        isStrict: boolean;
        upper: Scope | null;
        childScopes: Scope[];
        variableScope: Scope;
        block: ESTree.Node;
        variables: Variable[];
        set: Map<string, Variable>;
        references: Reference[];
        through: Reference[];
        functionExpressionScope: boolean;
    }

    interface Variable {
        name: string;
        scope: Scope;
        identifiers: ESTree.Identifier[];
        references: Reference[];
        defs: Definition[];
    }

    interface Reference {
        identifier: ESTree.Identifier;
        from: Scope;
        resolved: Variable | null;
        writeExpr: ESTree.Node | null;
        init: boolean;

        isWrite(): boolean;

        isRead(): boolean;

        isWriteOnly(): boolean;

        isReadOnly(): boolean;

        isReadWrite(): boolean;
    }

    type DefinitionType =
        | { type: "CatchClause"; node: ESTree.CatchClause; parent: null }
        | { type: "ClassName"; node: ESTree.ClassDeclaration | ESTree.ClassExpression; parent: null }
        | { type: "FunctionName"; node: ESTree.FunctionDeclaration | ESTree.FunctionExpression; parent: null }
        | { type: "ImplicitGlobalVariable"; node: ESTree.Program; parent: null }
        | {
            type: "ImportBinding";
            node: ESTree.ImportSpecifier | ESTree.ImportDefaultSpecifier | ESTree.ImportNamespaceSpecifier;
            parent: ESTree.ImportDeclaration;
        }
        | {
            type: "Parameter";
            node: ESTree.FunctionDeclaration | ESTree.FunctionExpression | ESTree.ArrowFunctionExpression;
            parent: null;
        }
        | { type: "TDZ"; node: any; parent: null }
        | { type: "Variable"; node: ESTree.VariableDeclarator; parent: ESTree.VariableDeclaration };

    type Definition = DefinitionType & { name: ESTree.Identifier };
}

// #region SourceCode

export class SourceCode {
    text: string;
    ast: AST.Program;
    lines: string[];
    hasBOM: boolean;
    parserServices: SourceCode.ParserServices;
    scopeManager: Scope.ScopeManager;
    visitorKeys: SourceCode.VisitorKeys;

    constructor(text: string, ast: AST.Program);
    constructor(config: SourceCode.Config);

    static splitLines(text: string): string[];

    getText(node?: ESTree.Node, beforeCount?: number, afterCount?: number): string;

    getLines(): string[];

    getAllComments(): ESTree.Comment[];

    getAncestors(node: ESTree.Node): ESTree.Node[];

    getComments(node: ESTree.Node): { leading: ESTree.Comment[]; trailing: ESTree.Comment[] };

    getDeclaredVariables(node: ESTree.Node): Scope.Variable[];

    getJSDocComment(node: ESTree.Node): ESTree.Comment | null;

    getNodeByRangeIndex(index: number): ESTree.Node | null;

    isSpaceBetweenTokens(first: AST.Token, second: AST.Token): boolean;

    getLocFromIndex(index: number): ESTree.Position;

    getIndexFromLoc(location: ESTree.Position): number;

    // Inherited methods from TokenStore
    // ---------------------------------

    getTokenByRangeStart(offset: number, options?: { includeComments: false }): AST.Token | null;
    getTokenByRangeStart(offset: number, options: { includeComments: boolean }): AST.Token | ESTree.Comment | null;

    getFirstToken: SourceCode.UnaryNodeCursorWithSkipOptions;

    getFirstTokens: SourceCode.UnaryNodeCursorWithCountOptions;

    getLastToken: SourceCode.UnaryNodeCursorWithSkipOptions;

    getLastTokens: SourceCode.UnaryNodeCursorWithCountOptions;

    getTokenBefore: SourceCode.UnaryCursorWithSkipOptions;

    getTokensBefore: SourceCode.UnaryCursorWithCountOptions;

    getTokenAfter: SourceCode.UnaryCursorWithSkipOptions;

    getTokensAfter: SourceCode.UnaryCursorWithCountOptions;

    getFirstTokenBetween: SourceCode.BinaryCursorWithSkipOptions;

    getFirstTokensBetween: SourceCode.BinaryCursorWithCountOptions;

    getLastTokenBetween: SourceCode.BinaryCursorWithSkipOptions;

    getLastTokensBetween: SourceCode.BinaryCursorWithCountOptions;

    getTokensBetween: SourceCode.BinaryCursorWithCountOptions;

    getTokens:
        & ((node: ESTree.Node, beforeCount?: number, afterCount?: number) => AST.Token[])
        & SourceCode.UnaryNodeCursorWithCountOptions;

    commentsExistBetween(
        left: ESTree.Node | AST.Token | ESTree.Comment,
        right: ESTree.Node | AST.Token | ESTree.Comment,
    ): boolean;

    getCommentsBefore(nodeOrToken: ESTree.Node | AST.Token): ESTree.Comment[];

    getCommentsAfter(nodeOrToken: ESTree.Node | AST.Token): ESTree.Comment[];

    getCommentsInside(node: ESTree.Node): ESTree.Comment[];

    getScope(node: ESTree.Node): Scope.Scope;

    isSpaceBetween(
        first: ESTree.Node | AST.Token,
        second: ESTree.Node | AST.Token,
    ): boolean;

    markVariableAsUsed(name: string, refNode?: ESTree.Node): boolean;
}

export namespace SourceCode {
    interface Config {
        text: string;
        ast: AST.Program;
        parserServices?: ParserServices | undefined;
        scopeManager?: Scope.ScopeManager | undefined;
        visitorKeys?: VisitorKeys | undefined;
    }

    type ParserServices = any;

    interface VisitorKeys {
        [nodeType: string]: string[];
    }

    interface UnaryNodeCursorWithSkipOptions {
        <T extends AST.Token>(
            node: ESTree.Node,
            options:
                | ((token: AST.Token) => token is T)
                | {
                    filter: (token: AST.Token) => token is T;
                    includeComments?: false | undefined;
                    skip?: number | undefined;
                },
        ): T | null;
        <T extends AST.Token | ESTree.Comment>(
            node: ESTree.Node,
            options: {
                filter: (tokenOrComment: AST.Token | ESTree.Comment) => tokenOrComment is T;
                includeComments: boolean;
                skip?: number | undefined;
            },
        ): T | null;
        (
            node: ESTree.Node,
            options?:
                | {
                    filter?: ((token: AST.Token) => boolean) | undefined;
                    includeComments?: false | undefined;
                    skip?: number | undefined;
                }
                | ((token: AST.Token) => boolean)
                | number,
        ): AST.Token | null;
        (
            node: ESTree.Node,
            options: {
                filter?: ((token: AST.Token | ESTree.Comment) => boolean) | undefined;
                includeComments: boolean;
                skip?: number | undefined;
            },
        ): AST.Token | ESTree.Comment | null;
    }

    interface UnaryNodeCursorWithCountOptions {
        <T extends AST.Token>(
            node: ESTree.Node,
            options:
                | ((token: AST.Token) => token is T)
                | {
                    filter: (token: AST.Token) => token is T;
                    includeComments?: false | undefined;
                    count?: number | undefined;
                },
        ): T[];
        <T extends AST.Token | ESTree.Comment>(
            node: ESTree.Node,
            options: {
                filter: (tokenOrComment: AST.Token | ESTree.Comment) => tokenOrComment is T;
                includeComments: boolean;
                count?: number | undefined;
            },
        ): T[];
        (
            node: ESTree.Node,
            options?:
                | {
                    filter?: ((token: AST.Token) => boolean) | undefined;
                    includeComments?: false | undefined;
                    count?: number | undefined;
                }
                | ((token: AST.Token) => boolean)
                | number,
        ): AST.Token[];
        (
            node: ESTree.Node,
            options: {
                filter?: ((token: AST.Token | ESTree.Comment) => boolean) | undefined;
                includeComments: boolean;
                count?: number | undefined;
            },
        ): Array<AST.Token | ESTree.Comment>;
    }

    interface UnaryCursorWithSkipOptions {
        <T extends AST.Token>(
            node: ESTree.Node | AST.Token | ESTree.Comment,
            options:
                | ((token: AST.Token) => token is T)
                | {
                    filter: (token: AST.Token) => token is T;
                    includeComments?: false | undefined;
                    skip?: number | undefined;
                },
        ): T | null;
        <T extends AST.Token | ESTree.Comment>(
            node: ESTree.Node | AST.Token | ESTree.Comment,
            options: {
                filter: (tokenOrComment: AST.Token | ESTree.Comment) => tokenOrComment is T;
                includeComments: boolean;
                skip?: number | undefined;
            },
        ): T | null;
        (
            node: ESTree.Node | AST.Token | ESTree.Comment,
            options?:
                | {
                    filter?: ((token: AST.Token) => boolean) | undefined;
                    includeComments?: false | undefined;
                    skip?: number | undefined;
                }
                | ((token: AST.Token) => boolean)
                | number,
        ): AST.Token | null;
        (
            node: ESTree.Node | AST.Token | ESTree.Comment,
            options: {
                filter?: ((token: AST.Token | ESTree.Comment) => boolean) | undefined;
                includeComments: boolean;
                skip?: number | undefined;
            },
        ): AST.Token | ESTree.Comment | null;
    }

    interface UnaryCursorWithCountOptions {
        <T extends AST.Token>(
            node: ESTree.Node | AST.Token | ESTree.Comment,
            options:
                | ((token: AST.Token) => token is T)
                | {
                    filter: (token: AST.Token) => token is T;
                    includeComments?: false | undefined;
                    count?: number | undefined;
                },
        ): T[];
        <T extends AST.Token | ESTree.Comment>(
            node: ESTree.Node | AST.Token | ESTree.Comment,
            options: {
                filter: (tokenOrComment: AST.Token | ESTree.Comment) => tokenOrComment is T;
                includeComments: boolean;
                count?: number | undefined;
            },
        ): T[];
        (
            node: ESTree.Node | AST.Token | ESTree.Comment,
            options?:
                | {
                    filter?: ((token: AST.Token) => boolean) | undefined;
                    includeComments?: false | undefined;
                    count?: number | undefined;
                }
                | ((token: AST.Token) => boolean)
                | number,
        ): AST.Token[];
        (
            node: ESTree.Node | AST.Token | ESTree.Comment,
            options: {
                filter?: ((token: AST.Token | ESTree.Comment) => boolean) | undefined;
                includeComments: boolean;
                count?: number | undefined;
            },
        ): Array<AST.Token | ESTree.Comment>;
    }

    interface BinaryCursorWithSkipOptions {
        <T extends AST.Token>(
            left: ESTree.Node | AST.Token | ESTree.Comment,
            right: ESTree.Node | AST.Token | ESTree.Comment,
            options:
                | ((token: AST.Token) => token is T)
                | {
                    filter: (token: AST.Token) => token is T;
                    includeComments?: false | undefined;
                    skip?: number | undefined;
                },
        ): T | null;
        <T extends AST.Token | ESTree.Comment>(
            left: ESTree.Node | AST.Token | ESTree.Comment,
            right: ESTree.Node | AST.Token | ESTree.Comment,
            options: {
                filter: (tokenOrComment: AST.Token | ESTree.Comment) => tokenOrComment is T;
                includeComments: boolean;
                skip?: number | undefined;
            },
        ): T | null;
        (
            left: ESTree.Node | AST.Token | ESTree.Comment,
            right: ESTree.Node | AST.Token | ESTree.Comment,
            options?:
                | {
                    filter?: ((token: AST.Token) => boolean) | undefined;
                    includeComments?: false | undefined;
                    skip?: number | undefined;
                }
                | ((token: AST.Token) => boolean)
                | number,
        ): AST.Token | null;
        (
            left: ESTree.Node | AST.Token | ESTree.Comment,
            right: ESTree.Node | AST.Token | ESTree.Comment,
            options: {
                filter?: ((token: AST.Token | ESTree.Comment) => boolean) | undefined;
                includeComments: boolean;
                skip?: number | undefined;
            },
        ): AST.Token | ESTree.Comment | null;
    }

    interface BinaryCursorWithCountOptions {
        <T extends AST.Token>(
            left: ESTree.Node | AST.Token | ESTree.Comment,
            right: ESTree.Node | AST.Token | ESTree.Comment,
            options:
                | ((token: AST.Token) => token is T)
                | {
                    filter: (token: AST.Token) => token is T;
                    includeComments?: false | undefined;
                    count?: number | undefined;
                },
        ): T[];
        <T extends AST.Token | ESTree.Comment>(
            left: ESTree.Node | AST.Token | ESTree.Comment,
            right: ESTree.Node | AST.Token | ESTree.Comment,
            options: {
                filter: (tokenOrComment: AST.Token | ESTree.Comment) => tokenOrComment is T;
                includeComments: boolean;
                count?: number | undefined;
            },
        ): T[];
        (
            left: ESTree.Node | AST.Token | ESTree.Comment,
            right: ESTree.Node | AST.Token | ESTree.Comment,
            options?:
                | {
                    filter?: ((token: AST.Token) => boolean) | undefined;
                    includeComments?: false | undefined;
                    count?: number | undefined;
                }
                | ((token: AST.Token) => boolean)
                | number,
        ): AST.Token[];
        (
            left: ESTree.Node | AST.Token | ESTree.Comment,
            right: ESTree.Node | AST.Token | ESTree.Comment,
            options: {
                filter?: ((token: AST.Token | ESTree.Comment) => boolean) | undefined;
                includeComments: boolean;
                count?: number | undefined;
            },
        ): Array<AST.Token | ESTree.Comment>;
    }
}

// #endregion

export namespace Rule {
    /**
     * TODO: Old style rules are planned to be removed in v9, remove this type then (https://github.com/eslint/rfcs/blob/main/designs/2021-schema-object-rules/README.md)
     * @deprecated Use `RuleModule` instead.
     */
    type OldStyleRule = RuleModule["create"];

    interface RuleModule {
        create(context: RuleContext): RuleListener;
        meta?: RuleMetaData | undefined;
        schema?: RuleMetaData["schema"];
    }

    type NodeTypes = ESTree.Node["type"];
    interface NodeListener {
        ArrayExpression?: ((node: ESTree.ArrayExpression & NodeParentExtension) => void) | undefined;
        "ArrayExpression:exit"?: ((node: ESTree.ArrayExpression & NodeParentExtension) => void) | undefined;
        ArrayPattern?: ((node: ESTree.ArrayPattern & NodeParentExtension) => void) | undefined;
        "ArrayPattern:exit"?: ((node: ESTree.ArrayPattern & NodeParentExtension) => void) | undefined;
        ArrowFunctionExpression?: ((node: ESTree.ArrowFunctionExpression & NodeParentExtension) => void) | undefined;
        "ArrowFunctionExpression:exit"?:
            | ((node: ESTree.ArrowFunctionExpression & NodeParentExtension) => void)
            | undefined;
        AssignmentExpression?: ((node: ESTree.AssignmentExpression & NodeParentExtension) => void) | undefined;
        "AssignmentExpression:exit"?: ((node: ESTree.AssignmentExpression & NodeParentExtension) => void) | undefined;
        AssignmentPattern?: ((node: ESTree.AssignmentPattern & NodeParentExtension) => void) | undefined;
        "AssignmentPattern:exit"?: ((node: ESTree.AssignmentPattern & NodeParentExtension) => void) | undefined;
        AwaitExpression?: ((node: ESTree.AwaitExpression & NodeParentExtension) => void) | undefined;
        "AwaitExpression:exit"?: ((node: ESTree.AwaitExpression & NodeParentExtension) => void) | undefined;
        BinaryExpression?: ((node: ESTree.BinaryExpression & NodeParentExtension) => void) | undefined;
        "BinaryExpression:exit"?: ((node: ESTree.BinaryExpression & NodeParentExtension) => void) | undefined;
        BlockStatement?: ((node: ESTree.BlockStatement & NodeParentExtension) => void) | undefined;
        "BlockStatement:exit"?: ((node: ESTree.BlockStatement & NodeParentExtension) => void) | undefined;
        BreakStatement?: ((node: ESTree.BreakStatement & NodeParentExtension) => void) | undefined;
        "BreakStatement:exit"?: ((node: ESTree.BreakStatement & NodeParentExtension) => void) | undefined;
        CallExpression?: ((node: ESTree.CallExpression & NodeParentExtension) => void) | undefined;
        "CallExpression:exit"?: ((node: ESTree.CallExpression & NodeParentExtension) => void) | undefined;
        CatchClause?: ((node: ESTree.CatchClause & NodeParentExtension) => void) | undefined;
        "CatchClause:exit"?: ((node: ESTree.CatchClause & NodeParentExtension) => void) | undefined;
        ChainExpression?: ((node: ESTree.ChainExpression & NodeParentExtension) => void) | undefined;
        "ChainExpression:exit"?: ((node: ESTree.ChainExpression & NodeParentExtension) => void) | undefined;
        ClassBody?: ((node: ESTree.ClassBody & NodeParentExtension) => void) | undefined;
        "ClassBody:exit"?: ((node: ESTree.ClassBody & NodeParentExtension) => void) | undefined;
        ClassDeclaration?: ((node: ESTree.ClassDeclaration & NodeParentExtension) => void) | undefined;
        "ClassDeclaration:exit"?: ((node: ESTree.ClassDeclaration & NodeParentExtension) => void) | undefined;
        ClassExpression?: ((node: ESTree.ClassExpression & NodeParentExtension) => void) | undefined;
        "ClassExpression:exit"?: ((node: ESTree.ClassExpression & NodeParentExtension) => void) | undefined;
        ConditionalExpression?: ((node: ESTree.ConditionalExpression & NodeParentExtension) => void) | undefined;
        "ConditionalExpression:exit"?: ((node: ESTree.ConditionalExpression & NodeParentExtension) => void) | undefined;
        ContinueStatement?: ((node: ESTree.ContinueStatement & NodeParentExtension) => void) | undefined;
        "ContinueStatement:exit"?: ((node: ESTree.ContinueStatement & NodeParentExtension) => void) | undefined;
        DebuggerStatement?: ((node: ESTree.DebuggerStatement & NodeParentExtension) => void) | undefined;
        "DebuggerStatement:exit"?: ((node: ESTree.DebuggerStatement & NodeParentExtension) => void) | undefined;
        DoWhileStatement?: ((node: ESTree.DoWhileStatement & NodeParentExtension) => void) | undefined;
        "DoWhileStatement:exit"?: ((node: ESTree.DoWhileStatement & NodeParentExtension) => void) | undefined;
        EmptyStatement?: ((node: ESTree.EmptyStatement & NodeParentExtension) => void) | undefined;
        "EmptyStatement:exit"?: ((node: ESTree.EmptyStatement & NodeParentExtension) => void) | undefined;
        ExportAllDeclaration?: ((node: ESTree.ExportAllDeclaration & NodeParentExtension) => void) | undefined;
        "ExportAllDeclaration:exit"?: ((node: ESTree.ExportAllDeclaration & NodeParentExtension) => void) | undefined;
        ExportDefaultDeclaration?: ((node: ESTree.ExportDefaultDeclaration & NodeParentExtension) => void) | undefined;
        "ExportDefaultDeclaration:exit"?:
            | ((node: ESTree.ExportDefaultDeclaration & NodeParentExtension) => void)
            | undefined;
        ExportNamedDeclaration?: ((node: ESTree.ExportNamedDeclaration & NodeParentExtension) => void) | undefined;
        "ExportNamedDeclaration:exit"?:
            | ((node: ESTree.ExportNamedDeclaration & NodeParentExtension) => void)
            | undefined;
        ExportSpecifier?: ((node: ESTree.ExportSpecifier & NodeParentExtension) => void) | undefined;
        "ExportSpecifier:exit"?: ((node: ESTree.ExportSpecifier & NodeParentExtension) => void) | undefined;
        ExpressionStatement?: ((node: ESTree.ExpressionStatement & NodeParentExtension) => void) | undefined;
        "ExpressionStatement:exit"?: ((node: ESTree.ExpressionStatement & NodeParentExtension) => void) | undefined;
        ForInStatement?: ((node: ESTree.ForInStatement & NodeParentExtension) => void) | undefined;
        "ForInStatement:exit"?: ((node: ESTree.ForInStatement & NodeParentExtension) => void) | undefined;
        ForOfStatement?: ((node: ESTree.ForOfStatement & NodeParentExtension) => void) | undefined;
        "ForOfStatement:exit"?: ((node: ESTree.ForOfStatement & NodeParentExtension) => void) | undefined;
        ForStatement?: ((node: ESTree.ForStatement & NodeParentExtension) => void) | undefined;
        "ForStatement:exit"?: ((node: ESTree.ForStatement & NodeParentExtension) => void) | undefined;
        FunctionDeclaration?: ((node: ESTree.FunctionDeclaration & NodeParentExtension) => void) | undefined;
        "FunctionDeclaration:exit"?: ((node: ESTree.FunctionDeclaration & NodeParentExtension) => void) | undefined;
        FunctionExpression?: ((node: ESTree.FunctionExpression & NodeParentExtension) => void) | undefined;
        "FunctionExpression:exit"?: ((node: ESTree.FunctionExpression & NodeParentExtension) => void) | undefined;
        Identifier?: ((node: ESTree.Identifier & NodeParentExtension) => void) | undefined;
        "Identifier:exit"?: ((node: ESTree.Identifier & NodeParentExtension) => void) | undefined;
        IfStatement?: ((node: ESTree.IfStatement & NodeParentExtension) => void) | undefined;
        "IfStatement:exit"?: ((node: ESTree.IfStatement & NodeParentExtension) => void) | undefined;
        ImportDeclaration?: ((node: ESTree.ImportDeclaration & NodeParentExtension) => void) | undefined;
        "ImportDeclaration:exit"?: ((node: ESTree.ImportDeclaration & NodeParentExtension) => void) | undefined;
        ImportDefaultSpecifier?: ((node: ESTree.ImportDefaultSpecifier & NodeParentExtension) => void) | undefined;
        "ImportDefaultSpecifier:exit"?:
            | ((node: ESTree.ImportDefaultSpecifier & NodeParentExtension) => void)
            | undefined;
        ImportExpression?: ((node: ESTree.ImportExpression & NodeParentExtension) => void) | undefined;
        "ImportExpression:exit"?: ((node: ESTree.ImportExpression & NodeParentExtension) => void) | undefined;
        ImportNamespaceSpecifier?: ((node: ESTree.ImportNamespaceSpecifier & NodeParentExtension) => void) | undefined;
        "ImportNamespaceSpecifier:exit"?:
            | ((node: ESTree.ImportNamespaceSpecifier & NodeParentExtension) => void)
            | undefined;
        ImportSpecifier?: ((node: ESTree.ImportSpecifier & NodeParentExtension) => void) | undefined;
        "ImportSpecifier:exit"?: ((node: ESTree.ImportSpecifier & NodeParentExtension) => void) | undefined;
        LabeledStatement?: ((node: ESTree.LabeledStatement & NodeParentExtension) => void) | undefined;
        "LabeledStatement:exit"?: ((node: ESTree.LabeledStatement & NodeParentExtension) => void) | undefined;
        Literal?: ((node: ESTree.Literal & NodeParentExtension) => void) | undefined;
        "Literal:exit"?: ((node: ESTree.Literal & NodeParentExtension) => void) | undefined;
        LogicalExpression?: ((node: ESTree.LogicalExpression & NodeParentExtension) => void) | undefined;
        "LogicalExpression:exit"?: ((node: ESTree.LogicalExpression & NodeParentExtension) => void) | undefined;
        MemberExpression?: ((node: ESTree.MemberExpression & NodeParentExtension) => void) | undefined;
        "MemberExpression:exit"?: ((node: ESTree.MemberExpression & NodeParentExtension) => void) | undefined;
        MetaProperty?: ((node: ESTree.MetaProperty & NodeParentExtension) => void) | undefined;
        "MetaProperty:exit"?: ((node: ESTree.MetaProperty & NodeParentExtension) => void) | undefined;
        MethodDefinition?: ((node: ESTree.MethodDefinition & NodeParentExtension) => void) | undefined;
        "MethodDefinition:exit"?: ((node: ESTree.MethodDefinition & NodeParentExtension) => void) | undefined;
        NewExpression?: ((node: ESTree.NewExpression & NodeParentExtension) => void) | undefined;
        "NewExpression:exit"?: ((node: ESTree.NewExpression & NodeParentExtension) => void) | undefined;
        ObjectExpression?: ((node: ESTree.ObjectExpression & NodeParentExtension) => void) | undefined;
        "ObjectExpression:exit"?: ((node: ESTree.ObjectExpression & NodeParentExtension) => void) | undefined;
        ObjectPattern?: ((node: ESTree.ObjectPattern & NodeParentExtension) => void) | undefined;
        "ObjectPattern:exit"?: ((node: ESTree.ObjectPattern & NodeParentExtension) => void) | undefined;
        PrivateIdentifier?: ((node: ESTree.PrivateIdentifier & NodeParentExtension) => void) | undefined;
        "PrivateIdentifier:exit"?: ((node: ESTree.PrivateIdentifier & NodeParentExtension) => void) | undefined;
        Program?: ((node: ESTree.Program) => void) | undefined;
        "Program:exit"?: ((node: ESTree.Program) => void) | undefined;
        Property?: ((node: ESTree.Property & NodeParentExtension) => void) | undefined;
        "Property:exit"?: ((node: ESTree.Property & NodeParentExtension) => void) | undefined;
        PropertyDefinition?: ((node: ESTree.PropertyDefinition & NodeParentExtension) => void) | undefined;
        "PropertyDefinition:exit"?: ((node: ESTree.PropertyDefinition & NodeParentExtension) => void) | undefined;
        RestElement?: ((node: ESTree.RestElement & NodeParentExtension) => void) | undefined;
        "RestElement:exit"?: ((node: ESTree.RestElement & NodeParentExtension) => void) | undefined;
        ReturnStatement?: ((node: ESTree.ReturnStatement & NodeParentExtension) => void) | undefined;
        "ReturnStatement:exit"?: ((node: ESTree.ReturnStatement & NodeParentExtension) => void) | undefined;
        SequenceExpression?: ((node: ESTree.SequenceExpression & NodeParentExtension) => void) | undefined;
        "SequenceExpression:exit"?: ((node: ESTree.SequenceExpression & NodeParentExtension) => void) | undefined;
        SpreadElement?: ((node: ESTree.SpreadElement & NodeParentExtension) => void) | undefined;
        "SpreadElement:exit"?: ((node: ESTree.SpreadElement & NodeParentExtension) => void) | undefined;
        StaticBlock?: ((node: ESTree.StaticBlock & NodeParentExtension) => void) | undefined;
        "StaticBlock:exit"?: ((node: ESTree.StaticBlock & NodeParentExtension) => void) | undefined;
        Super?: ((node: ESTree.Super & NodeParentExtension) => void) | undefined;
        "Super:exit"?: ((node: ESTree.Super & NodeParentExtension) => void) | undefined;
        SwitchCase?: ((node: ESTree.SwitchCase & NodeParentExtension) => void) | undefined;
        "SwitchCase:exit"?: ((node: ESTree.SwitchCase & NodeParentExtension) => void) | undefined;
        SwitchStatement?: ((node: ESTree.SwitchStatement & NodeParentExtension) => void) | undefined;
        "SwitchStatement:exit"?: ((node: ESTree.SwitchStatement & NodeParentExtension) => void) | undefined;
        TaggedTemplateExpression?: ((node: ESTree.TaggedTemplateExpression & NodeParentExtension) => void) | undefined;
        "TaggedTemplateExpression:exit"?:
            | ((node: ESTree.TaggedTemplateExpression & NodeParentExtension) => void)
            | undefined;
        TemplateElement?: ((node: ESTree.TemplateElement & NodeParentExtension) => void) | undefined;
        "TemplateElement:exit"?: ((node: ESTree.TemplateElement & NodeParentExtension) => void) | undefined;
        TemplateLiteral?: ((node: ESTree.TemplateLiteral & NodeParentExtension) => void) | undefined;
        "TemplateLiteral:exit"?: ((node: ESTree.TemplateLiteral & NodeParentExtension) => void) | undefined;
        ThisExpression?: ((node: ESTree.ThisExpression & NodeParentExtension) => void) | undefined;
        "ThisExpression:exit"?: ((node: ESTree.ThisExpression & NodeParentExtension) => void) | undefined;
        ThrowStatement?: ((node: ESTree.ThrowStatement & NodeParentExtension) => void) | undefined;
        "ThrowStatement:exit"?: ((node: ESTree.ThrowStatement & NodeParentExtension) => void) | undefined;
        TryStatement?: ((node: ESTree.TryStatement & NodeParentExtension) => void) | undefined;
        "TryStatement:exit"?: ((node: ESTree.TryStatement & NodeParentExtension) => void) | undefined;
        UnaryExpression?: ((node: ESTree.UnaryExpression & NodeParentExtension) => void) | undefined;
        "UnaryExpression:exit"?: ((node: ESTree.UnaryExpression & NodeParentExtension) => void) | undefined;
        UpdateExpression?: ((node: ESTree.UpdateExpression & NodeParentExtension) => void) | undefined;
        "UpdateExpression:exit"?: ((node: ESTree.UpdateExpression & NodeParentExtension) => void) | undefined;
        VariableDeclaration?: ((node: ESTree.VariableDeclaration & NodeParentExtension) => void) | undefined;
        "VariableDeclaration:exit"?: ((node: ESTree.VariableDeclaration & NodeParentExtension) => void) | undefined;
        VariableDeclarator?: ((node: ESTree.VariableDeclarator & NodeParentExtension) => void) | undefined;
        "VariableDeclarator:exit"?: ((node: ESTree.VariableDeclarator & NodeParentExtension) => void) | undefined;
        WhileStatement?: ((node: ESTree.WhileStatement & NodeParentExtension) => void) | undefined;
        "WhileStatement:exit"?: ((node: ESTree.WhileStatement & NodeParentExtension) => void) | undefined;
        WithStatement?: ((node: ESTree.WithStatement & NodeParentExtension) => void) | undefined;
        "WithStatement:exit"?: ((node: ESTree.WithStatement & NodeParentExtension) => void) | undefined;
        YieldExpression?: ((node: ESTree.YieldExpression & NodeParentExtension) => void) | undefined;
        "YieldExpression:exit"?: ((node: ESTree.YieldExpression & NodeParentExtension) => void) | undefined;
    }

    interface NodeParentExtension {
        parent: Node;
    }
    type Node = ESTree.Node & NodeParentExtension;

    interface RuleListener extends NodeListener {
        onCodePathStart?(codePath: CodePath, node: Node): void;

        onCodePathEnd?(codePath: CodePath, node: Node): void;

        onCodePathSegmentStart?(segment: CodePathSegment, node: Node): void;

        onCodePathSegmentEnd?(segment: CodePathSegment, node: Node): void;

        onCodePathSegmentLoop?(fromSegment: CodePathSegment, toSegment: CodePathSegment, node: Node): void;

        [key: string]:
            | ((codePath: CodePath, node: Node) => void)
            | ((segment: CodePathSegment, node: Node) => void)
            | ((fromSegment: CodePathSegment, toSegment: CodePathSegment, node: Node) => void)
            | ((node: Node) => void)
            | NodeListener[keyof NodeListener]
            | undefined;
    }

    interface CodePath {
        id: string;
        initialSegment: CodePathSegment;
        finalSegments: CodePathSegment[];
        returnedSegments: CodePathSegment[];
        thrownSegments: CodePathSegment[];
        currentSegments: CodePathSegment[];
        upper: CodePath | null;
        childCodePaths: CodePath[];
    }

    interface CodePathSegment {
        id: string;
        nextSegments: CodePathSegment[];
        prevSegments: CodePathSegment[];
        reachable: boolean;
    }

    interface RuleMetaData {
        /** Properties often used for documentation generation and tooling. */
        docs?: {
            /** Provides a short description of the rule. Commonly used when generating lists of rules. */
            description?: string | undefined;
            /** Historically used by some plugins that divide rules into categories in their documentation. */
            category?: string | undefined;
            /** Historically used by some plugins to indicate a rule belongs in their `recommended` configuration. */
            recommended?: boolean | undefined;
            /** Specifies the URL at which the full documentation can be accessed. Code editors often use this to provide a helpful link on highlighted rule violations. */
            url?: string | undefined;
            /**
             * TODO: remove this field in next major release of @types/eslint.
             * @deprecated use `meta.hasSuggestions` instead
             */
            suggestion?: boolean | undefined;
        } | undefined;
        /** Violation and suggestion messages. */
        messages?: { [messageId: string]: string } | undefined;
        /**
         * Specifies if the `--fix` option on the command line automatically fixes problems reported by the rule.
         * Mandatory for fixable rules.
         */
        fixable?: "code" | "whitespace" | undefined;
        /**
         * Specifies the [options](https://eslint.org/docs/latest/developer-guide/working-with-rules#options-schemas)
         * so ESLint can prevent invalid [rule configurations](https://eslint.org/docs/latest/user-guide/configuring/rules#configuring-rules).
         * Mandatory for rules with options.
         */
        schema?: JSONSchema4 | JSONSchema4[] | undefined;

        /** Indicates whether the rule has been deprecated. Omit if not deprecated. */
        deprecated?: boolean | undefined;
        /** The name of the rule(s) this rule was replaced by, if it was deprecated. */
        replacedBy?: readonly string[];

        /**
         * Indicates the type of rule:
         * - `"problem"` means the rule is identifying code that either will cause an error or may cause a confusing behavior. Developers should consider this a high priority to resolve.
         * - `"suggestion"` means the rule is identifying something that could be done in a better way but no errors will occur if the code isn’t changed.
         * - `"layout"` means the rule cares primarily about whitespace, semicolons, commas, and parentheses,
         *   all the parts of the program that determine how the code looks rather than how it executes.
         *   These rules work on parts of the code that aren’t specified in the AST.
         */
        type?: "problem" | "suggestion" | "layout" | undefined;
        /**
         * Specifies whether the rule can return suggestions (defaults to `false` if omitted).
         * Mandatory for rules that provide suggestions.
         */
        hasSuggestions?: boolean | undefined;
    }

    interface RuleContext {
        id: string;
        options: any[];
        settings: { [name: string]: any };
        parserPath: string | undefined;
        languageOptions: Linter.FlatConfig["languageOptions"];
        parserOptions: Linter.ParserOptions;
        parserServices: SourceCode.ParserServices;
        cwd: string;
        filename: string;
        physicalFilename: string;
        sourceCode: SourceCode;

        getAncestors(): ESTree.Node[];

        getDeclaredVariables(node: ESTree.Node): Scope.Variable[];

        /** @deprecated Use property `filename` directly instead */
        getFilename(): string;

        /** @deprecated Use property `physicalFilename` directly instead */
        getPhysicalFilename(): string;

        /** @deprecated Use property `cwd` directly instead */
        getCwd(): string;

        getScope(): Scope.Scope;

        /** @deprecated Use property `sourceCode` directly instead */
        getSourceCode(): SourceCode;

        markVariableAsUsed(name: string): boolean;

        report(descriptor: ReportDescriptor): void;
    }

    type ReportFixer = (fixer: RuleFixer) => null | Fix | IterableIterator<Fix> | Fix[];

    interface ReportDescriptorOptionsBase {
        data?: { [key: string]: string };

        fix?: null | ReportFixer;
    }

    interface SuggestionReportOptions {
        data?: { [key: string]: string };

        fix: ReportFixer;
    }

    type SuggestionDescriptorMessage = { desc: string } | { messageId: string };
    type SuggestionReportDescriptor = SuggestionDescriptorMessage & SuggestionReportOptions;

    interface ReportDescriptorOptions extends ReportDescriptorOptionsBase {
        suggest?: SuggestionReportDescriptor[] | null | undefined;
    }

    type ReportDescriptor = ReportDescriptorMessage & ReportDescriptorLocation & ReportDescriptorOptions;
    type ReportDescriptorMessage = { message: string } | { messageId: string };
    type ReportDescriptorLocation =
        | { node: ESTree.Node }
        | { loc: AST.SourceLocation | { line: number; column: number } };

    interface RuleFixer {
        insertTextAfter(nodeOrToken: ESTree.Node | AST.Token, text: string): Fix;

        insertTextAfterRange(range: AST.Range, text: string): Fix;

        insertTextBefore(nodeOrToken: ESTree.Node | AST.Token, text: string): Fix;

        insertTextBeforeRange(range: AST.Range, text: string): Fix;

        remove(nodeOrToken: ESTree.Node | AST.Token): Fix;

        removeRange(range: AST.Range): Fix;

        replaceText(nodeOrToken: ESTree.Node | AST.Token, text: string): Fix;

        replaceTextRange(range: AST.Range, text: string): Fix;
    }

    interface Fix {
        range: AST.Range;
        text: string;
    }
}

// #region Linter

export class Linter {
    static version: string;

    version: string;

    constructor(options?: { cwd?: string | undefined; configType?: "flat" });

    verify(
        code: SourceCode | string,
        config: Linter.Config | Linter.FlatConfig[],
        filename?: string,
    ): Linter.LintMessage[];
    verify(
        code: SourceCode | string,
        config: Linter.Config | Linter.FlatConfig[],
        options: Linter.LintOptions,
    ): Linter.LintMessage[];

    verifyAndFix(code: string, config: Linter.Config | Linter.FlatConfig[], filename?: string): Linter.FixReport;
    verifyAndFix(
        code: string,
        config: Linter.Config | Linter.FlatConfig[],
        options: Linter.FixOptions,
    ): Linter.FixReport;

    getSourceCode(): SourceCode;

    defineRule(name: string, rule: Rule.RuleModule): void;

    defineRules(rules: { [name: string]: Rule.RuleModule }): void;

    getRules(): Map<string, Rule.RuleModule>;

    defineParser(name: string, parser: Linter.ParserModule): void;
}

export namespace Linter {
    /**
     * The numeric severity level for a rule.
     *
     * - `0` means off.
     * - `1` means warn.
     * - `2` means error.
     *
     * @see [Rule Severities](https://eslint.org/docs/latest/use/configure/rules#rule-severities)
     */
    type Severity = 0 | 1 | 2;

    /**
     * The human readable severity level for a rule.
     *
     * @see [Rule Severities](https://eslint.org/docs/latest/use/configure/rules#rule-severities)
     */
    type StringSeverity = "off" | "warn" | "error";

    /**
     * The numeric or human readable severity level for a rule.
     *
     * @see [Rule Severities](https://eslint.org/docs/latest/use/configure/rules#rule-severities)
     */
    type RuleLevel = Severity | StringSeverity;

    /**
     * An array containing the rule severity level, followed by the rule options.
     *
     * @see [Rules](https://eslint.org/docs/user-guide/configuring/rules)
     */
    type RuleLevelAndOptions<Options extends any[] = any[]> = Prepend<Partial<Options>, RuleLevel>;

    /**
     * The severity level for the rule or an array containing the rule severity level, followed by the rule options.
     *
     * @see [Rules](https://eslint.org/docs/user-guide/configuring/rules)
     */
    type RuleEntry<Options extends any[] = any[]> = RuleLevel | RuleLevelAndOptions<Options>;

    /**
     * The rules config object is a key/value map of rule names and their severity and options.
     */
    interface RulesRecord {
        [rule: string]: RuleEntry;
    }

    /**
     * A configuration object that may have a `rules` block.
     */
    interface HasRules<Rules extends RulesRecord = RulesRecord> {
        rules?: Partial<Rules> | undefined;
    }

    /**
     * ESLint configuration.
     *
     * @see [ESLint Configuration](https://eslint.org/docs/latest/user-guide/configuring/)
     */
    interface BaseConfig<Rules extends RulesRecord = RulesRecord, OverrideRules extends RulesRecord = Rules>
        extends HasRules<Rules>
    {
        $schema?: string | undefined;

        /**
         * An environment provides predefined global variables.
         *
         * @see [Environments](https://eslint.org/docs/latest/user-guide/configuring/language-options#specifying-environments)
         */
        env?: { [name: string]: boolean } | undefined;

        /**
         * Extending configuration files.
         *
         * @see [Extends](https://eslint.org/docs/latest/user-guide/configuring/configuration-files#extending-configuration-files)
         */
        extends?: string | string[] | undefined;

        /**
         * Specifying globals.
         *
         * @see [Globals](https://eslint.org/docs/latest/user-guide/configuring/language-options#specifying-globals)
         */
        globals?: { [name: string]: boolean | "off" | "readonly" | "readable" | "writable" | "writeable" } | undefined;

        /**
         * Disable processing of inline comments.
         *
         * @see [Disabling Inline Comments](https://eslint.org/docs/latest/user-guide/configuring/rules#disabling-inline-comments)
         */
        noInlineConfig?: boolean | undefined;

        /**
         * Overrides can be used to use a differing configuration for matching sub-directories and files.
         *
         * @see [How do overrides work](https://eslint.org/docs/latest/user-guide/configuring/configuration-files#how-do-overrides-work)
         */
        overrides?: Array<ConfigOverride<OverrideRules>> | undefined;

        /**
         * Parser.
         *
         * @see [Working with Custom Parsers](https://eslint.org/docs/latest/developer-guide/working-with-custom-parsers)
         * @see [Specifying Parser](https://eslint.org/docs/latest/user-guide/configuring/plugins#configure-a-parser)
         */
        parser?: string | undefined;

        /**
         * Parser options.
         *
         * @see [Working with Custom Parsers](https://eslint.org/docs/latest/developer-guide/working-with-custom-parsers)
         * @see [Specifying Parser Options](https://eslint.org/docs/latest/user-guide/configuring/language-options#specifying-parser-options)
         */
        parserOptions?: ParserOptions | undefined;

        /**
         * Which third-party plugins define additional rules, environments, configs, etc. for ESLint to use.
         *
         * @see [Configuring Plugins](https://eslint.org/docs/latest/user-guide/configuring/plugins#configure-plugins)
         */
        plugins?: string[] | undefined;

        /**
         * Specifying processor.
         *
         * @see [processor](https://eslint.org/docs/latest/user-guide/configuring/plugins#specify-a-processor)
         */
        processor?: string | undefined;

        /**
         * Report unused `ESLint-disable` comments as warning.
         *
         * @see [Report unused `ESLint-disable` comments](https://eslint.org/docs/latest/user-guide/configuring/rules#report-unused-eslint-disable-comments)
         */
        reportUnusedDisableDirectives?: boolean | undefined;

        /**
         * Settings.
         *
         * @see [Settings](https://eslint.org/docs/latest/user-guide/configuring/configuration-files#adding-shared-settings)
         */
        settings?: { [name: string]: any } | undefined;
    }

    /**
     * The overwrites that apply more differing configuration to specific files or directories.
     */
    interface ConfigOverride<Rules extends RulesRecord = RulesRecord> extends BaseConfig<Rules> {
        /**
         * The glob patterns for excluded files.
         */
        excludedFiles?: string | string[] | undefined;

        /**
         * The glob patterns for target files.
         */
        files: string | string[];
    }

    /**
     * ESLint configuration.
     *
     * @see [ESLint Configuration](https://eslint.org/docs/latest/user-guide/configuring/)
     */
    // https://github.com/eslint/eslint/blob/v6.8.0/conf/config-schema.js
    interface Config<Rules extends RulesRecord = RulesRecord, OverrideRules extends RulesRecord = Rules>
        extends BaseConfig<Rules, OverrideRules>
    {
        /**
         * Tell ESLint to ignore specific files and directories.
         *
         * @see [Ignore Patterns](https://eslint.org/docs/latest/user-guide/configuring/ignoring-code)
         */
        ignorePatterns?: string | string[] | undefined;

        /**
         * @see [Using Configuration Files](https://eslint.org/docs/latest/user-guide/configuring/configuration-files#using-configuration-files)
         */
        root?: boolean | undefined;
    }

    /**
     * Parser options.
     *
     * @see [Specifying Parser Options](https://eslint.org/docs/user-guide/configuring/language-options#specifying-parser-options)
     */
    interface ParserOptions {
        /**
         * Accepts any valid ECMAScript version number or `'latest'`:
         *
         * - A version: es3, es5, es6, es7, es8, es9, es10, es11, es12, es13, es14, ..., or
         * - A year: es2015, es2016, es2017, es2018, es2019, es2020, es2021, es2022, es2023, ..., or
         * - `'latest'`
         *
         * When it's a version or a year, the value must be a number - so do not include the `es` prefix.
         *
         * Specifies the version of ECMAScript syntax you want to use. This is used by the parser to determine how to perform scope analysis, and it affects the default
         *
         * @default 2018
         *
         * @see https://typescript-eslint.io/architecture/parser/#ecmaversion
         */
        ecmaVersion?:
            | 3
            | 5
            | 6
            | 7
            | 8
            | 9
            | 10
            | 11
            | 12
            | 13
            | 14
            | 15
            | 2015
            | 2016
            | 2017
            | 2018
            | 2019
            | 2020
            | 2021
            | 2022
            | 2023
            | 2024
            | "latest"
            | undefined;

        /**
         * Set to "script" (default) or "module" if your code is in ECMAScript modules.
         *
         * @default 'script'
         *
         * @see https://eslint.org/docs/latest/user-guide/configuring/language-options#specifying-parser-options
         */
        sourceType?: "script" | "module" | undefined;

        /**
         * An object indicating which additional language features you'd like to use.
         *
         * @see https://eslint.org/docs/latest/user-guide/configuring/language-options#specifying-parser-options
         * @see https://typescript-eslint.io/architecture/parser#ecmafeatures
         */
        ecmaFeatures?: {
            globalReturn?: boolean | undefined;
            impliedStrict?: boolean | undefined;
            jsx?: boolean | undefined;
            experimentalObjectRestSpread?: boolean | undefined;
            [key: string]: any;
        } | undefined;
        [key: string]: any;
    }

    interface LintOptions {
        filename?: string | undefined;
        preprocess?: ((code: string) => string[]) | undefined;
        postprocess?: ((problemLists: LintMessage[][]) => LintMessage[]) | undefined;
        filterCodeBlock?: boolean | undefined;
        disableFixes?: boolean | undefined;
        allowInlineConfig?: boolean | undefined;
        reportUnusedDisableDirectives?: boolean | undefined;
    }

    interface LintSuggestion {
        desc: string;
        fix: Rule.Fix;
        messageId?: string | undefined;
    }

    interface LintMessage {
        column: number;
        line: number;
        endColumn?: number | undefined;
        endLine?: number | undefined;
        ruleId: string | null;
        message: string;
        messageId?: string | undefined;
        nodeType?: string | undefined;
        fatal?: true | undefined;
        severity: Severity;
        fix?: Rule.Fix | undefined;
        /** @deprecated Use `linter.getSourceCode()` */
        source?: string | null | undefined;
        suggestions?: LintSuggestion[] | undefined;
    }

    interface LintSuppression {
        kind: string;
        justification: string;
    }

    interface SuppressedLintMessage extends LintMessage {
        suppressions: LintSuppression[];
    }

    interface FixOptions extends LintOptions {
        fix?: boolean | undefined;
    }

    interface FixReport {
        fixed: boolean;
        output: string;
        messages: LintMessage[];
    }

    // Temporarily loosen type for just flat config files (see #68232)
    type FlatConfigParserModule =
        & Omit<ParserModule, "parseForESLint">
        & ({
            parse(text: string, options?: any): unknown;
        } | {
            parseForESLint(text: string, options?: any): Omit<ESLintParseResult, "ast" | "scopeManager"> & {
                ast: unknown;
                scopeManager?: unknown;
            };
        });

    type ParserModule =
        & ESLint.ObjectMetaProperties
        & (
            | { parse(text: string, options?: any): AST.Program }
            | { parseForESLint(text: string, options?: any): ESLintParseResult }
        );

    interface ESLintParseResult {
        ast: AST.Program;
        parserServices?: SourceCode.ParserServices | undefined;
        scopeManager?: Scope.ScopeManager | undefined;
        visitorKeys?: SourceCode.VisitorKeys | undefined;
    }

    interface ProcessorFile {
        text: string;
        filename: string;
    }

    // https://eslint.org/docs/developer-guide/working-with-plugins#processors-in-plugins
    interface Processor<T extends string | ProcessorFile = string | ProcessorFile> extends ESLint.ObjectMetaProperties {
        supportsAutofix?: boolean | undefined;
        preprocess?(text: string, filename: string): T[];
        postprocess?(messages: LintMessage[][], filename: string): LintMessage[];
    }

<<<<<<< HEAD
    interface FlatConfig {
=======
    type FlatConfigFileSpec = string | ((filePath: string) => boolean);

    interface FlatConfig<Rules extends RulesRecord = RulesRecord> {
        /**
         * An string to identify the configuration object. Used in error messages and
         * inspection tools.
         */
        name?: string;

>>>>>>> b888d6cb
        /**
         * An array of glob patterns indicating the files that the configuration
         * object should apply to. If not specified, the configuration object applies
         * to all files
         */
        files?: Array<string | string[]>;

        /**
         * An array of glob patterns indicating the files that the configuration
         * object should not apply to. If not specified, the configuration object
         * applies to all files matched by files
         */
        ignores?: string[];

        /**
         * An object containing settings related to how JavaScript is configured for
         * linting.
         */
        languageOptions?: {
            /**
             * The version of ECMAScript to support. May be any year (i.e., 2022) or
             * version (i.e., 5). Set to "latest" for the most recent supported version.
             * @default "latest"
             */
            ecmaVersion?: ParserOptions["ecmaVersion"];

            /**
             * The type of JavaScript source code. Possible values are "script" for
             * traditional script files, "module" for ECMAScript modules (ESM), and
             * "commonjs" for CommonJS files. (default: "module" for .js and .mjs
             * files; "commonjs" for .cjs files)
             */
            sourceType?: "script" | "module" | "commonjs";

            /**
             * An object specifying additional objects that should be added to the
             * global scope during linting.
             */
            globals?: ESLint.Environment["globals"];

            /**
             * An object containing a parse() or parseForESLint() method.
             * If not configured, the default ESLint parser (Espree) will be used.
             */
            parser?: FlatConfigParserModule;

            /**
             * An object specifying additional options that are passed directly to the
             * parser() method on the parser. The available options are parser-dependent
             */
            parserOptions?: ESLint.Environment["parserOptions"];
        };

        /**
         * An object containing settings related to the linting process
         */
        linterOptions?: {
            /**
             * A boolean value indicating if inline configuration is allowed.
             */
            noInlineConfig?: boolean;

            /**
             * A severity value indicating if and how unused disable directives should be
             * tracked and reported.
             */
            reportUnusedDisableDirectives?: Severity | StringSeverity | boolean;
        };

        /**
         * Either an object containing preprocess() and postprocess() methods or a
         * string indicating the name of a processor inside of a plugin
         * (i.e., "pluginName/processorName").
         */
        processor?: string | Processor;

        /**
         * An object containing a name-value mapping of plugin names to plugin objects.
         * When files is specified, these plugins are only available to the matching files.
         */
        plugins?: Record<string, ESLint.Plugin>;

        /**
         * An object containing the configured rules. When files or ignores are specified,
         * these rule configurations are only available to the matching files.
         */
        rules?: Partial<Rules>;

        /**
         * An object containing name-value pairs of information that should be
         * available to all rules.
         */
        settings?: Record<string, unknown>;
    }
}

// #endregion

// #region ESLint

export class ESLint {
    static version: string;

    static outputFixes(results: ESLint.LintResult[]): Promise<void>;

    static getErrorResults(results: ESLint.LintResult[]): ESLint.LintResult[];

    constructor(options?: ESLint.Options);

    lintFiles(patterns: string | string[]): Promise<ESLint.LintResult[]>;

    lintText(
        code: string,
        options?: { filePath?: string | undefined; warnIgnored?: boolean | undefined },
    ): Promise<ESLint.LintResult[]>;

    getRulesMetaForResults(results: ESLint.LintResult[]): ESLint.LintResultData["rulesMeta"];

    calculateConfigForFile(filePath: string): Promise<any>;

    isPathIgnored(filePath: string): Promise<boolean>;

    loadFormatter(nameOrPath?: string): Promise<ESLint.Formatter>;
}

export namespace ESLint {
    type ConfigData<Rules extends Linter.RulesRecord = Linter.RulesRecord> = Omit<Linter.Config<Rules>, "$schema">;

    interface Globals {
        [name: string]: boolean | "writable" | "readonly" | "off";
    }

    interface Environment {
        globals?: Globals | undefined;
        parserOptions?: Linter.ParserOptions | undefined;
    }

    interface ObjectMetaProperties {
        /** @deprecated Use `meta.name` instead. */
        name?: string | undefined;

        /** @deprecated Use `meta.version` instead. */
        version?: string | undefined;

        meta?: {
            name?: string | undefined;
            version?: string | undefined;
        };
    }

    interface Plugin extends ObjectMetaProperties {
        configs?: Record<string, ConfigData | Linter.FlatConfig | Linter.FlatConfig[]> | undefined;
        environments?: Record<string, Environment> | undefined;
        processors?: Record<string, Linter.Processor> | undefined;
        rules?: Record<string, Rule.OldStyleRule | Rule.RuleModule> | undefined;
    }

    interface Options {
        // File enumeration
        cwd?: string | undefined;
        errorOnUnmatchedPattern?: boolean | undefined;
        extensions?: string[] | undefined;
        globInputPaths?: boolean | undefined;
        ignore?: boolean | undefined;
        ignorePath?: string | undefined;

        // Linting
        allowInlineConfig?: boolean | undefined;
        baseConfig?: Linter.Config | undefined;
        overrideConfig?: Linter.Config | undefined;
        overrideConfigFile?: string | undefined;
        plugins?: Record<string, Plugin> | undefined;
        reportUnusedDisableDirectives?: Linter.StringSeverity | undefined;
        resolvePluginsRelativeTo?: string | undefined;
        rulePaths?: string[] | undefined;
        useEslintrc?: boolean | undefined;

        // Autofix
        fix?: boolean | ((message: Linter.LintMessage) => boolean) | undefined;
        fixTypes?: Array<Rule.RuleMetaData["type"]> | undefined;

        // Cache-related
        cache?: boolean | undefined;
        cacheLocation?: string | undefined;
        cacheStrategy?: "content" | "metadata" | undefined;
    }

    interface LintResult {
        filePath: string;
        messages: Linter.LintMessage[];
        suppressedMessages: Linter.SuppressedLintMessage[];
        errorCount: number;
        fatalErrorCount: number;
        warningCount: number;
        fixableErrorCount: number;
        fixableWarningCount: number;
        output?: string | undefined;
        source?: string | undefined;
        usedDeprecatedRules: DeprecatedRuleUse[];
    }

    interface LintResultData {
        cwd: string;
        rulesMeta: {
            [ruleId: string]: Rule.RuleMetaData;
        };
    }

    interface DeprecatedRuleUse {
        ruleId: string;
        replacedBy: string[];
    }

    interface Formatter {
        format(results: LintResult[], data?: LintResultData): string | Promise<string>;
    }

    // Docs reference the type by this name
    type EditInfo = Rule.Fix;
}

// #endregion

// #region RuleTester

export class RuleTester {
    constructor(config?: any);

    run(
        name: string,
        rule: Rule.RuleModule,
        tests: {
            valid?: Array<string | RuleTester.ValidTestCase> | undefined;
            invalid?: RuleTester.InvalidTestCase[] | undefined;
        },
    ): void;

    static only(
        item: string | RuleTester.ValidTestCase | RuleTester.InvalidTestCase,
    ): RuleTester.ValidTestCase | RuleTester.InvalidTestCase;
}

export namespace RuleTester {
    interface ValidTestCase {
        name?: string;
        code: string;
        options?: any;
        filename?: string | undefined;
        only?: boolean;
        parserOptions?: Linter.ParserOptions | undefined;
        settings?: { [name: string]: any } | undefined;
        parser?: string | undefined;
        globals?: { [name: string]: boolean } | undefined;
    }

    interface SuggestionOutput {
        messageId?: string | undefined;
        desc?: string | undefined;
        data?: Record<string, unknown> | undefined;
        output: string;
    }

    interface InvalidTestCase extends ValidTestCase {
        errors: number | Array<TestCaseError | string>;
        output?: string | null | undefined;
    }

    interface TestCaseError {
        message?: string | RegExp | undefined;
        messageId?: string | undefined;
        type?: string | undefined;
        data?: any;
        line?: number | undefined;
        column?: number | undefined;
        endLine?: number | undefined;
        endColumn?: number | undefined;
        suggestions?: SuggestionOutput[] | undefined;
    }
}

// #endregion<|MERGE_RESOLUTION|>--- conflicted
+++ resolved
@@ -1215,11 +1215,6 @@
         postprocess?(messages: LintMessage[][], filename: string): LintMessage[];
     }
 
-<<<<<<< HEAD
-    interface FlatConfig {
-=======
-    type FlatConfigFileSpec = string | ((filePath: string) => boolean);
-
     interface FlatConfig<Rules extends RulesRecord = RulesRecord> {
         /**
          * An string to identify the configuration object. Used in error messages and
@@ -1227,7 +1222,6 @@
          */
         name?: string;
 
->>>>>>> b888d6cb
         /**
          * An array of glob patterns indicating the files that the configuration
          * object should apply to. If not specified, the configuration object applies
