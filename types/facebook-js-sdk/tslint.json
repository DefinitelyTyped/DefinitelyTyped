{
    "extends": "@definitelytyped/dtslint/dt.json",
    "rules": {
<<<<<<< HEAD
        "no-empty-interface": false,
=======
        "npm-naming": false,
>>>>>>> c1744617
        "only-arrow-functions": false,
        "unified-signatures": false
    }
}<|MERGE_RESOLUTION|>--- conflicted
+++ resolved
@@ -1,12 +1,3 @@
 {
-    "extends": "@definitelytyped/dtslint/dt.json",
-    "rules": {
-<<<<<<< HEAD
-        "no-empty-interface": false,
-=======
-        "npm-naming": false,
->>>>>>> c1744617
-        "only-arrow-functions": false,
-        "unified-signatures": false
-    }
+    "extends": "@definitelytyped/dtslint/dt.json"
 }