--- conflicted
+++ resolved
@@ -377,8 +377,10 @@
         type Direction = "left" | "right" | "top" | "bottom" | "up" | "down";
         type Orientation = "portrait" | "landscape";
         type Speed = "fast" | "slow";
-
-<<<<<<< HEAD
+        interface LanguageAndLocale {
+            language?: string;
+            locale?: string;
+        }
         interface DetoxInitOptions {
             /**
              * Detox exports device, expect, element, by and waitFor as globals by default, if you want to control their initialization manually, set init detox with initGlobals set to false.
@@ -390,7 +392,6 @@
              */
             launchApp?: boolean;
         }
-
         interface DeviceLanchAppConfig {
             /**
              * Restart the app
@@ -425,65 +426,11 @@
              * The added launchArgs will be passed through the launch command to the device and be accessible via [[NSProcessInfo processInfo] arguments]
              */
             launchArgs?: any;
-        }
-=======
-    interface LanguageAndLocale {
-        language?: string;
-        locale?: string;
-    }
-
-    interface DetoxInitOptions {
-        /**
-         * Detox exports device, expect, element, by and waitFor as globals by default, if you want to control their initialization manually, set init detox with initGlobals set to false.
-         * This is useful when during E2E tests you also need to run regular expectations in node. jest Expect for instance, will not be overriden by Detox when this option is used.
-         */
-        initGlobals?: boolean;
-        /**
-         * By default await detox.init(config); will launch the installed app. If you wish to control when your app is launched, add {launchApp: false} param to your init.
-         */
-        launchApp?: boolean;
-    }
-
-    interface DeviceLanchAppConfig {
-        /**
-         * Restart the app
-         * Terminate the app and launch it again. If set to false, the simulator will try to bring app from background, if the app isn't running, it will launch a new instance. default is false
-         */
-        newInstance?: boolean;
-        /**
-         * Set runtime permissions
-         * Grant or deny runtime permissions for your application.
-         */
-        permissions?: any;
-        /**
-         * Launch from URL
-         * Mock opening the app from URL to test your app's deep link handling mechanism.
-         */
-        url?: any;
-        /**
-         * Launch with user notifications
-         */
-        userNotification?: any;
-        /**
-         * Launch with user activity
-         */
-        userActivity?: any;
-        /**
-         * Launch into a fresh installation
-         * A flag that enables relaunching into a fresh installation of the app (it will uninstall and install the binary again), default is false.
-         */
-        delete?: boolean;
-        /**
-         * Detox can start the app with additional launch arguments
-         * The added launchArgs will be passed through the launch command to the device and be accessible via [[NSProcessInfo processInfo] arguments]
-         */
-        launchArgs?: any;
-
-        /**
-         * Launch config for specifying the native language and locale
-         */
-        languageAndLocale?: LanguageAndLocale;
->>>>>>> 682c60a0
+            /**
+             * Launch config for specifying the native language and locale
+             */
+            languageAndLocale?: LanguageAndLocale;
+        }
     }
 }
 
