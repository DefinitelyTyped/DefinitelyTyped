// Type definitions for detox 17.14
// Project: https://github.com/wix/detox
// Definitions by: Tareq El-Masri <https://github.com/TareqElMasri>
//                 Steve Chun <https://github.com/stevechun>
//                 Hammad Jutt <https://github.com/hammadj>
//                 pera <https://github.com/santiagofm>
//                 Max Komarychev <https://github.com/maxkomarychev>
//                 Dor Ben Baruch <https://github.com/Dor256>
//                 dkrk <https://github.com/grgr-dkrk>
// Definitions: https://github.com/DefinitelyTyped/DefinitelyTyped
declare global {
    const device: Detox.Device;
    const detox: Detox.Detox;
    const element: Detox.Element;
    const waitFor: Detox.WaitFor;
    const expect: Detox.Expect<Detox.Expect<Promise<void>>>;
    const by: Detox.Matchers;
    const detoxCircus: Detox.DetoxCircus;

    namespace Detox {
        interface Detox {
            /**
             * The setup phase happens inside detox.init(). This is the phase where detox reads its configuration, starts a server, loads its expection library and starts a simulator
             * @param config
             * @param options
             * @example const config = require('../package.json').detox;
             *
             * before(async () => {
             *      await detox.init(config);
             * });
             */
            init(config: any, options?: DetoxInitOptions): Promise<void>;
            /**
             * Artifacts currently include only logs from the app process before each task
             * @param args
             */
            beforeEach(...args: any[]): Promise<void>;
            /**
             * Artifacts currently include only logs from the app process after each task
             * @param args
             */
            afterEach(...args: any[]): Promise<void>;
            /**
             * The cleanup phase should happen after all the tests have finished. This is the phase where detox-server shuts down.
             * @example after(async () => {
             *  await detox.cleanup();
             * });
             */
            cleanup(): Promise<void>;
            /**
             * Trace a subprocess of your test's runtime such that it would leave traces inside the Timeline artifact, for a later inspection.
             * @param label
             * @param callback
             * @example
             * it('Verify sanity things', async () => {
             *   // Instead of this typical direct call:
             *   // await element(by.id('sanityButton')).tap()
             *   // Use traceCall() as a wrapper:
             *   await detox.traceCall('Navigate to sanity', () =>
             *     element(by.id('sanityButton')).tap());
             * });
             */
            traceCall(label: string, callback: () => void): Promise<void>;
            trace: {
                /**
                 * This is similar to the `traceCall()` API, except that it gives more freedom with respect to when a section's start and ending times are defined, so as to monitor a nontrivial flow.
                 * @param label
                 * @param @optional args
                 * @example
                 * it('Verify sanity things', async () => {
                 *   try {
                 *     detox.trace.startSection('Turn off notifications');
                 *     await element(by.id('gotoNotifications')).tap();
                 *     await element(by.id('notificationsToggle')).tap();
                 *     await device.pressBack();
                 *   } finally {
                 *     detox.trace.endSection('Turn off notifications');
                 *   }
                 * });
                 */
                startSection(label: string, args?: Record<string, any>): void;
                /**
                 * This is similar to the `traceCall()` API, except that it gives more freedom with respect to when a section's start and ending times are defined, so as to monitor a nontrivial flow.
                 * @param label
                 * @param @optional args
                 * @example
                 * it('Verify sanity things', async () => {
                 *   try {
                 *     detox.trace.startSection('Turn off notifications');
                 *     await element(by.id('gotoNotifications')).tap();
                 *     await element(by.id('notificationsToggle')).tap();
                 *     await device.pressBack();
                 *   } finally {
                 *     detox.trace.endSection('Turn off notifications');
                 *   }
                 * });
                 */
                endSection(label: string, args?: Record<string, any>): void;
            };
        }

        // Detox exports all methods from detox global and all of the global constants.
        interface DetoxExport extends Detox {
            device: Device;
            element: Element;
            waitFor: WaitFor;
            expect: Expect<Expect<Promise<void>>>;
            by: Matchers;
        }

        interface Device {
            /**
             * Holds the environment-unique ID of the device - namely, the adb ID on Android (e.g. emulator-5554) and the Mac-global simulator UDID on iOS,
             * as used by simctl (e.g. AAAAAAAA-BBBB-CCCC-DDDD-EEEEEEEEEEEE).
             *
             * The value will be undefined until the device is properly prepared (i.e. in detox.init())
             */
            id: string;
            /**
             * Holds a descriptive name of the device. Example: emulator-5554 (Pixel_API_26)
             * The value will be undefined until the device is properly prepared (i.e. in detox.init()).
             */
            name: string;
            /**
             * Launch the app
             * @param params
             * @example // Terminate the app and launch it again. If set to false, the simulator will try to bring app from background,
             * // if the app isn't running, it will launch a new instance. default is false
             * await device.launchApp({newInstance: true});
             * // Grant or deny runtime permissions for your application.
             * await device.launchApp({permissions: {calendar: 'YES'}});
             * // Mock opening the app from URL to test your app's deep link handling mechanism.
             * await device.launchApp({url: url});
             */
            launchApp(params: DeviceLanchAppParams): Promise<void>;
            /**
             * By default, terminateApp() with no params will terminate the app
             * To terminate another app, specify its bundle id
             * @param bundle
             * @example await device.terminateApp('other.bundle.id');
             */
            terminateApp(bundle?: string): Promise<void>;
            /**
             * Send application to background by bringing com.apple.springboard to the foreground.
             * Combining sendToHome() with launchApp({newInstance: false}) will simulate app coming back from background.
             * @example await device.sendToHome();
             * await device.launchApp({newInstance: false});
             */
            sendToHome(): Promise<void>;
            /**
             * If this is a React Native app, reload the React Native JS bundle. This action is much faster than device.launchApp(), and can be used if you just need to reset your React Native logic.
             * @example await device.reloadReactNative()
             */
            reloadReactNative(): Promise<void>;
            /**
             * By default, installApp() with no params will install the app file defined in the current configuration.
             * To install another app, specify its path
             * @param path
             * @example await device.installApp('path/to/other/app');
             */
            installApp(path?: any): Promise<void>;
            /**
             * By default, uninstallApp() with no params will uninstall the app defined in the current configuration.
             * To uninstall another app, specify its bundle id
             * @param bundle
             * @example await device.installApp('other.bundle.id');
             */
            uninstallApp(bundle?: string): Promise<void>;
            /**
             * Mock opening the app from URL. sourceApp is an optional parameter to specify source application bundle id.
             * @param url
             */
            openURL(url: { url: string; sourceApp?: string }): Promise<void>;
            /**
             * Mock handling of received user notification when app is in foreground.
             * @param params
             */
            sendUserNotification(...params: any[]): Promise<void>;
            /**
             * Mock handling of received user activity when app is in foreground.
             * @param params
             */
            sendUserActivity(...params: any[]): Promise<void>;
            /**
             * Takes "portrait" or "landscape" and rotates the device to the given orientation. Currently only available in the iOS Simulator.
             * @param orientation
             */
            setOrientation(orientation: Orientation): Promise<void>;
            /**
             * Note: setLocation is dependent on fbsimctl. if fbsimctl is not installed, the command will fail, it must be installed. Sets the simulator location to the given latitude and longitude.
             * @param lat
             * @param lon
             * @example await device.setLocation(32.0853, 34.7818);
             */
            setLocation(lat: number, lon: number): Promise<void>;
            /**
             * Disable EarlGrey's network synchronization mechanism on preffered endpoints. Usful if you want to on skip over synchronizing on certain URLs.
             * @param urls
             * @example await device.setURLBlacklist(['.*127.0.0.1.*']);
             */
            setURLBlacklist(urls: string[]): Promise<void>;
            /**
             * Enable EarlGrey's synchronization mechanism (enabled by default). This is being reset on every new instance of the app.
             * @example
             * await device.enableSynchronization();
             */
            enableSynchronization(): Promise<void>;
            /**
             * Disable EarlGrey's synchronization mechanism (enabled by default) This is being reset on every new instance of the app.
             * @example
             * await device.disableSynchronization();
             */
            disableSynchronization(): Promise<void>;
            /**
             * Resets the Simulator to clean state (like the Simulator > Reset Content and Settings... menu item), especially removing previously set permissions.
             * @example
             * await device.resetContentAndSettings();
             */
            resetContentAndSettings(): Promise<void>;
            /**
             * Returns the current device, ios or android.
             * @example
             * if (device.getPlatform() === 'ios') {
             *     await expect(loopSwitch).toHaveValue('1');
             * }
             */
            getPlatform(): 'ios' | 'android';
            /**
             * Takes a screenshot on the device and schedules putting it to the artifacts folder upon completion of the current test.
             * @param text
             * @example
             * await device.takeScreenshot('tap on menu');
             *
             * • If the test passes, the screenshot will be put to <artifacts-location>/✓ Menu items should have Logout/tap on menu.png.
             * • If the test fails, the screenshot will be put to <artifacts-location>/✗ Menu items should have Logout/tap on menu.png.
             *
             * > NOTE: At the moment, taking screenshots on-demand in --take-screenshots failing mode is not yet implemented.
             */
            takeScreenshot(name: string): Promise<void>;
            /**
             * Simulate shake (iOS Only)
             */
            shake(): Promise<void>;
            /**
             * Toggles device enrollment in biometric auth (TouchID or FaceID) (iOS Only)
             * @example
             * await device.setBiometricEnrollment(true);
             * // or
             * await device.setBiometricEnrollment(false);
             */
            setBiometricEnrollment(enabled: boolean): Promise<void>;
            /**
             * Simulates the success of a face match via FaceID (iOS Only)
             */
            matchFace(): Promise<void>;
            /**
             * Simulates the failure of a face match via FaceID (iOS Only)
             */
            unmatchFace(): Promise<void>;
            /**
             * Simulates the success of a finger match via TouchID (iOS Only)
             */
            matchFinger(): Promise<void>;
            /**
             * Simulates the failure of a finger match via TouchID (iOS Only)
             */
            unmatchFinger(): Promise<void>;
            /**
             * Clears the simulator keychain (iOS Only)
             */
            clearKeychain(): Promise<void>;
            /**
             * Override simulator's status bar.
             */
            setStatusBar(options: StatusBarOptionsOfIOS): Promise<void>;
            /**
             * Resets any override in simulator's status bar.
             */
            resetStatusBar(): Promise<void>;
            /**
             * Reverse a TCP port from the device (guest) back to the host-computer, as typically done with the adb reverse command.
             * The end result would be that all network requests going from the device to the specified port will be forwarded to the computer.
             */
            reverseTcpPort(): Promise<void>;
            /**
             * Clear a reversed TCP-port (e.g. previously set using device.reverseTcpPort()).
             */
            unreverseTcpPort(): Promise<void>;
            /**
             * Simulate press back button (Android Only)
             * @example
             * await device.pressBack();
             */
            pressBack(): Promise<void>;
            /**
             * (Android Only)
             * Exposes UiAutomator's UiDevice API (https://developer.android.com/reference/android/support/test/uiautomator/UiDevice).
             * This is not a part of the official Detox API,
             * it may break and change whenever an update to UiDevice or UiAutomator gradle dependencies ('androidx.test.uiautomator:uiautomator') is introduced.
             * UIDevice's autogenerated code reference: https://github.com/wix/Detox/blob/master/detox/src/android/espressoapi/UIDevice.js
             */
            getUiDevice(): Promise<void>;
        }

        type DetoxAny = Element & Actions<any> & WaitFor;

        interface Element {
            (by: Matchers): DetoxAny;

            /**
             * Choose from multiple elements matching the same matcher using index
             * @param index
             * @example await element(by.text('Product')).atIndex(2);
             */
            atIndex(index: number): DetoxAny;
        }

        interface Matchers {
            (by: Matchers): Matchers;

            /**
             * by.id will match an id that is given to the view via testID prop.
             * @param id
             * @example // In a React Native component add testID like so:
             * <TouchableOpacity testID={'tap_me'}>
             * // Then match with by.id:
             * await element(by.id('tap_me'));
             */
            id(id: string): Matchers;
            /**
             * Find an element by text, useful for text fields, buttons.
             * @param text
             * @example await element(by.text('Tap Me'));
             */
            text(text: string): Matchers;
            /**
             * Find an element by accessibilityLabel on iOS, or by contentDescription on Android.
             * @param label
             * @example await element(by.label('Welcome'));
             */
            label(label: string): Matchers;
            /**
             * Find an element by native view type.
             * @param nativeViewType
             * @example await element(by.type('RCTImageView'));
             */
            type(nativeViewType: string): Matchers;
            /**
             * Find an element with an accessibility trait. (iOS only)
             * @example await element(by.traits(['button']));
             */
            traits(traits: string[]): Matchers;
            /**
             * Find an element by a matcher with a parent matcher
             * @param parentBy
             * @example await element(by.id('Grandson883').withAncestor(by.id('Son883')));
             */
            withAncestor(parentBy: Matchers): Matchers;
            /**
             * Find an element by a matcher with a child matcher
             * @param childBy
             * @example await element(by.id('Son883').withDescendant(by.id('Grandson883')));
             */
            withDescendant(childBy: Matchers): Matchers;
            /**
             * Find an element by multiple matchers
             * @param by
             * @example await element(by.text('Product').and(by.id('product_name'));
             */
            and(by: Matchers): Matchers;
        }
        interface Expect<R> {
            (element: Element): Expect<Promise<void>>;
            /**
             * Expect the view to be at least 75% visible.
             * @example await expect(element(by.id('UniqueId204'))).toBeVisible();
             */
            toBeVisible(): R;
            /**
             * Negate the expectation.
             * @example await expect(element(by.id('UniqueId205'))).not.toBeVisible();
             */
            not: Expect<Promise<void>>;
            /**
             * Expect the view to not be visible.
             * @deprecated Use `.not.toBeVisible()` instead.
             * @example await expect(element(by.id('UniqueId205'))).toBeNotVisible();
             */
            toBeNotVisible(): R;
            /**
             * Expect the view to exist in the UI hierarchy.
             * @example await expect(element(by.id('UniqueId205'))).toExist();
             */
            toExist(): R;
            /**
             * Expect the view to not exist in the UI hierarchy.
             * @deprecated Use `.not.toExist()` instead.
             * @example await expect(element(by.id('RandomJunk959'))).toNotExist();
             */
            toNotExist(): R;
            /**
             * In React Native apps, expect UI component of type <Text> to have text.
             * In native iOS apps, expect UI elements of type UIButton, UILabel, UITextField or UITextViewIn to have inputText with text.
             * @param text
             * @example await expect(element(by.id('UniqueId204'))).toHaveText('I contain some text');
             */
            toHaveText(text: string): R;
            /**
             * It searches by accessibilityLabel on iOS, or by contentDescription on Android.
             * In React Native it can be set for both platforms by defining an accessibilityLabel on the view.
             * @param label
             * @example await expect(element(by.id('UniqueId204'))).toHaveLabel('Done');
             */
            toHaveLabel(label: string): R;
            /**
             * In React Native apps, expect UI component to have testID with that id.
             * In native iOS apps, expect UI element to have accesibilityIdentifier with that id.
             * @param id
             * @example await expect(element(by.text('I contain some text'))).toHaveId('UniqueId204');
             */
            toHaveId(id: string): R;
            /**
             * Expect components like a Switch to have a value ('0' for off, '1' for on).
             * @param value
             * @example await expect(element(by.id('UniqueId533'))).toHaveValue('0');
             */
            toHaveValue(value: '0' | '1'): R;
            /**
             * Expects the slider element (iOS Only)
             * @param normalizedPosition specified normalized position ([0, 1])
             * @param @optional within the provided tolerance ([0, 1])
             * @example
             * await expect(element(by.id('slider'))).toHaveSliderPosition(0.75);
             * await expect(element(by.id('slider'))).toHaveSliderPosition(0.3113, 0.00001);
             */
            toHaveSliderPosition(normalizedPosition: number, tolerance?: number): R;
            /**
             * Expects a toggle-able element (e.g. a Switch or a Check-Box) to be on/checked or off/unchecked. As a reference, in react-native, this is the equivalent switch component.
             * @param value
             */
            toHaveToggleValue(value: boolean): R;
        }
        interface WaitFor {
            /**
             * This API polls using the given expectation continuously until the expectation is met. Use manual synchronization with waitFor only as a last resort.
             * NOTE: Every waitFor call must set a timeout using withTimeout(). Calling waitFor without setting a timeout will do nothing.
             * @example await waitFor(element(by.id('UniqueId336'))).toExist().withTimeout(2000);
             */
            (element: Element): Expect<WaitFor>;
            /**
             * Waits for the condition to be met until the specified time (millis) have elapsed.
             * @param millis number
             * @example await waitFor(element(by.id('UniqueId336'))).toExist().withTimeout(2000);
             */
            withTimeout(millis: number): Promise<void>;
            /**
             * Performs the action repeatedly on the element until an expectation is met
             * @param by
             * @example await waitFor(element(by.text('Text5'))).toBeVisible().whileElement(by.id('ScrollView630')).scroll(50, 'down');
             */
            whileElement(by: Matchers): DetoxAny;
        }
        interface Actions<R> {
            /**
             * Simulate tap on an element
             * @param @optional point a point in the element's coordinate space (valid input: object with x and y numerical values, default is null)
             * @example
             * await element(by.id('tappable')).tap();
             * await element(by.id('tappable')).tap({x:5, y:10});
             */
            tap(point?: Point): Promise<Actions<R>>;
            /**
             * Simulate long press on an element
             * @param @optional duration to press for, in ms (default is 1000)
             * @example
             * await element(by.id('tappable')).longPress();
             * await element(by.id('tappable')).longPress(1500);
             */
            longPress(duration?: number): Promise<Actions<R>>;
            /**
             * Simulate multiple taps on an element.
             * @param times number of times to tap
             * @example
             * await element(by.id('tappable')).multiTap(3);
             */
            multiTap(times: number): Promise<Actions<R>>;
            /**
             * Simulate tap at a specific point on an element.
             * Note: The point coordinates are relative to the matched element and the element size could changes on different devices or even when changing the device font size.
             * @deprecated Use .tap({x, y}) instead.
             * @param point
             * @example
             * await element(by.id('tappable')).tapAtPoint({ x:5, y:10 });
             */
            tapAtPoint(point: Point): Promise<Actions<R>>;
            /**
             * Use the builtin keyboard to type text into a text field.
             * @param text
             * @example
             * await element(by.id('textField')).typeText('passcode');
             */
            typeText(text: string): Promise<Actions<R>>;
            /**
             * Paste text into a text field.
             * @param text
             * @example
             * await element(by.id('textField')).replaceText('passcode again');
             */
            replaceText(text: string): Promise<Actions<R>>;
            /**
             * Clear text from a text field.
             * @example
             * await element(by.id('textField')).clearText();
             */
            clearText(): Promise<Actions<R>>;
            /**
             * Taps the backspace key on the built-in keyboard.
             * @example
             * await element(by.id('textField')).tapBackspaceKey();
             */
            tapBackspaceKey(): Promise<Actions<R>>;
            /**
             * Taps the return key on the built-in keyboard.
             * @example
             * await element(by.id('textField')).tapReturnKey();
             */
            tapReturnKey(): Promise<Actions<R>>;
            /**
             * Scrolls a given amount of pixels in the provided direction, starting from the provided start positions.
             * @param offset - the offset to scroll, in points
             * @param direction - left/right/up/down
             * @param @optional startPositionX - the X starting scroll position, in percentage; valid input: `[0.0, 1.0]`, `NaN`; default: `NaN`—choose the best value automatically
             * @param @optional startPositionY - the Y starting scroll position, in percentage; valid input: `[0.0, 1.0]`, `NaN`; default: `NaN`—choose the best value automatically
             * @example
             * await element(by.id('scrollView')).scroll(100, 'down', NaN, 0.85);
             * await element(by.id('scrollView')).scroll(100, 'up');
             */
            scroll(
                offset: number,
                direction: Direction,
                startPositionX?: number,
                startPositionY?: number,
            ): Promise<Actions<R>>;
            /**
             * Scroll to edge.
             * @param edge
             * @example
             * await element(by.id('scrollView')).scrollTo('bottom');
             * await element(by.id('scrollView')).scrollTo('top');
             */
            scrollTo(edge: ScrollDirection): Promise<Actions<R>>;
            /**
             * Swipes in the provided direction at the provided speed, started from percentage.
             * @param direction
<<<<<<< HEAD
             * @param @optional speed default: `fast`
             * @param @optional normalizedOffset default: NaN; valid input: `[0.0, 1.0]`
             * @param @optional normalizedStartingPointX default: NaN; valid input: `[0.0, 1.0]`
             * @param @optional normalizedStartingPointY default: NaN; valid input: `[0.0, 1.0]`
             * @example
             * await element(by.id('scrollView')).swipe('down');
             * await element(by.id('scrollView')).swipe('down', 'slow'); // set swipe speed
             * await element(by.id('scrollView')).swipe('down', 'fast', 0.75); // set swipe amount
             * await element(by.id('scrollView')).swipe('down', 'fast', NaN, 0.8); // set starting point X
             * await element(by.id('scrollView')).swipe('down', 'fast', NaN, NaN, 0.25); // set starting point Y
             */
            swipe(
                direction: Direction,
                speed?: Speed,
                normalizedOffset?: number,
                normalizedStartingPointX?: number,
                normalizedStartingPointY?: number,
            ): Promise<Actions<R>>;
            /**
             * Simulates a swipe on the element with the provided options. (iOS only)
             * @param scale valid input: `[0.0, inf]`
             * @param @optional speed default: `slow`
             * @param @optional angle default: NaN; valid input: `[0.0, 1.0]`
             * @example
             * await element(by.id('PinchableScrollView')).pinch(1.1); //Zooms in a little bit
             * await element(by.id('PinchableScrollView')).pinch(2.0); //Zooms in a lot
             * await element(by.id('PinchableScrollView')).pinch(0.001); //Zooms out a lot
             */
            pinch(scale: number, speed?: Speed, angle?: number): Promise<Actions<R>>;
=======
             * @param speed default: `fast`
             * @param @optional percentage screen percentage to swipe; valid input: `[0.0, 1.0]`
             * @param @optional normalizedStartingPointX X coordinate of swipe starting point, relative to the view width; valid input: `[0.0, 1.0]`
             * @param @optional normalizedStartingPointY Y coordinate of swipe starting point, relative to the view height; valid input: `[0.0, 1.0]`
             * @example
             * await element(by.id('scrollView')).swipe('down');
             * await element(by.id('scrollView')).swipe('down', 'fast');
             * await element(by.id('scrollView')).swipe('down', 'fast', 0.5);
             * await element(by.id('scrollView')).swipe('down', 'fast', 0.5, 0.2);
             * await element(by.id('scrollView')).swipe('down', 'fast', 0.5, 0.2, 0.5);
             */
            swipe(direction: Direction, speed?: Speed, percentage?: number, normalizedStartingPointX?: number, normalizedStartingPointY?: number): Promise<Actions<R>>;
>>>>>>> 8ca30320
            /**
             * Sets a picker view’s column to the given value. This function supports both date pickers and general picker views. (iOS Only)
             * @param column number of datepicker column (starts from 0)
             * @param value string value in setted column (must be correct)
             * @example a
             * wait expect(element(by.type('UIPickerView'))).toBeVisible();
             * await element(by.type('UIPickerView')).setColumnToValue(1,"6");
             * await element(by.type('UIPickerView')).setColumnToValue(2,"34");
             *
             * > Note: When working with date pickers, you should always set an explicit locale when launching your app in order to prevent flakiness from different date and time styles.
             * See [here](https://github.com/wix/Detox/blob/master/docs/APIRef.DeviceObjectAPI.md#9-launch-with-a-specific-language-ios-only) for more information.
             */
            setColumnToValue(column: number, value: string): Promise<Actions<R>>;
            /**
             * Sets the date of a date picker to a date generated from the provided string and date format. (iOS only)
             * @param dateString string representing a date in the supplied `dateFormat`
             * @param dateFormat format for the `dateString` supplied
             * @example
             * await expect(element(by.id('datePicker'))).toBeVisible();
             * await element(by.id('datePicker')).setDatePickerDate('2019-02-06T05:10:00-08:00', "yyyy-MM-dd'T'HH:mm:ssZZZZZ");
             */
            setDatePickerDate(dateString: string, dateFormat: string): Promise<Actions<R>>;
            /**
             * Pinches in the given direction with speed and angle. (iOS only)
             * @deprecated Use .pinch() instead.
             * @param direction
             * @param speed
             * @param angle value in radiant, default is `0`
             * @example
             * await expect(element(by.id('PinchableScrollView'))).toBeVisible();
             * await element(by.id('PinchableScrollView')).pinchWithAngle('outward', 'slow', 0);
             */
            pinchWithAngle(direction: 'inward' | 'outward', speed: Speed, angle: number): Promise<Actions<R>>;
            /**
             * Manipulates the UI to change the displayed value of the slider element to a new value, based on a normalized position. (iOS only)
             * @param normalizedPosition valid input: [0, 1], 0 corresponds to the minimum value of the slider, and 1 corresponds to the maximum value.
             * @example
             * await element(by.id('slider')).adjustSliderToPosition(0.75);
             */
            adjustSliderToPosition(normalizedPosition: number): Promise<Actions<R>>;
            /**
             * Returns an object, representing the attributes of the element.
             * @example
             * const attributes = await element(by.text('Tap Me')).getAttributes();
             * jestExpect(attributes.text).toBe('Tap Me');
             * const multipleMatchedElements = await element(by.text('Multiple')).getAttributes();
             * jestExpect(multipleMatchedElements.elements.length).toBe(5);
             * jestExpect(multipleMatchedElements.elements[0].identifier).toBe('FirstElement');
             */
            getAttributes(): Promise<AttributesOfIOS>;
        }

        type Direction = 'left' | 'right' | 'up' | 'down';
        type ScrollDirection = 'left' | 'right' | 'top' | 'bottom';
        type Orientation = 'portrait' | 'landscape';
        type Speed = 'fast' | 'slow';
        interface LanguageAndLocale {
            language?: string;
            locale?: string;
        }
        interface DetoxInitOptions {
            /**
             * Detox exports device, expect, element, by and waitFor as globals by default, if you want to control their initialization manually, set init detox with initGlobals set to false.
             * This is useful when during E2E tests you also need to run regular expectations in node. jest Expect for instance, will not be overriden by Detox when this option is used.
             */
            initGlobals?: boolean;
            /**
             * By default await detox.init(config); will launch the installed app. If you wish to control when your app is launched, add {launchApp: false} param to your init.
             */
            launchApp?: boolean;
            /**
             * By default await detox.init(config); will uninstall and install the app. If you wish to reuse the existing app for a faster run, add {reuse: true} param to your init.
             */
            reuse?: boolean;
        }

        /**
         *  Source for string definitions is https://github.com/wix/AppleSimulatorUtils
         */
        interface DevicePermissions {
            location?: LocationPermission;
            notifications?: NotificationsPermission;
            calendar?: CalendarPermission;
            camera?: CameraPermission;
            contacts?: ContactsPermission;
            health?: HealthPermission;
            homekit?: HomekitPermission;
            medialibrary?: MediaLibraryPermission;
            microphone?: MicrophonePermission;
            motion?: MotionPermission;
            photos?: PhotosPermission;
            reminders?: RemindersPermission;
            siri?: SiriPermission;
            speech?: SpeechPermission;
            faceid?: FaceIDPermission;
        }

        type LocationPermission = 'always' | 'inuse' | 'never' | 'unset';
        type PermissionState = 'YES' | 'NO' | 'unset';
        type CameraPermission = PermissionState;
        type ContactsPermission = PermissionState;
        type CalendarPermission = PermissionState;
        type HealthPermission = PermissionState;
        type HomekitPermission = PermissionState;
        type MediaLibraryPermission = PermissionState;
        type MicrophonePermission = PermissionState;
        type MotionPermission = PermissionState;
        type PhotosPermission = PermissionState;
        type RemindersPermission = PermissionState;
        type SiriPermission = PermissionState;
        type SpeechPermission = PermissionState;
        type NotificationsPermission = PermissionState;
        type FaceIDPermission = PermissionState;

        interface DeviceLanchAppParams {
            /**
             * Restart the app
             * Terminate the app and launch it again. If set to false, the simulator will try to bring app from background, if the app isn't running, it will launch a new instance. default is false
             */
            newInstance?: boolean;
            /**
             * Set runtime permissions
             * Grant or deny runtime permissions for your application.
             */
            permissions?: DevicePermissions;
            /**
             * Launch from URL
             * Mock opening the app from URL to test your app's deep link handling mechanism.
             */
            url?: any;
            /**
             * Launch with user notifications
             */
            userNotification?: any;
            /**
             * Launch with user activity
             */
            userActivity?: any;
            /**
             * Launch into a fresh installation
             * A flag that enables relaunching into a fresh installation of the app (it will uninstall and install the binary again), default is false.
             */
            delete?: boolean;
            /**
             * Detox can start the app with additional launch arguments
             * The added launchArgs will be passed through the launch command to the device and be accessible via [[NSProcessInfo processInfo] arguments]
             */
            launchArgs?: any;
            /**
             * Disables touch indicators on iOS. Default is false.
             */
            disableTouchIndicators?: boolean;
            /**
             * Launch the app with a specific system language.
             * @see https://developer.apple.com/library/archive/documentation/MacOSX/Conceptual/BPInternational/LanguageandLocaleIDs/LanguageandLocaleIDs.html
             */
            languageAndLocale?: LanguageAndLocale;
            /**
             * Launches the app with the synchronization mechanism enabled or disabled. Synchronization can later be enabled using `device.enableSynchronization()`.
             */
            detoxEnableSynchronization?: number;
            /**
             * Launches the app with a URL blacklist to disable network synchronization on certain endpoints. Useful if the app makes frequent network calls to blacklisted endpoints upon startup.
             */
            detoxURLBlacklistRegex?: number;
            /**
             * Mock opening the app from URL. sourceApp is an optional iOS-only parameter to specify source application bundle id. (iOS only)
             */
            sourceApp?: string;
        }

        interface StatusBarOptionsOfIOS {
            /**
             * Set the date or time to a fixed value.
             * If the string is a valid ISO date string it will also set the date on relevant devices.
             */
            time?: string;
            /**
             * If specified must be one of `wifi`, `3g`, `4g`, `lte`, `lte-a`, or `lte+`.
             */
            dataNetwork?: DataNetwork;
            /**
             * If specified must be one of `searching`, `failed`, or `active`.
             */
            wifiMode?: WifiMode;
            /**
             * If specified must be 0-3.
             */
            wifiBars?: 0 | 1 | 2 | 3;
            /**
             * If specified must be one of `notSupported`, `searching`, `failed`, or `active`.
             */
            cellularMode?: CellularMode;
            /**
             * If specified must be 0-3.
             */
            cellularBars?: 0 | 1 | 2 | 3;
            /**
             * If specified must be one of `charging`, `charged`, or `discharging`.
             */
            batteryState?: BatteryState;
            /**
             * If specified must be 0-100.
             */
            batteryLevel?: number;
        }

        interface AttributeIOSFrame {
            y: number;
            x: number;
            width: number;
            height: number;
        }

        interface AttributeIOSInsets {
            right: number;
            top: number;
            left: number;
            bottom: number;
        }
        interface AttributesOfIOS {
            /**
             * the text value of the element
             */
            text: string;
            /**
             * the label of the element (matches `accessibilityLabel`)
             */
            label: string;
            /**
             * the value of the element (matches `accessibilityValue`)
             */
            value: string;
            /**
             * the placeholder text value of the element
             */
            placeholder: string;
            /**
             * the identifier of the element (matches `accessibilityIdentifier`)
             */
            identifier: string;
            /**
             * whether or not the element is enabled for user interaction
             */
            enabled: boolean;
            /**
             * the activation point of the element, in element coordinate space
             */
            activationPoint: Point;
            /**
             * the activation point of the element, in normalized percentage ([0.0, 1.0])
             */
            normalizedActivationPoint: Point;
            /**
             * whether the element is hittable at the activation point
             */
            hittable: boolean;
            /**
             * whether the element is visible at the activation point
             */
            visible: boolean;
            /**
             * the frame of the element, in screen coordinate space
             */
            frame: AttributeIOSFrame;
            /**
             * the frame of the element, in container coordinate space
             */
            elementFrame: AttributeIOSFrame;
            /**
             * the bounds of the element, in element coordinate space
             */
            elementBounds: AttributeIOSFrame;
            /**
             * the safe area insets of the element, in element coordinate space
             */
            safeAreaInsets: AttributeIOSInsets;
            /**
             * the safe area bounds of the element, in element coordinate space
             */
            elementSafeBounds: AttributeIOSFrame;
            /**
             * the date of the element (in case the element is a date picker)
             */
            date: string;
            /**
             * the normalized slider position (in case the element is a slider)
             */
            normalizedSliderPosition: number;
            /**
             * the content offset (in case the element is a scroll view)
             */
            contentOffset: number;
            /**
             * the content inset (in case the element is a scroll view)
             */
            contentInset: number;
            /**
             * the adjusted content inset (in case the element is a scroll view)
             */
            adjustedContentInset: number;
            layer: string;
        }

        type DataNetwork = 'wifi' | '3g' | '4g' | 'lte' | 'lte-a' | 'lte+';
        type WifiMode = 'searching' | 'failed' | 'active';
        type CellularMode = 'notSupported' | 'searching' | 'failed' | 'active';
        type BatteryState = 'charging' | 'charged' | 'discharging';

        interface Point {
            x: number;
            y: number;
        }

        interface CircusTestEventListenerBase {
            handleTestEvent(event: any, state: any): Promise<void>;
        }

        interface DetoxCircus {
            /**
             * A get function that Enables access to this instance (single in each worker's scope)
             */
            getEnv(): {
                /**
                 * Registers a listener such as an adapter or reporter
                 * @param listener
                 * @example
                 * detoxCircus.getEnv().addEventsListener(adapter)
                 * detoxCircus.getEnv().addEventsListener(assignReporter)
                 */
                addEventsListener(listener: CircusTestEventListenerBase): void;
            };
        }
    }
}

declare const detoxExport: Detox.DetoxExport;

export = detoxExport;<|MERGE_RESOLUTION|>--- conflicted
+++ resolved
@@ -552,17 +552,16 @@
             /**
              * Swipes in the provided direction at the provided speed, started from percentage.
              * @param direction
-<<<<<<< HEAD
-             * @param @optional speed default: `fast`
-             * @param @optional normalizedOffset default: NaN; valid input: `[0.0, 1.0]`
-             * @param @optional normalizedStartingPointX default: NaN; valid input: `[0.0, 1.0]`
-             * @param @optional normalizedStartingPointY default: NaN; valid input: `[0.0, 1.0]`
+             * @param speed default: `fast`
+             * @param @optional normalizedOffset swipe amount relative to the screen width/height (a number between 0.0 and 1.0, default is NaN — choose an optimal value automatically)
+             * @param @optional normalizedStartingPointX X coordinate of swipe starting point, relative to the view width; valid input: `[0.0, 1.0]`
+             * @param @optional normalizedStartingPointY Y coordinate of swipe starting point, relative to the view height; valid input: `[0.0, 1.0]`
              * @example
              * await element(by.id('scrollView')).swipe('down');
-             * await element(by.id('scrollView')).swipe('down', 'slow'); // set swipe speed
-             * await element(by.id('scrollView')).swipe('down', 'fast', 0.75); // set swipe amount
-             * await element(by.id('scrollView')).swipe('down', 'fast', NaN, 0.8); // set starting point X
-             * await element(by.id('scrollView')).swipe('down', 'fast', NaN, NaN, 0.25); // set starting point Y
+             * await element(by.id('scrollView')).swipe('down', 'fast');
+             * await element(by.id('scrollView')).swipe('down', 'fast', 0.5);
+             * await element(by.id('scrollView')).swipe('down', 'fast', 0.5, 0.2);
+             * await element(by.id('scrollView')).swipe('down', 'fast', 0.5, 0.2, 0.5);
              */
             swipe(
                 direction: Direction,
@@ -582,20 +581,6 @@
              * await element(by.id('PinchableScrollView')).pinch(0.001); //Zooms out a lot
              */
             pinch(scale: number, speed?: Speed, angle?: number): Promise<Actions<R>>;
-=======
-             * @param speed default: `fast`
-             * @param @optional percentage screen percentage to swipe; valid input: `[0.0, 1.0]`
-             * @param @optional normalizedStartingPointX X coordinate of swipe starting point, relative to the view width; valid input: `[0.0, 1.0]`
-             * @param @optional normalizedStartingPointY Y coordinate of swipe starting point, relative to the view height; valid input: `[0.0, 1.0]`
-             * @example
-             * await element(by.id('scrollView')).swipe('down');
-             * await element(by.id('scrollView')).swipe('down', 'fast');
-             * await element(by.id('scrollView')).swipe('down', 'fast', 0.5);
-             * await element(by.id('scrollView')).swipe('down', 'fast', 0.5, 0.2);
-             * await element(by.id('scrollView')).swipe('down', 'fast', 0.5, 0.2, 0.5);
-             */
-            swipe(direction: Direction, speed?: Speed, percentage?: number, normalizedStartingPointX?: number, normalizedStartingPointY?: number): Promise<Actions<R>>;
->>>>>>> 8ca30320
             /**
              * Sets a picker view’s column to the given value. This function supports both date pickers and general picker views. (iOS Only)
              * @param column number of datepicker column (starts from 0)
