{
    "extends": "@definitelytyped/dtslint/dt.json",
    "rules": {
<<<<<<< HEAD
        "member-access": false,
        "no-internal-module": false,
=======
        "npm-naming": [
            true,
            {
                "errors": [
                    [
                        "NeedsExportEquals",
                        false
                    ]
                ],
                "mode": "code"
            }
        ],
>>>>>>> c1744617
        "prefer-const": false,
        "unified-signatures": false
    }
}<|MERGE_RESOLUTION|>--- conflicted
+++ resolved
@@ -1,24 +1,3 @@
 {
-    "extends": "@definitelytyped/dtslint/dt.json",
-    "rules": {
-<<<<<<< HEAD
-        "member-access": false,
-        "no-internal-module": false,
-=======
-        "npm-naming": [
-            true,
-            {
-                "errors": [
-                    [
-                        "NeedsExportEquals",
-                        false
-                    ]
-                ],
-                "mode": "code"
-            }
-        ],
->>>>>>> c1744617
-        "prefer-const": false,
-        "unified-signatures": false
-    }
+    "extends": "@definitelytyped/dtslint/dt.json"
 }