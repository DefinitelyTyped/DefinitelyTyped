--- conflicted
+++ resolved
@@ -1,11 +1,8 @@
 // Type definitions for js 0.7
 // Project: https://two.js.org
 // Definitions by: Carlos Precioso <https://github.com/cprecioso>
-<<<<<<< HEAD
+//                 Konstantin <https://github.com/demkonst>
 //                 Wayne Van Son <https://github.com/waynevanson>
-=======
-//                 Konstantin <https://github.com/demkonst>
->>>>>>> bdb0d399
 // Definitions: https://github.com/DefinitelyTyped/DefinitelyTyped
 // TypeScript Version: 2.2
 
