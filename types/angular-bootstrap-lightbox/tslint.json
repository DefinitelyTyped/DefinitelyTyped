{
    "extends": "@definitelytyped/dtslint/dt.json",
    "rules": {
<<<<<<< HEAD
        "interface-name": false,
        "no-var-keyword": false
=======
        "no-var-keyword": false,
        "npm-naming": [
            true,
            {
                "errors": [
                    [
                        "NeedsExportEquals",
                        false
                    ]
                ],
                "mode": "code"
            }
        ]
>>>>>>> c1744617
    }
}<|MERGE_RESOLUTION|>--- conflicted
+++ resolved
@@ -1,23 +1,3 @@
 {
-    "extends": "@definitelytyped/dtslint/dt.json",
-    "rules": {
-<<<<<<< HEAD
-        "interface-name": false,
-        "no-var-keyword": false
-=======
-        "no-var-keyword": false,
-        "npm-naming": [
-            true,
-            {
-                "errors": [
-                    [
-                        "NeedsExportEquals",
-                        false
-                    ]
-                ],
-                "mode": "code"
-            }
-        ]
->>>>>>> c1744617
-    }
+    "extends": "@definitelytyped/dtslint/dt.json"
 }