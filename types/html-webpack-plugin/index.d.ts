// Type definitions for html-webpack-plugin 3.2
// Project: https://github.com/jantimon/html-webpack-plugin
// Definitions by: Simon Hartcher <https://github.com/deevus>
//                 Benjamin Lim <https://github.com/bumbleblym>
//                 Tomek Łaziuk <https://github.com/tlaziuk>
// Definitions: https://github.com/DefinitelyTyped/DefinitelyTyped
// TypeScript Version: 2.3

import { Plugin, compilation, Compiler } from 'webpack';
import { AsyncSeriesWaterfallHook } from 'tapable';
import { Options as HtmlMinifierOptions } from 'html-minifier';

export = HtmlWebpackPlugin;

declare class HtmlWebpackPlugin extends Plugin {
<<<<<<< HEAD
    constructor(options?: HtmlWebpackPlugin.Options);

    apply(compiler: Compiler): void;
=======
	constructor(options?: HtmlWebpackPlugin.Options);

	apply(compiler: Compiler): void;
>>>>>>> 18d89636
}

declare namespace HtmlWebpackPlugin {
	type MinifyOptions = HtmlMinifierOptions;

	interface TemplateParametersAssets {
		/** The public path */
		publicPath: string;
		/** Will contain all js & css files by chunk */
		chunks: {};
		/** Will contain all js files */
		js: string[];
		/** Will contain all css files */
		css: string[];
		/** Will contain a favicon if it exists */
		favicon?: string;
		/** Will contain amn appcache manifest file if it exists */
		manifest?: string;
	}

	interface Options {
		/**
		 * Emit the file only if it was changed.
		 * Default: `true`.
		 */
		cache?: boolean;
		/**
		 * Allows to control how chunks should be sorted before they are included to the html.
		 * Default: `'auto'`.
		 */
		chunksSortMode?:
			'none'
			| 'auto'
			| 'dependency'
			| 'manual'
			| ((a: compilation.Chunk, b: compilation.Chunk) => number);
		/**
		 * Allows you to add only some chunks (e.g. only the unit-test chunk).
		 * Default: 'all'.
		 */
		chunks?: 'all' | string[];
		/**
		 * Allows you to skip some chunks (e.g. don't add the unit-test chunk).
		 * Default: `[]`.
		 */
		excludeChunks?: string[];
		/**
		 * Adds the given favicon path to the output html.
		 * Default: `false`.
		 */
		favicon?: false | string;
		/**
		 * The file to write the HTML to.
		 * You can specify a subdirectory here too (eg: `assets/admin.html`).
		 * Default: `'index.html'`.
		 */
		filename?: string;
		/**
		 * If true then append a unique webpack compilation hash to all included scripts and CSS files.
		 * This is useful for cache busting.
		 * Default: `false`.
		 */
		hash?: boolean;
		/**
		 * Inject all assets into the given template or templateContent.
		 * When passing true or 'body' all javascript resources will be placed at the bottom of the body element.
		 * 'head' will place the scripts in the head element.
		 * Default: `true`.
		 */
		inject?: 'body' | 'head' | boolean;
		/**
		 * Allows to inject meta-tags, e.g. meta: `{viewport: 'width=device-width, initial-scale=1, shrink-to-fit=no'}`.
		 * Default: `{}`.
		 */
		meta?: false | { [name: string]: any };
		/**
		 * Pass a html-minifier options object to minify the output.
		 * https://github.com/kangax/html-minifier#options-quick-reference
		 * Default: `false`.
		 */
		minify?: false | MinifyOptions;
		/**
		 * Errors details will be written into the HTML page.
		 * Default: `true`.
		 */
		showErrors?: boolean;
		/**
		 * The `webpack` require path to the template.
		 * @see https://github.com/jantimon/html-webpack-plugin/blob/master/docs/template-option.md
		 */
		template?: string;
		/**
		 * Allow to use a html string instead of reading from a file.
		 * Default: `false`, meaning the `template` option should be used instead.
		 */
		templateContent?: false | string | Promise<string>;
		/**
		 * Allows to overwrite the parameters used in the template.
		 */
		templateParameters?:
			false
			| ((compilation: compilation.Compilation, assets: TemplateParametersAssets, options: Options) => any)
			| { [key: string]: any };
		/**
		 * The title to use for the generated HTML document.
		 * Default: `'Webpack App'`.
		 */
		title?: string;
		/**
		 * If true render the link tags as self-closing (XHTML compliant).
		 * Default: `false`.
		 */
		xhtml?: boolean;
		/**
		 * In addition to the options actually used by this plugin, you can use this hash to pass arbitrary data through
		 * to your template.
		 */
		[option: string]: any;
	}

	interface Hooks extends compilation.CompilationHooks {
		htmlWebpackPluginBeforeHtmlGeneration: AsyncSeriesWaterfallHook<{
			assets: {
				publicPath: string;
				js: EntryObject[];
				css: EntryObject[];
			};
			outputName: string;
			plugin: HtmlWebpackPlugin;
		}>;
		htmlWebpackPluginBeforeHtmlProcessing: AsyncSeriesWaterfallHook<{
			html: string;
			assets: {
				publicPath: string;
				js: EntryObject[];
				css: EntryObject[];
			};
			outputName: string;
			plugin: HtmlWebpackPlugin;
		}>;
		htmlWebpackPluginAfterHtmlProcessing: AsyncSeriesWaterfallHook<{
			html: string;
			assets: {
				publicPath: string;
				js: EntryObject[];
				css: EntryObject[];
			};
			outputName: string;
			plugin: HtmlWebpackPlugin;
		}>;
		htmlWebpackPluginAlterAssetTags: AsyncSeriesWaterfallHook<{
			head: HtmlTagObject[];
			body: HtmlTagObject[];
			outputName: string;
			plugin: HtmlWebpackPlugin;
		}>;
		htmlWebpackPluginAfterEmit: AsyncSeriesWaterfallHook<{
			html: string;
			outputName: string;
			plugin: HtmlWebpackPlugin;
		}>;
	}

	/** @deprecated use MinifyOptions */
	type MinifyConfig = MinifyOptions;
	/** @deprecated use Options */
	type Config = Options;
}

interface EntryObject {
	/** Webpack entry or chunk name */
	entryName: string;
	/** Entry or chunk path */
	path: string;
}

interface HtmlTagObject {
	/**
	 * Attributes of the html tag
	 * E.g. `{'disabled': true, 'value': 'demo'}`
	 */
	attributes: {
		[attributeName: string]: string | boolean;
	};
	/**
	 * Wether this html must not contain innerHTML
	 * @see https://www.w3.org/TR/html5/syntax.html#void-elements
	 */
	voidTag: boolean;
	/**
	 * The tag name e.g. `'div'`
	 */
	tagName: string;
	/**
	 * Inner HTML The
	 */
	innerHTML?: string;
}<|MERGE_RESOLUTION|>--- conflicted
+++ resolved
@@ -13,15 +13,9 @@
 export = HtmlWebpackPlugin;
 
 declare class HtmlWebpackPlugin extends Plugin {
-<<<<<<< HEAD
-    constructor(options?: HtmlWebpackPlugin.Options);
-
-    apply(compiler: Compiler): void;
-=======
 	constructor(options?: HtmlWebpackPlugin.Options);
 
 	apply(compiler: Compiler): void;
->>>>>>> 18d89636
 }
 
 declare namespace HtmlWebpackPlugin {
