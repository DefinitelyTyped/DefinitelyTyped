// Type definitions for html-webpack-plugin 3.2
// Project: https://github.com/jantimon/html-webpack-plugin
// Definitions by: Simon Hartcher <https://github.com/deevus>
//                 Benjamin Lim <https://github.com/bumbleblym>
//                 Tomek Łaziuk <https://github.com/tlaziuk>
// Definitions: https://github.com/DefinitelyTyped/DefinitelyTyped
// TypeScript Version: 2.3

import { Plugin, compilation, Compiler } from 'webpack';
import { AsyncSeriesWaterfallHook } from 'tapable';
import { Options as HtmlMinifierOptions } from 'html-minifier';

export = HtmlWebpackPlugin;

declare class HtmlWebpackPlugin extends Plugin {
    constructor(options?: HtmlWebpackPlugin.Options);
<<<<<<< HEAD
=======

    apply(compiler: Compiler): void;
>>>>>>> 31929c09
}

declare namespace HtmlWebpackPlugin {
	type MinifyOptions = HtmlMinifierOptions;

	interface TemplateParametersAssets {
		/** The public path */
		publicPath: string;
		/** Will contain all js & css files by chunk */
		chunks: {};
		/** Will contain all js files */
		js: string[];
		/** Will contain all css files */
		css: string[];
		/** Will contain a favicon if it exists */
		favicon?: string;
		/** Will contain amn appcache manifest file if it exists */
		manifest?: string;
	}

	interface Options {
		/**
		 * Emit the file only if it was changed.
		 * Default: `true`.
		 */
		cache?: boolean;
		/**
		 * Allows to control how chunks should be sorted before they are included to the html.
		 * Default: `'auto'`.
		 */
		chunksSortMode?:
			'none'
			| 'auto'
			| 'dependency'
			| 'manual'
			| ((a: compilation.Chunk, b: compilation.Chunk) => number);
		/**
		 * Allows you to add only some chunks (e.g. only the unit-test chunk).
		 * Default: 'all'.
		 */
		chunks?: 'all' | string[];
		/**
		 * Allows you to skip some chunks (e.g. don't add the unit-test chunk).
		 * Default: `[]`.
		 */
		excludeChunks?: string[];
		/**
		 * Adds the given favicon path to the output html.
		 * Default: `false`.
		 */
		favicon?: false | string;
		/**
		 * The file to write the HTML to.
		 * You can specify a subdirectory here too (eg: `assets/admin.html`).
		 * Default: `'index.html'`.
		 */
		filename?: string;
		/**
		 * If true then append a unique webpack compilation hash to all included scripts and CSS files.
		 * This is useful for cache busting.
		 * Default: `false`.
		 */
		hash?: boolean;
		/**
		 * Inject all assets into the given template or templateContent.
		 * When passing true or 'body' all javascript resources will be placed at the bottom of the body element.
		 * 'head' will place the scripts in the head element.
		 * Default: `true`.
		 */
		inject?: 'body' | 'head' | boolean;
		/**
		 * Allows to inject meta-tags, e.g. meta: `{viewport: 'width=device-width, initial-scale=1, shrink-to-fit=no'}`.
		 * Default: `{}`.
		 */
		meta?: false | { [name: string]: any };
		/**
		 * Pass a html-minifier options object to minify the output.
		 * https://github.com/kangax/html-minifier#options-quick-reference
		 * Default: `false`.
		 */
		minify?: false | MinifyOptions;
		/**
		 * Errors details will be written into the HTML page.
		 * Default: `true`.
		 */
		showErrors?: boolean;
		/**
		 * The `webpack` require path to the template.
		 * @see https://github.com/jantimon/html-webpack-plugin/blob/master/docs/template-option.md
		 */
		template?: string;
		/**
		 * Allow to use a html string instead of reading from a file.
		 * Default: `false`, meaning the `template` option should be used instead.
		 */
		templateContent?: false | string | Promise<string>;
		/**
		 * Allows to overwrite the parameters used in the template.
		 */
		templateParameters?:
			false
			| ((compilation: compilation.Compilation, assets: TemplateParametersAssets, options: Options) => any)
			| { [key: string]: any };
		/**
		 * The title to use for the generated HTML document.
		 * Default: `'Webpack App'`.
		 */
		title?: string;
		/**
		 * If true render the link tags as self-closing (XHTML compliant).
		 * Default: `false`.
		 */
		xhtml?: boolean;
		/**
		 * In addition to the options actually used by this plugin, you can use this hash to pass arbitrary data through
		 * to your template.
		 */
		[option: string]: any;
	}

	interface Hooks extends compilation.CompilationHooks {
		htmlWebpackPluginBeforeHtmlGeneration: AsyncSeriesWaterfallHook<{
			assets: {
				publicPath: string;
				js: EntryObject[];
				css: EntryObject[];
			};
			outputName: string;
			plugin: HtmlWebpackPlugin;
		}>;
		htmlWebpackPluginBeforeHtmlProcessing: AsyncSeriesWaterfallHook<{
			html: string;
			assets: {
				publicPath: string;
				js: EntryObject[];
				css: EntryObject[];
			};
			outputName: string;
			plugin: HtmlWebpackPlugin;
		}>;
		htmlWebpackPluginAfterHtmlProcessing: AsyncSeriesWaterfallHook<{
			html: string;
			assets: {
				publicPath: string;
				js: EntryObject[];
				css: EntryObject[];
			};
			outputName: string;
			plugin: HtmlWebpackPlugin;
		}>;
		htmlWebpackPluginAlterAssetTags: AsyncSeriesWaterfallHook<{
			head: HtmlTagObject[];
			body: HtmlTagObject[];
			outputName: string;
			plugin: HtmlWebpackPlugin;
		}>;
		htmlWebpackPluginAfterEmit: AsyncSeriesWaterfallHook<{
			html: string;
			outputName: string;
			plugin: HtmlWebpackPlugin;
		}>;
	}

	/** @deprecated use MinifyOptions */
	type MinifyConfig = MinifyOptions;
	/** @deprecated use Options */
	type Config = Options;
}

interface EntryObject {
	/** Webpack entry or chunk name */
	entryName: string;
	/** Entry or chunk path */
	path: string;
}

interface HtmlTagObject {
	/**
	 * Attributes of the html tag
	 * E.g. `{'disabled': true, 'value': 'demo'}`
	 */
	attributes: {
		[attributeName: string]: string | boolean;
	};
	/**
	 * Wether this html must not contain innerHTML
	 * @see https://www.w3.org/TR/html5/syntax.html#void-elements
	 */
	voidTag: boolean;
	/**
	 * The tag name e.g. `'div'`
	 */
	tagName: string;
	/**
	 * Inner HTML The
	 */
	innerHTML?: string;
}<|MERGE_RESOLUTION|>--- conflicted
+++ resolved
@@ -14,11 +14,8 @@
 
 declare class HtmlWebpackPlugin extends Plugin {
     constructor(options?: HtmlWebpackPlugin.Options);
-<<<<<<< HEAD
-=======
 
     apply(compiler: Compiler): void;
->>>>>>> 31929c09
 }
 
 declare namespace HtmlWebpackPlugin {
