--- conflicted
+++ resolved
@@ -19,7 +19,6 @@
 });
 listener.cancel();
 
-<<<<<<< HEAD
 const onceListener = postRobot.on('getUser', event => {
     return new Promise(resolve => {
         resolve(event);
@@ -28,9 +27,6 @@
 onceListener.cancel();
 
 const someWindow = window.open('url', 'windowName');
-=======
-const someWindow = window.open("url", "windowName");
->>>>>>> d6df71f2
 postRobot
     .send(someWindow, "getUser", { id: 1337 })
     .then(event => {
