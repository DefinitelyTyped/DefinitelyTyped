<<<<<<< HEAD
// Type definitions for xmlpoke 0.1.12
// Project: https://github.com/mikeobrien/node-xmlpoke
// Definitions by: Garth Kidd <https://github.com/garthk>
// Definitions: https://github.com/DefinitelyTyped/DefinitelyTyped

declare module XmlPoke { // ghost module
=======
/// <reference types="node" />

declare namespace XmlPoke { // ghost module
>>>>>>> 9b7cd68b
    interface Transform {
        (node: Node, value: string): Value;
    }
    type Value = string | boolean | number | XmlValue | CDataValue | PathToValueMap | Transform;
    type PathToValueMap = {
        [xpath: string]: Value;
    };
    interface API {
        add(xpath: string, value: Value): API;
        add(map: PathToValueMap): API;
        set(xpath: string, value: Value): API;
        set(map: PathToValueMap): API;
        setOrAdd(xpath: string, value: Value): API;
        setOrAdd(map: PathToValueMap): API;
        remove(xpath: string): API;
        clear(xpath: string): API;
        withBasePath(xpath: string): API;
        addNamespace(prefix: string, uri: string): API;
        errorOnNoMatches(): API;
        ensure(xpath: string): API;
    }
    interface CDataValue {
        value: string;
    }
    interface XmlValue {
        value: string;
    }
}

declare module "xmlpoke" {
    const xmlpoke: {
        (xml: string, modify: (api: XmlPoke.API) => void): string;
        CDataValue: new(value: string) => XmlPoke.CDataValue;
        XmlString: new(value: string) => XmlPoke.XmlValue;
    };
    namespace xmlpoke {}
    export = xmlpoke;
}<|MERGE_RESOLUTION|>--- conflicted
+++ resolved
@@ -1,15 +1,4 @@
-<<<<<<< HEAD
-// Type definitions for xmlpoke 0.1.12
-// Project: https://github.com/mikeobrien/node-xmlpoke
-// Definitions by: Garth Kidd <https://github.com/garthk>
-// Definitions: https://github.com/DefinitelyTyped/DefinitelyTyped
-
-declare module XmlPoke { // ghost module
-=======
-/// <reference types="node" />
-
 declare namespace XmlPoke { // ghost module
->>>>>>> 9b7cd68b
     interface Transform {
         (node: Node, value: string): Value;
     }
