<<<<<<< HEAD
// Type definitions for backoff 2.5
// Project: https://github.com/MathieuTurcotte/node-backoff#readme
// Definitions by: BendingBender <https://github.com/BendingBender>
// Definitions: https://github.com/DefinitelyTyped/DefinitelyTyped
// TypeScript Version: 2.4
import { EventEmitter } from 'events';
=======
/// <reference types="node" />
import { EventEmitter } from "events";
>>>>>>> 9b7cd68b

/**
 * Constructs a Fibonacci backoff (10, 10, 20, 30, 50, etc.).
 *
 * @param options.randomisationFactor: defaults to 0, must be between 0 and 1
 * @param options.initialDelay: defaults to 100 ms
 * @param options.maxDelay: defaults to 10000 ms
 *
 * With these values, the backoff delay will increase from 100 ms to 10000 ms. The
 * randomisation factor controls the range of randomness and must be between 0
 * and 1. By default, no randomisation is applied on the backoff delay.
 */
export function fibonacci(options?: Options): Backoff;

/**
 * Constructs an exponential backoff (10, 20, 40, 80, etc.).
 *
 * @param options.randomisationFactor: defaults to 0, must be between 0 and 1
 * @param options.initialDelay: defaults to 100 ms
 * @param options.maxDelay: defaults to 10000 ms
 * @param options.factor: defaults to 2, must be greater than 1
 *
 * With these values, the backoff delay will increase from 100 ms to 10000 ms. The
 * randomisation factor controls the range of randomness and must be between 0
 * and 1. By default, no randomisation is applied on the backoff delay.
 */
export function exponential(options?: ExponentialOptions): Backoff;

export interface Options {
    randomisationFactor?: number | undefined;
    initialDelay?: number | undefined;
    maxDelay?: number | undefined;
}

export interface ExponentialOptions extends Options {
    factor?: number | undefined;
}

/**
 * Constructs a `FunctionCall` instance for the given function. The wrapped
 * function will get retried until it succeds or reaches the maximum number
 * of backoffs. In both cases, the callback function will be invoked with the
 * last result returned by the wrapped function.
 *
 * It is the caller's responsability to initiate the call by invoking the
 * `start` method on the returned `FunctionCall` instance.
 *
 * @param wrappedFunction: function to call in a backoff handler, i.e. the wrapped function
 * @param args: function's arguments
 * @param callback: function's callback accepting an error as its first argument
 */
export function call<R1, R2, R3, E>(
    wrappedFunction: (cb: (err: E, r1: R1, r2: R2, r3: R3) => void) => void,
    callback: (error: E, r1: R1, r2: R2, r3: R3) => void,
): TypedFunctionCall<undefined[], E, R1, R2, R3>;
export function call<R1, R2, E>(
    wrappedFunction: (cb: (err: E, r1: R1, r2: R2) => void) => void,
    callback: (error: E, r1: R1, r2: R2) => void,
): TypedFunctionCall<undefined[], E, R1, R2>;
export function call<R1, E>(
    wrappedFunction: (cb: (err: E, r1: R1) => void) => void,
    callback: (error: E, r1: R1) => void,
): TypedFunctionCall<undefined[], E, R1>;
export function call<E>(
    wrappedFunction: (cb: (err: E) => void) => void,
    callback: (err: E) => void,
): TypedFunctionCall<undefined[], E>;
export function call<T1, R1, R2, R3, E>(
    wrappedFunction: (t1: T1, cb: (err: E, r1: R1, r2: R2, r3: R3) => void) => void,
    t1: T1,
    callback: (error: E, r1: R1, r2: R2, r3: R3) => void,
): TypedFunctionCall<[T1], E, R1, R2, R3>;
export function call<T1, R1, R2, E>(
    wrappedFunction: (t1: T1, cb: (err: E, r1: R1, r2: R2) => void) => void,
    t1: T1,
    callback: (error: E, r1: R1, r2: R2) => void,
): TypedFunctionCall<[T1], E, R1, R2>;
export function call<T1, R1, E>(
    wrappedFunction: (t1: T1, cb: (err: E, r1: R1) => void) => void,
    t1: T1,
    callback: (error: E, r1: R1) => void,
): TypedFunctionCall<[T1], E, R1>;
export function call<T1, E>(
    wrappedFunction: (t1: T1, cb: (err: E) => void) => void,
    t1: T1,
    callback: (err: E) => void,
): TypedFunctionCall<[T1], E>;
export function call<T1, T2, R1, R2, R3, E>(
    wrappedFunction: (t1: T1, t2: T2, cb: (err: E, r1: R1, r2: R2, r3: R3) => void) => void,
    t1: T1,
    t2: T2,
    callback: (error: E, r1: R1, r2: R2, r3: R3) => void,
): TypedFunctionCall<[T1, T2], E, R1, R2, R3>;
export function call<T1, T2, R1, R2, E>(
    wrappedFunction: (t1: T1, t2: T2, cb: (err: E, r1: R1, r2: R2) => void) => void,
    t1: T1,
    t2: T2,
    callback: (error: E, r1: R1, r2: R2) => void,
): TypedFunctionCall<[T1, T2], E, R1, R2>;
export function call<T1, T2, R1, E>(
    wrappedFunction: (t1: T1, t2: T2, cb: (err: E, r1: R1) => void) => void,
    t1: T1,
    t2: T2,
    callback: (error: E, r1: R1) => void,
): TypedFunctionCall<[T1, T2], E, R1>;
export function call<T1, T2, E>(
    wrappedFunction: (t1: T1, t2: T2, cb: (err: E) => void) => void,
    t1: T1,
    t2: T2,
    callback: (err: E) => void,
): TypedFunctionCall<[T1, T2], E>;
export function call<T1, T2, T3, R1, R2, R3, E>(
    wrappedFunction: (t1: T1, t2: T2, t3: T3, cb: (err: E, r1: R1, r2: R2, r3: R3) => void) => void,
    t1: T1,
    t2: T2,
    t3: T3,
    callback: (error: E, r1: R1, r2: R2, r3: R3) => void,
): TypedFunctionCall<[T1, T2, T3], E, R1, R2, R3>;
export function call<T1, T2, T3, R1, R2, E>(
    wrappedFunction: (t1: T1, t2: T2, t3: T3, cb: (err: E, r1: R1, r2: R2) => void) => void,
    t1: T1,
    t2: T2,
    t3: T3,
    callback: (error: E, r1: R1, r2: R2) => void,
): TypedFunctionCall<[T1, T2, T3], E, R1, R2>;
export function call<T1, T2, T3, R1, E>(
    wrappedFunction: (t1: T1, t2: T2, t3: T3, cb: (err: E, r1: R1) => void) => void,
    t1: T1,
    t2: T2,
    t3: T3,
    callback: (error: E, r1: R1) => void,
): TypedFunctionCall<[T1, T2, T3], E, R1>;
export function call<T1, T2, T3, E>(
    wrappedFunction: (t1: T1, t2: T2, t3: T3, cb: (err: E) => void) => void,
    t1: T1,
    t2: T2,
    t3: T3,
    callback: (err: E) => void,
): TypedFunctionCall<[T1, T2, T3], E>;
export function call(wrappedFunction: (...args: any[]) => void, ...args: any[]): FunctionCallAny;

export class Backoff extends EventEmitter {
    /**
     * Constructs a new backoff object from a specific backoff strategy. The backoff
     * strategy must implement the `BackoffStrategy`interface defined bellow.
     *
     * @param strategy: the backoff strategy to use
     */
    constructor(strategy: BackoffStrategy);

    /**
     * Sets a limit on the maximum number of backoffs that can be performed before
     * a fail event gets emitted and the backoff instance is reset. By default, there
     * is no limit on the number of backoffs that can be performed.
     *
     * @param numberOfBackoffs: maximum number of backoffs before the fail event gets
     * emitted, must be greater than 0
     */
    failAfter(numberOfBackoffs: number): void;

    /**
     * Starts a backoff operation. If provided, the error parameter will be emitted
     * as the last argument of the `backoff` and `fail` events to let the listeners
     * know why the backoff operation was attempted.
     *
     * An error will be thrown if a backoff operation is already in progress.
     *
     * In practice, this method should be called after a failed attempt to perform a
     * sensitive operation (connecting to a database, downloading a resource over the
     * network, etc.).
     */
    backoff(error?: any): void;

    /**
     * Resets the backoff delay to the initial backoff delay and stop any backoff
     * operation in progress. After reset, a backoff instance can and should be
     * reused.
     *
     * In practice, this method should be called after having successfully completed
     * the sensitive operation guarded by the backoff instance or if the client code
     * request to stop any reconnection attempt.
     */
    reset(): void;

    /**
     * Emitted when a backoff operation is started. Signals to the client how long
     * the next backoff delay will be.
     * @param number: number of backoffs since last reset, starting at 0
     * @param delay: backoff delay in milliseconds
     * @param err: optional error parameter passed to `backoff.backoff([err])`
     */
    addListener(event: "backoff", listener: (number: number, delay: number, error?: any) => void): this;
    /**
     * Emitted when a backoff operation is done. Signals that the failing operation
     * should be retried.
     *
     * @param number: number of backoffs since last reset, starting at 0
     * @param delay: backoff delay in milliseconds
     */
    addListener(event: "ready", listener: (number: number, delay: number) => void): this;
    /**
     * Emitted when the maximum number of backoffs is reached. This event will only
     * be emitted if the client has set a limit on the number of backoffs by calling
     * `backoff.failAfter(numberOfBackoffs)`. The backoff instance is automatically
     * reset after this event is emitted.
     *
     * @param err: optional error parameter passed to `backoff.backoff([err])`
     */
    addListener(event: "fail", listener: (error?: any) => void): this;
    on(event: "backoff", listener: (number: number, delay: number, error?: any) => void): this;
    on(event: "ready", listener: (number: number, delay: number) => void): this;
    on(event: "fail", listener: (error?: any) => void): this;
    once(event: "backoff", listener: (number: number, delay: number, error?: any) => void): this;
    once(event: "ready", listener: (number: number, delay: number) => void): this;
    once(event: "fail", listener: (error?: any) => void): this;
    prependListener(event: "backoff", listener: (number: number, delay: number, error?: any) => void): this;
    prependListener(event: "ready", listener: (number: number, delay: number) => void): this;
    prependListener(event: "fail", listener: (error?: any) => void): this;
    prependOnceListener(event: "backoff", listener: (number: number, delay: number, error?: any) => void): this;
    prependOnceListener(event: "ready", listener: (number: number, delay: number) => void): this;
    prependOnceListener(event: "fail", listener: (error?: any) => void): this;
    removeListener(event: "backoff", listener: (number: number, delay: number, error?: any) => void): this;
    removeListener(event: "ready", listener: (number: number, delay: number) => void): this;
    removeListener(event: "fail", listener: (error?: any) => void): this;
    removeAllListeners(event?: "backoff" | "ready" | "fail"): this;
    listeners(event: "backoff"): Array<(number: number, delay: number, error?: any) => void>;
    listeners(event: "ready"): Array<(number: number, delay: number) => void>;
    listeners(event: "fail"): Array<(error?: any) => void>;
    emit(event: "backoff", number: number, delay: number, error?: any): boolean;
    emit(event: "ready", number: number, delay: number): boolean;
    emit(event: "fail", error?: any): boolean;
    eventNames(): Array<"backoff" | "ready" | "fail">;
    listenerCount(type: "backoff" | "ready" | "fail"): number;
}

export abstract class BackoffStrategy {
    /**
     * The options are the following.
     *
     * @param options.randomisationFactor: defaults to 0, must be between 0 and 1
     * @param options.initialDelay: defaults to 100 ms
     * @param options.maxDelay: defaults to 10000 ms
     */
    constructor(options?: Options);
    getMaxDelay(): number;
    getInitialDelay(): number;

    /**
     * Computes and returns the next backoff delay.
     */
    next(): number;

    /**
     * Resets the backoff delay to its initial value.
     */
    reset(): void;
    protected abstract next_(): number;
    protected abstract reset_(): void;
}

/**
 * Exponential (10, 20, 40, 80, etc.) backoff strategy implementation.
 */
export class ExponentialStrategy extends BackoffStrategy {
    /**
     * The options are the following.
     *
     * @param options.randomisationFactor: defaults to 0, must be between 0 and 1
     * @param options.initialDelay: defaults to 100 ms
     * @param options.maxDelay: defaults to 10000 ms
     * @param options.factor: defaults to 2, must be greater than 1
     */
    constructor(options?: ExponentialOptions);
    /**
     * Computes and returns the next backoff delay.
     */
    next(): number;
    /**
     * Resets the backoff delay to its initial value.
     */
    reset(): void;
    protected next_(): number;
    protected reset_(): number;
}

/**
 * Fibonacci (10, 10, 20, 30, 50, etc.) backoff strategy implementation.
 */
export class FibonacciStrategy extends BackoffStrategy {
    /**
     * The options are the following.
     *
     * @param options.randomisationFactor: defaults to 0, must be between 0 and 1
     * @param options.initialDelay: defaults to 100 ms
     * @param options.maxDelay: defaults to 10000 ms
     */
    constructor(options?: Options);
    next(): number;
    reset(): void;
    protected next_(): number;
    protected reset_(): number;
}

/**
 * This class manages the calling of an asynchronous function within a backoff
 * loop.
 *
 * This class should rarely be instantiated directly since the factory method
 * `backoff.call(fn, [args, ...], callback)` offers a more convenient and safer
 * way to create `FunctionCall` instances.
 */
export const FunctionCall: FunctionCallConstructor;

/**
 * Constructs a function handler for the given asynchronous function.
 *
 * @param fn: asynchronous function to call
 * @param args: an array containing fn's args
 * @param callback: fn's callback
 */
export interface FunctionCallConstructor {
    new<R1, R2, R3, E>(
        wrappedFunction: (cb: (err: E, r1: R1, r2: R2, r3: R3) => void) => void,
        args: undefined[],
        callback: (error: E, r1: R1, r2: R2, r3: R3) => void,
    ): TypedFunctionCall<undefined[], E, R1, R2, R3>;
    new<R1, R2, E>(
        wrappedFunction: (cb: (err: E, r1: R1, r2: R2) => void) => void,
        args: undefined[],
        callback: (error: E, r1: R1, r2: R2) => void,
    ): TypedFunctionCall<undefined[], E, R1, R2>;
    new<R1, E>(
        wrappedFunction: (cb: (err: E, r1: R1) => void) => void,
        args: undefined[],
        callback: (error: E, r1: R1) => void,
    ): TypedFunctionCall<undefined[], E, R1>;
    new<E>(
        wrappedFunction: (cb: (err: E) => void) => void,
        args: undefined[],
        callback: (err: E) => void,
    ): TypedFunctionCall<undefined[], E>;

    new<T1, R1, R2, R3, E>(
        wrappedFunction: (t1: T1, cb: (err: E, r1: R1, r2: R2, r3: R3) => void) => void,
        args: [T1],
        callback: (error: E, r1: R1, r2: R2, r3: R3) => void,
    ): TypedFunctionCall<[T1], E, R1, R2, R3>;
    new<T1, R1, R2, E>(
        wrappedFunction: (t1: T1, cb: (err: E, r1: R1, r2: R2) => void) => void,
        args: [T1],
        callback: (error: E, r1: R1, r2: R2) => void,
    ): TypedFunctionCall<[T1], E, R1, R2>;
    new<T1, R1, E>(
        wrappedFunction: (t1: T1, cb: (err: E, r1: R1) => void) => void,
        args: [T1],
        callback: (error: E, r1: R1) => void,
    ): TypedFunctionCall<[T1], E, R1>;
    new<T1, E>(
        wrappedFunction: (t1: T1, cb: (err: E) => void) => void,
        args: [T1],
        callback: (err: E) => void,
    ): TypedFunctionCall<[T1], E>;

    new<T1, T2, R1, R2, R3, E>(
        wrappedFunction: (t1: T1, t2: T2, cb: (err: E, r1: R1, r2: R2, r3: R3) => void) => void,
        args: [T1, T2],
        callback: (error: E, r1: R1, r2: R2, r3: R3) => void,
    ): TypedFunctionCall<[T1, T2], E, R1, R2, R3>;
    new<T1, T2, R1, R2, E>(
        wrappedFunction: (t1: T1, t2: T2, cb: (err: E, r1: R1, r2: R2) => void) => void,
        args: [T1, T2],
        callback: (error: E, r1: R1, r2: R2) => void,
    ): TypedFunctionCall<[T1, T2], E, R1, R2>;
    new<T1, T2, R1, E>(
        wrappedFunction: (t1: T1, t2: T2, cb: (err: E, r1: R1) => void) => void,
        args: [T1, T2],
        callback: (error: E, r1: R1) => void,
    ): TypedFunctionCall<[T1, T2], E, R1>;
    new<T1, T2, E>(
        wrappedFunction: (t1: T1, t2: T2, cb: (err: E) => void) => void,
        args: [T1, T2],
        callback: (err: E) => void,
    ): TypedFunctionCall<[T1, T2], E>;

    new<T1, T2, T3, R1, R2, R3, E>(
        wrappedFunction: (t1: T1, t2: T2, t3: T3, cb: (err: E, r1: R1, r2: R2, r3: R3) => void) => void,
        args: [T1, T2, T3],
        callback: (error: E, r1: R1, r2: R2, r3: R3) => void,
    ): TypedFunctionCall<[T1, T2, T3], E, R1, R2, R3>;
    new<T1, T2, T3, R1, R2, E>(
        wrappedFunction: (t1: T1, t2: T2, t3: T3, cb: (err: E, r1: R1, r2: R2) => void) => void,
        args: [T1, T2, T3],
        callback: (error: E, r1: R1, r2: R2) => void,
    ): TypedFunctionCall<[T1, T2, T3], E, R1, R2>;
    new<T1, T2, T3, R1, E>(
        wrappedFunction: (t1: T1, t2: T2, t3: T3, cb: (err: E, r1: R1) => void) => void,
        args: [T1, T2, T3],
        callback: (error: E, r1: R1) => void,
    ): TypedFunctionCall<[T1, T2, T3], E, R1>;
    new<T1, T2, T3, E>(
        wrappedFunction: (t1: T1, t2: T2, t3: T3, cb: (err: E) => void) => void,
        args: [T1, T2, T3],
        callback: (err: E) => void,
    ): TypedFunctionCall<[T1, T2, T3], E>;

    new(
        wrappedFunction: (...args: any[]) => void,
        args: any[],
        callback: (error: any, ...resArgs: any[]) => void,
    ): FunctionCallAny;
}

export type TypedFunctionCall<T, E, R1 = undefined, R2 = undefined, R3 = undefined> =
    & FunctionCall<T>
    & FunctionCallArgs<E, R1, R2, R3>;
export type FunctionCallAny = FunctionCall<any[]> & FunctionCallArgsAny;

export interface FunctionCall<T> extends EventEmitter {
    /**
     * Returns whether the call is pending, i.e. hasn't been started.
     */
    isPending(): boolean;

    /**
     * Returns whether the call is in progress.
     */
    isRunning(): boolean;

    /**
     * Returns whether the call is completed.
     */
    isCompleted(): boolean;

    /**
     * Returns whether the call is aborted.
     */
    isAborted(): boolean;

    /**
     * Sets the backoff strategy to use. This method should be called before
     * `call.start()` otherwise an exception will be thrown.
     *
     * @param strategy: strategy instance to use, defaults to `FibonacciStrategy`.
     */
    setStrategy(strategy: BackoffStrategy): this;

    /**
     * Sets the maximum number of backoffs before the call is aborted. By default,
     * there is no limit on the number of backoffs that can be performed.
     *
     * This method should be called before `call.start()` otherwise an exception will
     * be thrown.
     *
     * @param maxNumberOfBackoffs: maximum number of backoffs before the call is aborted
     */
    failAfter(maxNumberOfBackoffs: number): this;

    /**
     * Sets the predicate which will be invoked to determine whether a given error
     * should be retried or not, e.g. a network error would be retriable while a type
     * error would stop the function call. By default, all errors are considered to be
     * retriable.
     *
     * This method should be called before `call.start()` otherwise an exception will
     * be thrown.
     *
     * @param predicate: a function which takes in as its argument the error returned
     * by the wrapped function and determines whether it is retriable.
     */
    retryIf(predicate: (error: any) => boolean): this;

    /**
     * Returns the number of times the wrapped function call was retried. For a
     * wrapped function that succeeded immediately, this would return 0. This
     * method can be called at any point in time during the call life cycle, i.e.
     * before, during and after the wrapped function invocation.
     */
    getNumRetries(): number;

    /**
     * Initiates the call the wrapped function. This method should only be called
     * once otherwise an exception will be thrown.
     */
    start(): void;

    /**
     * Aborts the call and causes the completion callback to be invoked with an abort
     * error if the call was pending or running; does nothing otherwise. This method
     * can safely be called multiple times.
     */
    abort(): void;

    /**
     * Emitted each time the wrapped function is called.
     * @param args: wrapped function's arguments
     */
    addListener(event: "call", listener: (args: T) => void): this;

    /**
     * Emitted each time a backoff operation is started.
     *
     * @param number: backoff number, starts at 0
     * @param delay: backoff delay in milliseconds
     * @param err: the error that triggered the backoff operation
     */
    addListener(event: "backoff", listener: (number: number, delay: number, error?: any) => void): this;

    /**
     * Emitted when a call is aborted.
     */
    addListener(event: "abort", listener: () => void): this;
    on(event: "call", listener: (args: T) => void): this;
    on(event: "backoff", listener: (number: number, delay: number, error?: any) => void): this;
    on(event: "abort", listener: () => void): this;
    once(event: "call", listener: (args: T) => void): this;
    once(event: "backoff", listener: (number: number, delay: number, error?: any) => void): this;
    once(event: "abort", listener: () => void): this;
    prependListener(event: "call", listener: (args: T) => void): this;
    prependListener(event: "backoff", listener: (number: number, delay: number, error?: any) => void): this;
    prependListener(event: "abort", listener: () => void): this;
    prependOnceListener(event: "call", listener: (args: T) => void): this;
    prependOnceListener(event: "backoff", listener: (number: number, delay: number, error?: any) => void): this;
    prependOnceListener(event: "abort", listener: () => void): this;
    removeListener(event: "call", listener: (args: T) => void): this;
    removeListener(event: "backoff", listener: (number: number, delay: number, error?: any) => void): this;
    removeListener(event: "abort", listener: () => void): this;
    removeAllListeners(event?: "call" | "callback" | "backoff" | "abort"): this;
    listeners(event: "call"): Array<(args: T) => void>;
    listeners(event: "backoff"): Array<(number: number, delay: number, error?: any) => void>;
    listeners(event: "abort"): Array<() => void>;
    emit(event: "call", args: T): boolean;
    emit(event: "backoff", number: number, delay: number, error?: any): boolean;
    emit(event: "abort"): boolean;
    eventNames(): Array<"call" | "callback" | "backoff" | "abort">;
    listenerCount(type: "call" | "callback" | "backoff" | "abort"): number;
}

// Waiting for https://github.com/Microsoft/TypeScript/pull/17884
export interface FunctionCallArgs<E, R1 = undefined, R2 = undefined, R3 = undefined> {
    /**
     * Returns an array containing the last arguments passed to the completion callback
     * of the wrapped function. For example, to get the error code returned by the last
     * call, one would do the following.
     *
     * ``` js
     * var results = call.getLastResult();
     * // The error code is the first parameter of the callback.
     * var error = results[0];
     * ```
     *
     * Note that if the call was aborted, it will contain the abort error and not the
     * last error returned by the wrapped function.
     */
    getLastResult(): [E, R1, R2, R3];
    /**
     * Emitted each time the wrapped function invokes its callback
     * @param results: wrapped function's return values
     */
    addListener(event: "callback", listener: (results: [E, R1, R2, R3]) => void): this;
    on(event: "callback", listener: (results: [E, R1, R2, R3]) => void): this;
    once(event: "callback", listener: (results: [E, R1, R2, R3]) => void): this;
    prependListener(event: "callback", listener: (results: [E, R1, R2, R3]) => void): this;
    prependOnceListener(event: "callback", listener: (results: [E, R1, R2, R3]) => void): this;
    removeListener(event: "callback", listener: (results: [E, R1, R2, R3]) => void): this;
    listeners(event: "callback"): Array<(results: [E, R1, R2, R3]) => void>;
    emit(event: "callback", results: [E, R1, R2, R3]): boolean;
}

export interface FunctionCallArgsAny {
    /**
     * Returns an array containing the last arguments passed to the completion callback
     * of the wrapped function. For example, to get the error code returned by the last
     * call, one would do the following.
     *
     * ``` js
     * var results = call.getLastResult();
     * // The error code is the first parameter of the callback.
     * var error = results[0];
     * ```
     *
     * Note that if the call was aborted, it will contain the abort error and not the
     * last error returned by the wrapped function.
     */
    getLastResult(): any[];
    /**
     * Emitted each time the wrapped function invokes its callback
     * @param results: wrapped function's return values
     */
    addListener(event: "callback", listener: (results: any[]) => void): this;
    on(event: "callback", listener: (results: any[]) => void): this;
    once(event: "callback", listener: (results: any[]) => void): this;
    prependListener(event: "callback", listener: (results: any[]) => void): this;
    prependOnceListener(event: "callback", listener: (results: any[]) => void): this;
    removeListener(event: "callback", listener: (results: any[]) => void): this;
    listeners(event: "callback"): Array<(results: any[]) => void>;
    emit(event: "callback", results: any[]): boolean;
}<|MERGE_RESOLUTION|>--- conflicted
+++ resolved
@@ -1,14 +1,4 @@
-<<<<<<< HEAD
-// Type definitions for backoff 2.5
-// Project: https://github.com/MathieuTurcotte/node-backoff#readme
-// Definitions by: BendingBender <https://github.com/BendingBender>
-// Definitions: https://github.com/DefinitelyTyped/DefinitelyTyped
-// TypeScript Version: 2.4
-import { EventEmitter } from 'events';
-=======
-/// <reference types="node" />
 import { EventEmitter } from "events";
->>>>>>> 9b7cd68b
 
 /**
  * Constructs a Fibonacci backoff (10, 10, 20, 30, 50, etc.).
