// Type definitions for pubnub 7.3
// Project: https://github.com/pubnub/javascript
// Definitions by:  bitbankinc <https://github.com/bitbankinc>,
//                  rollymaduk <https://github.com/rollymaduk>,
//                  vitosamson <https://github.com/vitosamson>,
//                  FlorianDr <https://github.com/FlorianDr>,
//                  danduh <https://github.com/danduh>,
//                  ChristianBoehlke <https://github.com/ChristianBoehlke>,
//                  divyun <https://github.com/divyun>
//                  elviswolcott <https://github.com/elviswolcott>
//                  mohitpubnub <https://github.com/mohitpubnub>
//                  Salet <https://github.com/Salet>
//                  elvis-pn <https://github.com/elvis-pn>
// Definitions: https://github.com/DefinitelyTyped/DefinitelyTyped
// @see https://www.pubnub.com/docs/web-javascript/api-reference-configuration
// TypeScript Version: 3.5

// SDK callbacks all accept Pubnub.PubnubStatus as the first argument
type Callback<ResponseType> = (status: Pubnub.PubnubStatus, response: ResponseType) => void;
type StatusCallback = (status: Pubnub.PubnubStatus) => void;
interface ObjectsResponse<DataType> {
    status: number;
    data: DataType;
}
interface PagedObjectsResponse<DataType> extends ObjectsResponse<DataType[]> {
    prev?: string | undefined;
    next?: string | undefined;
    totalCount?: number | undefined;
}
// partial but everything can be null (even with strictNullChecks)
type Nullable<T> = {
    [P in keyof T]?: T[P] | null;
};

declare class Pubnub {
    constructor(config: Pubnub.PubnubConfig);

    static CATEGORIES: Pubnub.Categories;

    static OPERATIONS: Pubnub.Operations;

    static generateUUID(): string;

    static notificationPayload(title: string, body: string): Pubnub.NotificationsPayload;

    channelGroups: Pubnub.ChannelGroups;

    push: Pubnub.Push;

    setUUID(uuid: string): void;

    getUUID(): string;

    setAuthKey(authKey: string): void;

    setFilterExpression(filterExpression: string): void;

    getFilterExpression(): string;

    // publish

    publish(params: Pubnub.PublishParameters, callback: Callback<Pubnub.PublishResponse>): void;

    publish(params: Pubnub.PublishParameters): Promise<Pubnub.PublishResponse>;

    fire(params: Pubnub.FireParameters, callback: Callback<Pubnub.PublishResponse>): void;

    fire(params: Pubnub.FireParameters): Promise<Pubnub.PublishResponse>;

    signal(params: Pubnub.SignalParameters, callback: Callback<Pubnub.SignalResponse>): void;

    signal(params: Pubnub.SignalParameters): Promise<Pubnub.SignalResponse>;

    // history

    history(params: Pubnub.HistoryParameters, callback: Callback<Pubnub.HistoryResponse>): void;

    history(params: Pubnub.HistoryParameters): Promise<Pubnub.HistoryResponse>;

    fetchMessages(params: Pubnub.FetchMessagesParameters, callback: Callback<Pubnub.FetchMessagesResponse>): void;

    fetchMessages(params: Pubnub.FetchMessagesParameters): Promise<Pubnub.FetchMessagesResponse>;

    deleteMessages(params: Pubnub.DeleteMessagesParameters, callback: StatusCallback): void;

    deleteMessages(params: Pubnub.DeleteMessagesParameters): Promise<void>;

    messageCounts(params: Pubnub.MessageCountsParameters, callback: Callback<Pubnub.MessageCountsResponse>): void;

    messageCounts(params: Pubnub.MessageCountsParameters): Promise<Pubnub.MessageCountsResponse>;

    // subscriptions

    subscribe(params: Pubnub.SubscribeParameters): void;

    unsubscribe(params: Pubnub.UnsubscribeParameters): void;

    unsubscribeAll(): void;

    stop(): void;

    reconnect(): void;

    addListener(params: Pubnub.ListenerParameters): void;

    removeListener(params: Pubnub.ListenerParameters): void;

    getSubscribedChannels(): string[];

    getSubscribedChannelGroups(): string[];

    // presence

    hereNow(params: Pubnub.HereNowParameters, callback: Callback<Pubnub.HereNowResponse>): void;

    hereNow(params: Pubnub.HereNowParameters): Promise<Pubnub.HereNowResponse>;

    whereNow(params: Pubnub.WhereNowParameters, callback: Callback<Pubnub.WhereNowResponse>): void;

    whereNow(params: Pubnub.WhereNowParameters): Promise<Pubnub.WhereNowResponse>;

    getState(params: Pubnub.GetStateParameters, callback: Callback<Pubnub.GetStateResponse>): void;

    getState(params: Pubnub.GetStateParameters): Promise<Pubnub.GetStateResponse>;

    setState(params: Pubnub.SetStateParameters, callback: Callback<Pubnub.SetStateResponse>): void;

    setState(params: Pubnub.SetStateParameters): Promise<Pubnub.SetStateResponse>;

    // access manager

    grant(params: Pubnub.GrantParameters, callback: StatusCallback): void;

    grant(params: Pubnub.GrantParameters): Promise<void>;

    grantToken(params: Pubnub.GrantTokenParameters, callback: Callback<string>): void;

    grantToken(params: Pubnub.GrantTokenParameters): Promise<string>;

    setToken(params: string): void;

    getToken(): string | undefined;

    parseToken(params: string): Pubnub.ParsedGrantToken;

    revokeToken(params: string, callback: Callback<Pubnub.RevokeTokenResponse>): void;

    revokeToken(params: string): Promise<Pubnub.RevokeTokenResponse>;

    // files

    listFiles(params: Pubnub.ListFilesParameters, callback: Callback<Pubnub.ListFilesResponse>): void;

    listFiles(params: Pubnub.ListFilesParameters): Promise<Pubnub.ListFilesResponse>;

    sendFile(params: Pubnub.SendFileParameters, callback: Callback<Pubnub.SendFileResponse>): void;

    sendFile(params: Pubnub.SendFileParameters): Promise<Pubnub.SendFileResponse>;

    downloadFile(params: Pubnub.DownloadFileParameters, callback: Callback<any>): void;

    downloadFile(params: Pubnub.DownloadFileParameters): Promise<any>;

    getFileUrl(params: Pubnub.FileInputParameters): string;

    deleteFile(params: Pubnub.FileInputParameters, callback: StatusCallback): void;

    deleteFile(params: Pubnub.FileInputParameters): Promise<Pubnub.DeleteFileResponse>;

    publishFile(params: Pubnub.PublishFileParameters, callback: Callback<Pubnub.PublishFileResponse>): void;

    publishFile(params: Pubnub.PublishFileParameters): Promise<Pubnub.PublishFileResponse>;

    // objects v2
    objects: {
        // UUID metadata
        setUUIDMetadata<Custom extends Pubnub.ObjectCustom = Pubnub.ObjectCustom>(
            params: Pubnub.SetUUIDMetadataParameters<Custom>,
            callback: Callback<Pubnub.SetUUIDMetadataResponse<Custom>>,
        ): void;
        setUUIDMetadata<Custom extends Pubnub.ObjectCustom = Pubnub.ObjectCustom>(
            params: Pubnub.SetUUIDMetadataParameters<Custom>,
        ): Promise<Pubnub.SetUUIDMetadataResponse<Custom>>;

        removeUUIDMetadata(callback: Callback<Pubnub.RemoveUUIDMetadataResponse>): void;
        removeUUIDMetadata(params?: Pubnub.RemoveUUIDMetadataParameters): Promise<Pubnub.RemoveUUIDMetadataResponse>;
        removeUUIDMetadata(
            params: Pubnub.RemoveUUIDMetadataParameters,
            callback: Callback<Pubnub.RemoveUUIDMetadataResponse>,
        ): void;

        getAllUUIDMetadata<Custom extends Pubnub.ObjectCustom = Pubnub.ObjectCustom>(
            callback: Callback<Pubnub.GetAllUUIDMetadataResponse<Custom>>,
        ): void;
        getAllUUIDMetadata<Custom extends Pubnub.ObjectCustom = Pubnub.ObjectCustom>(
            params?: Pubnub.GetAllMetadataParameters,
        ): Promise<Pubnub.GetAllUUIDMetadataResponse<Custom>>;
        getAllUUIDMetadata<Custom extends Pubnub.ObjectCustom = Pubnub.ObjectCustom>(
            params: Pubnub.GetAllMetadataParameters,
            callback: Callback<Pubnub.GetAllUUIDMetadataResponse<Custom>>,
        ): void;

        getUUIDMetadata<Custom extends Pubnub.ObjectCustom = Pubnub.ObjectCustom>(
            callback: Callback<Pubnub.GetUUIDMetadataResponse<Custom>>,
        ): void;
        getUUIDMetadata<Custom extends Pubnub.ObjectCustom = Pubnub.ObjectCustom>(
            params?: Pubnub.GetUUIDMetadataParameters,
        ): Promise<Pubnub.GetUUIDMetadataResponse<Custom>>;
        getUUIDMetadata<Custom extends Pubnub.ObjectCustom = Pubnub.ObjectCustom>(
            params: Pubnub.GetUUIDMetadataParameters,
            callback: Callback<Pubnub.GetUUIDMetadataResponse<Custom>>,
        ): void;

        // Channel Metadata
        setChannelMetadata<Custom extends Pubnub.ObjectCustom = Pubnub.ObjectCustom>(
            params: Pubnub.SetChannelMetadataParameters<Custom>,
            callback: Callback<Pubnub.SetChannelMetadataResponse<Custom>>,
        ): void;
        setChannelMetadata<Custom extends Pubnub.ObjectCustom = Pubnub.ObjectCustom>(
            params: Pubnub.SetChannelMetadataParameters<Custom>,
        ): Promise<Pubnub.SetChannelMetadataResponse<Custom>>;

        removeChannelMetadata(
            params: Pubnub.RemoveChannelMetadataParameters,
            callback: Callback<Pubnub.RemoveChannelMetadataResponse>,
        ): void;
        removeChannelMetadata(
            params: Pubnub.RemoveChannelMetadataParameters,
        ): Promise<Pubnub.RemoveChannelMetadataResponse>;

        getAllChannelMetadata<Custom extends Pubnub.ObjectCustom = Pubnub.ObjectCustom>(
            callback: Callback<Pubnub.GetAllChannelMetadataResponse<Custom>>,
        ): void;
        getAllChannelMetadata<Custom extends Pubnub.ObjectCustom = Pubnub.ObjectCustom>(
            params?: Pubnub.GetAllMetadataParameters,
        ): Promise<Pubnub.GetAllChannelMetadataResponse<Custom>>;
        getAllChannelMetadata<Custom extends Pubnub.ObjectCustom = Pubnub.ObjectCustom>(
            params: Pubnub.GetAllMetadataParameters,
            callback: Callback<Pubnub.GetAllChannelMetadataResponse<Custom>>,
        ): void;

        getChannelMetadata<Custom extends Pubnub.ObjectCustom = Pubnub.ObjectCustom>(
            params: Pubnub.GetChannelMetadataParameters,
            callback: Callback<Pubnub.GetChannelMetadataResponse<Custom>>,
        ): void;
        getChannelMetadata<Custom extends Pubnub.ObjectCustom = Pubnub.ObjectCustom>(
            params: Pubnub.GetChannelMetadataParameters,
        ): Promise<Pubnub.GetChannelMetadataResponse<Custom>>;

        // Memberships
        getMemberships<MembershipCustom extends Pubnub.ObjectCustom, ChannelCustom extends Pubnub.ObjectCustom>(
            callback: Callback<Pubnub.ManageMembershipsResponse<MembershipCustom, ChannelCustom>>,
        ): void;
        getMemberships<MembershipCustom extends Pubnub.ObjectCustom, ChannelCustom extends Pubnub.ObjectCustom>(
            params?: Pubnub.GetMembershipsParametersv2,
        ): Promise<Pubnub.ManageMembershipsResponse<MembershipCustom, ChannelCustom>>;
        getMemberships<MembershipCustom extends Pubnub.ObjectCustom, ChannelCustom extends Pubnub.ObjectCustom>(
            params: Pubnub.GetMembershipsParametersv2,
            callback: Callback<Pubnub.ManageMembershipsResponse<MembershipCustom, ChannelCustom>>,
        ): void;

        setMemberships<MembershipCustom extends Pubnub.ObjectCustom, ChannelCustom extends Pubnub.ObjectCustom>(
            params: Pubnub.SetMembershipsParameters<ChannelCustom>,
            callback: Callback<Pubnub.ManageMembershipsResponse<MembershipCustom, ChannelCustom>>,
        ): void;
        setMemberships<MembershipCustom extends Pubnub.ObjectCustom, ChannelCustom extends Pubnub.ObjectCustom>(
            params: Pubnub.SetMembershipsParameters<ChannelCustom>,
        ): Promise<Pubnub.ManageMembershipsResponse<MembershipCustom, ChannelCustom>>;

        removeMemberships<MembershipCustom extends Pubnub.ObjectCustom, ChannelCustom extends Pubnub.ObjectCustom>(
            params: Pubnub.RemoveMembershipsParameters,
            callback: Callback<Pubnub.ManageMembershipsResponse<MembershipCustom, ChannelCustom>>,
        ): void;
        removeMemberships<MembershipCustom extends Pubnub.ObjectCustom, ChannelCustom extends Pubnub.ObjectCustom>(
            params: Pubnub.RemoveMembershipsParameters,
        ): Promise<Pubnub.ManageMembershipsResponse<MembershipCustom, ChannelCustom>>;

        getChannelMembers<MembershipCustom extends Pubnub.ObjectCustom, UUIDCustom extends Pubnub.ObjectCustom>(
            params: Pubnub.GetChannelMembersParameters,
            callback: Callback<Pubnub.ManageChannelMembersResponse<MembershipCustom, UUIDCustom>>,
        ): void;
        getChannelMembers<MembershipCustom extends Pubnub.ObjectCustom, UUIDCustom extends Pubnub.ObjectCustom>(
            params: Pubnub.GetChannelMembersParameters,
        ): Promise<Pubnub.ManageChannelMembersResponse<MembershipCustom, UUIDCustom>>;

        setChannelMembers<MembershipCustom extends Pubnub.ObjectCustom, UUIDCustom extends Pubnub.ObjectCustom>(
            params: Pubnub.SetChannelMembersParameters<MembershipCustom>,
            callback: Callback<Pubnub.ManageChannelMembersResponse<MembershipCustom, UUIDCustom>>,
        ): void;
        setChannelMembers<MembershipCustom extends Pubnub.ObjectCustom, UUIDCustom extends Pubnub.ObjectCustom>(
            params: Pubnub.SetChannelMembersParameters<MembershipCustom>,
        ): Promise<Pubnub.ManageChannelMembersResponse<MembershipCustom, UUIDCustom>>;

        removeChannelMembers<MembershipCustom extends Pubnub.ObjectCustom, UUIDCustom extends Pubnub.ObjectCustom>(
            params: Pubnub.RemoveChannelMembersParameters,
            callback: Callback<Pubnub.ManageChannelMembersResponse<MembershipCustom, UUIDCustom>>,
        ): void;
        removeChannelMembers<MembershipCustom extends Pubnub.ObjectCustom, UUIDCustom extends Pubnub.ObjectCustom>(
            params: Pubnub.RemoveChannelMembersParameters,
        ): Promise<Pubnub.ManageChannelMembersResponse<MembershipCustom, UUIDCustom>>;
    };

    // message actions

    addMessageAction(
        params: Pubnub.AddMessageActionParameters,
        callback: Callback<{ data: Pubnub.MessageAction }>,
    ): void;

    addMessageAction(params: Pubnub.AddMessageActionParameters): Promise<{ data: Pubnub.MessageAction }>;

    removeMessageAction(params: Pubnub.RemoveMessageActionParameters, callback: Callback<{ data: {} }>): void;

    removeMessageAction(params: Pubnub.RemoveMessageActionParameters): Promise<{ data: {} }>;

    getMessageActions(
        params: Pubnub.GetMessageActionsParameters,
        callback: Callback<Pubnub.GetMessageActionsResponse>,
    ): void;

    getMessageActions(params: Pubnub.GetMessageActionsParameters): Promise<Pubnub.GetMessageActionsResponse>;

    // utilities

    encrypt(data: string, customCipherKey?: string, options?: Pubnub.CryptoParameters): string;

    decrypt(data: string | object, customCipherKey?: string, options?: Pubnub.CryptoParameters): any;

    time(): Promise<Pubnub.FetchTimeResponse>;

    time(callback: Callback<Pubnub.FetchTimeResponse>): void;
}

interface UUID {
    uuid: string;
}

interface UserId {
    userId: string;
}
type ID = UUID | UserId;

declare namespace Pubnub {
    type PubnubConfig = ID & {
        subscribeKey: string;
        publishKey?: string | undefined;
        cipherKey?: string | undefined;
        authKey?: string | undefined;
        logVerbosity?: boolean | undefined;
        ssl?: boolean | undefined;
        origin?: string | string[] | undefined;
        presenceTimeout?: number | undefined;
        heartbeatInterval?: number | undefined;
        restore?: boolean | undefined;
        keepAlive?: boolean | undefined;
        keepAliveSettings?: {
            keepAliveMsecs?: number | undefined;
            freeSocketKeepAliveTimeout?: number | undefined;
            timeout?: number | undefined;
            maxSockets?: number | undefined;
            maxFreeSockets?: number | undefined;
        } | undefined;
        subscribeRequestTimeout?: number | undefined;
        suppressLeaveEvents?: boolean | undefined;
        secretKey?: string | undefined;
        requestMessageCountThreshold?: number | undefined;
        autoNetworkDetection?: boolean | undefined;
        listenToBrowserNetworkEvents?: boolean | undefined;
        useRandomIVs?: boolean | undefined;
        dedupeOnSubscribe?: boolean | undefined;
        enableSubscribeBeta?: boolean | undefined;
    };

    interface MessageEvent {
        channel: string;
        subscription: string;
        timetoken: string;
        message: any;
        publisher: string;

        /**
         * deprecated:
         */
        actualChannel: string;

        /**
         * deprecated:
         */
        subscribedChannel: string;
        userMetadata?: object;
    }

    // PubnubData was renamed to MessageEvent, keep old name for backwards compatibility
    type PubnubData = MessageEvent;

    interface StatusEvent {
        category: string; // see Pubnub.Categories
        operation: string; // see Pubnub.Operations
        affectedChannels: string[];
        subscribedChannels: string[];
        affectedChannelGroups: string[];
        lastTimetoken: number | string;
        currentTimetoken: number | string;
        statusCode: number | undefined;
    }

    interface PresenceEvent {
        action: "join" | "leave" | "state-change" | "timeout";
        channel: string;
        occupancy: number;
        state?: any;
        subscription: string;
        timestamp: number;
        timetoken: string;
        uuid: string;

        /**
         * deprecated:
         */
        actualChannel: string;
        /**
         * deprecated:
         */
        subscribedChannel: string;
    }

    interface SignalEvent {
        channel: string;
        subscription: string;
        timetoken: string;
        message: any;
        publisher: string;
    }

    interface MessageActionEvent {
        channel: string;
        publisher: string;
        subscription?: string | undefined;
        timetoken: string;
        event: string;
        data: MessageAction;
    }

    interface FileEvent {
        channel: string;
        subscription: string;
        publisher: string;
        timetoken: string;
        message: any;
        file: {
            id: string;
            name: string;
            url: string;
        };
        userMetadata?: object;
    }

    interface BaseObjectsEvent {
        channel: string;
        message: {
            event: "set" | "delete";
            type: "uuid" | "channel" | "membership";
            data: object;
        };
        subscription: string | null;
        publisher?: string | undefined;
        timetoken: number;
    }

    interface SetUUIDMetadataEvent<UUIDCustom extends ObjectCustom> extends BaseObjectsEvent {
        message: {
            event: "set";
            type: "uuid";
            data: UUIDMetadataObject<UUIDCustom>;
        };
    }

    interface RemoveUUIDMetadataEvent extends BaseObjectsEvent {
        message: {
            event: "delete";
            type: "uuid";
            data: { id: string };
        };
    }

    interface SetChannelMetadataEvent<ChannelCustom extends ObjectCustom> extends BaseObjectsEvent {
        message: {
            event: "set";
            type: "channel";
            data: ChannelMetadataObject<ChannelCustom>;
        };
    }

    interface RemoveChannelMetadataEvent extends BaseObjectsEvent {
        message: {
            event: "delete";
            type: "channel";
            data: { id: string };
        };
    }

    interface SetMembershipEvent<MembershipCustom extends ObjectCustom> extends BaseObjectsEvent {
        message: {
            event: "set";
            type: "membership";
            data: {
                channel: {
                    id: string;
                };
                uuid: {
                    id: string;
                };
                custom: MembershipCustom | null;
                updated: string;
                eTag: string;
            };
        };
    }

    interface RemoveMembershipEvent extends BaseObjectsEvent {
        message: {
            event: "delete";
            type: "membership";
            data: {
                channel: {
                    id: string;
                };
                uuid: {
                    id: string;
                };
            };
        };
    }

    type ObjectsEvent<
        UUIDCustom extends ObjectCustom = ObjectCustom,
        ChannelCustom extends ObjectCustom = ObjectCustom,
        MembershipCustom extends ObjectCustom = ObjectCustom,
    > =
        | SetUUIDMetadataEvent<UUIDCustom>
        | RemoveUUIDMetadataEvent
        | SetChannelMetadataEvent<ChannelCustom>
        | RemoveChannelMetadataEvent
        | SetMembershipEvent<MembershipCustom>
        | RemoveMembershipEvent;

    // publish
    interface PublishParameters {
        message: any;
        channel: string;
        storeInHistory?: boolean | undefined;
        sendByPost?: boolean | undefined;
        meta?: any;
        ttl?: number | undefined;
    }

    interface PublishResponse {
        timetoken: number;
    }

    // signal

    interface SignalParameters {
        message: any;
        channel: string;
    }

    interface SignalResponse {
        timetoken: number;
    }

    interface HistoryParameters {
        channel: string;
        count: number;
        stringifiedTimeToken?: boolean | undefined;
        includeTimetoken?: boolean | undefined;
        reverse?: boolean | undefined;
        start?: string | number | undefined; // timetoken
        end?: string | number | undefined; // timetoken
        includeMeta?: boolean | undefined;
    }

    interface HistoryMessage {
        entry: any;
        timetoken?: string | number | undefined;
        meta?: object | undefined;
    }

    interface HistoryResponse {
        endTimeToken?: string | number | undefined;
        startTimeToken?: string | number | undefined;
        messages: HistoryMessage[];
    }

    interface FetchMessagesParameters {
        channels: string[];
        count?: number | undefined;
        stringifiedTimeToken?: boolean | undefined;
        start?: string | number | undefined; // timetoken
        end?: string | number | undefined; // timetoken
        withMessageActions?: boolean | undefined;
        includeMessageType?: boolean | undefined;
        includeUUID?: boolean | undefined;
        includeMeta?: boolean | undefined;
        includeMessageActions?: boolean | undefined;
    }

    interface FetchMessagesResponse {
        channels: {
            [channel: string]: Array<{
                channel: string;
                message: any;
                timetoken: string | number;
                messageType?: string | number | undefined;
                uuid?: string | undefined;
                meta?: {
                    [key: string]: any;
                } | undefined;
                actions: {
                    [type: string]: {
                        [value: string]: Array<{
                            uuid: string;
                            actionTimetoken: string | number; // timetoken
                        }>;
                    };
                };
            }>;
        };
        more?: {
            url: string;
            start: string;
            max: number;
        };
    }

    interface DeleteMessagesParameters {
        channel: string;
        start?: string | number | undefined; // timetoken
        end?: string | number | undefined; // timetoken
    }

    interface MessageCountsParameters {
        channels: string[];
        channelTimetokens: string[] | number[];
    }

    interface MessageCountsResponse {
        channels: {
            [channel: string]: number;
        };
    }

    interface Push {
        addChannels(params: PushChannelParameters, callback: StatusCallback): void;

        addChannels(params: PushChannelParameters): Promise<void>;

        listChannels(params: PushDeviceParameters, callback: Callback<PushListChannelsResponse>): void;

        listChannels(params: PushDeviceParameters): Promise<PushListChannelsResponse>;

        removeChannels(params: PushChannelParameters, callback: StatusCallback): void;

        removeChannels(params: PushChannelParameters): Promise<void>;

        deleteDevice(params: PushDeviceParameters, callback: StatusCallback): void;

        deleteDevice(params: PushDeviceParameters): Promise<void>;
    }

    interface PushChannelParameters {
        channels: string[];
        device: string;
        pushGateway: string;
    }

    interface PushDeviceParameters {
        device: string;
        pushGateway: string;
    }

    interface PushListChannelsResponse {
        channels: string[];
    }

    interface PubnubStatus {
        error: boolean;
        category?: string | undefined; // see Pubnub.Categories
        operation: string; // see Pubnub.Operations
        statusCode: number;
        errorData?: Error | undefined;
    }

    // fire
    interface FireParameters {
        message: any;
        channel: string;
        sendByPost?: boolean | undefined;
        meta?: any;
    }

    // subscribe
    interface SubscribeParameters {
        channels?: string[] | undefined;
        channelGroups?: string[] | undefined;
        withPresence?: boolean | undefined;
        timetoken?: number | undefined;
    }

    // unsubscribe
    interface UnsubscribeParameters {
        channels?: string[] | undefined;
        channelGroups?: string[] | undefined;
    }

    // channelGroups
    interface ChannelGroups {
        addChannels(params: AddChannelParameters, callback: StatusCallback): void;

        addChannels(params: AddChannelParameters): Promise<{}>;

        removeChannels(params: RemoveChannelParameters, callback: StatusCallback): void;

        removeChannels(params: RemoveChannelParameters): Promise<{}>;

        listChannels(params: ListChannelsParameters, callback: Callback<ListChannelsResponse>): void;

        listChannels(params: ListChannelsParameters): Promise<ListChannelsResponse>;

        listGroups(callback: Callback<ListAllGroupsResponse>): void;

        listGroups(): Promise<ListAllGroupsResponse>;

        deleteGroup(params: DeleteGroupParameters, callback: StatusCallback): void;

        deleteGroup(params: DeleteGroupParameters): Promise<{}>;
    }

    interface AddChannelParameters {
        channels: string[];
        channelGroup: string;
    }

    interface RemoveChannelParameters {
        channels: string[];
        channelGroup: string;
    }

    interface ListChannelsParameters {
        channelGroup: string;
    }

    interface DeleteGroupParameters {
        channelGroup: string;
    }

    interface ListAllGroupsResponse {
        groups: string[];
    }

    interface ListChannelsResponse {
        channels: string[];
    }

    // addListener
    interface ListenerParameters {
        status?(statusEvent: StatusEvent): void;

        message?(messageEvent: MessageEvent): void;

        presence?(presenceEvent: PresenceEvent): void;

        signal?(signalEvent: SignalEvent): void;

        messageAction?(messageActionEvent: MessageActionEvent): void;

        file?(fileEvent: FileEvent): void;

        objects?(objectsEvent: ObjectsEvent): void;
    }

    // hereNow
    interface HereNowParameters {
        channels?: string[] | undefined;
        channelGroups?: string[] | undefined;
        includeUUIDs?: boolean | undefined;
        includeState?: boolean | undefined;
    }

    interface HereNowResponse {
        totalChannels: number;
        totalOccupancy: number;
        channels: {
            [channel: string]: {
                name: string;
                occupancy: number;
                occupants: Array<{
                    uuid: string;
                    state?: any;
                }>;
            };
        };
    }

    // whereNow
    interface WhereNowParameters {
        uuid?: string | undefined;
    }

    interface WhereNowResponse {
        channels: string[];
    }

    // setState
    interface SetStateParameters {
        channels?: string[] | undefined;
        channelGroups?: string[] | undefined;
        state?: any;
    }

    interface SetStateResponse {
        state: any;
    }

    // getState
    interface GetStateParameters {
        uuid?: string | undefined;
        channels?: string[] | undefined;
        channelGroups?: string[] | undefined;
    }

    interface GetStateResponse {
        channels: {
            [channel: string]: any;
        };
    }

    // grant
    interface GrantParameters {
        channels?: string[] | undefined;
        channelGroups?: string[] | undefined;
        uuids?: string[] | undefined;
        authKeys?: string[] | undefined;
        ttl?: number | undefined;
        read?: boolean | undefined;
        write?: boolean | undefined;
        manage?: boolean | undefined;
        delete?: boolean | undefined;
        get?: boolean | undefined;
        join?: boolean | undefined;
        update?: boolean | undefined;
    }

    // grantToken

    interface GrantTokenParameters {
        ttl: number;
        authorized_uuid?: string | undefined;
        resources?: {
            channels?: {
                [key: string]: GrantTokenPermissions;
            } | undefined;
            groups?: {
                [key: string]: GrantTokenPermissions;
            } | undefined;
            uuids?: {
                [key: string]: GrantTokenPermissions;
            } | undefined;
        };
        patterns?: {
            channels?: {
                [key: string]: GrantTokenPermissions;
            } | undefined;
            groups?: {
                [key: string]: GrantTokenPermissions;
            } | undefined;
            uuids?: {
                [key: string]: GrantTokenPermissions;
            } | undefined;
        };
        meta?: {
            [key: string]: any;
        } | undefined;
    }

    interface ParsedGrantToken extends GrantTokenParameters {
        version: number;
        timestamp: number;
        signature: any;
    }

    interface GrantTokenPermissions {
        read?: boolean;
        write?: boolean;
        manage?: boolean;
        delete?: boolean;
        get?: boolean;
        join?: boolean;
        update?: boolean;
    }

    interface RevokeTokenResponse {
        status: number;
        data: object;
    }

    // message actions
    interface AddMessageActionParameters {
        channel: string;
        messageTimetoken: string;
        action: {
            type: string;
            value: string;
        };
    }

    interface MessageAction {
        type: string;
        value: string;
        uuid: string;
        actionTimetoken: string;
        messageTimetoken: string;
    }

    interface RemoveMessageActionParameters {
        channel: string;
        messageTimetoken: string;
        actionTimetoken: string;
    }

    interface GetMessageActionsParameters {
        channel: string;
        start?: string | undefined;
        end?: string | undefined;
        limit?: number | undefined;
    }

    interface GetMessageActionsResponse {
        data: MessageAction[];
        start?: string | undefined;
        end?: string | undefined;
    }
    // files
    interface ListFilesParameters {
        channel: string;
        limit?: number | undefined;
        next?: string | undefined;
    }
    interface SendFileParameters {
        channel: string;
        file: StreamFileInput | BufferFileInput | UriFileInput;
        message?: any;
        cipherKey?: string | undefined;
        storeInHistory?: boolean | undefined;
        ttl?: number | undefined;
        meta?: any;
    }

    interface StreamFileInput {
        stream: any;
        name: string;
        mimeType?: string | undefined;
    }

    interface BufferFileInput {
        data: any;
        name: string;
        mimeType?: string | undefined;
    }

    interface UriFileInput {
        uri: string;
        name: string;
        mimeType?: string | undefined;
    }

    interface DownloadFileParameters {
        channel: string;
        id: string;
        name: string;
        cipherKey?: string | undefined;
    }

    interface FileInputParameters {
        channel: string;
        id: string;
        name: string;
    }

    interface PublishFileParameters {
        channel: string;
        message?: any;
        fileId: string;
        fileName: string;
        storeInHistory?: boolean | undefined;
        ttl?: number | undefined;
        meta?: any;
    }

    interface ListFilesResponse {
        status: number;
        data: Array<{
            name: string;
            id: string;
            size: number;
            created: string;
        }>;
        next: string;
        count: number;
    }

    interface SendFileResponse {
        timetoken: string;
        name: string;
        id: string;
    }

    interface DeleteFileResponse {
        status: number;
    }

    interface PublishFileResponse {
        timetoken: string;
    }

    // Objects v2

    // Object
    interface ObjectCustom {
        [key: string]: string | number | boolean;
    }

    interface v2ObjectData<Custom extends ObjectCustom> {
        id: string;
        eTag: string;
        updated: string;
        custom?: Custom | null | undefined;
    }

    interface v2ObjectParam<Custom extends ObjectCustom> {
        custom?: Custom | undefined;
    }

    // UUID metadata
    interface UUIDMetadataFields {
        name: string;
        externalId: string;
        profileUrl: string;
        email: string;
        status: string;
        type: string;        
    }

    interface UUIDMetadata<Custom extends ObjectCustom> extends v2ObjectParam<Custom>, Partial<UUIDMetadataFields> {}

    interface UUIDMetadataObject<Custom extends ObjectCustom>
        extends v2ObjectData<Custom>, Nullable<UUIDMetadataFields>
    {}

    interface SetUUIDMetadataParameters<Custom extends ObjectCustom> {
        uuid?: string | undefined;
        data: UUIDMetadata<Custom>;
        include?: {
            customFields?: boolean | undefined;
        } | undefined;
    }

    type SetUUIDMetadataResponse<Custom extends ObjectCustom> = ObjectsResponse<UUIDMetadataObject<Custom>>;

    interface RemoveUUIDMetadataParameters {
        uuid?: string | undefined;
    }

    type RemoveUUIDMetadataResponse = ObjectsResponse<{}>;

    interface GetAllMetadataParameters {
        include?: {
            totalCount?: boolean | undefined;
            customFields?: boolean | undefined;
        } | undefined;
        filter?: string | undefined;
        sort?: object | undefined;
        limit?: number | undefined;
        page?: {
            next?: string | undefined;
            prev?: string | undefined;
        } | undefined;
    }

    type GetAllUUIDMetadataResponse<Custom extends ObjectCustom> = PagedObjectsResponse<UUIDMetadataObject<Custom>>;

    interface GetUUIDMetadataParameters {
        uuid?: string | undefined;
        include?: {
            customFields?: boolean | undefined;
        } | undefined;
    }

    type GetUUIDMetadataResponse<Custom extends ObjectCustom> = ObjectsResponse<UUIDMetadataObject<Custom>>;

    // Channel Metadata

    interface ChannelMetadataFields {
        name: string;
        description: string;
        status: string;
        type: string;
    }

    interface ChannelMetadata<Custom extends ObjectCustom>
        extends v2ObjectParam<Custom>, Partial<ChannelMetadataFields>
    {}

    interface ChannelMetadataObject<Custom extends ObjectCustom>
        extends v2ObjectData<Custom>, Nullable<ChannelMetadataFields>
    {}

    interface SetChannelMetadataParameters<Custom extends ObjectCustom> {
        channel: string;
        data: ChannelMetadata<Custom>;
        include?: {
            customFields?: boolean | undefined;
        } | undefined;
    }

    type SetChannelMetadataResponse<Custom extends ObjectCustom> = ObjectsResponse<ChannelMetadataObject<Custom>>;

    interface RemoveChannelMetadataParameters {
        channel: string;
    }

    type RemoveChannelMetadataResponse = ObjectsResponse<{}>;

    type GetAllChannelMetadataResponse<Custom extends ObjectCustom> = PagedObjectsResponse<
        ChannelMetadataObject<Custom>
    >;

    interface GetChannelMetadataParameters {
        channel: string;
        include?: {
            customFields: boolean;
        } | undefined;
    }

    type GetChannelMetadataResponse<Custom extends ObjectCustom> = ObjectsResponse<ChannelMetadataObject<Custom>>;

    // Memberships

<<<<<<< HEAD
    interface UUIDMembershipObject<MembershipCustom extends ObjectCustom, UUIDCustom extends ObjectCustom>
        extends Omit<v2ObjectData<MembershipCustom>, "id">
    {
        uuid: UUIDMetadataObject<UUIDCustom> | { id: string };
    }

    interface ChannelMembershipObject<MembershipCustom extends ObjectCustom, ChannelCustom extends ObjectCustom>
        extends Omit<v2ObjectData<MembershipCustom>, "id">
    {
        channel: ChannelMetadataObject<ChannelCustom> | { id: string };
=======
    interface UUIDMembershipObject<MembershipCustom extends ObjectCustom, UUIDCustom extends ObjectCustom> extends Omit<v2ObjectData<MembershipCustom>, "id"> {
        uuid: (UUIDMetadataObject<UUIDCustom> & { status?: string }) | { id: string };
    }

    interface ChannelMembershipObject<MembershipCustom extends ObjectCustom, ChannelCustom extends ObjectCustom> extends Omit<v2ObjectData<MembershipCustom>, "id"> {
        channel: (ChannelMetadataObject<ChannelCustom> & { status?: string }) | { id: string };
>>>>>>> 25061846
    }

    interface UUIDMembersParameters {
        include?: {
            totalCount?: boolean | undefined;
            customFields?: boolean | undefined;
            UUIDFields?: boolean | undefined;
            customUUIDFields?: boolean | undefined;
        } | undefined;
        filter?: string | undefined;
        sort?: object | undefined;
        limit?: number | undefined;
        page?: {
            next?: string | undefined;
            prev?: string | undefined;
        } | undefined;
    }

    interface ChannelMembersParameters {
        include?: {
            totalCount?: boolean | undefined;
            customFields?: boolean | undefined;
            channelFields?: boolean | undefined;
            customChannelFields?: boolean | undefined;
        } | undefined;
        filter?: string | undefined;
        sort?: object | undefined;
        limit?: number | undefined;
        page?: {
            next?: string | undefined;
            prev?: string | undefined;
        } | undefined;
    }

    interface GetChannelMembersParameters extends UUIDMembersParameters {
        channel: string;
    }

    type ManageChannelMembersResponse<
        MembershipCustom extends ObjectCustom,
        UUIDCustom extends ObjectCustom,
    > = PagedObjectsResponse<UUIDMembershipObject<MembershipCustom, UUIDCustom>>;
    type ManageMembershipsResponse<
        MembershipCustom extends ObjectCustom,
        ChannelCustom extends ObjectCustom,
    > = PagedObjectsResponse<ChannelMembershipObject<MembershipCustom, ChannelCustom>>;

    interface GetMembershipsParametersv2 extends ChannelMembersParameters {
        uuid?: string | undefined;
    }

    interface SetCustom<Custom extends ObjectCustom> {
        id: string;
        custom?: Custom | undefined;
    }

    interface SetMembershipsParameters<Custom extends ObjectCustom> extends ChannelMembersParameters {
        uuid?: string | undefined;
        channels?: Array<string | SetCustom<Custom>> | undefined;
    }

    interface RemoveMembershipsParameters extends ChannelMembersParameters {
        uuid?: string | undefined;
        channels: string[];
    }

    interface SetChannelMembersParameters<Custom extends ObjectCustom> extends UUIDMembersParameters {
        channel: string;
        uuids: Array<string | SetCustom<Custom>>;
    }

    interface RemoveChannelMembersParameters extends UUIDMembersParameters {
        channel: string;
        uuids: string[];
    }

    // encrypt & decrypt
    interface CryptoParameters {
        encryptKey?: boolean | undefined;
        keyEncoding?: string | undefined;
        keyLength?: number | undefined;
        mode?: string | undefined;
    }

    // fetch time
    interface FetchTimeResponse {
        timetoken: number;
    }

    // APNS2
    interface APNS2Configuration {
        collapseId?: string | undefined;
        expirationDate?: Date | undefined;
        targets: APNS2Target[];
    }

    interface APNS2Target {
        topic: string;
        environment?: "development" | "production" | undefined;
        excludedDevices?: string[] | undefined;
    }
    // NotificationPayloads

    interface BaseNotificationPayload {
        subtitle?: string | undefined;
        payload: object;
        badge?: number | undefined;
        sound?: string | undefined;
        title?: string | undefined;
        body?: string | undefined;
    }

    interface APNSNotificationPayload extends BaseNotificationPayload {
        configurations: APNS2Configuration[];
        apnsPushType?: string | undefined;
        isSilent: boolean;
    }

    interface MPNSNotificationPayload extends BaseNotificationPayload {
        backContent?: string | undefined;
        backTitle?: string | undefined;
        count?: number | undefined;
        type?: string | undefined;
    }

    interface FCMNotificationPayload extends BaseNotificationPayload {
        isSilent: boolean;
        icon?: string | undefined;
        tag?: string | undefined;
    }

    interface NotificationsPayload {
        payload: { apns: object; mpns: object; fcm: object };
        debugging: boolean;
        subtitle?: string | undefined;
        badge?: number | undefined;
        sound?: string | undefined;
        title?: string | undefined;
        body?: string | undefined;
        apns: APNSNotificationPayload;
        mpns: MPNSNotificationPayload;
        fcm: FCMNotificationPayload;

        buildPayload(platforms: string[]): object;
    }

    interface Categories {
        PNNetworkUpCategory: string;
        PNNetworkDownCategory: string;
        PNNetworkIssuesCategory: string;
        PNTimeoutCategory: string;
        PNBadRequestCategory: string;
        PNAccessDeniedCategory: string;
        PNUnknownCategory: string;
        PNReconnectedCategory: string;
        PNConnectedCategory: string;
        PNRequestMessageCountExceedCategory: string;
        PNMalformedResponseCategory: string;
    }

    interface Operations {
        PNTimeOperation: string;
        PNHistoryOperation: string;
        PNDeleteMessagesOperation: string;
        PNFetchMessagesOperation: string;
        PNMessageCountsOperation: string;
        PNSubscribeOperation: string;
        PNUnsubscribeOperation: string;
        PNPublishOperation: string;
        PNPushNotificationEnabledChannelsOperation: string;
        PNRemoveAllPushNotificationsOperation: string;
        PNWhereNowOperation: string;
        PNSetStateOperation: string;
        PNHereNowOperation: string;
        PNGetStateOperation: string;
        PNHeartbeatOperation: string;
        PNChannelGroupsOperation: string;
        PNRemoveGroupOperation: string;
        PNChannelsForGroupOperation: string;
        PNAddChannelsToGroupOperation: string;
        PNRemoveChannelsFromGroupOperation: string;
        PNAccessManagerGrant: string;
        PNAccessManagerAudit: string;
        PNCreateUserOperation: string;
        PNUpdateUserOperation: string;
        PNDeleteUserOperation: string;
        PNGetUsersOperation: string;
        PNCreateSpaceOperation: string;
        PNUpdateSpaceOperation: string;
        PNDeleteSpaceOperation: string;
        PNGetSpacesOperation: string;
        PNGetMembershipsOperation: string;
        PNGetMembersOperation: string;
        PNUpdateMembershipsOperation: string;
        PNAddMessageActionOperation: string;
        PNRemoveMessageActionOperation: string;
        PNGetMessageActionsOperation: string;
    }
}

export = Pubnub;<|MERGE_RESOLUTION|>--- conflicted
+++ resolved
@@ -1048,7 +1048,7 @@
         profileUrl: string;
         email: string;
         status: string;
-        type: string;        
+        type: string;
     }
 
     interface UUIDMetadata<Custom extends ObjectCustom> extends v2ObjectParam<Custom>, Partial<UUIDMetadataFields> {}
@@ -1146,25 +1146,16 @@
 
     // Memberships
 
-<<<<<<< HEAD
     interface UUIDMembershipObject<MembershipCustom extends ObjectCustom, UUIDCustom extends ObjectCustom>
         extends Omit<v2ObjectData<MembershipCustom>, "id">
     {
-        uuid: UUIDMetadataObject<UUIDCustom> | { id: string };
+        uuid: (UUIDMetadataObject<UUIDCustom> & { status?: string }) | { id: string };
     }
 
     interface ChannelMembershipObject<MembershipCustom extends ObjectCustom, ChannelCustom extends ObjectCustom>
         extends Omit<v2ObjectData<MembershipCustom>, "id">
     {
-        channel: ChannelMetadataObject<ChannelCustom> | { id: string };
-=======
-    interface UUIDMembershipObject<MembershipCustom extends ObjectCustom, UUIDCustom extends ObjectCustom> extends Omit<v2ObjectData<MembershipCustom>, "id"> {
-        uuid: (UUIDMetadataObject<UUIDCustom> & { status?: string }) | { id: string };
-    }
-
-    interface ChannelMembershipObject<MembershipCustom extends ObjectCustom, ChannelCustom extends ObjectCustom> extends Omit<v2ObjectData<MembershipCustom>, "id"> {
         channel: (ChannelMetadataObject<ChannelCustom> & { status?: string }) | { id: string };
->>>>>>> 25061846
     }
 
     interface UUIDMembersParameters {
