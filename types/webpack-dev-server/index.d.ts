--- conflicted
+++ resolved
@@ -1,9 +1,3 @@
-<<<<<<< HEAD
-// Type definitions for webpack-dev-server 2.4
-// Project: https://github.com/webpack/webpack-dev-server
-// Definitions by: maestroh <https://github.com/maestroh>
-//                 Dave Parslow <https://github.com/daveparslow>
-=======
 // Type definitions for webpack-dev-server 3.1
 // Project: https://github.com/webpack/webpack-dev-server
 // Definitions by: maestroh <https://github.com/maestroh>
@@ -11,59 +5,10 @@
 //                 Zheyang Song <https://github.com/ZheyangSong>
 //                 Alan Agius <https://github.com/alan-agius4>
 //                 Artur Androsovych <https://github.com/arturovt>
->>>>>>> 9158d5c4
 // Definitions: https://github.com/DefinitelyTyped/DefinitelyTyped
 // TypeScript Version: 2.3
 
 import * as webpack from 'webpack';
-<<<<<<< HEAD
-import * as core from 'express-serve-static-core';
-import * as serveStatic from 'serve-static';
-import * as http from 'http';
-
-declare namespace WebpackDevServer {
-    interface Configuration {
-        contentBase?: string;
-        hot?: boolean;
-        https?: boolean;
-        historyApiFallback?: boolean;
-        compress?: boolean;
-        proxy?: any;
-        staticOptions?: any;
-        quiet?: boolean;
-        noInfo?: boolean;
-        lazy?: boolean;
-        filename?: string| RegExp;
-        watchOptions?: webpack.WatchOptions;
-        publicPath: string;
-        headers?: any;
-        stats?: webpack.compiler.StatsOptions| webpack.compiler.StatsToStringOptions;
-        public?: string;
-        disableHostCheck?: boolean;
-
-        setup?(app: core.Express): void;
-    }
-}
-
-declare class WebpackDevServer {
-    constructor(
-        webpack: webpack.compiler.Compiler,
-        config: WebpackDevServer.Configuration
-    );
-
-    listen(
-        port: number,
-        hostname: string,
-        callback?: (...args: any[]) => any
-    ): http.Server;
-
-    listen(
-        port: number,
-        callback?: (...args: any[]) => any
-    ): http.Server;
-}
-
-=======
 import * as httpProxyMiddleware from 'http-proxy-middleware';
 import * as express from 'express';
 import * as serveStatic from 'serve-static';
@@ -249,5 +194,4 @@
     close(callback?: () => void): void;
 }
 
->>>>>>> 9158d5c4
 export = WebpackDevServer;