import webpack = require('webpack');
import WebpackDevServer = require('webpack-dev-server');
import { Application } from 'express';
const compiler = webpack({});
const multipleCompiler = webpack([]);

// basic example
let server = new WebpackDevServer(compiler, {
    publicPath: "/assets/"
});
server.listen(8080);

// Configuration can be used as a type
const devServerConfig: WebpackDevServer.Configuration = {
    // webpack-dev-server options
    inline: true,
    // Toggle between the dev-server's two different modes --- inline (default, recommended for HMR) or iframe.

    contentBase: "/path/to/directory",
    // or: contentBase: "http://localhost/",

    public: 'public-host.ru',
    // Public host for server

    disableHostCheck: true,
    // Disable public host check, use it carefully

    hot: true,
    // Enable special support for Hot Module Replacement
    // Page is no longer updated, but a "webpackHotUpdate" message is send to the content
    // Use "webpack/hot/dev-server" as additional module in your entry point
    // Note: this does _not_ add the `HotModuleReplacementPlugin` like the CLI option does.

    // Set this as true if you want to access dev server from arbitrary url.
    // This is handy if you are using a html5 router.
    historyApiFallback: false,

    // Set this if you want to enable gzip compression for assets
    compress: true,

    // Set this if you want webpack-dev-server to delegate a single path to an arbitrary server.
    // Use "**" to proxy all paths to the specified server.
    // This is useful if you want to get rid of 'http://localhost:8080/' in script[src],
    // and has many other use cases (see https://github.com/webpack/webpack-dev-server/pull/127 ).
    proxy: {
        "**": "http://localhost:9090"
    },

    setup: (app: Application) => {
        // Here you can access the Express app object and add your own custom middleware to it.
        // For example, to define custom handlers for some paths:
        app.get('/some/path', (req, res) => {
            res.json({ custom: 'response' });
        });
    },

    // pass [static options](http://expressjs.com/en/4x/api.html#express.static) to inner express server
    staticOptions: {
    },

    // webpack-dev-middleware options
    quiet: false,
    noInfo: false,
    lazy: true,
    filename: "bundle.js",
    watchOptions: {
        aggregateTimeout: 300,
        poll: 1000
    },
    // It's a required option.
    publicPath: "/assets/",
    headers: { "X-Custom-Header": "yes" }
};

const webpackConfig: webpack.Configuration = {
	devServer: devServerConfig
};

// API example
server = new WebpackDevServer(compiler, devServerConfig);
server.listen(8080, "localhost", () => { });

// HTTPS example
server = new WebpackDevServer(compiler, {
    publicPath: "/assets/",
    https: true
});

server.listen(8080, "localhost", () => { });

server.close();

<<<<<<< HEAD
WebpackDevServer.addDevServerEntrypoints(devServerConfig, {
=======
const webpackConfig: webpack.Configuration = {
    context: __dirname,

    mode: 'development',

    target: 'node',

    devServer: config
};

WebpackDevServer.addDevServerEntrypoints(webpackConfig, {
>>>>>>> e0ca316f
    publicPath: "/assets/",
    https: true
});

WebpackDevServer.addDevServerEntrypoints(
<<<<<<< HEAD
    [devServerConfig],
=======
    [webpackConfig],
>>>>>>> e0ca316f
    {
        publicPath: "/assets/",
        https: true
    },
    {
        address: () => ({ port: 80 })
    }
);

// multiple compilers
server = new WebpackDevServer(multipleCompiler, devServerConfig);<|MERGE_RESOLUTION|>--- conflicted
+++ resolved
@@ -73,7 +73,10 @@
 };
 
 const webpackConfig: webpack.Configuration = {
-	devServer: devServerConfig
+    context: __dirname,
+    mode: 'development',
+    target: 'node',
+    devServer: devServerConfig
 };
 
 // API example
@@ -90,31 +93,13 @@
 
 server.close();
 
-<<<<<<< HEAD
-WebpackDevServer.addDevServerEntrypoints(devServerConfig, {
-=======
-const webpackConfig: webpack.Configuration = {
-    context: __dirname,
-
-    mode: 'development',
-
-    target: 'node',
-
-    devServer: config
-};
-
 WebpackDevServer.addDevServerEntrypoints(webpackConfig, {
->>>>>>> e0ca316f
     publicPath: "/assets/",
     https: true
 });
 
 WebpackDevServer.addDevServerEntrypoints(
-<<<<<<< HEAD
-    [devServerConfig],
-=======
     [webpackConfig],
->>>>>>> e0ca316f
     {
         publicPath: "/assets/",
         https: true
