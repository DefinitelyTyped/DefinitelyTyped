<<<<<<< HEAD
import * as webpack from 'webpack';
import * as WebpackDevServer from 'webpack-dev-server';
import * as core from 'express-serve-static-core';
let compiler = webpack({});
=======
import webpack = require('webpack');
import WebpackDevServer = require('webpack-dev-server');
import { Application } from 'express';
const compiler = webpack({});
const multipleCompiler = webpack([]);
>>>>>>> 9158d5c4

// basic example
let server = new WebpackDevServer(compiler, {
    publicPath: "/assets/"
});
server.listen(8080);

// Configuration can be used as a type
<<<<<<< HEAD
let config: WebpackDevServer.Configuration = {
=======
const config: WebpackDevServer.Configuration = {
>>>>>>> 9158d5c4
    // webpack-dev-server options
    inline: true,
    // Toggle between the dev-server's two different modes --- inline (default, recommended for HMR) or iframe.

    contentBase: "/path/to/directory",
    // or: contentBase: "http://localhost/",

    public: 'public-host.ru',
    // Public host for server

    disableHostCheck: true,
    // Disable public host check, use it carefully

    hot: true,
    // Enable special support for Hot Module Replacement
    // Page is no longer updated, but a "webpackHotUpdate" message is send to the content
    // Use "webpack/hot/dev-server" as additional module in your entry point
    // Note: this does _not_ add the `HotModuleReplacementPlugin` like the CLI option does.

    // Set this as true if you want to access dev server from arbitrary url.
    // This is handy if you are using a html5 router.
    historyApiFallback: false,

    // Set this if you want to enable gzip compression for assets
    compress: true,

    // Set this if you want webpack-dev-server to delegate a single path to an arbitrary server.
    // Use "**" to proxy all paths to the specified server.
    // This is useful if you want to get rid of 'http://localhost:8080/' in script[src],
    // and has many other use cases (see https://github.com/webpack/webpack-dev-server/pull/127 ).
    proxy: {
        "**": "http://localhost:9090"
    },

<<<<<<< HEAD
    setup: (app: core.Express) => {
=======
    setup: (app: Application) => {
>>>>>>> 9158d5c4
        // Here you can access the Express app object and add your own custom middleware to it.
        // For example, to define custom handlers for some paths:
        app.get('/some/path', (req, res) => {
            res.json({ custom: 'response' });
        });
    },

    // pass [static options](http://expressjs.com/en/4x/api.html#express.static) to inner express server
    staticOptions: {
    },

    stats: {
        assets: false,
        warningsFilter: /1/,
    },

    // webpack-dev-middleware options
    quiet: false,
    noInfo: false,
    lazy: true,
    filename: "bundle.js",
    watchOptions: {
        aggregateTimeout: 300,
        poll: 1000
    },
    // It's a required option.
    publicPath: "/assets/",
<<<<<<< HEAD
    headers: { "X-Custom-Header": "yes" },
    stats: { colors: true }
=======
    headers: { "X-Custom-Header": "yes" }
};

const c2: WebpackDevServer.Configuration = {
    stats: false,
};
const c3: WebpackDevServer.Configuration = {
    stats: "verbose",
>>>>>>> 9158d5c4
};

// API example
server = new WebpackDevServer(compiler, config);
<<<<<<< HEAD
server.listen(8080, "localhost", () => {});
=======
server.listen(8080, "localhost", () => { });

// HTTPS example
server = new WebpackDevServer(compiler, {
    publicPath: "/assets/",
    https: true
});

server.listen(8080, "localhost", () => { });

server.close();

const webpackConfig: webpack.Configuration = {
    context: __dirname,

    mode: 'development',

    target: 'node',

    devServer: config
};

WebpackDevServer.addDevServerEntrypoints(webpackConfig, {
    publicPath: "/assets/",
    https: true
});

WebpackDevServer.addDevServerEntrypoints(
    [webpackConfig],
    {
        publicPath: "/assets/",
        https: true
    },
    {
        address: () => ({ port: 80 })
    }
);

// multiple compilers
server = new WebpackDevServer(multipleCompiler, config);
>>>>>>> 9158d5c4
<|MERGE_RESOLUTION|>--- conflicted
+++ resolved
@@ -1,15 +1,8 @@
-<<<<<<< HEAD
-import * as webpack from 'webpack';
-import * as WebpackDevServer from 'webpack-dev-server';
-import * as core from 'express-serve-static-core';
-let compiler = webpack({});
-=======
 import webpack = require('webpack');
 import WebpackDevServer = require('webpack-dev-server');
 import { Application } from 'express';
 const compiler = webpack({});
 const multipleCompiler = webpack([]);
->>>>>>> 9158d5c4
 
 // basic example
 let server = new WebpackDevServer(compiler, {
@@ -18,11 +11,7 @@
 server.listen(8080);
 
 // Configuration can be used as a type
-<<<<<<< HEAD
-let config: WebpackDevServer.Configuration = {
-=======
 const config: WebpackDevServer.Configuration = {
->>>>>>> 9158d5c4
     // webpack-dev-server options
     inline: true,
     // Toggle between the dev-server's two different modes --- inline (default, recommended for HMR) or iframe.
@@ -57,11 +46,7 @@
         "**": "http://localhost:9090"
     },
 
-<<<<<<< HEAD
-    setup: (app: core.Express) => {
-=======
     setup: (app: Application) => {
->>>>>>> 9158d5c4
         // Here you can access the Express app object and add your own custom middleware to it.
         // For example, to define custom handlers for some paths:
         app.get('/some/path', (req, res) => {
@@ -89,10 +74,6 @@
     },
     // It's a required option.
     publicPath: "/assets/",
-<<<<<<< HEAD
-    headers: { "X-Custom-Header": "yes" },
-    stats: { colors: true }
-=======
     headers: { "X-Custom-Header": "yes" }
 };
 
@@ -101,14 +82,10 @@
 };
 const c3: WebpackDevServer.Configuration = {
     stats: "verbose",
->>>>>>> 9158d5c4
 };
 
 // API example
 server = new WebpackDevServer(compiler, config);
-<<<<<<< HEAD
-server.listen(8080, "localhost", () => {});
-=======
 server.listen(8080, "localhost", () => { });
 
 // HTTPS example
@@ -148,5 +125,4 @@
 );
 
 // multiple compilers
-server = new WebpackDevServer(multipleCompiler, config);
->>>>>>> 9158d5c4
+server = new WebpackDevServer(multipleCompiler, config);