import webpack = require('webpack');
import WebpackDevServer = require('webpack-dev-server');
import { Application } from 'express';
import { AddressInfo } from 'net';
const compiler = webpack({});
const multipleCompiler = webpack([]);

// basic example
let server = new WebpackDevServer(
    {
        // Host and port are required options to correct work.
        host: 'localhost',
        port: 8080,

        devMiddleware: {
            publicPath: '/assets/',
        },
    },
    compiler,
);
(async () => {
    await server.start();
})();

// Configuration can be used as a type
const config: WebpackDevServer.Configuration = {
    // webpack-dev-server options Host and port is a required options to correct
    // work.
    host: 'localhost',
    port: 8080,

    client: {
        // Public host for server
        webSocketURL: 'public-host.ru',
        logging: 'info',
        overlay: {
            errors: true,
        },
    },

    static: {
        directory: '/path/to/directory',
        publicPath: '/serve-content-base-at-this-url',
        // pass [static options](http://expressjs.com/en/4x/api.html#express.static) to
        // inner express server
        staticOptions: {},
        watch: true,
    },

    // webpack-dev-middleware options
    devMiddleware: {
        publicPath: '/assets/',
        stats: {
            assets: false,
            warningsFilter: /1/,
        },
        writeToDisk: true,
    },

    allowedHosts: 'all',
    // Disable public host check, use it carefully

    hot: true,
    // Enable special support for Hot Module Replacement Page is no longer updated,
    // but a "webpackHotUpdate" message is send to the content Use
    // "webpack/hot/dev-server" as additional module in your entry point
    // Note: this does _not_ add the `HotModuleReplacementPlugin` like the CLI
    // option does. Set this as true if you want to access dev server from arbitrary
    // url. This is handy if you are using a html5 router.
    historyApiFallback: false,

    // Set this if you want to enable gzip compression for assets
    compress: true,

    // Set this if you want webpack-dev-server to delegate a single path to an
    // arbitrary server. Use "**" to proxy all paths to the specified server. This
    // is useful if you want to get rid of 'http://localhost:8080/' in script[src],
    // and has many other use cases (see
    // https://github.com/webpack/webpack-dev-server/pull/127 ).
    proxy: {
        '**': 'http://localhost:9090',
        '*': {
            logLevel: 'debug',
        },
    },

    headers: {
        'X-Custom-Header': 'yes',
    },
    open: {
        target: ['first.html', 'http://localhost:8080/second.html'],
        app: {
            name: 'google-chrome',
            arguments: ['--incognito', '--new-window'],
        },
    },

    // https://webpack.js.org/configuration/dev-server/#devserveronlistening
    onListening(devServer) {
        const { port } = devServer.server.address() as AddressInfo;
    },

    watchFiles: [
        {
            paths: ['one-dir'],
        },
        'two-dir',
    ],
    webSocketServer: {
        type: 'ws',
        options: {
            path: '/custom/path',
        },
    },
};

const c2: WebpackDevServer.Configuration = {
    // Host and port are required options to correct work.
    host: 'local-ip',
    port: 'auto',

    allowedHosts: ['host.com', 'subdomain.host.com', 'subdomain2.host.com', 'host2.com'],

    client: {
        progress: true,
        webSocketURL: {
            hostname: '0.0.0.0',
            pathname: '/ws',
            password: 'dev-server',
            port: 8080,
            protocol: 'ws',
            username: 'webpack',
        },
    },

    static: {
        publicPath: ['/serve-content-base-at-this-url/1', '/serve-content-base-at-this-url/2'],
        staticOptions: {
            redirect: true,
        },
    },
    devMiddleware: {
        stats: false,
    },
    open: {
        app: ['Google Chrome', '--incognito', '--other-flag'],
    },
    onBeforeSetupMiddleware(devServer) {
        if (!devServer) {
            throw new Error('webpack-dev-server is not defined');
        }

        devServer.app.get('/some/path', (req, res) => {
            res.json({ custom: 'response' });
        });
    },
    watchFiles: {
        paths: ['src/**/*.php', 'public/**/*'],
        options: {
            usePolling: false,
        },
    },
    webSocketServer: 'ws',
};
const c3: WebpackDevServer.Configuration = {
    // Host and port are required options to correct work.
    host: '127.0.0.1',
    port: 8080,

    devMiddleware: {
        stats: 'verbose',
    },
};
const c4: WebpackDevServer.Configuration = {
    // Host and port are required options to correct work.
    host: 'localhost',
    port: 8080,

    devMiddleware: {
        writeToDisk: (filePath: string) => true,
    },
};
const c5: WebpackDevServer.Configuration = {
    // Host and port are required options to correct work.
    host: 'localhost',
    port: 8080,

    proxy: [
        {
            context: (pathname: string) => true,
        },
    ],
};
const c6: WebpackDevServer.Configuration = {
    // Host and port are required options to correct work.
    host: 'localhost',
    port: 8080,

    historyApiFallback: {
        disableDotRule: true,
        htmlAcceptHeaders: ['text/html'],
        index: '/app/',
        logger: () => {},
        rewrites: [
            {
                from: /\/page/,
                to: '/page.html',
            },
            {
                from: /^\/images\/.*$/,
                to: context => '/assets/' + context.parsedUrl.pathname,
            },
        ],
        verbose: true,
    },
};

// API example
server = new WebpackDevServer(config, compiler);
<<<<<<< HEAD
(async () => {
    await server.start();
})();
=======

// test deprecated constructor
server = new WebpackDevServer(compiler, config);

server.start();
>>>>>>> 8250c203

// test the socket writer
server.sendMessage(server.sockets, 'type1');
server.sendMessage(server.sockets, 'type2', { message: 'OK' });

server.stop();

// HTTPS example
server = new WebpackDevServer(
    {
        // Host and port are required options to correct work.
        host: 'localhost',
        port: 8080,

        devMiddleware: {
            publicPath: '/assets/',
        },
        https: true,
    },
    compiler,
);

server.stopCallback(() => {});

server.stop();

const webpackConfig: webpack.Configuration = {
    context: __dirname,

    mode: 'development',

    target: 'node',

    devServer: config,
};

// multiple compilers
server = new WebpackDevServer(config, multipleCompiler);<|MERGE_RESOLUTION|>--- conflicted
+++ resolved
@@ -217,17 +217,13 @@
 
 // API example
 server = new WebpackDevServer(config, compiler);
-<<<<<<< HEAD
+
+// test deprecated constructor
+server = new WebpackDevServer(compiler, config);
+
 (async () => {
     await server.start();
 })();
-=======
-
-// test deprecated constructor
-server = new WebpackDevServer(compiler, config);
-
-server.start();
->>>>>>> 8250c203
 
 // test the socket writer
 server.sendMessage(server.sockets, 'type1');
