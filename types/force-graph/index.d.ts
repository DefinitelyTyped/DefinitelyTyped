<<<<<<< HEAD
// Type definitions for force-graph 1.15
=======
// Type definitions for force-graph 1.21
>>>>>>> f79c0862
// Project: https://github.com/vasturiano/force-graph
// Definitions by: Peter Kimberley <https://github.com/p-kimberley>
//                 Noah Santschi-Cooney <https://github.com/Strum355>
// Definitions: https://github.com/DefinitelyTyped/DefinitelyTyped

declare function ForceGraph(): ForceGraph.ForceGraphInstance;

declare namespace ForceGraph {
    /**
     * Interfaces
     */

    interface GraphData {
        nodes: GraphNode[];
        links: GraphLink[];
    }

    interface GraphEntity {
        id?: string;
    }

    interface GraphNode extends GraphEntity {
        name?: string;
        val?: any;
    }

    interface GraphNodeObject extends GraphNode {
        x: number;
        y: number;
        index: number;
    }

    interface GraphLink extends GraphEntity {
        type: string;
        source: string | GraphNode;
        target: string | GraphNode;
    }

    interface GraphLinkObject extends GraphLink {
        source: GraphNode;
        target: GraphNode;
    }

    /**
     * Types
     */

    type NodeAccessorFn<T> = (node: GraphNodeObject) => T;
    type NodeCanvasCallbackFn = (node: GraphNodeObject, canvasContext: CanvasRenderingContext2D, globalScale: number) => void;
    type NodeEventCallback = (node: GraphNodeObject) => void;

    type LinkAccessorFn<T> = (link: GraphLinkObject) => T;
    type LinkCanvasCallbackFn = (link: GraphLinkObject, canvasContext: CanvasRenderingContext2D, globalScale: number) => void;
    type LinkEventCallback = (link: GraphLinkObject) => void;

    type DagMode = 'td' | 'bu' | 'lr' | 'rl' | 'radialout' | 'radialin';
    type ForceFn = (node: { x: number, y: number }) => number;

    /**
     * Represents ForceGraph runtime object
     * @example:
     *  // Create an empty ForceGraph instance on an existing DOM element
     *  let forceGraph = ForceGraph();
     *  forceGraph(myHtmlElement);
     *  forceGraph.graphData([]);
     *
     *  // Destroy the ForceGraph instance
     *  forceGraph._destructor();
     */

    interface ForceGraphInstance {
        // Init / de-init
        (element: HTMLElement): ForceGraphInstance;
        _destructor(): void;

        // Data input
        graphData(data?: GraphData): ForceGraphInstance & GraphData;
        nodeId(id?: string): ForceGraphInstance & string;
        linkSource(source?: string): ForceGraphInstance & string;
        linkTarget(target?: string): ForceGraphInstance & string;

        // Container layout
        width(width?: number): ForceGraphInstance & number;
        height(height?: number): ForceGraphInstance & number;
        backgroundColor(color?: string): ForceGraphInstance & string;

        // Node styling
        nodeRelSize(size?: number): ForceGraphInstance & number;
        nodeVal(val?: number | string | NodeAccessorFn<number>): ForceGraphInstance & (number | string | NodeAccessorFn<number>);
        nodeLabel(label?: string | NodeAccessorFn<string | undefined>): ForceGraphInstance & (string | NodeAccessorFn<string | undefined>);
        nodeColor(color?: string | NodeAccessorFn<string>): ForceGraphInstance & (string | NodeAccessorFn<string>);
        nodeAutoColorBy(attribute?: string | NodeAccessorFn<string>): ForceGraphInstance & (string | NodeAccessorFn<string>);
        nodeCanvasObject(callback?: NodeCanvasCallbackFn): ForceGraphInstance & NodeCanvasCallbackFn;

        // Link styling
        linkLabel(label?: string | LinkAccessorFn<string | undefined>): ForceGraphInstance & (string | LinkAccessorFn<string | undefined>);
        linkVisibility(visible?: boolean | string | LinkAccessorFn<boolean>): ForceGraphInstance & (boolean | string | LinkAccessorFn<boolean>);
        linkColor(color?: string | LinkAccessorFn<string>): ForceGraphInstance & (string | LinkAccessorFn<string>);
        linkAutoColorBy(attribute?: string | LinkAccessorFn<string>): ForceGraphInstance & (string | LinkAccessorFn<string>);
        linkWidth(width?: number | string | LinkAccessorFn<number>): ForceGraphInstance & (number | string | LinkAccessorFn<number>);
        linkCurvature(curvature?: number | string | LinkAccessorFn<number>): ForceGraphInstance;
        linkCanvasObject(callback?: LinkCanvasCallbackFn): ForceGraphInstance & LinkCanvasCallbackFn;
        linkDirectionalArrowLength(length?: number | string | LinkAccessorFn<number>): ForceGraphInstance & (number | string | LinkAccessorFn<number>);
        linkDirectionalArrowColor(color?: string | LinkAccessorFn<string>): ForceGraphInstance & (string | LinkAccessorFn<string>);
        linkDirectionalArrowRelPos(ratio?: number | string | LinkAccessorFn<number>): ForceGraphInstance & (number | string | LinkAccessorFn<number>);
        linkDirectionalParticles(particleCount?: number | string | LinkAccessorFn<number>): ForceGraphInstance & (number | string | LinkAccessorFn<number>);
        linkDirectionalParticleSpeed(speed?: number | string | LinkAccessorFn<number>): ForceGraphInstance & (number | string | LinkAccessorFn<number>);
        linkDirectionalParticleWidth(width?: number | string | LinkAccessorFn<number>): ForceGraphInstance & (number | string | LinkAccessorFn<number>);
        linkDirectionalParticleColor(color?: string | LinkAccessorFn<string>): ForceGraphInstance & (string | LinkAccessorFn<string>);

        // Render control
        pauseAnimation(): ForceGraphInstance;
        stopAnimation(): ForceGraphInstance; // Alias for pauseAnimation()
        resumeAnimation(): ForceGraphInstance;
        refresh(): ForceGraphInstance;
        centerAt(x?: number, y?: number, milliseconds?: number): ForceGraphInstance & {x: number, y: number};
        zoom(zoomLevel?: number, duration?: number): ForceGraphInstance & number;

        // Force engine configuration
        dagMode(mode?: DagMode): ForceGraphInstance & DagMode;
        dagLevelDistance(distance?: number): ForceGraphInstance & number;
        d3AlphaDecay(decay?: number): ForceGraphInstance & number;
        d3VelocityDecay(decay?: number): ForceGraphInstance & number;
        d3Force(force: 'link' | 'charge' | 'center' | string, forceFn?: ForceFn): ForceGraphInstance & ForceFn;
        warmupTicks(ticks?: number): ForceGraphInstance & number;
        cooldownTicks(ticks?: number): ForceGraphInstance & number;
        cooldownTime(milliseconds?: number): ForceGraphInstance & number;
        onEngineTick(callback: () => void): ForceGraphInstance;
        onEngineStop(callback: () => void): ForceGraphInstance;

        // Interaction
        onNodeClick(callback: NodeEventCallback): ForceGraphInstance;
        onNodeRightClick(callback: NodeEventCallback): ForceGraphInstance;
        onNodeHover(callback: (node?: GraphNodeObject, previousNode?: GraphNodeObject) => void): ForceGraphInstance;
        onNodeDrag(callback: NodeEventCallback): ForceGraphInstance;
        onNodeDragEnd(callback: NodeEventCallback): ForceGraphInstance;
        onLinkClick(callback: LinkEventCallback): ForceGraphInstance;
        onLinkRightClick(callback: LinkEventCallback): ForceGraphInstance;
        onLinkHover(callback: (link?: GraphLinkObject, previousLink?: GraphLinkObject) => void): ForceGraphInstance;
        linkHoverPrecision(precision?: number): ForceGraphInstance & number;
        enableNodeDrag(enable?: boolean): ForceGraphInstance & boolean;
        enableZoomPanInteraction(enable?: boolean): ForceGraphInstance & boolean;
        enablePointerInteraction(enable?: boolean): ForceGraphInstance & boolean;
    }
}

export default ForceGraph;<|MERGE_RESOLUTION|>--- conflicted
+++ resolved
@@ -1,8 +1,4 @@
-<<<<<<< HEAD
-// Type definitions for force-graph 1.15
-=======
 // Type definitions for force-graph 1.21
->>>>>>> f79c0862
 // Project: https://github.com/vasturiano/force-graph
 // Definitions by: Peter Kimberley <https://github.com/p-kimberley>
 //                 Noah Santschi-Cooney <https://github.com/Strum355>
