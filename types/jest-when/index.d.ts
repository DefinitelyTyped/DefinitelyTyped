--- conflicted
+++ resolved
@@ -1,18 +1,14 @@
 // Type definitions for jest-when 2.4
 // Project: https://github.com/timkindberg/jest-when#readme
 // Definitions by: Alden Taylor <https://github.com/aldentaylor>
-<<<<<<< HEAD
 //                 Alex Bolenok <https://github.com/quassnoi>
-=======
 //                 Trung Dang <https://github.com/immanuel192>
->>>>>>> 93b2b363
 // Definitions: https://github.com/DefinitelyTyped/DefinitelyTyped
 // TypeScript Version: 3.0
 
 /// <reference types="jest" />
 
 export interface WhenMock<T = any, Y extends any[] = any> extends jest.Mock<T, Y> {
-<<<<<<< HEAD
     calledWith(...matchers: Y): WhenMock<T, Y>;
     expectCalledWith(...matchers: Y): WhenMock<T, Y>;
     mockReturnValue(value: T): WhenMock<T, Y>;
@@ -21,18 +17,8 @@
     mockResolvedValueOnce(value: jest.ResolvedValue<T>): WhenMock<T, Y>;
     mockRejectedValue(value: jest.RejectedValue<T>): WhenMock<T, Y>;
     mockRejectedValueOnce(value: jest.RejectedValue<T>): WhenMock<T, Y>;
-=======
-  calledWith(...matchers: Y): WhenMock<T, Y>;
-  expectCalledWith(...matchers: Y): WhenMock<T, Y>;
-  mockReturnValue(value: T): WhenMock<T, Y>;
-  mockReturnValueOnce(value: T): WhenMock<T, Y>;
-  mockResolvedValue(value: jest.ResolvedValue<T>): WhenMock<T, Y>;
-  mockResolvedValueOnce(value: jest.ResolvedValue<T>): WhenMock<T, Y>;
-  mockRejectedValue(value: jest.RejectedValue<T>): WhenMock<T, Y>;
-  mockRejectedValueOnce(value: jest.RejectedValue<T>): WhenMock<T, Y>;
-  mockImplementation(fn: (...args: Y) => T): WhenMock<T, Y>;
-  mockImplementationOnce(fn?: (...args: Y) => T): WhenMock<T, Y>;
->>>>>>> 93b2b363
+    mockImplementation(fn: (...args: Y) => T): WhenMock<T, Y>;
+    mockImplementationOnce(fn?: (...args: Y) => T): WhenMock<T, Y>;
 }
 
 export type When = <T, Y extends any[]>(fn: jest.MockInstance<T, Y>) => WhenMock<T, Y>;
