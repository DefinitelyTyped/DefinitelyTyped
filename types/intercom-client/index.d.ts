--- conflicted
+++ resolved
@@ -4,11 +4,8 @@
 //                 Josef Hornych <https://github.com/peping>
 //                 Mikhail Monchak <https://github.com/mikhail-monchak>
 //                 Chris Doe <https://github.com/cdoe>
-<<<<<<< HEAD
 //                 Daniel Cummings <https://github.com/dan-cummings>
-=======
 //                 Malith Wijenayake <https://github.com/malithrw>
->>>>>>> 26470d8f
 // Definitions: https://github.com/DefinitelyTyped/DefinitelyTyped
 // TypeScript Version: 3.7
 /// <reference types="node" />
@@ -49,12 +46,10 @@
     contacts: Leads;
     leads: Leads;
     visitors: Visitors;
-<<<<<<< HEAD
     conversations: Conversations;
     admins: Admins;
-=======
     messages: Messages;
->>>>>>> 26470d8f
+
 }
 
 export class ApiResponse<T> extends IncomingMessage {
@@ -190,7 +185,6 @@
     listBy(params: EventListParam, cb: callback<ApiResponse<CompanyList>>): void;
 }
 
-<<<<<<< HEAD
 export class Conversations {
     list(params: { per_page?: number; sort?: string; order?: string }): Promise<ApiResponse<ConversationList>>;
     list(
@@ -217,9 +211,9 @@
 
     me(): Promise<ApiResponse<Admin>>;
     me(cb: callback<ApiResponse<Admin>>): void;
-=======
+}
+
 export class Messages {
     create(message: Partial<CreateMessage>): Promise<ApiResponse<Message>>;
     create(message: Partial<CreateMessage>, cb: callback<ApiResponse<Message>>): void;
->>>>>>> 26470d8f
-}+}
