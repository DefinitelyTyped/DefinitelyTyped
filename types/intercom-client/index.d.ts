<<<<<<< HEAD
// Type definitions for intercom-client 2.11
// Project: https://github.com/intercom/intercom-node
// Definitions by: Jinesh Shah <https://github.com/jineshshah36>
//                 Josef Hornych <https://github.com/peping>
//                 Mikhail Monchak <https://github.com/mikhail-monchak>
//                 Chris Doe <https://github.com/cdoe>
//                 Malith Wijenayake <https://github.com/malithrw>
// Definitions: https://github.com/DefinitelyTyped/DefinitelyTyped
// TypeScript Version: 2.2
=======
/// <reference types="node" />
>>>>>>> 9b7cd68b

import { Company, CompanyIdentifier, List as CompanyList } from "./Company";
import { Event, List as EventList, ListParam as EventListParam } from "./Event";
import { IntercomError } from "./IntercomError";
import { Lead, LeadIdentifier, LeadIdIdentifier, List as LeadList } from "./Lead";
import { CreateMessage, Message } from "./Message";
import { Scroll } from "./Scroll";
import { List as TagList, Tag, TagIdentifier, TagOper } from "./Tag";
import {
    CreateUpdateUser,
    List as UserList,
    User,
    UserEmailIdentifier,
    UserIdentifier,
    UserIdIdentifier,
} from "./User";
import { Visitor, VisitorIdentifier } from "./Visitor";

import { IncomingMessage } from "http";
import request = require("request");

export { IntercomError };

export interface IdentityVerificationOptions {
    secretKey: string;
    identifier: string;
}

export const IdentityVerification: {
    userHash(opts: IdentityVerificationOptions): string;
};

export class Client {
    constructor(auth: { token: string } | { appId: string; appApiKey: string });
    constructor(username: string, password: string);

    users: Users;
    companies: Companies;
    tags: Tags;
    events: Events;
    contacts: Leads;
    leads: Leads;
    visitors: Visitors;
    messages: Messages;

    /**
     * client library also supports passing in `request` options
     * Note that certain request options (such as `json`, and certain `headers` names cannot be overridden).
     */
    useRequestOpts(options?: request.CoreOptions): this;
    usePromises(): this;
}

export class ApiResponse<T> extends IncomingMessage {
    body: T;
}

export type callback<T> = ((d: T) => void) | ((err: IntercomError, d: T) => void);

interface BulkOperation {
    create?: any;
    delete?: any;
}

export class Users {
    create(user: Partial<CreateUpdateUser>): Promise<ApiResponse<User>>;
    create(user: Partial<CreateUpdateUser>, cb: callback<ApiResponse<User>>): void;

    update(user: UserIdentifier & Partial<CreateUpdateUser>): Promise<ApiResponse<User>>;
    update(user: UserIdentifier & Partial<CreateUpdateUser>, cb: callback<ApiResponse<User>>): void;

    find(identifier: UserIdIdentifier): Promise<ApiResponse<User>>;
    find(identifier: UserIdIdentifier, cb: callback<ApiResponse<User>>): void;
    find(identifier: UserEmailIdentifier): Promise<ApiResponse<UserList>>;
    find(identifier: UserEmailIdentifier, cb: callback<ApiResponse<UserList>>): void;
    find(identifier: UserIdentifier): Promise<ApiResponse<User | UserList>>;
    find(identifier: UserIdentifier, cb: callback<ApiResponse<User | UserList>>): void;

    list(): Promise<ApiResponse<UserList>>;
    list(cb: callback<ApiResponse<UserList>>): void;

    listBy(params: { tag_id?: string | undefined; segment_id?: string | undefined }): Promise<ApiResponse<UserList>>;
    listBy(
        params: { tag_id?: string | undefined; segment_id?: string | undefined },
        cb: callback<ApiResponse<UserList>>,
    ): void;

    scroll: Scroll<User>;

    archive(identifier: UserIdentifier): Promise<ApiResponse<User>>;
    archive(identifier: UserIdentifier, cb: callback<ApiResponse<User>>): void;

    bulk(operations: BulkOperation[]): Promise<ApiResponse<any>>;
    bulk(operations: BulkOperation[], cb: callback<ApiResponse<any>>): void;

    requestPermanentDeletion(id: string): Promise<{ id: number }>;
    requestPermanentDeletion(id: string, cb: callback<{ id: number }>): void;

    requestPermanentDeletionByParams(identifier: UserIdentifier): Promise<{ id: number }>;
    requestPermanentDeletionByParams(identifier: UserIdentifier, cb: callback<{ id: number }>): void;
}

export class Leads {
    create(lead: Partial<Lead>): Promise<ApiResponse<Lead>>;
    create(lead: Partial<Lead>, cb: callback<ApiResponse<Lead>>): void;

    update(lead: UserIdentifier & Partial<Lead>): Promise<ApiResponse<Lead>>;
    update(lead: UserIdentifier & Partial<Lead>, cb: callback<ApiResponse<Lead>>): void;

    list(): Promise<ApiResponse<LeadList>>;
    list(cb: callback<ApiResponse<LeadList>>): void;

    listBy(
        params: { email?: string | undefined; tag_id?: string | undefined; segment_id?: string | undefined },
    ): Promise<ApiResponse<LeadList>>;
    listBy(
        params: { email?: string | undefined; tag_id?: string | undefined; segment_id?: string | undefined },
        cb: callback<ApiResponse<LeadList>>,
    ): void;

    find(identifier: LeadIdentifier): Promise<ApiResponse<Lead>>;
    find(identifier: LeadIdentifier, cb: callback<ApiResponse<Lead>>): void;

    delete(identifier: LeadIdIdentifier): Promise<ApiResponse<Lead>>;
    delete(identifier: LeadIdIdentifier, cb: callback<ApiResponse<Lead>>): void;

    convert(params: { contact: LeadIdentifier; user: UserIdentifier }): Promise<ApiResponse<Lead>>;
    convert(params: { contact: LeadIdentifier; user: UserIdentifier }, cb: callback<ApiResponse<Lead>>): void;
}

export class Visitors {
    update(visitor: VisitorIdentifier & Partial<Visitor>): Promise<ApiResponse<Visitor>>;
    update(visitor: VisitorIdentifier & Partial<Visitor>, cb: callback<ApiResponse<Visitor>>): void;

    find(identifier: VisitorIdentifier): Promise<ApiResponse<Visitor>>;
    find(identifier: VisitorIdentifier, cb: callback<ApiResponse<Visitor>>): void;

    delete(id: string): Promise<ApiResponse<Visitor>>;
    delete(id: string, cb: callback<ApiResponse<Visitor>>): void;

    convert(params: { identifier: VisitorIdentifier; type: "lead" }): Promise<ApiResponse<Lead>>;
    convert(params: { identifier: VisitorIdentifier; type: "user"; user: UserIdentifier }): Promise<ApiResponse<User>>;

    convert(
        params: {
            identifier: VisitorIdentifier;
            type: "lead";
        },
        cb: callback<ApiResponse<Lead>>,
    ): void;
    convert(
        params: {
            identifier: VisitorIdentifier;
            type: "user";
            user: UserIdentifier;
        },
        cb: callback<ApiResponse<User>>,
    ): void;
}

export class Companies {
    create(company: CompanyIdentifier & Partial<Company>): Promise<ApiResponse<Company>>;
    create(company: CompanyIdentifier & Partial<Company>, cb: callback<ApiResponse<Company>>): void;

    update(company: CompanyIdentifier & Partial<Company>): Promise<ApiResponse<Company>>;
    update(company: CompanyIdentifier & Partial<Company>, cb: callback<ApiResponse<Company>>): void;

    find(identifier: CompanyIdentifier): Promise<ApiResponse<Company>>;
    find(identifier: CompanyIdentifier, cb: callback<ApiResponse<Company>>): void;

    list(): Promise<ApiResponse<CompanyList>>;
    list(cb: callback<ApiResponse<CompanyList>>): void;

    listBy(params: { tag_id?: string | undefined; segment_id?: string | undefined }): Promise<ApiResponse<CompanyList>>;
    listBy(
        params: { tag_id?: string | undefined; segment_id?: string | undefined },
        cb: callback<ApiResponse<CompanyList>>,
    ): void;

    scroll: Scroll<Company>;

    archive(): Promise<Company>;
}

export class Tags {
    create(tag: Partial<Tag>): Promise<ApiResponse<Tag>>;
    create(tag: Partial<Tag>, cb: callback<ApiResponse<Tag>>): void;

    tag(tagOper: TagOper): Promise<ApiResponse<Tag>>;
    tag(tagOper: TagOper, cb: callback<ApiResponse<Tag>>): void;

    untag(tagOper: TagOper): Promise<ApiResponse<Tag>>;
    untag(tagOper: TagOper, cb: callback<ApiResponse<Tag>>): void;

    delete(tag: TagIdentifier): Promise<IncomingMessage>;
    delete(tag: TagIdentifier, cb: callback<IncomingMessage>): void;

    list(): Promise<ApiResponse<TagList>>;
    list(cb: callback<ApiResponse<TagList>>): void;
}

export class Events {
    create(event: Partial<Event>): Promise<IncomingMessage>;
    create(event: Partial<Event>, cb: callback<IncomingMessage>): void;

    listBy(params: EventListParam): Promise<ApiResponse<CompanyList>>;
    listBy(params: EventListParam, cb: callback<ApiResponse<CompanyList>>): void;

    bulk(operations: BulkOperation[]): Promise<ApiResponse<any>>;
    bulk(operations: BulkOperation[], cb: callback<ApiResponse<any>>): void;
}

export class Messages {
    create(message: Partial<CreateMessage>): Promise<ApiResponse<Message>>;
    create(message: Partial<CreateMessage>, cb: callback<ApiResponse<Message>>): void;
}<|MERGE_RESOLUTION|>--- conflicted
+++ resolved
@@ -1,17 +1,3 @@
-<<<<<<< HEAD
-// Type definitions for intercom-client 2.11
-// Project: https://github.com/intercom/intercom-node
-// Definitions by: Jinesh Shah <https://github.com/jineshshah36>
-//                 Josef Hornych <https://github.com/peping>
-//                 Mikhail Monchak <https://github.com/mikhail-monchak>
-//                 Chris Doe <https://github.com/cdoe>
-//                 Malith Wijenayake <https://github.com/malithrw>
-// Definitions: https://github.com/DefinitelyTyped/DefinitelyTyped
-// TypeScript Version: 2.2
-=======
-/// <reference types="node" />
->>>>>>> 9b7cd68b
-
 import { Company, CompanyIdentifier, List as CompanyList } from "./Company";
 import { Event, List as EventList, ListParam as EventListParam } from "./Event";
 import { IntercomError } from "./IntercomError";
