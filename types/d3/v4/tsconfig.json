--- conflicted
+++ resolved
@@ -20,10 +20,6 @@
             "d3-array": [
                 "d3-array/v1"
             ],
-<<<<<<< HEAD
-            "d3-scale": [
-                "d3-scale/v1"
-=======
             "d3-path": [
                 "d3-path/v1"
             ],
@@ -35,7 +31,6 @@
             ],
             "d3-timer": [
                 "d3-timer/v1"
->>>>>>> 0402a75a
             ]
         },
         "types": [],
