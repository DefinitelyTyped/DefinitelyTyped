{
    "compilerOptions": {
        "module": "commonjs",
        "lib": [
            "es6",
            "dom"
        ],
        "noImplicitAny": true,
        "noImplicitThis": true,
        "strictNullChecks": true,
        "strictFunctionTypes": true,
        "baseUrl": "../../",
        "typeRoots": [
            "../../"
        ],
        "paths": {
            "d3": [
                "d3/v4"
            ],
            "d3-array": [
                "d3-array/v1"
            ],
            "d3-scale": [
                "d3-scale/v1"
            ],
<<<<<<< HEAD
            "d3-selection": [
                "d3-selection/v1"
=======
            "d3-timer": [
                "d3-timer/v1"
>>>>>>> 69156f4d
            ]
        },
        "types": [],
        "noEmit": true,
        "forceConsistentCasingInFileNames": true
    },
    "files": [
        "index.d.ts",
        "d3-tests.ts"
    ]
}<|MERGE_RESOLUTION|>--- conflicted
+++ resolved
@@ -23,13 +23,11 @@
             "d3-scale": [
                 "d3-scale/v1"
             ],
-<<<<<<< HEAD
             "d3-selection": [
                 "d3-selection/v1"
-=======
+            ],
             "d3-timer": [
                 "d3-timer/v1"
->>>>>>> 69156f4d
             ]
         },
         "types": [],
