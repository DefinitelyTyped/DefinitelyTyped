{
    "compilerOptions": {
        "module": "commonjs",
        "lib": [
            "es6",
            "dom"
        ],
        "noImplicitAny": true,
        "noImplicitThis": true,
        "strictNullChecks": true,
        "strictFunctionTypes": true,
        "baseUrl": "../../",
        "typeRoots": [
            "../../"
        ],
        "paths": {
            "d3": [
                "d3/v4"
            ],
            "d3-array": [
                "d3-array/v1"
            ],
            "d3-axis": [
                "d3-axis/v1"
            ],
            "d3-brush": [
                "d3-brush/v1"
            ],
            "d3-chord": [
                "d3-chord/v1"
            ],
<<<<<<< HEAD
            "d3-color": [
                "d3-color/v1"
=======
            "d3-drag": [
                "d3-drag/v1"
>>>>>>> 98749bfe
            ],
            "d3-ease": [
                "d3-ease/v1"
            ],
            "d3-force": [
                "d3-force/v1"
            ],
            "d3-format": [
                "d3-format/v1"
            ],
            "d3-geo": [
                "d3-geo/v1"
            ],
            "d3-hierarchy": [
                "d3-hierarchy/v1"
            ],
            "d3-path": [
                "d3-path/v1"
            ],
            "d3-polygon": [
                "d3-polygon/v1"
            ],
            "d3-quadtree": [
                "d3-quadtree/v1"
            ],
            "d3-random": [
                "d3-random/v1"
            ],
            "d3-scale": [
                "d3-scale/v1"
            ],
            "d3-selection": [
                "d3-selection/v1"
            ],
            "d3-shape": [
                "d3-shape/v1"
            ],
            "d3-time": [
                "d3-time/v1"
            ],
            "d3-timer": [
                "d3-timer/v1"
            ]
        },
        "types": [],
        "noEmit": true,
        "forceConsistentCasingInFileNames": true
    },
    "files": [
        "index.d.ts",
        "d3-tests.ts"
    ]
}<|MERGE_RESOLUTION|>--- conflicted
+++ resolved
@@ -29,13 +29,11 @@
             "d3-chord": [
                 "d3-chord/v1"
             ],
-<<<<<<< HEAD
             "d3-color": [
                 "d3-color/v1"
-=======
+            ],
             "d3-drag": [
                 "d3-drag/v1"
->>>>>>> 98749bfe
             ],
             "d3-ease": [
                 "d3-ease/v1"
