{
    "compilerOptions": {
        "module": "commonjs",
        "lib": [
            "es6",
            "dom"
        ],
        "noImplicitAny": true,
        "noImplicitThis": true,
        "strictNullChecks": true,
        "strictFunctionTypes": true,
        "baseUrl": "../../",
        "typeRoots": [
            "../../"
        ],
        "paths": {
            "d3": [
                "d3/v4"
            ],
            "d3-array": [
                "d3-array/v1"
            ],
            "d3-axis": [
                "d3-axis/v1"
            ],
            "d3-brush": [
                "d3-brush/v1"
            ],
            "d3-chord": [
                "d3-chord/v1"
            ],
<<<<<<< HEAD
            "d3-color": [
                "d3-color/v1"
=======
            "d3-dispatch": [
                "d3-dispatch/v1"
>>>>>>> 74d70a36
            ],
            "d3-drag": [
                "d3-drag/v1"
            ],
            "d3-ease": [
                "d3-ease/v1"
            ],
            "d3-force": [
                "d3-force/v1"
            ],
            "d3-format": [
                "d3-format/v1"
            ],
            "d3-geo": [
                "d3-geo/v1"
            ],
            "d3-hierarchy": [
                "d3-hierarchy/v1"
            ],
            "d3-path": [
                "d3-path/v1"
            ],
            "d3-polygon": [
                "d3-polygon/v1"
            ],
            "d3-quadtree": [
                "d3-quadtree/v1"
            ],
            "d3-random": [
                "d3-random/v1"
            ],
            "d3-scale": [
                "d3-scale/v1"
            ],
            "d3-selection": [
                "d3-selection/v1"
            ],
            "d3-shape": [
                "d3-shape/v1"
            ],
            "d3-time": [
                "d3-time/v1"
            ],
            "d3-timer": [
                "d3-timer/v1"
            ]
        },
        "types": [],
        "noEmit": true,
        "forceConsistentCasingInFileNames": true
    },
    "files": [
        "index.d.ts",
        "d3-tests.ts"
    ]
}<|MERGE_RESOLUTION|>--- conflicted
+++ resolved
@@ -29,13 +29,11 @@
             "d3-chord": [
                 "d3-chord/v1"
             ],
-<<<<<<< HEAD
             "d3-color": [
                 "d3-color/v1"
-=======
+            ],
             "d3-dispatch": [
                 "d3-dispatch/v1"
->>>>>>> 74d70a36
             ],
             "d3-drag": [
                 "d3-drag/v1"
