{
    "compilerOptions": {
        "module": "commonjs",
        "lib": [
            "es6",
            "dom"
        ],
        "noImplicitAny": true,
        "noImplicitThis": true,
        "strictNullChecks": true,
        "strictFunctionTypes": true,
        "baseUrl": "../../",
        "typeRoots": [
            "../../"
        ],
        "paths": {
            "d3": [
                "d3/v4"
            ],
            "d3-array": [
                "d3-array/v1"
            ],
            "d3-axis": [
                "d3-axis/v1"
            ],
            "d3-brush": [
                "d3-brush/v1"
            ],
            "d3-chord": [
                "d3-chord/v1"
            ],
<<<<<<< HEAD
            "d3-dispatch": [
                "d3-dispatch/v1"
=======
            "d3-drag": [
                "d3-drag/v1"
>>>>>>> 98749bfe
            ],
            "d3-ease": [
                "d3-ease/v1"
            ],
            "d3-force": [
                "d3-force/v1"
            ],
            "d3-format": [
                "d3-format/v1"
            ],
            "d3-geo": [
                "d3-geo/v1"
            ],
            "d3-hierarchy": [
                "d3-hierarchy/v1"
            ],
            "d3-path": [
                "d3-path/v1"
            ],
            "d3-polygon": [
                "d3-polygon/v1"
            ],
            "d3-quadtree": [
                "d3-quadtree/v1"
            ],
            "d3-random": [
                "d3-random/v1"
            ],
            "d3-scale": [
                "d3-scale/v1"
            ],
            "d3-selection": [
                "d3-selection/v1"
            ],
            "d3-shape": [
                "d3-shape/v1"
            ],
            "d3-time": [
                "d3-time/v1"
            ],
            "d3-timer": [
                "d3-timer/v1"
            ]
        },
        "types": [],
        "noEmit": true,
        "forceConsistentCasingInFileNames": true
    },
    "files": [
        "index.d.ts",
        "d3-tests.ts"
    ]
}<|MERGE_RESOLUTION|>--- conflicted
+++ resolved
@@ -29,13 +29,11 @@
             "d3-chord": [
                 "d3-chord/v1"
             ],
-<<<<<<< HEAD
             "d3-dispatch": [
                 "d3-dispatch/v1"
-=======
+            ],
             "d3-drag": [
                 "d3-drag/v1"
->>>>>>> 98749bfe
             ],
             "d3-ease": [
                 "d3-ease/v1"
