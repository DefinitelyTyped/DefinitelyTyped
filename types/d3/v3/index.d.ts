--- conflicted
+++ resolved
@@ -3,11 +3,8 @@
 // Definitions by: Alex Ford <https://github.com/gustavderdrache>
 //                 Boris Yankov <https://github.com/borisyankov>
 //                 Matthias Jobst <https://github.com/MatthiasJobst>
-<<<<<<< HEAD
 //                 Nithyanandam Venu <https://github.com/vbinithyanandamv>
-=======
 //                 Mihai Cherej <https://github.com/cronco>
->>>>>>> e4a0d4f5
 // Definitions: https://github.com/DefinitelyTyped/DefinitelyTyped
 
 // Latest patch version of module validated against: 3.5.18
