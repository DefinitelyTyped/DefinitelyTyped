{
    "compilerOptions": {
        "module": "commonjs",
        "lib": [
            "es6",
            "dom"
        ],
        "noImplicitAny": true,
        "noImplicitThis": true,
        "strictNullChecks": true,
        "strictFunctionTypes": true,
        "baseUrl": "../",
        "typeRoots": [
            "../"
        ],
        "paths": {
            "d3-array": [
                "d3-array/v1"
            ],
            "d3-chord": [
                "d3-chord/v1"
            ],
            "d3-contour": [
                "d3-contour/v1"
            ],
            "d3-hierarchy": [
                "d3-hierarchy/v1"
            ],
            "d3-path": [
                "d3-path/v1"
            ],
            "d3-polygon": [
                "d3-polygon/v1"
            ],
<<<<<<< HEAD
            "d3-random": [
                "d3-random/v1"
=======
            "d3-scale-chromatic": [
                "d3-scale-chromatic/v1"
>>>>>>> 141560f7
            ],
            "d3-selection": [
                "d3-selection/v1"
            ],
            "d3-timer": [
                "d3-timer/v1"
            ]
        },
        "types": [],
        "noEmit": true,
        "forceConsistentCasingInFileNames": true
    },
    "files": [
        "index.d.ts",
        "d3-tests.ts"
    ]
}<|MERGE_RESOLUTION|>--- conflicted
+++ resolved
@@ -32,13 +32,11 @@
             "d3-polygon": [
                 "d3-polygon/v1"
             ],
-<<<<<<< HEAD
             "d3-random": [
                 "d3-random/v1"
-=======
+            ],
             "d3-scale-chromatic": [
                 "d3-scale-chromatic/v1"
->>>>>>> 141560f7
             ],
             "d3-selection": [
                 "d3-selection/v1"
