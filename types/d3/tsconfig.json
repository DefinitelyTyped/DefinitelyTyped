{
    "compilerOptions": {
        "module": "commonjs",
        "lib": [
            "es6",
            "dom"
        ],
        "noImplicitAny": true,
        "noImplicitThis": true,
        "strictNullChecks": true,
        "strictFunctionTypes": true,
        "baseUrl": "../",
        "typeRoots": [
            "../"
        ],
        "paths": {
<<<<<<< HEAD
            "d3-axis": [
                "d3-axis/v2"
=======
            "d3-array": [
                "d3-array/v2"
>>>>>>> 7d19dc4e
            ]
        },
        "types": [],
        "noEmit": true,
        "forceConsistentCasingInFileNames": true
    },
    "files": [
        "index.d.ts",
        "d3-tests.ts"
    ]
}<|MERGE_RESOLUTION|>--- conflicted
+++ resolved
@@ -14,13 +14,11 @@
             "../"
         ],
         "paths": {
-<<<<<<< HEAD
+            "d3-array": [
+                "d3-array/v2"
+            ],
             "d3-axis": [
                 "d3-axis/v2"
-=======
-            "d3-array": [
-                "d3-array/v2"
->>>>>>> 7d19dc4e
             ]
         },
         "types": [],
