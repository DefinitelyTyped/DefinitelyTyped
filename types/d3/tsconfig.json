{
    "compilerOptions": {
        "module": "commonjs",
        "lib": [
            "es6",
            "dom"
        ],
        "noImplicitAny": true,
        "noImplicitThis": true,
        "strictNullChecks": true,
        "strictFunctionTypes": true,
        "baseUrl": "../",
        "typeRoots": [
            "../"
        ],
        "paths": {
            "d3-array": [
                "d3-array/v1"
            ],
<<<<<<< HEAD
            "d3-selection": [
                "d3-selection/v1"
=======
            "d3-timer": [
                "d3-timer/v1"
>>>>>>> 69156f4d
            ]
        },
        "types": [],
        "noEmit": true,
        "forceConsistentCasingInFileNames": true
    },
    "files": [
        "index.d.ts",
        "d3-tests.ts"
    ]
}<|MERGE_RESOLUTION|>--- conflicted
+++ resolved
@@ -17,13 +17,11 @@
             "d3-array": [
                 "d3-array/v1"
             ],
-<<<<<<< HEAD
             "d3-selection": [
                 "d3-selection/v1"
-=======
+            ],
             "d3-timer": [
                 "d3-timer/v1"
->>>>>>> 69156f4d
             ]
         },
         "types": [],
