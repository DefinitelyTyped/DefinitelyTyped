{
    "compilerOptions": {
        "module": "commonjs",
        "lib": [
            "es6",
            "dom"
        ],
        "noImplicitAny": true,
        "noImplicitThis": true,
        "strictNullChecks": true,
        "strictFunctionTypes": true,
        "baseUrl": "../",
        "typeRoots": [
            "../"
        ],
        "paths": {
            "d3-array": [
                "d3-array/v1"
            ],
            "d3-brush": [
                "d3-brush/v1"
            ],
            "d3-chord": [
                "d3-chord/v1"
            ],
            "d3-contour": [
                "d3-contour/v1"
            ],
            "d3-ease": [
                "d3-ease/v1"
            ],
            "d3-format": [
                "d3-format/v1"
            ],
            "d3-hierarchy": [
                "d3-hierarchy/v1"
            ],
            "d3-path": [
                "d3-path/v1"
            ],
            "d3-polygon": [
                "d3-polygon/v1"
            ],
<<<<<<< HEAD
            "d3-scale": [
                "d3-scale/v2"
=======
            "d3-random": [
                "d3-random/v1"
>>>>>>> c9173477
            ],
            "d3-scale-chromatic": [
                "d3-scale-chromatic/v1"
            ],
            "d3-selection": [
                "d3-selection/v1"
            ],
            "d3-time": [
                "d3-time/v1"
            ],
            "d3-timer": [
                "d3-timer/v1"
            ]
        },
        "types": [],
        "noEmit": true,
        "forceConsistentCasingInFileNames": true
    },
    "files": [
        "index.d.ts",
        "d3-tests.ts"
    ]
}<|MERGE_RESOLUTION|>--- conflicted
+++ resolved
@@ -41,13 +41,11 @@
             "d3-polygon": [
                 "d3-polygon/v1"
             ],
-<<<<<<< HEAD
+            "d3-random": [
+                "d3-random/v1"
+            ],
             "d3-scale": [
                 "d3-scale/v2"
-=======
-            "d3-random": [
-                "d3-random/v1"
->>>>>>> c9173477
             ],
             "d3-scale-chromatic": [
                 "d3-scale-chromatic/v1"
