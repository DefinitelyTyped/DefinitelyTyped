--- conflicted
+++ resolved
@@ -17,19 +17,17 @@
             "d3-array": [
                 "d3-array/v1"
             ],
-<<<<<<< HEAD
-            "d3-scale": [
-                "d3-scale/v2"
-=======
             "d3-path": [
                 "d3-path/v1"
             ],
             "d3-polygon": [
                 "d3-polygon/v1"
             ],
+            "d3-scale": [
+                "d3-scale/v2"
+            ],
             "d3-timer": [
                 "d3-timer/v1"
->>>>>>> 0402a75a
             ]
         },
         "types": [],
