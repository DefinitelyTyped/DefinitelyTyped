--- conflicted
+++ resolved
@@ -26,13 +26,11 @@
             "d3-polygon": [
                 "d3-polygon/v1"
             ],
-<<<<<<< HEAD
             "d3-quadtree": [
                 "d3-quadtree/v1"
-=======
+            ],
             "d3-selection": [
                 "d3-selection/v1"
->>>>>>> d0088d93
             ],
             "d3-timer": [
                 "d3-timer/v1"
