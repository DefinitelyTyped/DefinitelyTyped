{
    "compilerOptions": {
        "module": "commonjs",
        "lib": [
            "es6",
            "dom"
        ],
        "noImplicitAny": true,
        "noImplicitThis": true,
        "strictNullChecks": true,
        "strictFunctionTypes": true,
        "baseUrl": "../",
        "typeRoots": [
            "../"
        ],
        "paths": {
            "d3-array": [
                "d3-array/v1"
            ],
            "d3-chord": [
                "d3-chord/v1"
            ],
<<<<<<< HEAD
            "d3-dispatch": [
                "d3-dispatch/v1"
=======
            "d3-contour": [
                "d3-contour/v1"
>>>>>>> 141560f7
            ],
            "d3-hierarchy": [
                "d3-hierarchy/v1"
            ],
            "d3-path": [
                "d3-path/v1"
            ],
            "d3-polygon": [
                "d3-polygon/v1"
            ],
            "d3-scale-chromatic": [
                "d3-scale-chromatic/v1"
            ],
            "d3-selection": [
                "d3-selection/v1"
            ],
            "d3-timer": [
                "d3-timer/v1"
            ]
        },
        "types": [],
        "noEmit": true,
        "forceConsistentCasingInFileNames": true
    },
    "files": [
        "index.d.ts",
        "d3-tests.ts"
    ]
}<|MERGE_RESOLUTION|>--- conflicted
+++ resolved
@@ -20,13 +20,11 @@
             "d3-chord": [
                 "d3-chord/v1"
             ],
-<<<<<<< HEAD
+            "d3-contour": [
+                "d3-contour/v1"
+            ],
             "d3-dispatch": [
                 "d3-dispatch/v1"
-=======
-            "d3-contour": [
-                "d3-contour/v1"
->>>>>>> 141560f7
             ],
             "d3-hierarchy": [
                 "d3-hierarchy/v1"
