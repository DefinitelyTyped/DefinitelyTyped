--- conflicted
+++ resolved
@@ -17,13 +17,11 @@
             "d3-array": [
                 "d3-array/v1"
             ],
-<<<<<<< HEAD
             "d3-dispatch": [
                 "d3-dispatch/v1"
-=======
+            ],
             "d3-polygon": [
                 "d3-polygon/v1"
->>>>>>> 4d4c2fd0
             ],
             "d3-timer": [
                 "d3-timer/v1"
