{
    "compilerOptions": {
        "module": "commonjs",
        "lib": [
            "es6",
            "dom"
        ],
        "noImplicitAny": true,
        "noImplicitThis": true,
        "strictNullChecks": true,
        "strictFunctionTypes": true,
        "baseUrl": "../",
        "typeRoots": [
            "../"
        ],
        "paths": {
            "d3-array": [
                "d3-array/v1"
            ],
            "d3-chord": [
                "d3-chord/v1"
            ],
            "d3-contour": [
                "d3-contour/v1"
            ],
            "d3-ease": [
                "d3-ease/v1"
            ],
            "d3-hierarchy": [
                "d3-hierarchy/v1"
            ],
            "d3-path": [
                "d3-path/v1"
            ],
            "d3-polygon": [
                "d3-polygon/v1"
            ],
<<<<<<< HEAD
            "d3-quadtree": [
                "d3-quadtree/v1"
=======
            "d3-random": [
                "d3-random/v1"
>>>>>>> 61f985f3
            ],
            "d3-scale-chromatic": [
                "d3-scale-chromatic/v1"
            ],
            "d3-selection": [
                "d3-selection/v1"
            ],
            "d3-timer": [
                "d3-timer/v1"
            ]
        },
        "types": [],
        "noEmit": true,
        "forceConsistentCasingInFileNames": true
    },
    "files": [
        "index.d.ts",
        "d3-tests.ts"
    ]
}<|MERGE_RESOLUTION|>--- conflicted
+++ resolved
@@ -35,13 +35,11 @@
             "d3-polygon": [
                 "d3-polygon/v1"
             ],
-<<<<<<< HEAD
             "d3-quadtree": [
                 "d3-quadtree/v1"
-=======
+            ],
             "d3-random": [
                 "d3-random/v1"
->>>>>>> 61f985f3
             ],
             "d3-scale-chromatic": [
                 "d3-scale-chromatic/v1"
