{
    "compilerOptions": {
        "module": "commonjs",
        "lib": [
            "es6",
            "dom"
        ],
        "noImplicitAny": true,
        "noImplicitThis": true,
        "strictNullChecks": true,
        "strictFunctionTypes": true,
        "baseUrl": "../",
        "typeRoots": [
            "../"
        ],
        "paths": {
            "d3-array": [
                "d3-array/v1"
            ],
<<<<<<< HEAD
            "d3-force": [
                "d3-force/v1"
=======
            "d3-path": [
                "d3-path/v1"
>>>>>>> 44546f24
            ],
            "d3-polygon": [
                "d3-polygon/v1"
            ],
            "d3-timer": [
                "d3-timer/v1"
            ]
        },
        "types": [],
        "noEmit": true,
        "forceConsistentCasingInFileNames": true
    },
    "files": [
        "index.d.ts",
        "d3-tests.ts"
    ]
}<|MERGE_RESOLUTION|>--- conflicted
+++ resolved
@@ -17,13 +17,11 @@
             "d3-array": [
                 "d3-array/v1"
             ],
-<<<<<<< HEAD
             "d3-force": [
                 "d3-force/v1"
-=======
+            ],
             "d3-path": [
                 "d3-path/v1"
->>>>>>> 44546f24
             ],
             "d3-polygon": [
                 "d3-polygon/v1"
