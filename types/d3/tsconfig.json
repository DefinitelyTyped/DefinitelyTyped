--- conflicted
+++ resolved
@@ -17,13 +17,11 @@
             "d3-array": [
                 "d3-array/v1"
             ],
-<<<<<<< HEAD
             "d3-axis": [
                 "d3-axis/v1"
-=======
+            ],
             "d3-brush": [
                 "d3-brush/v1"
->>>>>>> 8f14212f
             ],
             "d3-chord": [
                 "d3-chord/v1"
