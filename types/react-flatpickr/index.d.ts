// Type definitions for react-flatpickr 3.7
// Project: https://github.com/coderhaoxin/react-flatpickr
// Definitions by: begincalendar <https://github.com/begincalendar>
//                 snaveevans <https://github.com/snaveevans>
//                 rigothedev <https://github.com/rigothedev>
// Definitions: https://github.com/DefinitelyTyped/DefinitelyTyped
// TypeScript Version: 2.8

import { Component, ReactElement } from "react";
import flatpickr from "flatpickr";

<<<<<<< HEAD
export type Omit<T, K extends keyof T> = Pick<T, ({ [P in keyof T]: P } & { [P in K]: never } & { [x: string]: never, [x: number]: never })[keyof T]>;

export interface DateTimePickerProps {
=======
export type Omit<T, K extends keyof T> = Pick<T, Exclude<keyof T, K>>;

export interface DateTimePickerProps extends Omit<Partial<HTMLInputElement>, 'value'> {
>>>>>>> 3173adb0
    defaultValue?: string;
    options?: flatpickr.Options.Options;
    onChange?: flatpickr.Options.Hook;
    onOpen?: flatpickr.Options.Hook;
    onClose?: flatpickr.Options.Hook;
    onMonthChange?: flatpickr.Options.Hook;
    onYearChange?: flatpickr.Options.Hook;
    onReady?: flatpickr.Options.Hook;
    onValueUpdate?: flatpickr.Options.Hook;
    onDayCreate?: flatpickr.Options.Hook;
    value?: string | Date | number | ReadonlyArray<string | Date | number>;
    className?: string;
    render?: (props: Omit<DateTimePickerProps, 'options' | 'render'>, ref: (node: HTMLInputElement) => void) => ReactElement<any>
}

export default class DatePicker extends Component<DateTimePickerProps> {}<|MERGE_RESOLUTION|>--- conflicted
+++ resolved
@@ -9,15 +9,9 @@
 import { Component, ReactElement } from "react";
 import flatpickr from "flatpickr";
 
-<<<<<<< HEAD
-export type Omit<T, K extends keyof T> = Pick<T, ({ [P in keyof T]: P } & { [P in K]: never } & { [x: string]: never, [x: number]: never })[keyof T]>;
-
-export interface DateTimePickerProps {
-=======
 export type Omit<T, K extends keyof T> = Pick<T, Exclude<keyof T, K>>;
 
 export interface DateTimePickerProps extends Omit<Partial<HTMLInputElement>, 'value'> {
->>>>>>> 3173adb0
     defaultValue?: string;
     options?: flatpickr.Options.Options;
     onChange?: flatpickr.Options.Hook;
