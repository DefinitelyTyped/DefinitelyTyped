import { Emitter } from "../emitter";
import {
    GooglePayIntermediatePaymentData,
    GooglePayPaymentData,
    GooglePayPaymentDataError,
    GooglePayPaymentDataRequest,
    GooglePayPaymentDataRequestUpdate,
} from "./native";

export * from "./native";

export type GooglePayPaymentAuthorizationResult = {
    /**
     * The error to be rendered in the payment sheet for the user when it's necessary to retry the payment.
     */
    error: GooglePayPaymentDataError;
};

/**
 * Options used to configure the Google Pay integration with Recurly.
 */
export type GooglePayOptions = {
    /**
     * Your ISO 3166 country code (ex: ‘US’). This is your country code as the merchant.
     * Required unless paymentData.transactionInfo.countryCode is used.
     */
    country?: string;

    /**
     * ISO 4217 purchase currency (ex: ‘USD’).
     * Required unless paymentData.transactionInfo.currencyCode is used.
     */
    currency?: string;

    /**
     * Total cost to display in the Google Pay payment sheet.
     * Required unless paymentData.transactionInfo.totalPrice is used.
     */
    total?: string;

    /**
     * The Google merchant identifier issued after registration with the Google Pay and Wallet Console.
     * Required unless paymentData.merchantInfo.merchantId is used.
     */
    googleMerchantId?: string;

    /**
     * The Google merchant business name registered with the Google Pay and Wallet Console.
     */
    googleBusinessName?: string;

    /**
     * The object to configure the Google Pay payment button.
     * See https://developers.google.com/pay/api/web/reference/request-objects#ButtonOptions for options supported.
     */
    buttonOptions?: {
        [key: string]: any;
    };

<<<<<<< HEAD
  /**
   * If set to true, then the Google Pay button will not be rendered and an error will be emitted if the user
   * is not eligible to pay with Google Pay.
   * See https://developers.google.com/pay/api/web/reference/request-objects#IsReadyToPayRequest for more information.
   */
  existingPaymentMethodRequired?: boolean;

  /**
   * Requires the user to accept providing the full billing address.
   * @deprecated use billingAddressRequired
   */
  requireBillingAddress?: boolean;
=======
    /**
     * Requires the user to accept providing the full billing address.
     * @deprecated use billingAddressRequired
     */
    requireBillingAddress?: boolean;
>>>>>>> 3944f931

    /**
     * Requires the user to accept providing the full billing address.
     */
    billingAddressRequired?: boolean;

    /**
     * Specify which Payment Gateway in Recurly must handle the payment.
     */
    gatewayCode?: string;

    /**
     * Specify configuration for Google Pay API.
     */
    paymentDataRequest?: GooglePayPaymentDataRequest;

    /**
     * Callbacks for the events emitted by the payment session when dynamic price updates are requested.
     */
    callbacks?: {
        onPaymentDataChanged?: (
            intermediatePaymentData: GooglePayIntermediatePaymentData,
        ) => Promise<GooglePayPaymentDataRequestUpdate>;
        onPaymentAuthorized?: (
            paymentData: GooglePayPaymentData,
        ) => Promise<GooglePayPaymentAuthorizationResult> | void;
    };
};

/**
 * Google Pay events.
 */
export type GooglePayEvent =
    | "token"
    | "error"
    | "ready"
    | "paymentAuthorized";

export type GooglePay = (options: GooglePayOptions) => Emitter<GooglePayEvent>;<|MERGE_RESOLUTION|>--- conflicted
+++ resolved
@@ -57,26 +57,18 @@
         [key: string]: any;
     };
 
-<<<<<<< HEAD
-  /**
-   * If set to true, then the Google Pay button will not be rendered and an error will be emitted if the user
-   * is not eligible to pay with Google Pay.
-   * See https://developers.google.com/pay/api/web/reference/request-objects#IsReadyToPayRequest for more information.
-   */
-  existingPaymentMethodRequired?: boolean;
+    /**
+     * If set to true, then the Google Pay button will not be rendered and an error will be emitted if the user
+     * is not eligible to pay with Google Pay.
+     * See https://developers.google.com/pay/api/web/reference/request-objects#IsReadyToPayRequest for more information.
+     */
+    existingPaymentMethodRequired?: boolean;
 
-  /**
-   * Requires the user to accept providing the full billing address.
-   * @deprecated use billingAddressRequired
-   */
-  requireBillingAddress?: boolean;
-=======
     /**
      * Requires the user to accept providing the full billing address.
      * @deprecated use billingAddressRequired
      */
     requireBillingAddress?: boolean;
->>>>>>> 3944f931
 
     /**
      * Requires the user to accept providing the full billing address.
