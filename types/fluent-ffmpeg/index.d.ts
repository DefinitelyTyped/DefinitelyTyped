// Type definitions for node-fluent-ffmpeg 2.1
// Project: https://github.com/fluent-ffmpeg/node-fluent-ffmpeg
// Definitions by: KIM Jaesuck a.k.a. gim tcaesvk <http://github.com/tcaesvk/>, DingWeizhe <https://github.com/DingWeizhe>
// Definitions: https://github.com/DefinitelyType/DefinitelyTyped

/// <reference types="node" />

<<<<<<< HEAD
declare module "fluent-ffmpeg" {
  import * as events from "events"
  import * as stream from "stream"

  interface FfmpegCommandLogger {
    error(...data: any[]): void
    warning(...data: any[]): void
    info(...data: any[]): void
    debug(...data: any[]): void
  }

  interface FfmpegCommandOptions {
    logger?: FfmpegCommandLogger
    niceness?: number
    priority?: number
    presets?: string
    preset?: string
    stdoutLines?: number
    timeout?: number
    source?: string | stream.Readable
  }

  interface FilterSpecification {
    filter: string
    inputs: string | string[]
    outputs: string | string[]
    options?: Object | string | any[]
  }

  interface GetPreset {
    (command: FfmpegCommand): string
  }

  interface Filter {
    description: string
    input: string
    multipleInputs: boolean
    output: string
    multipleOutputs: boolean
  }
  interface Filters {
    [key: string]: Filter
  }
  interface FiltersCallback {
    (err: Error, filters: Filters): void
  }

  interface Codec {
    type: string
    description: string
    canDecode: boolean
    canEncode: boolean
    drawHorizBand?: boolean
    directRendering?: boolean
    weirdFrameTruncation?: boolean
    intraFrameOnly?: boolean
    isLossy?: boolean
    isLossless?: boolean
  }
  interface Codecs {
    [key: string]: Codec
  }
  interface CodecsCallback {
    (err: Error, codecs: Codecs): void
  }

  interface Encoder {
    type: string
    description: string
    frameMT: boolean
    sliceMT: boolean
    experimental: boolean
    drawHorizBand: boolean
    directRendering: boolean
  }
  interface Encoders {
    [key: string]: Encoder
  }
  interface EncodersCallback {
    (err: Error, encoders: Encoders): void
  }

  interface Format {
    description: string
    canDemux: boolean
    canMux: boolean
  }
  interface Formats {
    [key: string]: Format
  }
  interface FormatsCallback {
    (err: Error, formats: Formats): void
  }

  interface FfprobeData {
    stream: any[]
    format: any
    chapters: any[]
  }

  interface ScreenshotsConfig {
    count?: number
    folder?: string
    filename?: string
    timemarks?: number[] | string[]
    timestamps?: number[] | string[]
    fastSeek?: boolean
    size?: string
  }

  interface FfmpegCommand extends events.EventEmitter {
    constructor(): FfmpegCommand
    constructor(options: FfmpegCommandOptions): FfmpegCommand
    constructor(input: string | stream.Readable, options: FfmpegCommandOptions): FfmpegCommand

    // options/inputs
    mergeAdd(source: string | stream.Readable): FfmpegCommand
    addInput(source: string | stream.Readable): FfmpegCommand
    input(source: string | stream.Readable): FfmpegCommand
    withInputFormat(format: string): FfmpegCommand
    inputFormat(format: string): FfmpegCommand
    fromFormat(format: string): FfmpegCommand
    withInputFps(fps: number): FfmpegCommand
    withInputFPS(fps: number): FfmpegCommand
    withFpsInput(fps: number): FfmpegCommand
    withFPSInput(fps: number): FfmpegCommand
    inputFPS(fps: number): FfmpegCommand
    inputFps(fps: number): FfmpegCommand
    fpsInput(fps: number): FfmpegCommand
    FPSInput(fps: number): FfmpegCommand
    nativeFramerate(): FfmpegCommand
    withNativeFramerate(): FfmpegCommand
    native(): FfmpegCommand
    setStartTime(seek: string | number): FfmpegCommand
    seekInput(seek: string | number): FfmpegCommand
    loop(duration: string | number): FfmpegCommand

    // options/audio
    withNoAudio(): FfmpegCommand
    noAudio(): FfmpegCommand
    withAudioCodec(codec: string): FfmpegCommand
    audioCodec(codec: string): FfmpegCommand
    withAudioBitrate(bitrate: string | number): FfmpegCommand
    audioBitrate(bitrate: string | number): FfmpegCommand
    withAudioChannels(channels: number): FfmpegCommand
    audioChannels(channels: number): FfmpegCommand
    withAudioFrequency(freq: number): FfmpegCommand
    audioFrequency(freq: number): FfmpegCommand
    withAudioQuality(quality: number): FfmpegCommand
    audioQuality(quality: number): FfmpegCommand
    withAudioFilter(filters: { filter: string, options: any }): FfmpegCommand
    withAudioFilters(filters: { filter: string, options: any }): FfmpegCommand
    audioFilter(filters: { filter: string, options: any }): FfmpegCommand
    audioFilters(filters: { filter: string, options: any }): FfmpegCommand

    // options/video
    withNoVideo(): FfmpegCommand
    noVideo(): FfmpegCommand
    withVideoCodec(codec: string): FfmpegCommand
    videoCodec(codec: string): FfmpegCommand
    withVideoBitrate(bitrate: string | number): FfmpegCommand
    videoBitrate(bitrate: string | number): FfmpegCommand
    withVideoFilter(filters: { filter: string, options: any }): FfmpegCommand
    withVideoFilters(filters: { filter: string, options: any }): FfmpegCommand
    videoFilter(filters: { filter: string, options: any }): FfmpegCommand
    videoFilters(filters: { filter: string, options: any }): FfmpegCommand
    withOutputFps(fps: number): FfmpegCommand
    withOutputFPS(fps: number): FfmpegCommand
    withFpsOutput(fps: number): FfmpegCommand
    withFPSOutput(fps: number): FfmpegCommand
    withFps(fps: number): FfmpegCommand
    withFPS(fps: number): FfmpegCommand
    outputFPS(fps: number): FfmpegCommand
    outputFps(fps: number): FfmpegCommand
    fpsOutput(fps: number): FfmpegCommand
    FPSOutput(fps: number): FfmpegCommand
    fps(fps: number): FfmpegCommand
    FPS(fps: number): FfmpegCommand
    takeFrames(frames: number): FfmpegCommand
    withFrames(frames: number): FfmpegCommand
    frames(frames: number): FfmpegCommand

    // options/videosize
    keepPixelAspect(): FfmpegCommand
    keepDisplayAspect(): FfmpegCommand
    keepDisplayAspectRatio(): FfmpegCommand
    keepDAR(): FfmpegCommand
    withSize(size: string): FfmpegCommand
    setSize(size: string): FfmpegCommand
    size(size: string): FfmpegCommand
    withAspect(aspect: string | number): FfmpegCommand
    withAspectRatio(aspect: string | number): FfmpegCommand
    setAspect(aspect: string | number): FfmpegCommand
    setAspectRatio(aspect: string | number): FfmpegCommand
    aspect(aspect: string | number): FfmpegCommand
    aspectRatio(aspect: string | number): FfmpegCommand
    applyAutopadding(pad: boolean, color: string): FfmpegCommand
    applyAutoPadding(pad: boolean, color: string): FfmpegCommand
    applyAutopad(pad: boolean, color: string): FfmpegCommand
    applyAutoPad(pad: boolean, color: string): FfmpegCommand
    withAutopadding(pad: boolean, color: string): FfmpegCommand
    withAutoPadding(pad: boolean, color: string): FfmpegCommand
    withAutopad(pad: boolean, color: string): FfmpegCommand
    withAutoPad(pad: boolean, color: string): FfmpegCommand
    autoPad(pad: boolean, color: string): FfmpegCommand
    autopad(pad: boolean, color: string): FfmpegCommand

    // options/output
    addOutput(target: string | stream.Writable, pipeopts?: { end?: boolean }): FfmpegCommand
    output(target: string | stream.Writable, pipeopts?: { end?: boolean }): FfmpegCommand
    seekOutput(seek: string | number): FfmpegCommand
    seek(seek: string | number): FfmpegCommand
    withDuration(duration: string | number): FfmpegCommand
    setDuration(duration: string | number): FfmpegCommand
    duration(duration: string | number): FfmpegCommand
    toFormat(format: string): FfmpegCommand
    withOutputFormat(format: string): FfmpegCommand
    outputFormat(format: string): FfmpegCommand
    format(format: string): FfmpegCommand
    map(spec: string): FfmpegCommand
    updateFlvMetadata(): FfmpegCommand
    flvmeta(): FfmpegCommand

    // options/custom
    addInputOption(options: string[]): FfmpegCommand
    addInputOption(...options: string[]): FfmpegCommand
    addInputOptions(options: string[]): FfmpegCommand
    addInputOptions(...options: string[]): FfmpegCommand
    withInputOption(options: string[]): FfmpegCommand
    withInputOption(...options: string[]): FfmpegCommand
    withInputOptions(options: string[]): FfmpegCommand
    withInputOptions(...options: string[]): FfmpegCommand
    inputOption(options: string[]): FfmpegCommand
    inputOption(...options: string[]): FfmpegCommand
    inputOptions(options: string[]): FfmpegCommand
    inputOptions(...options: string[]): FfmpegCommand
    addOutputOption(options: string[]): FfmpegCommand
    addOutputOption(...options: string[]): FfmpegCommand
    addOutputOptions(options: string[]): FfmpegCommand
    addOutputOptions(...options: string[]): FfmpegCommand
    addOption(options: string[]): FfmpegCommand
    addOption(...options: string[]): FfmpegCommand
    addOptions(options: string[]): FfmpegCommand
    addOptions(...options: string[]): FfmpegCommand
    withOutputOption(options: string[]): FfmpegCommand
    withOutputOption(...options: string[]): FfmpegCommand
    withOutputOptions(options: string[]): FfmpegCommand
    withOutputOptions(...options: string[]): FfmpegCommand
    withOption(options: string[]): FfmpegCommand
    withOption(...options: string[]): FfmpegCommand
    withOptions(options: string[]): FfmpegCommand
    withOptions(...options: string[]): FfmpegCommand
    outputOption(options: string[]): FfmpegCommand
    outputOption(...options: string[]): FfmpegCommand
    outputOptions(options: string[]): FfmpegCommand
    outputOptions(...options: string[]): FfmpegCommand
    filterGraph(spec: string | FilterSpecification[], map: string[]): FfmpegCommand
    complexFilter(spec: string | FilterSpecification[], map: string[]): FfmpegCommand

    // options/misc
    usingPreset(proset: string | GetPreset): FfmpegCommand
    pnreset(proset: string | GetPreset): FfmpegCommand

    // processor
    renice(niceness: number): FfmpegCommand
    kill(signal: string): FfmpegCommand

    // capabilities
    setFfmpegPath(path: string): FfmpegCommand
    setFfprobePath(path: string): FfmpegCommand
    setFlvtoolPath(path: string): FfmpegCommand
    availableFilters(callback: FiltersCallback): void
    getAvailableFilters(callback: FiltersCallback): void
    availableCodecs(callback: CodecsCallback): void
    getAvailableCodecs(callback: CodecsCallback): void
    availableEncoders(callback: EncodersCallback): void
    getAvailableEncoders(callback: EncodersCallback): void
    availableFormats(callback: FormatsCallback): void
    getAvailableFormats(callback: FormatsCallback): void

    // ffprobe
    ffprobe(callback: (err: any, data: FfprobeData) => void): (err: any, data: FfprobeData) => void
    ffprobe(index: number, callback: (err: any, data: FfprobeData) => void): (err: any, data: FfprobeData) => void
    ffprobe(options: string[], callback: (err: any, data: FfprobeData) => void): (err: any, data: FfprobeData) => void
    ffprobe(index: number, options: string[], callback: (err: any, data: FfprobeData) => void): (err: any, data: FfprobeData) => void

    // recipes
    saveToFile(output: string): FfmpegCommand
    save(output: string): FfmpegCommand
    writeToStream(stream: stream.Writable, options?: { end?: boolean }): stream.Writable
    pipe(stream: stream.Writable, options?: { end?: boolean }): stream.Writable
    stream(stream: stream.Writable, options?: { end?: boolean }): stream.Writable
    takeScreenshots(config: number | ScreenshotsConfig, folder?: string): FfmpegCommand
    thumbnail(config: number | ScreenshotsConfig, folder?: string): FfmpegCommand
    thumbnails(config: number | ScreenshotsConfig, folder?: string): FfmpegCommand
    screenshot(config: number | ScreenshotsConfig, folder?: string): FfmpegCommand
    screenshots(config: number | ScreenshotsConfig, folder?: string): FfmpegCommand
    mergeToFile(target: string | stream.Writable, options?: { end?: boolean }): FfmpegCommand
    concatenate(target: string | stream.Writable, options?: { end?: boolean }): FfmpegCommand
    concat(target: string | stream.Writable, options?: { end?: boolean }): FfmpegCommand
  }

  function Ffmpeg(): FfmpegCommand
  function Ffmpeg(options: FfmpegCommandOptions): FfmpegCommand
  function Ffmpeg(input: string | stream.Readable, options: FfmpegCommandOptions): FfmpegCommand

  namespace Ffmpeg { }

  export = Ffmpeg
}
=======
import * as events from "events";
import * as stream from "stream";

declare namespace Ffmpeg {
    interface FfmpegCommandLogger {
        error(...data: any[]): void;
        warning(...data: any[]): void;
        info(...data: any[]): void;
        debug(...data: any[]): void;
    }

    interface FfmpegCommandOptions {
        logger?: FfmpegCommandLogger;
        niceness?: number;
        priority?: number;
        presets?: string;
        preset?: string;
        stdoutLines?: number;
        timeout?: number;
        source?: string | stream.Readable;
    }

    interface FilterSpecification {
        filter: string;
        inputs: string | string[];
        outputs: string | string[];
        options?: any | string | any[];
    }

    type GetPreset = (command: FfmpegCommand) => string;

    interface Filter {
        description: string;
        input: string;
        multipleInputs: boolean;
        output: string;
        multipleOutputs: boolean;
    }
    interface Filters {
        [key: string]: Filter;
    }
    type FiltersCallback = (err: Error, filters: Filters) => void;

    interface Codec {
        type: string;
        description: string;
        canDecode: boolean;
        canEncode: boolean;
        drawHorizBand?: boolean;
        directRendering?: boolean;
        weirdFrameTruncation?: boolean;
        intraFrameOnly?: boolean;
        isLossy?: boolean;
        isLossless?: boolean;
    }
    interface Codecs {
        [key: string]: Codec;
    }
    type CodecsCallback = (err: Error, codecs: Codecs) => void;

    interface Encoder {
        type: string;
        description: string;
        frameMT: boolean;
        sliceMT: boolean;
        experimental: boolean;
        drawHorizBand: boolean;
        directRendering: boolean;
    }
    interface Encoders {
        [key: string]: Encoder;
    }
    type EncodersCallback = (err: Error, encoders: Encoders) => void;

    interface Format {
        description: string;
        canDemux: boolean;
        canMux: boolean;
    }
    interface Formats {
        [key: string]: Format;
    }
    type FormatsCallback = (err: Error, formats: Formats) => void;

    interface FfprobeData {
        stream: any[];
        format: any;
        chapters: any[];
    }

    interface ScreenshotsConfig {
        count?: number;
        folder?: string;
        filename?: string;
        timemarks?: number[] | string[];
        timestamps?: number[] | string[];
        fastSeek?: boolean;
        size?: string;
    }

    class FfmpegCommand extends events.EventEmitter {
        constructor(options?: FfmpegCommandOptions);
        constructor(input?: string | stream.Readable, options?: FfmpegCommandOptions);

        // options/inputs
        mergeAdd(source: string | stream.Readable): FfmpegCommand;
        addInput(source: string | stream.Readable): FfmpegCommand;
        input(source: string | stream.Readable): FfmpegCommand;
        withInputFormat(format: string): FfmpegCommand;
        inputFormat(format: string): FfmpegCommand;
        fromFormat(format: string): FfmpegCommand;
        withInputFps(fps: number): FfmpegCommand;
        withInputFPS(fps: number): FfmpegCommand;
        withFpsInput(fps: number): FfmpegCommand;
        withFPSInput(fps: number): FfmpegCommand;
        inputFPS(fps: number): FfmpegCommand;
        inputFps(fps: number): FfmpegCommand;
        fpsInput(fps: number): FfmpegCommand;
        FPSInput(fps: number): FfmpegCommand;
        nativeFramerate(): FfmpegCommand;
        withNativeFramerate(): FfmpegCommand;
        native(): FfmpegCommand;
        setStartTime(seek: string | number): FfmpegCommand;
        seekInput(seek: string | number): FfmpegCommand;
        loop(duration: string | number): FfmpegCommand;

        // options/audio
        withNoAudio(): FfmpegCommand;
        noAudio(): FfmpegCommand;
        withAudioCodec(codec: string): FfmpegCommand;
        audioCodec(codec: string): FfmpegCommand;
        withAudioBitrate(bitrate: string | number): FfmpegCommand;
        audioBitrate(bitrate: string | number): FfmpegCommand;
        withAudioChannels(channels: number): FfmpegCommand;
        audioChannels(channels: number): FfmpegCommand;
        withAudioFrequency(freq: number): FfmpegCommand;
        audioFrequency(freq: number): FfmpegCommand;
        withAudioQuality(quality: number): FfmpegCommand;
        audioQuality(quality: number): FfmpegCommand;
        withAudioFilter(filters: { filter: string, options: any }): FfmpegCommand;
        withAudioFilters(filters: { filter: string, options: any }): FfmpegCommand;
        audioFilter(filters: { filter: string, options: any }): FfmpegCommand;
        audioFilters(filters: { filter: string, options: any }): FfmpegCommand;

        // options/video;
        withNoVideo(): FfmpegCommand;
        noVideo(): FfmpegCommand;
        withVideoCodec(codec: string): FfmpegCommand;
        videoCodec(codec: string): FfmpegCommand;
        withVideoBitrate(bitrate: string | number): FfmpegCommand;
        videoBitrate(bitrate: string | number): FfmpegCommand;
        withVideoFilter(filters: { filter: string, options: any }): FfmpegCommand;
        withVideoFilters(filters: { filter: string, options: any }): FfmpegCommand;
        videoFilter(filters: { filter: string, options: any }): FfmpegCommand;
        videoFilters(filters: { filter: string, options: any }): FfmpegCommand;
        withOutputFps(fps: number): FfmpegCommand;
        withOutputFPS(fps: number): FfmpegCommand;
        withFpsOutput(fps: number): FfmpegCommand;
        withFPSOutput(fps: number): FfmpegCommand;
        withFps(fps: number): FfmpegCommand;
        withFPS(fps: number): FfmpegCommand;
        outputFPS(fps: number): FfmpegCommand;
        outputFps(fps: number): FfmpegCommand;
        fpsOutput(fps: number): FfmpegCommand;
        FPSOutput(fps: number): FfmpegCommand;
        fps(fps: number): FfmpegCommand;
        FPS(fps: number): FfmpegCommand;
        takeFrames(frames: number): FfmpegCommand;
        withFrames(frames: number): FfmpegCommand;
        frames(frames: number): FfmpegCommand;

        // options/videosize
        keepPixelAspect(): FfmpegCommand;
        keepDisplayAspect(): FfmpegCommand;
        keepDisplayAspectRatio(): FfmpegCommand;
        keepDAR(): FfmpegCommand;
        withSize(size: string): FfmpegCommand;
        setSize(size: string): FfmpegCommand;
        size(size: string): FfmpegCommand;
        withAspect(aspect: string | number): FfmpegCommand;
        withAspectRatio(aspect: string | number): FfmpegCommand;
        setAspect(aspect: string | number): FfmpegCommand;
        setAspectRatio(aspect: string | number): FfmpegCommand;
        aspect(aspect: string | number): FfmpegCommand;
        aspectRatio(aspect: string | number): FfmpegCommand;
        applyAutopadding(pad: boolean, color: string): FfmpegCommand;
        applyAutoPadding(pad: boolean, color: string): FfmpegCommand;
        applyAutopad(pad: boolean, color: string): FfmpegCommand;
        applyAutoPad(pad: boolean, color: string): FfmpegCommand;
        withAutopadding(pad: boolean, color: string): FfmpegCommand;
        withAutoPadding(pad: boolean, color: string): FfmpegCommand;
        withAutopad(pad: boolean, color: string): FfmpegCommand;
        withAutoPad(pad: boolean, color: string): FfmpegCommand;
        autoPad(pad: boolean, color: string): FfmpegCommand;
        autopad(pad: boolean, color: string): FfmpegCommand;

        // options/output
        addOutput(target: string | stream.Writable, pipeopts?: { end?: boolean }): FfmpegCommand;
        output(target: string | stream.Writable, pipeopts?: { end?: boolean }): FfmpegCommand;
        seekOutput(seek: string | number): FfmpegCommand;
        seek(seek: string | number): FfmpegCommand;
        withDuration(duration: string | number): FfmpegCommand;
        setDuration(duration: string | number): FfmpegCommand;
        duration(duration: string | number): FfmpegCommand;
        toFormat(format: string): FfmpegCommand;
        withOutputFormat(format: string): FfmpegCommand;
        outputFormat(format: string): FfmpegCommand;
        format(format: string): FfmpegCommand;
        map(spec: string): FfmpegCommand;
        updateFlvMetadata(): FfmpegCommand;
        flvmeta(): FfmpegCommand;

        // options/custom
        addInputOption(options: string[]): FfmpegCommand;
        addInputOption(...options: string[]): FfmpegCommand;
        addInputOptions(options: string[]): FfmpegCommand;
        addInputOptions(...options: string[]): FfmpegCommand;
        withInputOption(options: string[]): FfmpegCommand;
        withInputOption(...options: string[]): FfmpegCommand;
        withInputOptions(options: string[]): FfmpegCommand;
        withInputOptions(...options: string[]): FfmpegCommand;
        inputOption(options: string[]): FfmpegCommand;
        inputOption(...options: string[]): FfmpegCommand;
        inputOptions(options: string[]): FfmpegCommand;
        inputOptions(...options: string[]): FfmpegCommand;
        addOutputOption(options: string[]): FfmpegCommand;
        addOutputOption(...options: string[]): FfmpegCommand;
        addOutputOptions(options: string[]): FfmpegCommand;
        addOutputOptions(...options: string[]): FfmpegCommand;
        addOption(options: string[]): FfmpegCommand;
        addOption(...options: string[]): FfmpegCommand;
        addOptions(options: string[]): FfmpegCommand;
        addOptions(...options: string[]): FfmpegCommand;
        withOutputOption(options: string[]): FfmpegCommand;
        withOutputOption(...options: string[]): FfmpegCommand;
        withOutputOptions(options: string[]): FfmpegCommand;
        withOutputOptions(...options: string[]): FfmpegCommand;
        withOption(options: string[]): FfmpegCommand;
        withOption(...options: string[]): FfmpegCommand;
        withOptions(options: string[]): FfmpegCommand;
        withOptions(...options: string[]): FfmpegCommand;
        outputOption(options: string[]): FfmpegCommand;
        outputOption(...options: string[]): FfmpegCommand;
        outputOptions(options: string[]): FfmpegCommand;
        outputOptions(...options: string[]): FfmpegCommand;
        filterGraph(spec: string | FilterSpecification[], map: string[]): FfmpegCommand;
        complexFilter(spec: string | FilterSpecification[], map: string[]): FfmpegCommand;

        // options/misc
        usingPreset(proset: string | GetPreset): FfmpegCommand;
        pnreset(proset: string | GetPreset): FfmpegCommand;

        // processor
        renice(niceness: number): FfmpegCommand;
        kill(signal: string): FfmpegCommand;

        // capabilities
        setFfmpegPath(path: string): FfmpegCommand;
        setFfprobePath(path: string): FfmpegCommand;
        setFlvtoolPath(path: string): FfmpegCommand;
        availableFilters(callback: FiltersCallback): void;
        getAvailableFilters(callback: FiltersCallback): void;
        availableCodecs(callback: CodecsCallback): void;
        getAvailableCodecs(callback: CodecsCallback): void;
        availableEncoders(callback: EncodersCallback): void;
        getAvailableEncoders(callback: EncodersCallback): void;
        availableFormats(callback: FormatsCallback): void;
        getAvailableFormats(callback: FormatsCallback): void;

        // ffprobe
        /* tslint:disable:unified-signatures */
        ffprobe(callback: (err: any, data: FfprobeData) => void): (err: any, data: FfprobeData) => void;
        ffprobe(index: number, callback: (err: any, data: FfprobeData) => void): (err: any, data: FfprobeData) => void;
        ffprobe(options: string[], callback: (err: any, data: FfprobeData) => void): (err: any, data: FfprobeData) => void;
        ffprobe(index: number, options: string[], callback: (err: any, data: FfprobeData) => void): (err: any, data: FfprobeData) => void;
        /* tslint:enable:unified-signatures */

        // recipes
        saveToFile(output: string): FfmpegCommand;
        save(output: string): FfmpegCommand;
        writeToStream(stream: stream.Writable, options?: { end?: boolean }): stream.Writable;
        pipe(stream: stream.Writable, options?: { end?: boolean }): stream.Writable;
        stream(stream: stream.Writable, options?: { end?: boolean }): stream.Writable;
        takeScreenshots(config: number | ScreenshotsConfig, folder?: string): FfmpegCommand;
        thumbnail(config: number | ScreenshotsConfig, folder?: string): FfmpegCommand;
        thumbnails(config: number | ScreenshotsConfig, folder?: string): FfmpegCommand;
        screenshot(config: number | ScreenshotsConfig, folder?: string): FfmpegCommand;
        screenshots(config: number | ScreenshotsConfig, folder?: string): FfmpegCommand;
        mergeToFile(target: string | stream.Writable, options?: { end?: boolean }): FfmpegCommand;
        concatenate(target: string | stream.Writable, options?: { end?: boolean }): FfmpegCommand;
        concat(target: string | stream.Writable, options?: { end?: boolean }): FfmpegCommand;
    }
}
declare function Ffmpeg(options?: Ffmpeg.FfmpegCommandOptions): Ffmpeg.FfmpegCommand;
declare function Ffmpeg(input?: string | stream.Readable, options?: Ffmpeg.FfmpegCommandOptions): Ffmpeg.FfmpegCommand;

export = Ffmpeg;
>>>>>>> be3cd901
<|MERGE_RESOLUTION|>--- conflicted
+++ resolved
@@ -5,318 +5,6 @@
 
 /// <reference types="node" />
 
-<<<<<<< HEAD
-declare module "fluent-ffmpeg" {
-  import * as events from "events"
-  import * as stream from "stream"
-
-  interface FfmpegCommandLogger {
-    error(...data: any[]): void
-    warning(...data: any[]): void
-    info(...data: any[]): void
-    debug(...data: any[]): void
-  }
-
-  interface FfmpegCommandOptions {
-    logger?: FfmpegCommandLogger
-    niceness?: number
-    priority?: number
-    presets?: string
-    preset?: string
-    stdoutLines?: number
-    timeout?: number
-    source?: string | stream.Readable
-  }
-
-  interface FilterSpecification {
-    filter: string
-    inputs: string | string[]
-    outputs: string | string[]
-    options?: Object | string | any[]
-  }
-
-  interface GetPreset {
-    (command: FfmpegCommand): string
-  }
-
-  interface Filter {
-    description: string
-    input: string
-    multipleInputs: boolean
-    output: string
-    multipleOutputs: boolean
-  }
-  interface Filters {
-    [key: string]: Filter
-  }
-  interface FiltersCallback {
-    (err: Error, filters: Filters): void
-  }
-
-  interface Codec {
-    type: string
-    description: string
-    canDecode: boolean
-    canEncode: boolean
-    drawHorizBand?: boolean
-    directRendering?: boolean
-    weirdFrameTruncation?: boolean
-    intraFrameOnly?: boolean
-    isLossy?: boolean
-    isLossless?: boolean
-  }
-  interface Codecs {
-    [key: string]: Codec
-  }
-  interface CodecsCallback {
-    (err: Error, codecs: Codecs): void
-  }
-
-  interface Encoder {
-    type: string
-    description: string
-    frameMT: boolean
-    sliceMT: boolean
-    experimental: boolean
-    drawHorizBand: boolean
-    directRendering: boolean
-  }
-  interface Encoders {
-    [key: string]: Encoder
-  }
-  interface EncodersCallback {
-    (err: Error, encoders: Encoders): void
-  }
-
-  interface Format {
-    description: string
-    canDemux: boolean
-    canMux: boolean
-  }
-  interface Formats {
-    [key: string]: Format
-  }
-  interface FormatsCallback {
-    (err: Error, formats: Formats): void
-  }
-
-  interface FfprobeData {
-    stream: any[]
-    format: any
-    chapters: any[]
-  }
-
-  interface ScreenshotsConfig {
-    count?: number
-    folder?: string
-    filename?: string
-    timemarks?: number[] | string[]
-    timestamps?: number[] | string[]
-    fastSeek?: boolean
-    size?: string
-  }
-
-  interface FfmpegCommand extends events.EventEmitter {
-    constructor(): FfmpegCommand
-    constructor(options: FfmpegCommandOptions): FfmpegCommand
-    constructor(input: string | stream.Readable, options: FfmpegCommandOptions): FfmpegCommand
-
-    // options/inputs
-    mergeAdd(source: string | stream.Readable): FfmpegCommand
-    addInput(source: string | stream.Readable): FfmpegCommand
-    input(source: string | stream.Readable): FfmpegCommand
-    withInputFormat(format: string): FfmpegCommand
-    inputFormat(format: string): FfmpegCommand
-    fromFormat(format: string): FfmpegCommand
-    withInputFps(fps: number): FfmpegCommand
-    withInputFPS(fps: number): FfmpegCommand
-    withFpsInput(fps: number): FfmpegCommand
-    withFPSInput(fps: number): FfmpegCommand
-    inputFPS(fps: number): FfmpegCommand
-    inputFps(fps: number): FfmpegCommand
-    fpsInput(fps: number): FfmpegCommand
-    FPSInput(fps: number): FfmpegCommand
-    nativeFramerate(): FfmpegCommand
-    withNativeFramerate(): FfmpegCommand
-    native(): FfmpegCommand
-    setStartTime(seek: string | number): FfmpegCommand
-    seekInput(seek: string | number): FfmpegCommand
-    loop(duration: string | number): FfmpegCommand
-
-    // options/audio
-    withNoAudio(): FfmpegCommand
-    noAudio(): FfmpegCommand
-    withAudioCodec(codec: string): FfmpegCommand
-    audioCodec(codec: string): FfmpegCommand
-    withAudioBitrate(bitrate: string | number): FfmpegCommand
-    audioBitrate(bitrate: string | number): FfmpegCommand
-    withAudioChannels(channels: number): FfmpegCommand
-    audioChannels(channels: number): FfmpegCommand
-    withAudioFrequency(freq: number): FfmpegCommand
-    audioFrequency(freq: number): FfmpegCommand
-    withAudioQuality(quality: number): FfmpegCommand
-    audioQuality(quality: number): FfmpegCommand
-    withAudioFilter(filters: { filter: string, options: any }): FfmpegCommand
-    withAudioFilters(filters: { filter: string, options: any }): FfmpegCommand
-    audioFilter(filters: { filter: string, options: any }): FfmpegCommand
-    audioFilters(filters: { filter: string, options: any }): FfmpegCommand
-
-    // options/video
-    withNoVideo(): FfmpegCommand
-    noVideo(): FfmpegCommand
-    withVideoCodec(codec: string): FfmpegCommand
-    videoCodec(codec: string): FfmpegCommand
-    withVideoBitrate(bitrate: string | number): FfmpegCommand
-    videoBitrate(bitrate: string | number): FfmpegCommand
-    withVideoFilter(filters: { filter: string, options: any }): FfmpegCommand
-    withVideoFilters(filters: { filter: string, options: any }): FfmpegCommand
-    videoFilter(filters: { filter: string, options: any }): FfmpegCommand
-    videoFilters(filters: { filter: string, options: any }): FfmpegCommand
-    withOutputFps(fps: number): FfmpegCommand
-    withOutputFPS(fps: number): FfmpegCommand
-    withFpsOutput(fps: number): FfmpegCommand
-    withFPSOutput(fps: number): FfmpegCommand
-    withFps(fps: number): FfmpegCommand
-    withFPS(fps: number): FfmpegCommand
-    outputFPS(fps: number): FfmpegCommand
-    outputFps(fps: number): FfmpegCommand
-    fpsOutput(fps: number): FfmpegCommand
-    FPSOutput(fps: number): FfmpegCommand
-    fps(fps: number): FfmpegCommand
-    FPS(fps: number): FfmpegCommand
-    takeFrames(frames: number): FfmpegCommand
-    withFrames(frames: number): FfmpegCommand
-    frames(frames: number): FfmpegCommand
-
-    // options/videosize
-    keepPixelAspect(): FfmpegCommand
-    keepDisplayAspect(): FfmpegCommand
-    keepDisplayAspectRatio(): FfmpegCommand
-    keepDAR(): FfmpegCommand
-    withSize(size: string): FfmpegCommand
-    setSize(size: string): FfmpegCommand
-    size(size: string): FfmpegCommand
-    withAspect(aspect: string | number): FfmpegCommand
-    withAspectRatio(aspect: string | number): FfmpegCommand
-    setAspect(aspect: string | number): FfmpegCommand
-    setAspectRatio(aspect: string | number): FfmpegCommand
-    aspect(aspect: string | number): FfmpegCommand
-    aspectRatio(aspect: string | number): FfmpegCommand
-    applyAutopadding(pad: boolean, color: string): FfmpegCommand
-    applyAutoPadding(pad: boolean, color: string): FfmpegCommand
-    applyAutopad(pad: boolean, color: string): FfmpegCommand
-    applyAutoPad(pad: boolean, color: string): FfmpegCommand
-    withAutopadding(pad: boolean, color: string): FfmpegCommand
-    withAutoPadding(pad: boolean, color: string): FfmpegCommand
-    withAutopad(pad: boolean, color: string): FfmpegCommand
-    withAutoPad(pad: boolean, color: string): FfmpegCommand
-    autoPad(pad: boolean, color: string): FfmpegCommand
-    autopad(pad: boolean, color: string): FfmpegCommand
-
-    // options/output
-    addOutput(target: string | stream.Writable, pipeopts?: { end?: boolean }): FfmpegCommand
-    output(target: string | stream.Writable, pipeopts?: { end?: boolean }): FfmpegCommand
-    seekOutput(seek: string | number): FfmpegCommand
-    seek(seek: string | number): FfmpegCommand
-    withDuration(duration: string | number): FfmpegCommand
-    setDuration(duration: string | number): FfmpegCommand
-    duration(duration: string | number): FfmpegCommand
-    toFormat(format: string): FfmpegCommand
-    withOutputFormat(format: string): FfmpegCommand
-    outputFormat(format: string): FfmpegCommand
-    format(format: string): FfmpegCommand
-    map(spec: string): FfmpegCommand
-    updateFlvMetadata(): FfmpegCommand
-    flvmeta(): FfmpegCommand
-
-    // options/custom
-    addInputOption(options: string[]): FfmpegCommand
-    addInputOption(...options: string[]): FfmpegCommand
-    addInputOptions(options: string[]): FfmpegCommand
-    addInputOptions(...options: string[]): FfmpegCommand
-    withInputOption(options: string[]): FfmpegCommand
-    withInputOption(...options: string[]): FfmpegCommand
-    withInputOptions(options: string[]): FfmpegCommand
-    withInputOptions(...options: string[]): FfmpegCommand
-    inputOption(options: string[]): FfmpegCommand
-    inputOption(...options: string[]): FfmpegCommand
-    inputOptions(options: string[]): FfmpegCommand
-    inputOptions(...options: string[]): FfmpegCommand
-    addOutputOption(options: string[]): FfmpegCommand
-    addOutputOption(...options: string[]): FfmpegCommand
-    addOutputOptions(options: string[]): FfmpegCommand
-    addOutputOptions(...options: string[]): FfmpegCommand
-    addOption(options: string[]): FfmpegCommand
-    addOption(...options: string[]): FfmpegCommand
-    addOptions(options: string[]): FfmpegCommand
-    addOptions(...options: string[]): FfmpegCommand
-    withOutputOption(options: string[]): FfmpegCommand
-    withOutputOption(...options: string[]): FfmpegCommand
-    withOutputOptions(options: string[]): FfmpegCommand
-    withOutputOptions(...options: string[]): FfmpegCommand
-    withOption(options: string[]): FfmpegCommand
-    withOption(...options: string[]): FfmpegCommand
-    withOptions(options: string[]): FfmpegCommand
-    withOptions(...options: string[]): FfmpegCommand
-    outputOption(options: string[]): FfmpegCommand
-    outputOption(...options: string[]): FfmpegCommand
-    outputOptions(options: string[]): FfmpegCommand
-    outputOptions(...options: string[]): FfmpegCommand
-    filterGraph(spec: string | FilterSpecification[], map: string[]): FfmpegCommand
-    complexFilter(spec: string | FilterSpecification[], map: string[]): FfmpegCommand
-
-    // options/misc
-    usingPreset(proset: string | GetPreset): FfmpegCommand
-    pnreset(proset: string | GetPreset): FfmpegCommand
-
-    // processor
-    renice(niceness: number): FfmpegCommand
-    kill(signal: string): FfmpegCommand
-
-    // capabilities
-    setFfmpegPath(path: string): FfmpegCommand
-    setFfprobePath(path: string): FfmpegCommand
-    setFlvtoolPath(path: string): FfmpegCommand
-    availableFilters(callback: FiltersCallback): void
-    getAvailableFilters(callback: FiltersCallback): void
-    availableCodecs(callback: CodecsCallback): void
-    getAvailableCodecs(callback: CodecsCallback): void
-    availableEncoders(callback: EncodersCallback): void
-    getAvailableEncoders(callback: EncodersCallback): void
-    availableFormats(callback: FormatsCallback): void
-    getAvailableFormats(callback: FormatsCallback): void
-
-    // ffprobe
-    ffprobe(callback: (err: any, data: FfprobeData) => void): (err: any, data: FfprobeData) => void
-    ffprobe(index: number, callback: (err: any, data: FfprobeData) => void): (err: any, data: FfprobeData) => void
-    ffprobe(options: string[], callback: (err: any, data: FfprobeData) => void): (err: any, data: FfprobeData) => void
-    ffprobe(index: number, options: string[], callback: (err: any, data: FfprobeData) => void): (err: any, data: FfprobeData) => void
-
-    // recipes
-    saveToFile(output: string): FfmpegCommand
-    save(output: string): FfmpegCommand
-    writeToStream(stream: stream.Writable, options?: { end?: boolean }): stream.Writable
-    pipe(stream: stream.Writable, options?: { end?: boolean }): stream.Writable
-    stream(stream: stream.Writable, options?: { end?: boolean }): stream.Writable
-    takeScreenshots(config: number | ScreenshotsConfig, folder?: string): FfmpegCommand
-    thumbnail(config: number | ScreenshotsConfig, folder?: string): FfmpegCommand
-    thumbnails(config: number | ScreenshotsConfig, folder?: string): FfmpegCommand
-    screenshot(config: number | ScreenshotsConfig, folder?: string): FfmpegCommand
-    screenshots(config: number | ScreenshotsConfig, folder?: string): FfmpegCommand
-    mergeToFile(target: string | stream.Writable, options?: { end?: boolean }): FfmpegCommand
-    concatenate(target: string | stream.Writable, options?: { end?: boolean }): FfmpegCommand
-    concat(target: string | stream.Writable, options?: { end?: boolean }): FfmpegCommand
-  }
-
-  function Ffmpeg(): FfmpegCommand
-  function Ffmpeg(options: FfmpegCommandOptions): FfmpegCommand
-  function Ffmpeg(input: string | stream.Readable, options: FfmpegCommandOptions): FfmpegCommand
-
-  namespace Ffmpeg { }
-
-  export = Ffmpeg
-}
-=======
 import * as events from "events";
 import * as stream from "stream";
 
@@ -613,5 +301,4 @@
 declare function Ffmpeg(options?: Ffmpeg.FfmpegCommandOptions): Ffmpeg.FfmpegCommand;
 declare function Ffmpeg(input?: string | stream.Readable, options?: Ffmpeg.FfmpegCommandOptions): Ffmpeg.FfmpegCommand;
 
-export = Ffmpeg;
->>>>>>> be3cd901
+export = Ffmpeg;