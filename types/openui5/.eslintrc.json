{
    "rules": {
        "@definitelytyped/no-any-union": "off",
        "@definitelytyped/no-unnecessary-generics": "off",
        "jsdoc/check-tag-names": [
            "error",
            {
                "definedTags": [
                    "ui5-protected",
                    "experimental"
                ]
            }
        ],
        "@definitelytyped/strict-export-declare-modifiers": "off",
        "@definitelytyped/no-single-declare-module": "off",
<<<<<<< HEAD
        "@definitelytyped/npm-naming": "off"
=======
        "@typescript-eslint/ban-types": "off",
        "@typescript-eslint/no-empty-interface": "off",
        "@typescript-eslint/naming-convention": "off",
        "@typescript-eslint/consistent-type-definitions": "off",
        "no-duplicate-imports": "off"
>>>>>>> c1744617
    }
}<|MERGE_RESOLUTION|>--- conflicted
+++ resolved
@@ -13,14 +13,11 @@
         ],
         "@definitelytyped/strict-export-declare-modifiers": "off",
         "@definitelytyped/no-single-declare-module": "off",
-<<<<<<< HEAD
-        "@definitelytyped/npm-naming": "off"
-=======
+        "@definitelytyped/npm-naming": "off",
         "@typescript-eslint/ban-types": "off",
         "@typescript-eslint/no-empty-interface": "off",
         "@typescript-eslint/naming-convention": "off",
         "@typescript-eslint/consistent-type-definitions": "off",
         "no-duplicate-imports": "off"
->>>>>>> c1744617
     }
 }