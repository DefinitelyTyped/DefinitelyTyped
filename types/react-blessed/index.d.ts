<<<<<<< HEAD
// Type definitions for react-blessed 0.7
// Project: https://github.com/yomguithereal/react-blessed#readme
// Definitions by: Century Guo <https://github.com/guoshencheng>
//                 Robbie Nichols <https://github.com/defnotrobbie>
// Definitions: https://github.com/DefinitelyTyped/DefinitelyTyped
// Minimum TypeScript Version: 4.1

=======
import * as React from "react";
>>>>>>> 9c1757c3
import * as Blessed from "blessed";
import * as React from "react";

export {};

/* RENDERER *****************************************************************/

export type Callback = () => void | null | undefined;
export type renderer = (c: JSX.Element, s: Blessed.Widgets.Screen, callback?: Callback) => React.Component | null;
export function render(c: JSX.Element, s: Blessed.Widgets.Screen, callback?: Callback): React.Component | null;

export function createBlessedRenderer(bls: any): renderer;

/* BLESSED ELEMENTS **********************************************************/

export type Element = Blessed.Widgets.BlessedElement;
export type ScrollableBoxElement = Blessed.Widgets.ScrollableBoxElement;
export type ScrollableTextElement = Blessed.Widgets.ScrollableTextElement;
export type BoxElement = Blessed.Widgets.BoxElement;
export type TextElement = Blessed.Widgets.TextElement;
export type LineElement = Blessed.Widgets.LineElement;
export type BigTextElement = Blessed.Widgets.BigTextElement;
export type ListElement = Blessed.Widgets.ListElement;
export type FileManagerElement = Blessed.Widgets.FileManagerElement;
export type ListTableElement = Blessed.Widgets.ListTableElement;
export type ListbarElement = Blessed.Widgets.ListbarElement;
export type InputElement = Blessed.Widgets.InputElement;
export type TextareaElement = Blessed.Widgets.TextareaElement;
export type TextboxElement = Blessed.Widgets.TextboxElement;
export type ButtonElement = Blessed.Widgets.ButtonElement;
export type CheckboxElement = Blessed.Widgets.CheckboxElement;
export type RadioSetElement = Blessed.Widgets.RadioSetElement;
export type RadioButtonElement = Blessed.Widgets.RadioButtonElement;
export type TableElement = Blessed.Widgets.TableElement;
export type PromptElement = Blessed.Widgets.PromptElement;
export type QuestionElement = Blessed.Widgets.QuestionElement;
export type MessageElement = Blessed.Widgets.MessageElement;
export type LoadingElement = Blessed.Widgets.LoadingElement;
export type LogElement = Blessed.Widgets.Log;
export type ProgressBarElement = Blessed.Widgets.ProgressBarElement;
export type TerminalElement = Blessed.Widgets.TerminalElement;
export type LayoutElement = Blessed.Widgets.LayoutElement;

/* EVENTS *******************************************************************/

type Prefix<T extends string, P extends string> = `${T}${P}`;

// create event handlers that map to 'blessed' events. see
// https://github.com/Yomguithereal/react-blessed/blob/f5e1f791dea1788745695d557040b91f573f9ef5/src/fiber/events.js
type EventHandlerProp<T extends string, E extends (...args: never) => void> = {
    [key in `on${Capitalize<T>}`]?: E;
};

// 'react-blessed' handles 'blessed' events by matching event names to
// handlers by prefixing event names with with "on" and camelCasing the
// result. this cannot be fully recreated in TS so we must manually map them
// here.
type ScreenElement = "click" | "mouseover" | "mouseout" | "mouseup";
type ScreenElementPrefix = "element";
type ExludedScreenEventNames = Prefix<ScreenElementPrefix, Prefix<" ", ScreenElement>>;
type CamelCasedScreenEventNames = Prefix<ScreenElementPrefix, Capitalize<ScreenElement>>;

type ScreenEventNames =
    | Exclude<Blessed.Widgets.NodeScreenEventType, ExludedScreenEventNames>
    | CamelCasedScreenEventNames;

type GenericContentPrefix = "set" | "parsed";
type GenericContent = "content";
type ExludedGenericEventNames = Prefix<GenericContentPrefix, Prefix<" ", GenericContent>>;
type CamelCasedGenericEventNames = Prefix<GenericContentPrefix, Capitalize<GenericContent>>;

type GenericEventNames =
    | Exclude<Blessed.Widgets.NodeGenericEventType, ExludedGenericEventNames>
    | CamelCasedGenericEventNames;

type ProgressBarEventNames = Parameters<Blessed.Widgets.ProgressBarElement["on"]>[0];

type SpreadableArgs<T, K = T extends unknown[] ? T : [T]> = K;

interface EventHandler<T> {
    (...args: SpreadableArgs<T>): void;
}

// event args need to be manually typed because Blessed.Widgets.NodeWithEvents
// overloads the event handlers (making it impossible? to extract the
// parameters with TS utils) and does not expose the event callbacks as
// importable types

export type ScreenEvent = Blessed.Widgets.Screen;
export type ScreenEventHandler = EventHandler<ScreenEvent>;
type ScreenEventProps = EventHandlerProp<ScreenEventNames, ScreenEventHandler>;

export type MouseEvent = Blessed.Widgets.Events.IMouseEventArg;
export type MouseEventHandler = EventHandler<MouseEvent>;
type MouseEventProps = EventHandlerProp<Blessed.Widgets.NodeMouseEventType, MouseEventHandler>;

export type GenericEvent = undefined;
export type GenericEventHandler = EventHandler<GenericEvent>;
type GenericEventProps = EventHandlerProp<GenericEventNames, GenericEventHandler>;

export type KeyPressEvent = [key: any, event: Blessed.Widgets.Events.IKeyEventArg];
export type KeyPressEventHandler = EventHandler<KeyPressEvent>;
type KeyPressEventProps = EventHandlerProp<"keypress", KeyPressEventHandler>;

export type WarningEvent = string;
export type WarningEventHandler = EventHandler<WarningEvent>;
type WarningEventProps = EventHandlerProp<"warning", WarningEventHandler>;

export type ProgressBarEvent = undefined;
export type ProgressBarEventHandler = EventHandler<ProgressBarEvent>;
type ProgressBarEventProps = EventHandlerProp<ProgressBarEventNames, ProgressBarEventHandler>;
interface EventProps
    extends ScreenEventProps, GenericEventProps, MouseEventProps, KeyPressEventProps, WarningEventProps
{}

/* BLESSED-REACT LOCALLY DEFINED PROPS **************************************/

// @types/blessed defines 'styles' as 'any' but 'blessed' can only can only
// take certain values. define them here.

interface BorderStyle {
    type?: "line" | "bg";
    ch?: string;
    bg?: string;
    fg?: string;
    bold?: boolean;
    underline?: boolean;
}
interface ItemStyle {
    bg?: string;
    fg?: string;
    bold?: boolean;
    underline?: boolean;
    blink?: boolean;
    inverse?: boolean;
    invisible?: boolean;
}
interface ListStyle extends ElementStyle {
    selected?: ItemStyle;
    item?: ItemStyle;
}
interface ProgressBarStyle extends ElementStyle {
    bar?: { bg?: string; fg?: string };
}
interface ElementStyle extends ItemStyle {
    border?: BorderStyle;
    focus?: { bg?: string; fg?: string };
    hover?: { bg?: string; fg?: string };
    transparent?: boolean;
    scrollbar?: { bg?: string; fg?: string; track?: { bg?: string; fg?: string } };
}

// remove indexers
// https://stackoverflow.com/questions/51465182/how-to-remove-index-signature-using-mapped-types
type KnownKeys<T> = {
    [K in keyof T as string extends K ? never : number extends K ? never : K]: T[K];
};

type WithClassProp<T, K = T | undefined | false | null> = T & { class?: K | K[] };
type ProgressBarProps<T> = T extends ProgressBarElement ? ProgressBarEventProps & { style?: ProgressBarStyle } : {};
type ListProps<T> = T extends ListElement ? ProgressBarEventProps & { style?: ListStyle; selected?: number } : {};
// layout does not require prop 'layout' in Blessed.Widgets.LayoutOptions--make it optional
type LayoutProps<T> = T extends LayoutElement ? Partial<Blessed.Widgets.LayoutOptions> : {};

// remove {[key: string]: any} indexer defined in Blessed.Widgets.IOptions.
// 'blessed' doesn't exist in a DOM so it probably doesn't make sense to allow any property
type FilterOptions<T extends Record<any, any>> = Partial<Omit<KnownKeys<T>, "style" | "children">>;

type ModifiedBlessedOptions<T extends Record<any, any>> = FilterOptions<T> & {
    children?: React.ReactNode;
    style?: ElementStyle;
} & EventProps;

/* REACT-BLESSED JSX ********************************************************/

/**
 * this type can be used to get props for 'react-blessed' elements in the same
 * manner that React.HTMLProps can be used to get DOM element props. e.g.
 * ```ts
 * import { FC } from 'react'
 * import { BlessedProps, BoxElement } from 'react-blessed';
 * type MyBoxProps = BlessedProps<BoxElement>;
 * const MyBox: React.FC<MyBoxProps> = props => <box {...props} />;
 * ```
 * @see DetailedBlessedProps
 * @see React.HTMLAttributes
 */
export type BlessedAttributes<E extends Element> = WithClassProp<
    ModifiedBlessedOptions<E["options"]> & ProgressBarProps<E> & ListProps<E> & LayoutProps<E>
>;

/**
 * mirrors react prop generation for HTML JSX.IntrinsicElements.
 * @see React.DetailedHTMLProps
 */
export type DetailedBlessedProps<E extends Element> = BlessedAttributes<E> & React.ClassAttributes<E>;

export interface BlessedIntrinsicElements {
    element: DetailedBlessedProps<Element>;
    box: DetailedBlessedProps<BoxElement>;
    scrollablebox: DetailedBlessedProps<ScrollableBoxElement>;
    scrollabletext: DetailedBlessedProps<ScrollableTextElement>;
    bigtext: DetailedBlessedProps<BigTextElement>;
    list: DetailedBlessedProps<ListElement>;
    filemanager: DetailedBlessedProps<FileManagerElement>;
    listtable: DetailedBlessedProps<ListTableElement>;
    listbar: DetailedBlessedProps<ListbarElement>;
    textbox: DetailedBlessedProps<TextboxElement>;
    checkbox: DetailedBlessedProps<CheckboxElement>;
    radioset: DetailedBlessedProps<RadioSetElement>;
    radiobutton: DetailedBlessedProps<RadioButtonElement>;
    prompt: DetailedBlessedProps<PromptElement>;
    question: DetailedBlessedProps<QuestionElement>;
    message: DetailedBlessedProps<MessageElement>;
    loading: DetailedBlessedProps<LoadingElement>;
    log: DetailedBlessedProps<LogElement>;
    progressbar: DetailedBlessedProps<ProgressBarElement>;
    terminal: DetailedBlessedProps<Blessed.Widgets.TerminalElement>;
    layout: DetailedBlessedProps<Blessed.Widgets.LayoutElement>;
    // escape: Blessed.escape is not an element
    // program: Blessed.Widgets.Program is not an element
}

// 'react-blessed' accepts JSX with 'blessed' element names with and without
// a 'blessed-' prefix. see
// https://github.com/Yomguithereal/react-blessed/blob/f5e1f791dea1788745695d557040b91f573f9ef5/src/fiber/fiber.js#L49
export type BlessedIntrinsicElementsPrefixed = {
    [Key in keyof BlessedIntrinsicElements as Prefix<"blessed-", Key>]: BlessedIntrinsicElements[Key];
};

// it isn't possible to use the global JSX namespace because some 'blessed'
// elements will collide with ones set in react defs.

// augment react JSX when old JSX transform is used
declare module "react" {
    namespace JSX {
        interface ButtonHTMLAttributes<T> extends
            HTMLAttributes<T>,
            Omit<
                DetailedBlessedProps<ButtonElement>,
                "draggable" | "onBlur" | "onClick" | "onFocus" | "onResize" | "ref" | "style"
            >
        {}

        interface TableHTMLAttributes<T> extends
            HTMLAttributes<T>,
            Omit<
                DetailedBlessedProps<TableElement>,
                "border" | "draggable" | "onBlur" | "onClick" | "onFocus" | "onResize" | "ref" | "style"
            >
        {}

        interface TextareaHTMLAttributes<T> extends
            HTMLAttributes<T>,
            Omit<
                DetailedBlessedProps<TextElement>,
                "draggable" | "fill" | "focusable" | "onBlur" | "onClick" | "onFocus" | "onResize" | "ref" | "style"
            >
        {}

        interface InputHTMLAttributes<T> extends
            HTMLAttributes<T>,
            Omit<
                DetailedBlessedProps<InputElement>,
                "draggable" | "onBlur" | "onClick" | "onFocus" | "onResize" | "ref" | "style"
            >
        {}

        interface SVGLineElementAttributes<T> extends
            SVGProps<T>,
            Omit<
                DetailedBlessedProps<LineElement>,
                "focusable" | "onBlur" | "onClick" | "onFocus" | "onResize" | "orientation" | "ref" | "style"
            >
        {}

        interface SVGTextElementAttributes<T> extends
            SVGProps<T>,
            Omit<
                DetailedBlessedProps<TextElement>,
                "fill" | "focusable" | "onBlur" | "onClick" | "onFocus" | "onResize" | "ref" | "style"
            >
        {}

        // set IntrinsicElements to 'react-blessed' elements both with and without
        // 'blessed-' prefix
        interface IntrinsicElements extends BlessedIntrinsicElementsPrefixed, BlessedIntrinsicElements {}
    }
}

// augment react/jsx-runtime JSX when new JSX transform is used
declare module "react/jsx-runtime" {
    namespace JSX {
        interface IntrinsicElements extends BlessedIntrinsicElementsPrefixed, BlessedIntrinsicElements {}
    }
}
declare module "react/jsx-dev-runtime" {
    namespace JSX {
        interface IntrinsicElements extends BlessedIntrinsicElementsPrefixed, BlessedIntrinsicElements {}
    }
}<|MERGE_RESOLUTION|>--- conflicted
+++ resolved
@@ -1,14 +1,4 @@
-<<<<<<< HEAD
-// Type definitions for react-blessed 0.7
-// Project: https://github.com/yomguithereal/react-blessed#readme
-// Definitions by: Century Guo <https://github.com/guoshencheng>
-//                 Robbie Nichols <https://github.com/defnotrobbie>
-// Definitions: https://github.com/DefinitelyTyped/DefinitelyTyped
-// Minimum TypeScript Version: 4.1
-
-=======
-import * as React from "react";
->>>>>>> 9c1757c3
+// master
 import * as Blessed from "blessed";
 import * as React from "react";
 
