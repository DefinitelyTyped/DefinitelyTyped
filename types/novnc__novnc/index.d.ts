// Type definitions for @novnc/novnc 1.3
// Project: https://github.com/novnc/noVNC
// Definitions by: Jake Jarvis <https://github.com/jakejarvis>
//                 Maksim Ovcharik <https://github.com/ovcharik>
// Definitions: https://github.com/DefinitelyTyped/DefinitelyTyped

<<<<<<< HEAD
declare module "@novnc/novnc/core/rfb" {
=======
// eslint-disable-next-line @definitelytyped/no-declare-current-package
declare module '@novnc/novnc/core/rfb' {
>>>>>>> 25061846
    /**
     * An `object` specifying the credentials to provide to the server when authenticating.
     */
    interface NoVncCredentials {
        /** The user that authenticates */
        username: string;
        /** Password for the user */
        password: string;
        /** Target machine or session */
        target: string;
    }

    /**
     * An `object` specifying extra details about how the connection should be made.
     */
    interface NoVncOptions {
        /**
         * A `boolean` indicating if the remote server should be shared or if any other connected
         * clients should be disconnected. Enabled by default.
         */
        shared?: boolean;
        /**
         * An `object` specifying the credentials to provide to the server when authenticating.
         */
        credentials?: NoVncCredentials;
        /**
         * A `string` specifying the ID to provide to any VNC repeater encountered.
         */
        repeaterID?: string;
        /**
         * An `Array` of `string`s specifying the sub-protocols to use in the WebSocket connection.
         * Empty by default.
         */
        wsProtocols?: string[];
    }

    interface NoVncEvents {
        /**
         * The `connect` event is fired after all the handshaking with the server is completed and the
         * connection is fully established. After this event the `NoVncClient` object is ready to
         * receive graphics updates and to send input.
         */
        connect: CustomEvent<Record<string, never>>;

        /**
         * The `disconnect` event is fired when the connection has been terminated. The `detail`
         * property is an `object` that contains the property `clean`. `clean` is a `boolean` indicating
         * if the termination was clean or not. In the event of an unexpected termination or an error
         * `clean` will be set to false.
         */
        disconnect: CustomEvent<{ clean: boolean }>;

        /**
         * The `credentialsrequired` event is fired when the server requests more credentials than were
         * specified to {@link NoVncClient}. The `detail` property is an `object` containing the
         * property `types` which is an `Array` of `string` listing the credentials that are required.
         */
        credentialsrequired: CustomEvent<{ types: Array<keyof NoVncCredentials> }>;

        /**
         * The `securityfailure` event is fired when the handshaking process with the server fails
         * during the security negotiation step. The `detail` property is an `object` containing the
         * following properties:
         *
         * | Property | Type        | Description
         * | -------- | ----------- | -----------
         * | `status` | `number`    | The failure status code
         * | `reason` | `string`    | The **optional** reason for the failure
         *
         * The property `status` corresponds to the
         * [SecurityResult](https://github.com/rfbproto/rfbproto/blob/master/rfbproto.rst#securityresult)
         * status code in cases of failure. A status of zero will not be sent in this event since that
         * indicates a successful security handshaking process. The optional property `reason` is
         * provided by the server and thus the language of the string is not known. However most servers
         * will probably send English strings. The server can choose to not send a reason and in these
         * cases the `reason` property will be omitted.
         */
        securityfailure: CustomEvent<{ status: number; reason?: string }>;

        /**
         * The `clipboard` event is fired when the server has sent clipboard data. The `detail` property
         * is an `object` containing the property `text` which is a `string` with the clipboard data.
         */
        clipboard: CustomEvent<{ text: string }>;

        /**
         * The `bell` event is fired when the server has requested an audible bell.
         */
        bell: CustomEvent<Record<string, never>>;

        /**
         * The `desktopname` event is fired when the name of the remote desktop changes. The `detail`
         * property is an `object` with the property `name` which is a `string` specifying the new name.
         */
        desktopname: CustomEvent<{ name: string }>;

        /**
         * The `capabilities` event is fired whenever an entry is added or removed from `capabilities`.
         * The `detail` property is an `object` with the property `capabilities` containing the new
         * value of `capabilities`.
         */
        capabilities: CustomEvent<{ capabilities: NoVncClient["capabilities"] }>;
    }

    type NoVncEventType = keyof NoVncEvents;
    type NoVncEvent = NoVncEvents[NoVncEventType];

    class NoVncEventTarget extends EventTarget {
        protected _listeners: Map<NoVncEventType, (event: Event) => void>;

        addEventListener<T extends NoVncEventType>(type: T, listener: (event: NoVncEvents[T]) => void): void;
        addEventListener(type: string, listener: (event: CustomEvent) => void): void;

        removeEventListener<T extends NoVncEventType>(type: T, listener: (event: NoVncEvents[T]) => void): void;
        removeEventListener(type: string, listener: (event: CustomEvent) => void): void;

        dispatchEvent(event: NoVncEvent | CustomEvent): boolean;
    }

    /**
     * The `NoVncClient` object represents a single connection to a VNC server. It communicates using
     * a WebSocket that must provide a standard NoVncClient protocol stream.
     */
    export default class NoVncClient extends NoVncEventTarget {
        readonly _target: Element;
        readonly _url: string | null;

        /**
         * Returns a new `NoVncClient` object and initiates a new connection to a specified VNC server.
         *
         * @param target - A block {@link HTMLElement} that specifies where the `NoVncClient` object
         * should attach itself. The existing contents of the `HTMLElement` will be untouched, but new
         * elements will be added during the lifetime of the `NoVncClient` object.
         * @param url - A `string`, {@link WebSocket}, or {@link RTCDataChannel} specifying the VNC server to connect
         * to. This must be a valid WebSocket URL.
         * @param options - An {@link NoVncOptions} specifying extra details about how the connection
         * should be made.
         */
        constructor(target: Element, url: string | WebSocket | RTCDataChannel, options?: NoVncOptions);

        /**
         * Is a `boolean` indicating if any events (e.g. key presses or mouse movement) should be
         * prevented from being sent to the server. Disabled by default.
         */
        viewOnly: boolean;

        /**
         * Is a `boolean` indicating if keyboard focus should automatically be moved to the remote
         * session when a `mousedown` or `touchstart` event is received. Enabled by default.
         */
        focusOnClick: boolean;

        /**
         * Is a `boolean` indicating if the remote session should be clipped to its container. When
         * disabled scrollbars will be shown to handle the resulting overflow. Disabled by default.
         */
        clipViewport: boolean;

        /**
         * Is a `boolean` indicating if mouse events should control the relative position of a clipped
         * remote session. Only relevant if `clipViewport` is enabled. Disabled by default.
         */
        dragViewport: boolean;

        /**
         * Is a `boolean` indicating if the remote session should be scaled locally so it fits its
         * container. When disabled it will be centered if the remote session is smaller than its
         * container, or handled according to `clipViewport` if it is larger. Disabled by default.
         */
        scaleViewport: boolean;

        /**
         * Is a `boolean` indicating if a request to resize the remote session should be sent whenever
         * the container changes dimensions. Disabled by default.
         */
        resizeSession: boolean;

        /**
         * Is a `boolean` indicating whether a dot cursor should be shown instead of a zero-sized or
         * fully-transparent cursor if the server sets such invisible cursor. Disabled by default.
         */
        showDotCursor: boolean;

        /**
         * Is a valid CSS [background](https://developer.mozilla.org/en-US/docs/Web/CSS/background)
         * style value indicating which background style should be applied to the element containing the
         * remote session screen. The default value is `rgb(40, 40, 40)` (solid gray color).
         */
        background: string;

        /**
         * Is an `int` in range `[0-9]` controlling the desired JPEG quality. Value `0` implies low
         * quality and `9` implies high quality. Default value is `6`.
         */
        qualityLevel: number;

        /**
         * Is an `int` in range `[0-9]` controlling the desired compression level. Value `0` means no
         * compression. Level 1 uses a minimum of CPU resources and achieves weak compression ratios,
         * while level 9 offers best compression but is slow in terms of CPU consumption on the server
         * side. Use high levels with very slow network connections. Default value is `2`.
         */
        compressionLevel: number;

        /**
         * Is an `object` indicating which optional extensions are available on the server. Some methods
         * may only be called if the corresponding capability is set. The following capabilities are
         * defined:
         *
         * | name     | type      | description
         * | -------- | --------- | -----------
         * | `power`  | `boolean` | Machine power control is available
         */
        readonly capabilities: {
            /** Machine power control is available */
            power: boolean;
        };

        /**
         * Disconnect from the server.
         */
        disconnect(): void;

        /**
         * Send credentials to server. Should be called after the
         * {@link NoVncEventType.credentialsrequired} event has fired.
         *
         * @param credentials An {@link NoVncCredentials} specifying the credentials to provide to the
         * server when authenticating.
         */
        sendCredentials(credentials: NoVncCredentials): void;

        /**
         * Send a key event to the server.
         *
         * @param keysym A `number` specifying the NoVncClient keysym to send. Can be `0` if a valid
         * **`code`** is specified.
         * @param code A `string` specifying the physical key to send. Valid values are those that can
         * be specified to {@link KeyboardEvent.code}. If the physical key cannot be determined then
         * `null` shall be specified.
         * @param down A `boolean` specifying if a press or a release event should be sent. If omitted
         * then both a press and release event are sent.
         */
        sendKey(keysym: number, code: string | null, down?: boolean): void;

        /**
         * Send the key sequence *left Control*, *left Alt*, *Delete*. This is a convenience wrapper
         * around {@link sendKey}.
         */
        sendCtrlAltDel(): void;

        /**
         * Sets the keyboard focus on the remote session. Keyboard events will be sent to the remote
         * server after this point.
         *
         * @param options A {@link FocusOptions} providing options to control how the focus will be
         * performed. Please see {@link HTMLElement.focus} for available options.
         */
        focus(options?: FocusOptions): void;

        /**
         * Remove keyboard focus on the remote session. Keyboard events will no longer be sent to the
         * remote server after this point.
         */
        blur(): void;

        /**
         * Request to shut down the remote machine. The capability `power` must be set for this method
         * to have any effect.
         */
        machineShutdown(): void;

        /**
         * Request a clean reboot of the remote machine. The capability `power` must be set for this
         * method to have any effect.
         */
        machineReboot(): void;

        /**
         * Request a forced reset of the remote machine. The capability `power` must be set for this
         * method to have any effect.
         */
        machineReset(): void;

        /**
         * Send clipboard data to the remote server.
         *
         * @param text A `string` specifying the clipboard data to send.
         */
        clipboardPasteFrom(text: string): void;
    }
}

<<<<<<< HEAD
declare module "@novnc/novnc/core/util/browser" {
=======
// eslint-disable-next-line @definitelytyped/no-declare-current-package
declare module '@novnc/novnc/core/util/browser' {
>>>>>>> 25061846
    let isTouchDevice: boolean;
    let dragThreshold: number;

    const supportsCursorURIs: boolean;
    const hasScrollbarGutter: boolean;

    function isMac(): boolean;
    function isWindows(): boolean;
    function isIOS(): boolean;
    function isSafari(): boolean;
    function isFirefox(): boolean;
}

<<<<<<< HEAD
declare module "@novnc/novnc/core/input/util" {
=======
// eslint-disable-next-line @definitelytyped/no-declare-current-package
declare module '@novnc/novnc/core/input/util' {
>>>>>>> 25061846
    interface KeyboardEventBase {
        char?: string;
        charCode?: number;
        code: string;
        key: string;
        keyCode?: number;
        location?: number;
        type?: string;
    }

    function getKeycode(event: KeyboardEventBase): string;
    function getKey(event: KeyboardEventBase): string;
    function getKeysym(event: KeyboardEventBase): number;
}<|MERGE_RESOLUTION|>--- conflicted
+++ resolved
@@ -4,12 +4,8 @@
 //                 Maksim Ovcharik <https://github.com/ovcharik>
 // Definitions: https://github.com/DefinitelyTyped/DefinitelyTyped
 
-<<<<<<< HEAD
+// eslint-disable-next-line @definitelytyped/no-declare-current-package
 declare module "@novnc/novnc/core/rfb" {
-=======
-// eslint-disable-next-line @definitelytyped/no-declare-current-package
-declare module '@novnc/novnc/core/rfb' {
->>>>>>> 25061846
     /**
      * An `object` specifying the credentials to provide to the server when authenticating.
      */
@@ -303,12 +299,8 @@
     }
 }
 
-<<<<<<< HEAD
+// eslint-disable-next-line @definitelytyped/no-declare-current-package
 declare module "@novnc/novnc/core/util/browser" {
-=======
-// eslint-disable-next-line @definitelytyped/no-declare-current-package
-declare module '@novnc/novnc/core/util/browser' {
->>>>>>> 25061846
     let isTouchDevice: boolean;
     let dragThreshold: number;
 
@@ -322,12 +314,8 @@
     function isFirefox(): boolean;
 }
 
-<<<<<<< HEAD
+// eslint-disable-next-line @definitelytyped/no-declare-current-package
 declare module "@novnc/novnc/core/input/util" {
-=======
-// eslint-disable-next-line @definitelytyped/no-declare-current-package
-declare module '@novnc/novnc/core/input/util' {
->>>>>>> 25061846
     interface KeyboardEventBase {
         char?: string;
         charCode?: number;
