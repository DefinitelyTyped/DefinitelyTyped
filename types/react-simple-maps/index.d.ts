<<<<<<< HEAD
// Type definitions for react-simple-maps 3.0
// Project: https://github.com/zcreativelabs/react-simple-maps#readme
// Definitions by: Novikov Mihail <https://github.com/thepocp>
//                 Andrej Mihajlov <https://github.com/pronebird>
//                 Kouame Komenan  <https://github.com/komenank>
// Definitions: https://github.com/DefinitelyTyped/DefinitelyTyped

import { GeoPath, GeoProjection } from 'd3-geo';
import { D3ZoomEvent } from 'd3-zoom';
import { Feature } from 'geojson';
import * as React from 'react';
=======
import { GeoPath, GeoProjection } from "d3-geo";
import { D3ZoomEvent } from "d3-zoom";
import { Feature } from "geojson";
import * as React from "react";
>>>>>>> 02c90980

export type Point = [number, number];

export interface ProjectionConfig {
    scale?: number | undefined;
    center?: [number, number] | undefined;
    parallels?: [number, number] | undefined;
    rotate?: [number, number, number] | undefined;
}
export type ProjectionFunction = (width: number, height: number, config: ProjectionConfig) => GeoProjection;

export interface ComposableMapProps extends React.SVGAttributes<SVGSVGElement> {
    /**
     * @default 800
     */
    width?: number | undefined;
    /**
     * @default 600
     */
    height?: number | undefined;
    /**
     * @default "geoEqualEarth"
     */
    projection?: string | ProjectionFunction | undefined;
    /**
     * @default {}
     */
    projectionConfig?: ProjectionConfig | undefined;
}

export interface Position {
    x: number;
    y: number;
    last: Point;
    zoom: number;
    dragging: boolean;
    zooming: boolean;
}

export interface ZoomableGroupProps extends React.SVGAttributes<SVGGElement> {
    /**
     * @default [0, 0]
     */
    center?: Point | undefined;
    /**
     * @default 1
     */
    zoom?: number | undefined;
    /**
     * @default 1
     */
    minZoom?: number | undefined;
    /**
     * @default 5
     */
    maxZoom?: number | undefined;
    /**
     * @default 0.025
     */
    zoomSensitivity?: number | undefined;
    /**
     * @default false
     */
    disablePanning?: boolean | undefined;
    /**
     * @default false
     */
    disableZooming?: boolean | undefined;
    onMoveStart?:
        | ((position: { coordinates: [number, number]; zoom: number }, event: D3ZoomEvent<SVGElement, any>) => void)
        | undefined;
    onMove?:
        | ((
              position: { x: number; y: number; zoom: number; dragging: WheelEvent },
              event: D3ZoomEvent<SVGElement, any>,
          ) => void)
        | undefined;
    onMoveEnd?:
        | ((position: { coordinates: [number, number]; zoom: number }, event: D3ZoomEvent<SVGElement, any>) => void)
        | undefined;
    filterZoomEvent?: ((element: SVGElement) => boolean) | undefined;
    translateExtent?: [[number, number], [number, number]] | undefined;
}

interface GeographiesChildrenArgument {
    geographies: any[];
    path: GeoPath;
    projection: GeoProjection;
}

export interface GeographiesProps extends Omit<React.SVGAttributes<SVGGElement>, 'children'> {
    parseGeographies?: ((features: Array<Feature<any, any>>) => Array<Feature<any, any>>) | undefined;
    geography?: string | Record<string, any> | string[] | undefined;
    children?: ((data: GeographiesChildrenArgument) => void) | undefined;
}

export interface GeographyProps
    extends Pick<React.SVGProps<SVGPathElement>, Exclude<keyof React.SVGProps<SVGPathElement>, 'style'>> {
    geography?: any;
    style?:
        | {
              default?: React.CSSProperties | undefined;
              hover?: React.CSSProperties | undefined;
              pressed?: React.CSSProperties | undefined;
          }
        | undefined;
    onMouseEnter?: ((event: React.MouseEvent<SVGPathElement, MouseEvent>) => void) | undefined;
    onMouseLeave?: ((event: React.MouseEvent<SVGPathElement, MouseEvent>) => void) | undefined;
    onMouseDown?: ((event: React.MouseEvent<SVGPathElement, MouseEvent>) => void) | undefined;
    onMouseUp?: ((event: React.MouseEvent<SVGPathElement, MouseEvent>) => void) | undefined;
    onFocus?: ((event: React.FocusEvent<SVGPathElement>) => void) | undefined;
    onBlur?: ((event: React.FocusEvent<SVGPathElement>) => void) | undefined;
}

export interface MarkerProps
    extends Pick<React.SVGProps<SVGPathElement>, Exclude<keyof React.SVGProps<SVGPathElement>, 'style'>> {
    coordinates?: Point | undefined;
    style?:
        | {
              default?: React.CSSProperties | undefined;
              hover?: React.CSSProperties | undefined;
              pressed?: React.CSSProperties | undefined;
          }
        | undefined;
    onMouseEnter?: ((event: React.MouseEvent<SVGPathElement, MouseEvent>) => void) | undefined;
    onMouseLeave?: ((event: React.MouseEvent<SVGPathElement, MouseEvent>) => void) | undefined;
    onMouseDown?: ((event: React.MouseEvent<SVGPathElement, MouseEvent>) => void) | undefined;
    onMouseUp?: ((event: React.MouseEvent<SVGPathElement, MouseEvent>) => void) | undefined;
    onFocus?: ((event: React.FocusEvent<SVGPathElement>) => void) | undefined;
    onBlur?: ((event: React.FocusEvent<SVGPathElement>) => void) | undefined;
}

export interface AnnotationProps extends React.SVGProps<SVGGElement> {
    subject?: Point | undefined;
    connectorProps: React.SVGProps<SVGPathElement>;
    /**
     * @default 30
     */
    dx?: number | string | undefined;
    /**
     * @default 30
     */
    dy?: number | string | undefined;
    /**
     * @default 0
     */
    curve?: number | undefined;
}

export interface GraticuleProps extends React.SVGProps<SVGPathElement> {
    /**
     * @default [10, 10]
     */
    step?: Point | undefined;
    /**
     * @default "currentcolor"
     */
    stroke?: string | undefined;
    /**
     * @default "transparent"
     */
    fill?: string | undefined;
}

export interface LineProps
    extends Pick<React.SVGProps<SVGPathElement>, Exclude<keyof React.SVGProps<SVGPathElement>, 'from' | 'to'>> {
    /**
     * @default [0, 0]
     */
    from?: Point | undefined;
    /**
     * @default [0, 0]
     */
    to?: Point | undefined;
    /**
     * @default [[0, 0], [0, 0]]
     */
    coordinates?: Point[] | undefined;
    /**
     * @default "currentcolor"
     */
    stroke?: string | undefined;
    /**
     * @default 3
     */
    strokeWidth?: number | string | undefined;
    /**
     * @default "transparent"
     */
    fill?: string | undefined;
}

interface SphereProps extends React.SVGProps<SVGPathElement> {
    /**
     * @default "rsm-sphere"
     */
    id: string;
    /**
     * @default "transparent"
     */
    fill: string;
    /**
     * @default "currentcolor"
     */
    stroke: string;
    /**
     * @default 0.5
     */
    strokeWidth: number;
}

export interface MapContextProps {
    projection: (coordinates: [number, number]) => [number, number];
}

declare const ComposableMap: React.FunctionComponent<ComposableMapProps>;
declare const ZoomableGroup: React.FunctionComponent<ZoomableGroupProps>;
declare const Geographies: React.FunctionComponent<GeographiesProps>;
declare const Geography: React.FunctionComponent<GeographyProps>;
declare const Marker: React.FunctionComponent<MarkerProps>;
declare const Annotation: React.FunctionComponent<AnnotationProps>;
declare const Graticule: React.FunctionComponent<GraticuleProps>;
declare const Line: React.FunctionComponent<LineProps>;
declare const Sphere: React.FunctionComponent<SphereProps>;
declare const MapContext: React.Context<MapContextProps>;

export {
    ComposableMap,
    ZoomableGroup,
    Geographies,
    Geography,
    Marker,
    Annotation,
    Graticule,
    Line,
    Sphere,
    MapContext,
};<|MERGE_RESOLUTION|>--- conflicted
+++ resolved
@@ -1,4 +1,3 @@
-<<<<<<< HEAD
 // Type definitions for react-simple-maps 3.0
 // Project: https://github.com/zcreativelabs/react-simple-maps#readme
 // Definitions by: Novikov Mihail <https://github.com/thepocp>
@@ -6,16 +5,10 @@
 //                 Kouame Komenan  <https://github.com/komenank>
 // Definitions: https://github.com/DefinitelyTyped/DefinitelyTyped
 
-import { GeoPath, GeoProjection } from 'd3-geo';
-import { D3ZoomEvent } from 'd3-zoom';
-import { Feature } from 'geojson';
-import * as React from 'react';
-=======
 import { GeoPath, GeoProjection } from "d3-geo";
 import { D3ZoomEvent } from "d3-zoom";
 import { Feature } from "geojson";
 import * as React from "react";
->>>>>>> 02c90980
 
 export type Point = [number, number];
 
