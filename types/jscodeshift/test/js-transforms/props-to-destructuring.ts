--- conflicted
+++ resolved
@@ -21,19 +21,11 @@
  */
 import { Identifier, ObjectPattern, Transform, VariableDeclarator } from "jscodeshift";
 
-<<<<<<< HEAD
-// tslint:disable-next-line max-line-length
 const keywordsStr =
     "this function if return var else for new in typeof while case break try catch delete throw switch continue default instanceof do void finally with debugger implements interface package private protected public static class enum export extends import super true false null abstract boolean byte char const double final float goto int long native short synchronized throws transient volatile";
 const keywords = keywordsStr.split(" ").reduce<{ [key: string]: boolean }>((f, k) => {
     f[k] = true;
     return f;
-=======
-const keywordsStr = 'this function if return var else for new in typeof while case break try catch delete throw switch continue default instanceof do void finally with debugger implements interface package private protected public static class enum export extends import super true false null abstract boolean byte char const double final float goto int long native short synchronized throws transient volatile';
-const keywords = keywordsStr.split(' ').reduce<{ [key: string]: boolean }>((f, k) => {
-  f[k] = true;
-  return f;
->>>>>>> 7da74815
 }, {});
 const isKeyword = (k: string) => keywords.hasOwnProperty(k);
 
