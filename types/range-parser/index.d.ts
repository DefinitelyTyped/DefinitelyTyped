--- conflicted
+++ resolved
@@ -27,16 +27,9 @@
          */
         combine?: boolean;
     }
-<<<<<<< HEAD
-    enum Result {
-        invaild = -2,
-        unsatisifiable = -1,
-    }
-=======
     type ResultUnsatisfiable = -1;
     type ResultInvalid = -2;
     type Result = ResultUnsatisfiable | ResultInvalid;
->>>>>>> 6d51909c
 }
 
 export = RangeParser;