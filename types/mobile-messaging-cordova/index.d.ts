<<<<<<< HEAD
// Type definitions for non-npm package mobile-messaging-cordova-plugin 1.3
// Project: https://github.com/infobip/mobile-messaging-cordova-plugin
// Definitions by: kostap13 <https://github.com/kostap13>,
//                 tjuric <https://github.com/tjuric>
// Definitions: https://github.com/DefinitelyTyped/DefinitelyTyped
=======
/// <reference types="node" />
>>>>>>> 9b7cd68b

declare namespace MobileMessagingCordova {
    type OS = "Android" | "iOS";
    type Gender = "Male" | "Female";
    type Event =
        | "messageReceived"
        | "notificationTapped"
        | "tokenReceived"
        | "registrationUpdated"
        | "geofenceEntered"
        | "actionTapped"
        | "installationUpdated"
        | "userUpdated"
        | "personalized"
        | "depersonalized"
        | "deeplink";

    interface Configuration {
        /**
         * The application code of your Application from Push Portal website
         */
        applicationCode: string;
        geofencingEnabled?: boolean | undefined;
        inAppChatEnabled?: boolean | undefined;
        /**
         * Message storage save callback
         */
        messageStorage?: string | undefined;
        defaultMessageStorage?: boolean | undefined;
        ios?: {
            notificationTypes?: string[] | undefined;
            forceCleanup?: boolean | undefined;
            logging?: boolean | undefined;
        } | undefined;
        android?: {
            notificationIcon: string; // a resource name for a status bar icon (without extension), located in '/platforms/android/app/src/main/res/mipmap'
            multipleNotifications: boolean;
            notificationAccentColor: string;
        } | undefined;
        privacySettings?: {
            applicationCodePersistingDisabled?: boolean | undefined;
            userDataPersistingDisabled?: boolean | undefined;
            carrierInfoSendingDisabled?: boolean | undefined;
            systemInfoSendingDisabled?: boolean | undefined;
        } | undefined;
        notificationCategories?: [
            {
                identifier?: string | undefined;
                actions?: [
                    {
                        identifier?: string | undefined;
                        title?: string | undefined;
                        foreground?: boolean | undefined;
                        authenticationRequired?: boolean | undefined;
                        moRequired?: boolean | undefined;
                        destructive?: boolean | undefined;
                        icon?: string | undefined;
                        textInputActionButtonTitle?: string | undefined;
                        textInputPlaceholder?: string | undefined;
                    },
                ] | undefined;
            },
        ] | undefined;
    }

    interface UserData {
        externalUserId: string;
        firstName?: string | undefined;
        lastName?: string | undefined;
        middleName?: string | undefined;
        gender?: Gender | undefined;
        birthday?: string | undefined;
        phones?: string[] | undefined;
        emails?: string[] | undefined;
        tags?: string[] | undefined;
        customAttributes?: Record<string, string | number | boolean | object[]> | undefined;
    }

    interface Installation {
        isPrimaryDevice?: boolean | undefined;
        isPushRegistrationEnabled?: boolean | undefined;
        notificationsEnabled?: boolean | undefined;
        geoEnabled?: boolean | undefined;
        sdkVersion?: string | undefined;
        appVersion?: string | undefined;
        os?: OS | undefined;
        osVersion: string;
        deviceManufacturer?: string | undefined;
        deviceModel?: string | undefined;
        deviceSecure?: boolean | undefined;
        language?: string | undefined;
        deviceTimezoneId?: string | undefined;
        applicationUserId?: string | undefined;
        deviceName?: string | undefined;
        customAttributes?: Record<string, string | number | boolean> | undefined;
    }

    interface UserIdentity {
        phones?: string[] | undefined;
        emails?: string[] | undefined;
        externalUserId: string;
    }

    interface PersonalizeContext {
        userIdentity: UserIdentity;
        userAttributes?: Record<string, string | number | boolean | object[]> | undefined;
        forceDepersonalize?: boolean | undefined;
    }

    interface Message {
        messageId: string;
        title?: string | undefined;
        body?: string | undefined;
        sound?: string | undefined;
        silent?: string | undefined;
        customPayload?: Record<string, string> | undefined;
        internalData?: string | undefined;
        receivedTimestamp?: number | undefined;
        seenDate?: number | undefined;
        contentUrl?: string | undefined;
        seen?: boolean | undefined;
        geo?: boolean | undefined;
        originalPayload?: Record<string, string> | undefined; // iOS only
        vibrate?: boolean | undefined; // Android only
        icon?: string | undefined; // Android only
        category?: string | undefined; // Android only
        chat?: string | undefined;
        browserUrl?: string | undefined;
        deeplink?: string | undefined;
        webViewUrl?: string | undefined;
        inAppDismissTitle?: string | undefined;
    }

    interface MobileMessagingError {
        code: string;
        message: string;
    }

    interface ChatConfig {
        ios?: {
            showModally: boolean;
        } | undefined;
    }

    interface DefaultMessageStorage {
        find(messageId: string, callback: (message: Message) => void): void;

        findAll(callback: (messages: Message[]) => void): void;

        delete(messageId: string, callback: () => void): void;

        deleteAll(callback: () => void): void;
    }

    interface Api {
        /**
         * Starts a new Mobile Messaging session.
         *
         * @param config. Configuration for Mobile Messaging
         * @param onInitError. Error callback
         */
        init(config: Configuration, onInitError?: (error: MobileMessagingError) => void): void;

        /**
         * Register to event coming from MobileMessaging library.
         * The following events are supported:
         *
         * @param event
         * @param handler will be called when event occurs
         */
        register(event: Event, handler: (message: Message) => void): void;

        on(event: Event, handler: (message: Message) => void): void;

        /**
         * Un register from MobileMessaging library event.
         *
         * @param event
         * @param handler will be unregistered from event
         */
        unregister(event: Event, handler: (message: Message) => void): void;

        off(event: Event, handler: (message: Message) => void): void;

        /**
         * Sends an event to the server eventually, handles possible errors and do retries for you.
         *
         * @param eventData. An object containing event data
         * {
         *   definitionId: "eventDefinitionId"
         *   properties: {
         *     "stringAttribute": "string",
         *     "numberAttribute": 1,
         *     "dateAttribute": "2020-02-26T09:41:57Z",
         *     "booleanAttribute": true
         *   }
         * }
         */
        submitEvent(eventData: CustomEvent): void;

        /**
         * Sends an event to the server immediately.
         * You have to handle possible connection or server errors, do retries yourself.
         *
         * @param eventData. An object containing event data
         * {
         *   definitionId: "eventDefinitionId"
         *   properties: {
         *     "stringAttribute": "string",
         *     "numberAttribute": 1,
         *     "dateAttribute": "2020-02-26T09:41:57Z",
         *     "booleanAttribute": true
         *   }
         * }
         * @param callback will be called on result
         * @param errorCallback will be called on error, you have to handle error and do retries yourself
         */
        submitEventImmediately(eventData: CustomEvent, callback: () => void, errorCallback: () => void): void;

        /**
         * Saves user data to the server.
         *
         * @param userData. An object containing user data
         * @param callback will be called on success
         * @param errorCallback will be called on error
         */
        saveUser(
            userData: UserData,
            callback: (userData: UserData) => void,
            errorCallback: (error: MobileMessagingError) => void,
        ): void;

        /**
         * Fetch user data from the server.
         *
         * @param callback will be called with fetched user data on success
         * @param errorCallback will be called on error
         */
        fetchUser(callback: (userData: UserData) => void, errorCallback: (error: MobileMessagingError) => void): void;

        /**
         * Gets user data from the locally stored cache.
         *
         * @param callback will be called with fetched user data on success
         * @param errorCallback will be called on error
         */
        getUser(callback: (userData: UserData) => void, errorCallback: (error: MobileMessagingError) => void): void;

        /**
         * Saves installation to the server.
         *
         * @param installation. An object containing installation data
         * @param callback will be called on success
         * @param errorCallback will be called on error
         */
        saveInstallation(
            installation: Installation,
            callback: (data: Installation) => void,
            errorCallback: (error: MobileMessagingError) => void,
        ): void;

        /**
         * Fetches installation from the server.
         *
         * @param callback will be called on success
         * @param errorCallback will be called on error
         */
        fetchInstallation(
            callback: (installation: Installation) => void,
            errorCallback: (error: MobileMessagingError) => void,
        ): void;

        /**
         * Gets locally cached installation.
         *
         * @param callback will be called on success
         * @param errorCallback will be called on error
         */
        getInstallation(
            callback: (installation: Installation) => void,
            errorCallback: (error: MobileMessagingError) => void,
        ): void;

        /**
         * Sets any installation as primary for this user.
         *
         * @param pushRegistrationId of an installation
         * @param primary or not
         * @param callback will be called on success
         * @param errorCallback will be called on error
         */
        setInstallationAsPrimary(
            pushRegistrationId: string,
            primary: boolean,
            callback: (installation: Installation) => void,
            errorCallback: (error: MobileMessagingError) => void,
        ): void;

        /**
         * Performs personalization of the current installation on the platform.
         *
         * @param context. An object containing user identity information as well as additional user attributes.
         * @param callback will be called on success
         * @param errorCallback will be called on error
         */
        personalize(
            context: PersonalizeContext,
            callback: (personalizeContext: PersonalizeContext) => void,
            errorCallback: (error: MobileMessagingError) => void,
        ): void;

        /**
         * Performs depersonalization of the current installation on the platform.
         *
         * @param callback will be called on success
         * @param errorCallback will be called on error
         */
        depersonalize(
            callback: (personalizeContext: PersonalizeContext) => void,
            errorCallback: (error: MobileMessagingError) => void,
        ): void;

        /**
         * Performs depersonalization of the installation referenced by pushRegistrationId.
         *
         * @param pushRegistrationId of the remote installation to depersonalize
         * @param callback will be called on success
         * @param errorCallback will be called on error
         */
        depersonalizeInstallation(
            pushRegistrationId: string,
            callback: (installation: Installation) => void,
            errorCallback: (error: MobileMessagingError) => void,
        ): void;

        /**
         * Mark messages as seen
         *
         * @param messageIds of identifiers of message to mark as seen
         * @param callback will be called upon completion
         * @param errorCallback will be called on error
         */
        markMessagesSeen(
            messageIds: string[],
            callback: (messages: Message[]) => void,
            errorCallback: (error: MobileMessagingError) => void,
        ): void;

        /**
         * Displays built-in error dialog so that user can resolve errors during sdk initialization.
         *
         * @param errorCode to display dialog for
         * @param callback will be called upon completion
         * @param errorCallback will be called on error
         */
        showDialogForError(
            errorCode: number,
            callback: () => void,
            errorCallback: (error: MobileMessagingError) => void,
        ): void;

        defaultMessageStorage(): DefaultMessageStorage | undefined;

        /**
         * Displays chat view
         * @param config
         */
        showChat(config?: ChatConfig): void;
    }
}

declare var MobileMessaging: MobileMessagingCordova.Api;<|MERGE_RESOLUTION|>--- conflicted
+++ resolved
@@ -1,13 +1,3 @@
-<<<<<<< HEAD
-// Type definitions for non-npm package mobile-messaging-cordova-plugin 1.3
-// Project: https://github.com/infobip/mobile-messaging-cordova-plugin
-// Definitions by: kostap13 <https://github.com/kostap13>,
-//                 tjuric <https://github.com/tjuric>
-// Definitions: https://github.com/DefinitelyTyped/DefinitelyTyped
-=======
-/// <reference types="node" />
->>>>>>> 9b7cd68b
-
 declare namespace MobileMessagingCordova {
     type OS = "Android" | "iOS";
     type Gender = "Male" | "Female";
