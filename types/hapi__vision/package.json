{
    "private": true,
<<<<<<< HEAD
    "devDependencies": {
        "handlebars": "^4.1"
    }
=======
    "name": "@types/hapi__vision",
    "version": "5.5.9999",
    "projects": [
        "https://github.com/hapijs/vision"
    ],
    "minimumTypeScriptVersion": "4.9",
    "dependencies": {
        "@hapi/hapi": "^21.1.0",
        "@types/node": "*",
        "handlebars": "^4.1",
        "joi": "^17.7.0"
    },
    "devDependencies": {
        "@types/hapi__vision": "workspace:."
    },
    "owners": [
        {
            "name": "Jason Swearingen",
            "githubUsername": "jasonswearingen"
        },
        {
            "name": "Alexander James Phillips",
            "githubUsername": "AJamesPhillips"
        },
        {
            "name": "Silas Rech",
            "githubUsername": "lenovouser"
        }
    ]
>>>>>>> 274c34c6
}<|MERGE_RESOLUTION|>--- conflicted
+++ resolved
@@ -1,10 +1,5 @@
 {
     "private": true,
-<<<<<<< HEAD
-    "devDependencies": {
-        "handlebars": "^4.1"
-    }
-=======
     "name": "@types/hapi__vision",
     "version": "5.5.9999",
     "projects": [
@@ -14,11 +9,11 @@
     "dependencies": {
         "@hapi/hapi": "^21.1.0",
         "@types/node": "*",
-        "handlebars": "^4.1",
         "joi": "^17.7.0"
     },
     "devDependencies": {
-        "@types/hapi__vision": "workspace:."
+        "@types/hapi__vision": "workspace:.",
+        "handlebars": "^4.1"
     },
     "owners": [
         {
@@ -34,5 +29,4 @@
             "githubUsername": "lenovouser"
         }
     ]
->>>>>>> 274c34c6
 }