{
    "files": [
        "index.d.ts",
        "handlebars-tests.ts"
    ],
    "compilerOptions": {
        "module": "commonjs",
        "lib": [
            "es6"
        ],
        "noImplicitAny": true,
        "noImplicitThis": false,
        "strictNullChecks": false,
        "strictFunctionTypes": true,
        "baseUrl": "../",
        "typeRoots": [
            "../"
        ],
        "types": [],
        "noEmit": true,
<<<<<<< HEAD
        "forceConsistentCasingInFileNames": true
    },
    "files": [
        "index.d.ts",
        "handlebars-tests.ts"
    ]
=======
        "forceConsistentCasingInFileNames": true,
        "esModuleInterop": true
    }
>>>>>>> 56ce1312
}<|MERGE_RESOLUTION|>--- conflicted
+++ resolved
@@ -18,16 +18,11 @@
         ],
         "types": [],
         "noEmit": true,
-<<<<<<< HEAD
-        "forceConsistentCasingInFileNames": true
+        "forceConsistentCasingInFileNames": true,
+        "esModuleInterop": true
     },
     "files": [
         "index.d.ts",
         "handlebars-tests.ts"
     ]
-=======
-        "forceConsistentCasingInFileNames": true,
-        "esModuleInterop": true
-    }
->>>>>>> 56ce1312
 }