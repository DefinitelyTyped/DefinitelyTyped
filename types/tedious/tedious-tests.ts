--- conflicted
+++ resolved
@@ -9,10 +9,7 @@
             minVersion: "TLSv1",
         },
         useColumnNames: true,
-<<<<<<< HEAD
-=======
-        multiSubnetFailover: false
->>>>>>> 25061846
+        multiSubnetFailover: false,
     },
     authentication: {
         type: "default",
