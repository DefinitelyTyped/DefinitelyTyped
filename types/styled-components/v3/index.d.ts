<<<<<<< HEAD
// Type definitions for styled-components 3.0
// Project: https://github.com/styled-components/styled-components
// Definitions by: Igor Oleinikov <https://github.com/Igorbek>
//                 Ihor Chulinda <https://github.com/Igmat>
// Definitions: https://github.com/DefinitelyTyped/DefinitelyTyped
// TypeScript Version: 2.8

import * as React from 'react';
=======
/// <reference types="node" />

import * as React from "react";
>>>>>>> 9b7cd68b

export interface ThemeProps<T> {
    theme: T;
}

export type ThemedStyledProps<P, T> = P & ThemeProps<T>;
export type StyledProps<P> = ThemedStyledProps<P, any>;

export type ThemedOuterStyledProps<P, T> = P & {
    theme?: T | undefined;
    innerRef?: ((instance: any) => void) | React.RefObject<HTMLElement | SVGElement | React.Component> | undefined;
};
export type OuterStyledProps<P> = ThemedOuterStyledProps<P, any>;

export type FalseyValue = undefined | null | false;
export type Interpolation<P> =
    | FlattenInterpolation<P>
    | ReadonlyArray<FlattenInterpolation<P> | ReadonlyArray<FlattenInterpolation<P>>>;
export type FlattenInterpolation<P> = InterpolationValue | InterpolationFunction<P>;
export type InterpolationValue = string | number | Styles | FalseyValue | StyledComponentClass<any, any>;
export type SimpleInterpolation =
    | InterpolationValue
    | ReadonlyArray<InterpolationValue | readonly InterpolationValue[]>;
export interface Styles {
    [ruleOrSelector: string]: string | number | Styles;
}

export type InterpolationFunction<P> = (props: P) => Interpolation<P>;

type Attrs<P, A extends Partial<P>, T> = {
    [K in keyof A]: ((props: ThemedStyledProps<P, T>) => A[K]) | A[K];
};

export interface StyledComponentClass<P, T, O = P> extends React.ComponentClass<ThemedOuterStyledProps<O, T>> {
    extend: ThemedStyledFunction<P, T, O>;

    withComponent<K extends keyof React.JSX.IntrinsicElements>(
        tag: K,
    ): StyledComponentClass<React.JSX.IntrinsicElements[K], T, React.JSX.IntrinsicElements[K] & O>;
    withComponent<U = {}>(element: React.ComponentType<U>): StyledComponentClass<U, T, U & O>;
}

export interface ThemedStyledFunction<P, T, O = P> {
    (
        strings: TemplateStringsArray,
        ...interpolations: Array<Interpolation<ThemedStyledProps<P, T>>>
    ): StyledComponentClass<P, T, O>;
    <U>(
        strings: TemplateStringsArray,
        ...interpolations: Array<Interpolation<ThemedStyledProps<P & U, T>>>
    ): StyledComponentClass<P & U, T, O & U>;
    attrs<U, A extends Partial<P & U> = {}>(
        attrs: Attrs<P & U, A, T>,
    ): ThemedStyledFunction<DiffBetween<A, P & U>, T, DiffBetween<A, O & U>>;
}

export type StyledFunction<P> = ThemedStyledFunction<P, any>;

type ThemedStyledComponentFactories<T> = {
    [TTag in keyof React.JSX.IntrinsicElements]: ThemedStyledFunction<React.JSX.IntrinsicElements[TTag], T>;
};

export interface ThemedBaseStyledInterface<T> extends ThemedStyledComponentFactories<T> {
    <P, TTag extends keyof React.JSX.IntrinsicElements>(tag: TTag): ThemedStyledFunction<
        P,
        T,
        P & React.JSX.IntrinsicElements[TTag]
    >;
    <P, O>(component: StyledComponentClass<P, T, O>): ThemedStyledFunction<P, T, O>;
    <P extends { [prop: string]: any; theme?: T | undefined }>(component: React.ComponentType<P>): ThemedStyledFunction<
        P,
        T,
        WithOptionalTheme<P, T>
    >;
}

export type ThemedStyledInterface<T> = ThemedBaseStyledInterface<Extract<keyof T, string> extends never ? any : T>;
export type StyledInterface = ThemedStyledInterface<DefaultTheme>;
// eslint-disable-next-line @typescript-eslint/no-empty-interface
export interface DefaultTheme {}

export interface ThemeProviderProps<T> {
    children?: React.ReactElement | undefined | null;
    theme?: T | ((theme: T) => T) | undefined;
}
export type BaseThemeProviderComponent<T> = React.ComponentClass<ThemeProviderProps<T>>;
export type ThemeProviderComponent<T> = BaseThemeProviderComponent<Extract<keyof T, string> extends never ? any : T>;
export interface BaseThemedCssFunction<T> {
    (strings: TemplateStringsArray, ...interpolations: SimpleInterpolation[]): InterpolationValue[];
    <P>(strings: TemplateStringsArray, ...interpolations: Array<Interpolation<ThemedStyledProps<P, T>>>): Array<
        FlattenInterpolation<ThemedStyledProps<P, T>>
    >;
}
export type ThemedCssFunction<T> = BaseThemedCssFunction<Extract<keyof T, string> extends never ? any : T>;

// Helper type operators
type KeyofBase = keyof any;
type Diff<T extends KeyofBase, U extends KeyofBase> = ({ [P in T]: P } & { [P in U]: never })[T];
type Omit<T, K extends keyof T> = Pick<T, Diff<keyof T, K>>;
type DiffBetween<T, U> = Pick<T, Diff<keyof T, keyof U>> & Pick<U, Diff<keyof U, keyof T>>;
type WithOptionalTheme<P extends { theme?: T | undefined }, T> = Omit<P, "theme"> & {
    theme?: T | undefined;
};

export interface ThemedStyledComponentsModule<T> {
    default: ThemedStyledInterface<T>;

    css: ThemedCssFunction<T>;
    keyframes(strings: TemplateStringsArray, ...interpolations: SimpleInterpolation[]): string;
    injectGlobal(strings: TemplateStringsArray, ...interpolations: SimpleInterpolation[]): void;
    withTheme: WithThemeFnInterface<T>;

    ThemeProvider: ThemeProviderComponent<T>;
}

declare const styled: StyledInterface;

export const css: ThemedCssFunction<DefaultTheme>;

export type BaseWithThemeFnInterface<T> = <P extends { theme?: T | undefined }>(
    component: React.ComponentType<P>,
) => React.ComponentClass<WithOptionalTheme<P, T>>;
export type WithThemeFnInterface<T> = BaseWithThemeFnInterface<Extract<keyof T, string> extends never ? any : T>;
export const withTheme: WithThemeFnInterface<DefaultTheme>;

export function keyframes(strings: TemplateStringsArray, ...interpolations: SimpleInterpolation[]): string;

export function injectGlobal(strings: TemplateStringsArray, ...interpolations: SimpleInterpolation[]): void;

export function consolidateStreamedStyles(): void;

export function isStyledComponent(target: any): target is StyledComponentClass<{}, {}>;

export const ThemeProvider: ThemeProviderComponent<object>;

interface StylesheetComponentProps {
    sheet: ServerStyleSheet;
}

interface StyleSheetManagerProps {
    children?: React.ReactNode;
    sheet?: StyleSheet | undefined;
    target?: Node | undefined;
}

export class StyleSheetManager extends React.Component<StyleSheetManagerProps> {}

export class ServerStyleSheet {
    collectStyles(tree: React.ReactNode): React.ReactElement<StylesheetComponentProps>;

    getStyleTags(): string;
    getStyleElement(): Array<React.ReactElement<{}>>;
    interleaveWithNodeStream(readableStream: NodeJS.ReadableStream): NodeJS.ReadableStream;
    instance: StyleSheet;
}

export default styled;<|MERGE_RESOLUTION|>--- conflicted
+++ resolved
@@ -1,17 +1,4 @@
-<<<<<<< HEAD
-// Type definitions for styled-components 3.0
-// Project: https://github.com/styled-components/styled-components
-// Definitions by: Igor Oleinikov <https://github.com/Igorbek>
-//                 Ihor Chulinda <https://github.com/Igmat>
-// Definitions: https://github.com/DefinitelyTyped/DefinitelyTyped
-// TypeScript Version: 2.8
-
-import * as React from 'react';
-=======
-/// <reference types="node" />
-
 import * as React from "react";
->>>>>>> 9b7cd68b
 
 export interface ThemeProps<T> {
     theme: T;
