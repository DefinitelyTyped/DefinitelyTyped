--- conflicted
+++ resolved
@@ -6,7 +6,6 @@
     }
 }
 
-<<<<<<< HEAD
 import * as CSS from "csstype";
 import * as React from "react";
 
@@ -33,11 +32,6 @@
             : REACT_STATICS_KEY | KNOWN_STATICS_KEY | keyof C
     >]: S[key]
 };
-=======
-import * as CSS from 'csstype';
-import * as React from 'react';
-import * as hoistNonReactStatics from 'hoist-non-react-statics';
->>>>>>> 9209cf01
 
 export type CSSProperties = CSS.Properties<string | number>;
 
@@ -152,13 +146,7 @@
     A extends keyof any = never
 > = // the "string" allows this to be used as an object key
     // I really want to avoid this if possible but it's the only way to use nesting with object styles...
-<<<<<<< HEAD
     string & StyledComponentBase<C, T, O, A> & NonReactStatics<C extends React.ComponentType<any> ? C : never>;
-=======
-    string &
-        StyledComponentBase<C, T, O, A> &
-        hoistNonReactStatics.NonReactStatics<C extends React.ComponentType<any> ? C : never>;
->>>>>>> 9209cf01
 
 export interface StyledComponentBase<
     C extends keyof JSX.IntrinsicElements | React.ComponentType<any>,
