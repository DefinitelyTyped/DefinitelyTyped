{
    "compilerOptions": {
<<<<<<< HEAD
        "module": "commonjs",
        "target": "es6",
=======
        "module": "node16",
>>>>>>> 05766ab1
        "lib": [
            "es6"
        ],
        "noImplicitAny": true,
        "noImplicitThis": true,
        "strictNullChecks": true,
        "strictFunctionTypes": true,
        "types": [],
        "noEmit": true,
        "forceConsistentCasingInFileNames": true
    },
    "files": [
        "index.d.ts",
        "yauzl-promise-tests.ts"
    ]
}<|MERGE_RESOLUTION|>--- conflicted
+++ resolved
@@ -1,11 +1,7 @@
 {
     "compilerOptions": {
-<<<<<<< HEAD
-        "module": "commonjs",
+        "module": "node16",
         "target": "es6",
-=======
-        "module": "node16",
->>>>>>> 05766ab1
         "lib": [
             "es6"
         ],
