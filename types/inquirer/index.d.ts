--- conflicted
+++ resolved
@@ -4,11 +4,8 @@
 //                 Parvez <https://github.com/ppathan>
 //                 Jouderian <https://github.com/jouderianjr>
 //                 Qibang <https://github.com/bang88>
-<<<<<<< HEAD
+//                 Jason Dreyzehner <https://github.com/bitjson>
 //                 Synarque <https://github.com/synarque>
-=======
-//                 Jason Dreyzehner <https://github.com/bitjson>
->>>>>>> 9f4c7512
 // Definitions: https://github.com/DefinitelyTyped/DefinitelyTyped
 
 // TypeScript Version: 2.3
@@ -101,13 +98,10 @@
          * Array values can be simple strings, or objects containing a name (to display) and a value properties
          * (to save in the answers hash). Values can also be a Separator.
          */
-<<<<<<< HEAD
-        choices?: ChoiceType[] | ((answers: T) => ChoiceType[]) | ((answers: T) => Promise<ChoiceType[]>);
-=======
         choices?:
             | ReadonlyArray<ChoiceType>
             | ((answers: T) => ReadonlyArray<ChoiceType>);
->>>>>>> 9f4c7512
+            | ((answers: T) => Promise<ReadonlyArray<ChoiceType>>);
         /**
          * Receive the user input and should return true if the value is valid, and an error message (String)
          * otherwise. If false is returned, a default error message is provided.
