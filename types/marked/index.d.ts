// Type definitions for Marked 0.7
// Project: https://github.com/markedjs/marked, https://marked.js.org
// Definitions by: William Orr <https://github.com/worr>
//                 BendingBender <https://github.com/BendingBender>
//                 CrossR <https://github.com/CrossR>
//                 Mike Wickett <https://github.com/mwickett>
//                 Hitomi Hatsukaze <https://github.com/htkzhtm>
// Definitions: https://github.com/DefinitelyTyped/DefinitelyTyped

export as namespace marked;

export = marked;
/**
 * Compiles markdown to HTML.
 *
 * @param src String of markdown source to be compiled
 * @param callback Function called when the markdownString has been fully parsed when using async highlighting
 * @return String of compiled HTML
 */
declare function marked(src: string, callback: (error: any | undefined, parseResult: string) => void): string;

/**
 * Compiles markdown to HTML.
 *
 * @param src String of markdown source to be compiled
 * @param options Hash of options
 * @param callback Function called when the markdownString has been fully parsed when using async highlighting
 * @return String of compiled HTML
 */
declare function marked(src: string, options?: marked.MarkedOptions, callback?: (error: any | undefined, parseResult: string) => void): string;

declare namespace marked {
    const defaults: MarkedOptions;

    /**
     * @param src String of markdown source to be compiled
     * @param options Hash of options
     */
    function lexer(src: string, options?: MarkedOptions): TokensList;

    /**
     * @param src String of markdown source to be compiled
     * @param links Array of links
     * @param options Hash of options
     * @return String of compiled HTML
     */

    function inlineLexer(src: string, links: string[], options?: MarkedOptions): string;

    /**
     * Compiles markdown to HTML.
     *
     * @param src String of markdown source to be compiled
     * @param callback Function called when the markdownString has been fully parsed when using async highlighting
     * @return String of compiled HTML
     */
    function parse(src: string, callback: (error: any | undefined, parseResult: string) => void): string;

    /**
     * Compiles markdown to HTML.
     *
     * @param src String of markdown source to be compiled
     * @param options Hash of options
     * @param callback Function called when the markdownString has been fully parsed when using async highlighting
     * @return String of compiled HTML
     */
    function parse(src: string, options?: MarkedOptions, callback?: (error: any | undefined, parseResult: string) => void): string;

    /**
     * @param src Tokenized source as array of tokens
     * @param options Hash of options
     */
    function parser(src: TokensList, options?: MarkedOptions): string;

    /**
     * Sets the default options.
     *
     * @param options Hash of options
     */
    function options(options: MarkedOptions): typeof marked;

    /**
     * Sets the default options.
     *
     * @param options Hash of options
     */
    function setOptions(options: MarkedOptions): typeof marked;

    /**
<<<<<<< HEAD
     * Sets the default options.
     *
     * @param options Hash of options
     */
    function options(options: MarkedOptions): typeof marked;

    /**
     * Gets the default options.
     */
    function getDefaults(): MarkedOptions;

    const defaults: MarkedOptions;

=======
     * Gets the original marked default options.
     */
    function getDefaults(): MarkedOptions;

>>>>>>> 807f5db1
    class InlineLexer {
        constructor(links: string[], options?: MarkedOptions);
        options: MarkedOptions;
        links: string[];
        rules: Rules;
        renderer: Renderer;
        static rules: Rules;
        static output(src: string, links: string[], options?: MarkedOptions): string;
        output(src: string): string;
        static escapes(text: string): string;
        outputLink(cap: string[], link: string): string;
        smartypants(text: string): string;
        mangle(text: string): string;
    }

    class Renderer {
        constructor(options?: MarkedOptions);
        options: MarkedOptions;
        code(code: string, language: string, isEscaped: boolean): string;
        blockquote(quote: string): string;
        html(html: string): string;
        heading(text: string, level: 1 | 2 | 3 | 4 | 5 | 6, raw: string, slugger: Slugger): string;
        hr(): string;
        list(body: string, ordered: boolean, start: number): string;
        listitem(text: string): string;
        checkbox(checked: boolean): string;
        paragraph(text: string): string;
        table(header: string, body: string): string;
        tablerow(content: string): string;
        tablecell(content: string, flags: {
            header: boolean;
            align: 'center' | 'left' | 'right' | null;
        }): string;
        strong(text: string): string;
        em(text: string): string;
        codespan(code: string): string;
        br(): string;
        del(text: string): string;
        link(href: string, title: string, text: string): string;
        image(href: string, title: string, text: string): string;
        text(text: string): string;
        checkbox(checked: boolean): string;
    }

    class TextRenderer {
        strong(text: string): string;
        em(text: string): string;
        codespan(text: string): string;
        del(text: string): string;
        text(text: string): string;
        link(href: string, title: string, text: string): string;
        image(href: string, title: string, text: string): string;
        br(): string;
    }

    class Parser {
        constructor(options?: MarkedOptions);
        tokens: TokensList;
        token: Token|null;
        options: MarkedOptions;
        renderer: Renderer;
        slugger: Slugger;
        static parse(src: TokensList, options?: MarkedOptions): string;
        parse(src: TokensList): string;
        next(): Token;
        peek(): Token | 0;
        parseText(): string;
        tok(): string;
    }

    class Lexer {
        constructor(options?: MarkedOptions);
        tokens: TokensList;
        options: MarkedOptions;
        rules: Rules;
        static rules: Rules;
        static lex(src: TokensList, options?: MarkedOptions): TokensList;
        lex(src: string): TokensList;
        token(src: string, top: boolean): TokensList;
    }

    class Slugger {
        seen: {[slugValue: string]: number};
        slug(value: string): string;
    }

    interface Rules {
        [ruleName: string]: RegExp | Rules;
    }

    type TokensList = Token[] & {
        links: {
            [key: string]: { href: string; title: string; }
        }
    };

    type Token =
        Tokens.Space
        | Tokens.Code
        | Tokens.Heading
        | Tokens.Table
        | Tokens.Hr
        | Tokens.BlockquoteStart
        | Tokens.BlockquoteEnd
        | Tokens.ListStart
        | Tokens.LooseItemStart
        | Tokens.ListItemStart
        | Tokens.ListItemEnd
        | Tokens.ListEnd
        | Tokens.Paragraph
        | Tokens.HTML
        | Tokens.Text;

    namespace Tokens {
        interface Space {
            type: 'space';
        }

        interface Code {
            type: 'code';
            codeBlockStyle?: 'indented';
            lang?: string;
            text: string;
        }

        interface Heading {
            type: 'heading';
            depth: number;
            text: string;
        }

        interface Table {
            type: 'table';
            header: string[];
            align: Array<'center' | 'left' | 'right' | null>;
            cells: string[][];
        }

        interface Hr {
            type: 'hr';
        }

        interface BlockquoteStart {
            type: 'blockquote_start';
        }

        interface BlockquoteEnd {
            type: 'blockquote_end';
        }

        interface ListStart {
            type: 'list_start';
            ordered: boolean;
        }

        interface LooseItemStart {
            type: 'loose_item_start';
        }

        interface ListItemStart {
            type: 'list_item_start';
        }

        interface ListItemEnd {
            type: 'list_item_end';
        }

        interface ListEnd {
            type: 'list_end';
        }

        interface Paragraph {
            type: 'paragraph';
            pre?: boolean;
            text: string;
        }

        interface HTML {
            type: 'html';
            pre: boolean;
            text: string;
        }

        interface Text {
            type: 'text';
            text: string;
        }
    }

    interface MarkedOptions {
        /**
         * A prefix URL for any relative link.
         */
        baseUrl?: string;

        /**
         * Enable GFM line breaks. This option requires the gfm option to be true.
         */
        breaks?: boolean;

        /**
         * Enable GitHub flavored markdown.
         */
        gfm?: boolean;

        /**
         * Include an id attribute when emitting headings.
         */
        headerIds?: boolean;

        /**
         * Set the prefix for header tag ids.
         */
        headerPrefix?: string;

        /**
         * A function to highlight code blocks. The function takes three arguments: code, lang, and callback.
         */
        highlight?(code: string, lang: string, callback?: (error: any | undefined, code: string) => void): string;

        /**
         * Set the prefix for code block classes.
         */
        langPrefix?: string;

        /**
         * Mangle autolinks (<email@domain.com>).
         */
        mangle?: boolean;

        /**
         * Conform to obscure parts of markdown.pl as much as possible. Don't fix any of the original markdown bugs or poor behavior.
         */
        pedantic?: boolean;

        /**
         * Type: object Default: new Renderer()
         *
         * An object containing functions to render tokens to HTML.
         */
        renderer?: Renderer;

        /**
         * Sanitize the output. Ignore any HTML that has been input.
         */
        sanitize?: boolean;

        /**
         * Optionally sanitize found HTML with a sanitizer function.
         */
        sanitizer?(html: string): string;

        /**
         * Shows an HTML error message when rendering fails.
         */
        silent?: boolean;

        /**
         * Use smarter list behavior than the original markdown. May eventually be default with the old behavior moved into pedantic.
         */
        smartLists?: boolean;

        /**
         * Use "smart" typograhic punctuation for things like quotes and dashes.
         */
        smartypants?: boolean;

        /**
         * Generate closing slash for self-closing tags (<br/> instead of <br>)
         */
        xhtml?: boolean;
    }
}<|MERGE_RESOLUTION|>--- conflicted
+++ resolved
@@ -87,26 +87,10 @@
     function setOptions(options: MarkedOptions): typeof marked;
 
     /**
-<<<<<<< HEAD
-     * Sets the default options.
-     *
-     * @param options Hash of options
-     */
-    function options(options: MarkedOptions): typeof marked;
-
-    /**
-     * Gets the default options.
+     * Gets the original marked default options.
      */
     function getDefaults(): MarkedOptions;
 
-    const defaults: MarkedOptions;
-
-=======
-     * Gets the original marked default options.
-     */
-    function getDefaults(): MarkedOptions;
-
->>>>>>> 807f5db1
     class InlineLexer {
         constructor(links: string[], options?: MarkedOptions);
         options: MarkedOptions;
