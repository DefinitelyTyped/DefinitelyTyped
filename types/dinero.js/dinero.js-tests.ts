import Dinero = require('dinero.js');

// Defaults
Dinero.defaultAmount = 100;
Dinero.defaultCurrency = 'USD';
Dinero.defaultPrecision = 2;
// Globals
Dinero.globalLocale = 'en-US';
Dinero.globalFormat = '0,0 dollar';
Dinero.globalRoundingMode = 'HALF_UP';
Dinero.globalFormatRoundingMode = '0,0 dollar';
Dinero.globalExchangeRatesApi = {
  endpoint: 'https://yourexchangerates.api/latest?base={{from}}',
  propertyPath: 'data.rates.{{to}}',
  headers: {
    'user-key': 'xxxxxxxxx',
  },
};
Dinero.globalExchangeRatesApi = {
<<<<<<< HEAD
    endpoint: 'https://yourexchangerates.api/latest?base={{from}}',
    propertyPath: 'data.rates.{{to}}',

    roundingMode: 'HALF_UP',
};
Dinero.globalExchangeRatesApi = {
    endpoint: new Promise(resolve =>
        resolve({
            data: {
                rates: {
                    USD: 1.337,
                },
            },
        }),
    ),
    propertyPath: 'data.rates.{{to}}',

    roundingMode: 'HALF_UP',
=======
  endpoint: 'https://yourexchangerates.api/latest?base={{from}}',
  propertyPath: 'data.rates.{{to}}',
  roundingMode: 'HALF_UP',
>>>>>>> 7a00793d
};

Dinero();
Dinero({ amount: 1 });
Dinero({ currency: 'USD' });
Dinero({ precision: 2 });

let number: number;
let string: string;
let boolean: boolean;

let dinero: Dinero.Dinero = Dinero();
let dineroArr: Dinero.Dinero[];
let dineroObject: Dinero.DineroObject;

number = dinero.getAmount();
string = dinero.getCurrency();
string = dinero.setLocale('fr-FR').getLocale();
number = dinero.convertPrecision(4).getPrecision();
number = dinero.convertPrecision(4, 'HALF_DOWN').getPrecision();
dinero = dinero.add(Dinero({ amount: 104545, precision: 4 }));
dinero = dinero.subtract(Dinero({ amount: 104545, precision: 4 }));
dinero = dinero.multiply(2.00125);
dinero = dinero.multiply(2.00125, 'HALF_UP');
dinero = dinero.divide(2);
dinero = dinero.divide(2, 'HALF_UP');
dinero = dinero.percentage(50);
dineroArr = dinero.allocate([50, 50]);
dinero.convert('EUR').then(d => (dinero = d));
dinero.convert('XBT', {
  endpoint: 'https://yourexchangerates.api/latest?base={{from}}',
  propertyPath: 'data.rates.{{to}}',
  headers: {
    'user-key': 'xxxxxxxxx',
  },
  roundingMode: 'HALF_UP',
});
boolean = dinero.equalsTo(Dinero({ amount: 500, currency: 'EUR' }));
boolean = dinero.lessThan(Dinero({ amount: 800 }));
boolean = dinero.lessThanOrEqual(Dinero({ amount: 800 }));
boolean = dinero.greaterThan(Dinero({ amount: 800 }));
boolean = dinero.greaterThanOrEqual(Dinero({ amount: 800 }));
boolean = dinero.isZero();
boolean = dinero.isPositive();
boolean = dinero.isNegative();
boolean = dinero.hasSubUnits();
boolean = dinero.hasCents();
boolean = dinero.hasSameCurrency(Dinero({ amount: 1000, currency: 'EUR' }));
boolean = dinero.hasSameAmount(Dinero({ amount: 1000, currency: 'EUR' }));
string = dinero.toFormat('0,0 dollar');
string = dinero.toFormat('0,0 dollar', 'HALF_EVEN');
number = dinero.toUnit();
number = dinero.toRoundedUnit(1);
number = dinero.toRoundedUnit(1, 'HALF_EVEN');
dineroObject = dinero.toObject();
dineroObject = dinero.toJson();
dineroArr = Dinero.normalizePrecision([
  Dinero({ amount: 100, precision: 2 }),
  Dinero({ amount: 1000, precision: 3 }),
]);<|MERGE_RESOLUTION|>--- conflicted
+++ resolved
@@ -10,21 +10,19 @@
 Dinero.globalRoundingMode = 'HALF_UP';
 Dinero.globalFormatRoundingMode = '0,0 dollar';
 Dinero.globalExchangeRatesApi = {
-  endpoint: 'https://yourexchangerates.api/latest?base={{from}}',
-  propertyPath: 'data.rates.{{to}}',
-  headers: {
-    'user-key': 'xxxxxxxxx',
-  },
+    endpoint: 'https://yourexchangerates.api/latest?base={{from}}',
+    propertyPath: 'data.rates.{{to}}',
+    headers: {
+        'user-key': 'xxxxxxxxx',
+    },
 };
 Dinero.globalExchangeRatesApi = {
-<<<<<<< HEAD
     endpoint: 'https://yourexchangerates.api/latest?base={{from}}',
     propertyPath: 'data.rates.{{to}}',
-
     roundingMode: 'HALF_UP',
 };
 Dinero.globalExchangeRatesApi = {
-    endpoint: new Promise(resolve =>
+    endpoint: new Promise((resolve) =>
         resolve({
             data: {
                 rates: {
@@ -34,19 +32,13 @@
         }),
     ),
     propertyPath: 'data.rates.{{to}}',
-
     roundingMode: 'HALF_UP',
-=======
-  endpoint: 'https://yourexchangerates.api/latest?base={{from}}',
-  propertyPath: 'data.rates.{{to}}',
-  roundingMode: 'HALF_UP',
->>>>>>> 7a00793d
 };
 
 Dinero();
-Dinero({ amount: 1 });
-Dinero({ currency: 'USD' });
-Dinero({ precision: 2 });
+Dinero({amount: 1});
+Dinero({currency: 'USD'});
+Dinero({precision: 2});
 
 let number: number;
 let string: string;
@@ -61,8 +53,8 @@
 string = dinero.setLocale('fr-FR').getLocale();
 number = dinero.convertPrecision(4).getPrecision();
 number = dinero.convertPrecision(4, 'HALF_DOWN').getPrecision();
-dinero = dinero.add(Dinero({ amount: 104545, precision: 4 }));
-dinero = dinero.subtract(Dinero({ amount: 104545, precision: 4 }));
+dinero = dinero.add(Dinero({amount: 104545, precision: 4}));
+dinero = dinero.subtract(Dinero({amount: 104545, precision: 4}));
 dinero = dinero.multiply(2.00125);
 dinero = dinero.multiply(2.00125, 'HALF_UP');
 dinero = dinero.divide(2);
@@ -71,25 +63,25 @@
 dineroArr = dinero.allocate([50, 50]);
 dinero.convert('EUR').then(d => (dinero = d));
 dinero.convert('XBT', {
-  endpoint: 'https://yourexchangerates.api/latest?base={{from}}',
-  propertyPath: 'data.rates.{{to}}',
-  headers: {
-    'user-key': 'xxxxxxxxx',
-  },
-  roundingMode: 'HALF_UP',
+    endpoint: 'https://yourexchangerates.api/latest?base={{from}}',
+    propertyPath: 'data.rates.{{to}}',
+    headers: {
+        'user-key': 'xxxxxxxxx',
+    },
+    roundingMode: 'HALF_UP',
 });
-boolean = dinero.equalsTo(Dinero({ amount: 500, currency: 'EUR' }));
-boolean = dinero.lessThan(Dinero({ amount: 800 }));
-boolean = dinero.lessThanOrEqual(Dinero({ amount: 800 }));
-boolean = dinero.greaterThan(Dinero({ amount: 800 }));
-boolean = dinero.greaterThanOrEqual(Dinero({ amount: 800 }));
+boolean = dinero.equalsTo(Dinero({amount: 500, currency: 'EUR'}));
+boolean = dinero.lessThan(Dinero({amount: 800}));
+boolean = dinero.lessThanOrEqual(Dinero({amount: 800}));
+boolean = dinero.greaterThan(Dinero({amount: 800}));
+boolean = dinero.greaterThanOrEqual(Dinero({amount: 800}));
 boolean = dinero.isZero();
 boolean = dinero.isPositive();
 boolean = dinero.isNegative();
 boolean = dinero.hasSubUnits();
 boolean = dinero.hasCents();
-boolean = dinero.hasSameCurrency(Dinero({ amount: 1000, currency: 'EUR' }));
-boolean = dinero.hasSameAmount(Dinero({ amount: 1000, currency: 'EUR' }));
+boolean = dinero.hasSameCurrency(Dinero({amount: 1000, currency: 'EUR'}));
+boolean = dinero.hasSameAmount(Dinero({amount: 1000, currency: 'EUR'}));
 string = dinero.toFormat('0,0 dollar');
 string = dinero.toFormat('0,0 dollar', 'HALF_EVEN');
 number = dinero.toUnit();
@@ -98,6 +90,6 @@
 dineroObject = dinero.toObject();
 dineroObject = dinero.toJson();
 dineroArr = Dinero.normalizePrecision([
-  Dinero({ amount: 100, precision: 2 }),
-  Dinero({ amount: 1000, precision: 3 }),
+    Dinero({amount: 100, precision: 2}),
+    Dinero({amount: 1000, precision: 3}),
 ]);