--- conflicted
+++ resolved
@@ -9,28 +9,16 @@
         "baseUrl": "../",
         "jsx": "react",
         "typeRoots": ["../"],
-<<<<<<< HEAD
-=======
         "paths": {
             "@storybook/react": ["storybook__react"]
         },
->>>>>>> d972b9a9
         "types": [],
         "noEmit": true,
         "forceConsistentCasingInFileNames": true
     },
     "files": [
         "index.d.ts",
-<<<<<<< HEAD
-        "src/withReadme.d.ts",
-        "src/withDocs.d.ts",
-        "src/doc.d.ts",
-        "src/common.d.ts",
-        "storybook-readme-tests.tsx",
-        "components/Marked.d.ts"
-=======
         "components/Marked.d.ts",
         "storybook-readme-tests.tsx"
->>>>>>> d972b9a9
     ]
 }