{
<<<<<<< HEAD
    "compilerOptions": {
        "module": "commonjs",
        "lib": [
            "dom",
            "es6"
        ],
        "noImplicitAny": true,
        "noImplicitThis": true,
        "strictNullChecks": true,
        "strictFunctionTypes": true,
        "baseUrl": "../",
        "jsx": "react",
        "typeRoots": [
            "../"
        ],
        "paths": {
            "@storybook/react": [
                "storybook__react"
            ]
        },
        "types": [],
        "noEmit": true,
        "forceConsistentCasingInFileNames": true
    },
    "files": [
        "index.d.ts",
        "storybook-readme-tests.tsx"
    ]
=======
  "compilerOptions": {
    "module": "commonjs",
    "lib": ["dom", "es6"],
    "noImplicitAny": true,
    "noImplicitThis": true,
    "strictNullChecks": true,
    "strictFunctionTypes": true,
    "baseUrl": "../",
    "jsx": "react",
    "typeRoots": ["../"],
    "types": [],
    "noEmit": true,
    "forceConsistentCasingInFileNames": true,
    "esModuleInterop": true
  },
  "files": [
    "index.d.ts",
    "components/Marked.d.ts",
    "registerWithPanelTitle/index.d.ts",
    "html/index.d.ts",
    "storybook-readme-tests.tsx"
  ]
>>>>>>> 9fec3bbf
}<|MERGE_RESOLUTION|>--- conflicted
+++ resolved
@@ -1,34 +1,4 @@
 {
-<<<<<<< HEAD
-    "compilerOptions": {
-        "module": "commonjs",
-        "lib": [
-            "dom",
-            "es6"
-        ],
-        "noImplicitAny": true,
-        "noImplicitThis": true,
-        "strictNullChecks": true,
-        "strictFunctionTypes": true,
-        "baseUrl": "../",
-        "jsx": "react",
-        "typeRoots": [
-            "../"
-        ],
-        "paths": {
-            "@storybook/react": [
-                "storybook__react"
-            ]
-        },
-        "types": [],
-        "noEmit": true,
-        "forceConsistentCasingInFileNames": true
-    },
-    "files": [
-        "index.d.ts",
-        "storybook-readme-tests.tsx"
-    ]
-=======
   "compilerOptions": {
     "module": "commonjs",
     "lib": ["dom", "es6"],
@@ -46,10 +16,6 @@
   },
   "files": [
     "index.d.ts",
-    "components/Marked.d.ts",
-    "registerWithPanelTitle/index.d.ts",
-    "html/index.d.ts",
     "storybook-readme-tests.tsx"
   ]
->>>>>>> 9fec3bbf
 }