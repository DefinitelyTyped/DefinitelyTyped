<<<<<<< HEAD
import { connect } from 'net';
import { types, Client, CustomTypesConfig, QueryArrayConfig, Pool, DatabaseError, Connection, defaults } from 'pg';
import TypeOverrides = require('pg/lib/type-overrides');
import { NoticeMessage } from 'pg-protocol/dist/messages';
=======
import { connect } from "net";
import { Client, Connection, CustomTypesConfig, DatabaseError, Pool, QueryArrayConfig, types } from "pg";
import TypeOverrides = require("pg/lib/type-overrides");
import { NoticeMessage } from "pg-protocol/dist/messages";
>>>>>>> e4dc6495

// https://github.com/brianc/node-pg-types
// tslint:disable-next-line no-unnecessary-callback-wrapper
types.setTypeParser(20, val => Number(val));

const poolSize: number | undefined = defaults.poolSize;
const poolIdleTimeout: number | undefined = defaults.poolIdleTimeout;
const reapIntervalMillis: number | undefined = defaults.reapIntervalMillis;
const binary: boolean | undefined = defaults.binary;
const parseInt8: boolean | undefined = defaults.parseInt8;
const parseInputDatesAsUTC: boolean | undefined = defaults.parseInputDatesAsUTC;

const client = new Client({
    host: "my.database-server.com",
    port: 5334,
    user: "database-user",
    password: "secretpassword!!",
    application_name: "DefinitelyTyped",
    keepAlive: true,
});

const user: string | undefined = client.user;
const database: string | undefined = client.database;
const port: number = client.port;
const host: string = client.host;
const password: string | undefined = client.password;
const ssl: boolean = client.ssl;

client.on("notice", (notice: NoticeMessage) => console.warn(`${notice.severity}: ${notice.message}`));
client.connect(err => {
    if (err) {
        console.error("Could not connect to postgres", err);
        return;
    }
    client.query("SELECT NOW() AS 'theTime'", (err, result) => {
        if (err) {
            console.error("Error running query", err);
            return;
        }
        console.log(result.rowCount);
        console.log(result.rows[0]["theTime"]);
        client.end();
        return null;
    });
    return null;
});
client.on("end", () => console.log("Client was disconnected."));

client
    .connect()
    .then(() => console.log("connected"))
    .catch(e => console.error("connection error", e.stack));

client.query("SELECT NOW()", (err, res) => {
    if (err) throw err;
    console.log(res);
    client.end();
});

client.query("SELECT $1::text as name", ["brianc"], (err, res) => {
    if (err) throw err;
    console.log(res);
    client.end();
});

interface Person {
    name: string;
}

client.query<Person, [string]>("SELECT $1::text as name", ["brianc"], (err, res) => {
    if (err) throw err;
    console.log(res.rows[0].name);
    client.end();
});

const query = {
    name: "get-name",
    text: "SELECT $1::text",
    values: ["brianc"],
};
client.query(query, (err, res) => {
    if (err) {
        console.error(err.stack);
    } else {
        console.log(res.rows);
        console.log(res.fields.map(f => f.name));
    }
});
client
    .query(query)
    .then(res => {
        console.log(res.rows);
        console.log(res.fields.map(f => f.name));
    })
    .catch(e => {
        console.error(e.stack);
    });
client
    .query(query, ["brianc"])
    .then(res => {
        console.log(res.rows);
        console.log(res.fields.map(f => f.name));
    })
    .catch(e => {
        console.error(e.stack);
    });

const queryArrMode: QueryArrayConfig = {
    name: "get-name-array",
    text: "SELECT $1::text",
    values: ["brianc"],
    rowMode: "array",
};
client.query(queryArrMode, (err, res) => {
    if (err) {
        console.error(err.stack);
    } else {
        console.log(res.rows);
        console.log(res.fields.map(f => f.name));
    }
});
client
    .query(queryArrMode)
    .then(res => {
        console.log(res.rows);
        console.log(res.fields.map(f => f.name));
    })
    .catch(e => {
        console.error(e.stack);
    });
client
    .query({
        text: "select 1",
        rowMode: "array",
    })
    .then(res => console.log(res.fields[0]));

const customTypes: CustomTypesConfig = {
    getTypeParser: () => () => "aCustomTypeParser!",
};

const queryCustomTypes = {
    name: "get-name",
    text: "SELECT $1::text",
    values: ["brianc"],
    types: customTypes,
};
client.query(queryCustomTypes, (err, res) => {
    if (err) {
        console.error(err.stack);
    } else {
        console.log(res.rows);
        console.log(res.fields.map(f => f.name));
    }
});

client.end(err => {
    console.log("client has disconnected");
    if (err) {
        console.log("error during disconnection", err.stack);
    }
});

client
    .end()
    .then(() => console.log("client has disconnected"))
    .catch(err => console.error("error during disconnection", err.stack));

const clientCustomQueryTypes = new Client({
    host: "my.database-server.com",
    port: 5334,
    user: "database-user",
    password: "secretpassword!!",
    application_name: "DefinitelyTyped",
    keepAlive: true,
    types: customTypes,
});

clientCustomQueryTypes.query(query, (err, res) => {
    if (err) {
        console.error(err.stack);
    } else {
        console.log(res.rows);
        console.log(res.fields.map(f => f.name));
    }
});

clientCustomQueryTypes
    .end()
    .then(() => console.log("client has disconnected"))
    .catch(err => console.error("error during disconnection", err.stack));

const customTypeOverrides = new TypeOverrides();
customTypeOverrides.setTypeParser(types.builtins.INT8, BigInt);

const customCustomTypeOverrides = new TypeOverrides(customTypes);
customTypeOverrides.setTypeParser(types.builtins.INT8, BigInt);

// pg.Pool
// https://node-postgres.com/api/pool

// no params ctor
const poolParameterlessCtor = new Pool();

const poolOne = new Pool({
    connectionString: "postgresql://dbuser:secretpassword@database.server.com:3211/mydb",
});

const pool = new Pool({
    host: "localhost",
    port: 5432,
    user: "database-user",
    database: "my_db",
    max: 20,
    idleTimeoutMillis: 30000,
    connectionTimeoutMillis: 2000,
    keepAlive: false,
    log: (...args) => {
        console.log.apply(console, args);
    },
});
console.log(pool.totalCount);
pool.connect((err, client, done) => {
    if (err) {
        console.error("error fetching client from pool", err);
        return;
    }
    client.query("SELECT $1::int AS number", ["1"], (err, result) => {
        done();

        if (err) {
            console.error("error running query", err);
            return;
        }
        console.log(result.rows[0].number);
    });
});

pool.connect().then(client => {
    client
        .query({ text: "SELECT $1::int AS number", values: ["1"], rowMode: "array" })
        .then(result => {
            console.log(result.rowCount, result.rows[0][0], result.fields[0].name);
        })
        .then(
            () => client.release(),
            e => client.release(e),
        );
});

pool.on("error", (err, client) => {
    // $ExpectType PoolClient
    client;
    console.error("idle client error", err.message, err.stack);
});
pool.on("connect", (client) => {
    // $ExpectType PoolClient
    client;
});
pool.on("acquire", (client) => {
    // $ExpectType PoolClient
    client;
});
pool.on("release", (err, client) => {
    // $ExpectType PoolClient
    client;
    if (err) {
        console.error("connection released to pool: ", err.message);
    }
});
pool.on("remove", (client) => {
    // $ExpectType PoolClient
    client;
});

(async () => {
    const client = await pool.connect();
    await client.query("SELECT 1");
    client.release(true);
})();

pool.query("SELECT $1::text as name", ["brianc"], (err, result) => {
    if (err) {
        console.error("Error executing query", err.stack);
        return;
    }
    console.log(result.rows[0].name);
});

pool.query("SELECT $1::text as name", ["brianc"])
    .then(res => console.log(res.rows[0].name))
    .catch(err => console.error("Error executing query", err.stack));
pool.query({ text: "SELECT $1::text as name" }, ["brianc"])
    .then(res => console.log(res.rows[0].name))
    .catch(err => console.error("Error executing query", err.stack));

pool.end(() => {
    console.log("pool has ended");
});

pool.end().then(() => console.log("pool has ended"));

(async () => {
    const client = await pool.connect();
    try {
        await client.query("SELECT NOW()");
    } catch (err) {
        if (err instanceof DatabaseError) {
            if (err.position !== undefined) {
                const position: string = err.position;
                console.log(position);
            }
        }
    }
    client.release();
})();

// Set allowExitOnIdle on pool constructor
const poolExitOnIdle = new Pool({ allowExitOnIdle: true });

// Set maxUses on pool constructor
const poolMaxUses = new Pool({ maxUses: 100 });

// client constructor tests
// client config object tested above
let c = new Client(); // empty constructor allowed
c = new Client("connectionString"); // connection string allowed
c = new Client({
    connectionString: "connectionString",
    connectionTimeoutMillis: 1000, // connection timeout optionally specified
});

// using custom socket factory method
c = new Client({
    stream: () =>
        connect({
            host: "my.database-server.com",
            port: 5334,
        }),
});

const dynamicPasswordSync = new Client({
    password: () => "sync-secret",
});
dynamicPasswordSync.connect();

const dynamicPasswordAsync = new Client({
    password: async () => "sync-secret",
});
dynamicPasswordAsync.connect();

const bindConfig = {
    statement: "Select 1 from foo where bar = $1",
    binary: "false",
    values: ["xyz"],
    valueMapper: (param: any, index: number) => [param, index],
};

const con = new Connection();
con.bind(bindConfig, true);<|MERGE_RESOLUTION|>--- conflicted
+++ resolved
@@ -1,14 +1,7 @@
-<<<<<<< HEAD
 import { connect } from 'net';
 import { types, Client, CustomTypesConfig, QueryArrayConfig, Pool, DatabaseError, Connection, defaults } from 'pg';
 import TypeOverrides = require('pg/lib/type-overrides');
 import { NoticeMessage } from 'pg-protocol/dist/messages';
-=======
-import { connect } from "net";
-import { Client, Connection, CustomTypesConfig, DatabaseError, Pool, QueryArrayConfig, types } from "pg";
-import TypeOverrides = require("pg/lib/type-overrides");
-import { NoticeMessage } from "pg-protocol/dist/messages";
->>>>>>> e4dc6495
 
 // https://github.com/brianc/node-pg-types
 // tslint:disable-next-line no-unnecessary-callback-wrapper
