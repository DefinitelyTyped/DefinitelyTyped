--- conflicted
+++ resolved
@@ -1,9 +1,5 @@
-<<<<<<< HEAD
+import { connect } from 'net';
 import { types, Client, CustomTypesConfig, QueryArrayConfig, Pool, DatabaseError, Connection } from 'pg';
-=======
-import { connect } from 'net';
-import { types, Client, CustomTypesConfig, QueryArrayConfig, Pool, DatabaseError } from 'pg';
->>>>>>> 04a94ba8
 import TypeOverrides = require('pg/lib/type-overrides');
 import { NoticeMessage } from 'pg-protocol/dist/messages';
 
