--- conflicted
+++ resolved
@@ -1,12 +1,6 @@
-<<<<<<< HEAD
-import { marked } from 'marked';
-import * as TerminalRenderer from 'marked-terminal';
-import chalk from 'chalk';
-=======
+import { marked } from "marked";
+import * as TerminalRenderer from "marked-terminal";
 import chalk from "chalk";
-import * as marked from "marked";
-import * as TerminalRenderer from "marked-terminal";
->>>>>>> d6df71f2
 
 marked.setOptions({
     // Define custom renderer
