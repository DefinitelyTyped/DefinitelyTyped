/* This structure is used in the BankingAccountDetailV3.features property */
export interface accV3DetailFeatureObj extends BankingProductFeatureV2 {
    isActivated?: boolean;
}

export interface BankingAccountDetailV3 extends BankingAccountV2 {
    /**
     * The unmasked BSB for the account. Is expected to be formatted as digits only with leading zeros included and no punctuation or spaces.
     */
    bsb?: string;
    /**
     * The unmasked account number for the account. Should not be supplied if the account number is a PAN requiring PCI compliance. Is expected to be formatted as digits only with leading zeros included and no punctuation or spaces.
     */
    accountNumber?: string;
    /**
     * Optional field to indicate if this account is part of a bundle that is providing additional benefit to the customer.
     */
    bundleName?: string;
    /**
     * The type of structure to present account specific fields.
     */
    specificAccountUType?: "creditCard" | "loan" | "termDeposit";
    termDeposit?: BankingTermDepositAccount[];
    creditCard?: BankingCreditCardAccount;
    loan?: BankingLoanAccountV2;
    /**
     * current rate to calculate interest earned being applied to deposit balances as it stands at the time of the API call.
     */
    depositRate?: string;
    /**
     * The current rate to calculate interest payable being applied to lending balances as it stands at the time of the API call.
     */
    lendingRate?: string;
    /**
     * Fully described deposit rates for this account based on the equivalent structure in Product Reference.
     */
    depositRates?: BankingProductDepositRate[];
    /**
     * Fully described lending rates for this account based on the equivalent structure in Product Reference.
     */
    lendingRates?: BankingProductLendingRateV2[];
    /**
     * Array of features of the account based on the equivalent structure in Product Reference with the following additional field.
     */
    features?: accV3DetailFeatureObj[];
    /**
     * Fees and charges applicable to the account based on the equivalent structure in Product Reference.
     */
    fees?: BankingProductFee[];
    /**
     * The addresses for the account to be used for correspondence.
     */
    addresses?: CommonPhysicalAddress[];

    [k: string]: unknown;
}
/* These are the schema definitions stipulated by the Data Standards Body for the banking api. */

export interface BankingAccountV2 {
    /**
     * A unique ID of the account adhering to the standards for ID permanence.
     */
    accountId: string;
    /**
     * Value indicating the number of customers that have ownership of the account, according to the data holder's definition of account ownership. Does not indicate that all account owners are eligible consumers.
     */
    accountOwnership: "UNKNOWN" | "ONE_PARTY" | "TWO_PARTY" | "MANY_PARTY" | "OTHER";
    /**
     * Date that the account was created (if known).
     */
    creationDate?: string | null;
    /**
     * The display name of the account as defined by the bank. This should not incorporate account numbers or PANs. If it does the values should be masked according to the rules of the [MaskedAccountString](#common-field-types) common type.
     */
    displayName: string;
    /**
     * Flag indicating that the customer associated with the authorisation is an owner of the account. Does not indicate sole ownership, however. If not present then `true` is assumed.
     */
    isOwned?: boolean | null;
    /**
     * A masked version of the account. Whether BSB/Account Number, Credit Card PAN or another number.
     */
    maskedNumber: string;
    /**
     * A customer supplied nick name for the account.
     */
    nickname?: string | null;
    /**
     * Open or closed status for the account. If not present then `OPEN` is assumed.
     */
    openStatus?: ("CLOSED" | "OPEN") | null;
    /**
     * The category to which a product or account belongs. See [here](#product-categories) for more details.
     */
    productCategory:
        | "BUSINESS_LOANS"
        | "CRED_AND_CHRG_CARDS"
        | "LEASES"
        | "MARGIN_LOANS"
        | "OVERDRAFTS"
        | "PERS_LOANS"
        | "REGULATED_TRUST_ACCOUNTS"
        | "RESIDENTIAL_MORTGAGES"
        | "TERM_DEPOSITS"
        | "TRADE_FINANCE"
        | "TRANS_AND_SAVINGS_ACCOUNTS"
        | "TRAVEL_CARDS";
    /**
     * The unique identifier of the account as defined by the data holder (akin to model number for the account).
     */
    productName: string;
    [k: string]: unknown;
}

/* These are the schema definitions stipulated by the Data Standards Body for the banking api. */

export interface BankingAuthorisedEntity {
    /**
     * Australian Business Number for the authorised entity.
     */
    abn?: string | null;
    /**
     * Australian Company Number for the authorised entity.
     */
    acn?: string | null;
    /**
     * Australian Registered Body Number for the authorised entity.
     */
    arbn?: string | null;
    /**
     * Description of the authorised entity derived from previously executed direct debits.
     */
    description?: string | null;
    /**
     * Name of the financial institution through which the direct debit will be executed. Is required unless the payment is made via a credit card scheme.
     */
    financialInstitution?: string | null;
    [k: string]: unknown;
}
/* These are the schema definitions stipulated by the Data Standards Body for the banking api. */

export interface BankingBalance {
    /**
     * A unique ID of the account adhering to the standards for ID permanence.
     */
    accountId: string;
    /**
     * Object representing the available limit amortised according to payment schedule. Assumed to be zero if absent.
     */
    amortisedLimit?: string | null;
    /**
     * Balance representing the amount of funds available for transfer. Assumed to be zero or positive.
     */
    availableBalance: string;
    /**
     * Object representing the maximum amount of credit that is available for this account. Assumed to be zero if absent.
     */
    creditLimit?: string | null;
    /**
     * The currency for the balance amounts. If absent assumed to be `AUD`.
     */
    currency?: string | null;
    /**
     * The balance of the account at this time. Should align to the balance available via other channels such as Internet Banking. Assumed to be negative if the customer has money owing.
     */
    currentBalance: string;
    /**
     * Optional array of balances for the account in other currencies. Included to support accounts that support multi-currency purses such as Travel Cards.
     */
    purses?:
        | Array<{
            /**
             * The balance available for this additional currency purse.
             */
            amount: string;
            /**
             * The currency for the purse.
             */
            currency?: string | null;
            [k: string]: unknown;
        }>
        | null;
    [k: string]: unknown;
}
/* These are the schema definitions stipulated by the Data Standards Body for the banking api. */

export interface BankingBalancePurse {
    /**
     * The balance available for this additional currency purse.
     */
    amount: string;
    /**
     * The currency for the purse.
     */
    currency?: string | null;
    [k: string]: unknown;
}
/* These are the schema definitions stipulated by the Data Standards Body for the banking api. */

export interface BankingBillerPayee {
    /**
     * BPAY Biller Code of the Biller.
     */
    billerCode: string;
    /**
     * Name of the Biller.
     */
    billerName: string;
    /**
     * BPAY CRN of the Biller (if available).<br/>Where the CRN contains sensitive information, it should be masked in line with how the Data Holder currently displays account identifiers in their existing online banking channels. If the contents of the CRN match the format of a Credit Card PAN they should be masked according to the rules applicable for [MaskedPANString](#common-field-types). If the contents are otherwise sensitive, then it should be masked using the rules applicable for the [MaskedAccountString](#common-field-types) common type.
     */
    crn?: string | null;
    [k: string]: unknown;
}
/* These are the schema definitions stipulated by the Data Standards Body for the banking api. */

export interface BankingCreditCardAccount {
    /**
     * The minimum payment amount due for the next card payment.
     */
    minPaymentAmount: string;
    /**
     * If absent assumes `AUD`.
     */
    paymentCurrency?: string | null;
    /**
     * The amount due for the next card payment.
     */
    paymentDueAmount: string;
    /**
     * Date that the next payment for the card is due.
     */
    paymentDueDate: string;
    [k: string]: unknown;
}
/* These are the schema definitions stipulated by the Data Standards Body for the banking api. */

export interface BankingDigitalWalletPayee {
    /**
     * The identifier of the digital wallet (dependent on type).
     */
    identifier: string;
    /**
     * The display name of the wallet as given by the customer, else a default value defined by the data holder.
     */
    name: string;
    /**
     * The provider of the digital wallet.
     */
    provider: "PAYPAL_AU" | "OTHER";
    /**
     * The type of the digital wallet identifier.
     */
    type: "EMAIL" | "CONTACT_NAME" | "TELEPHONE";
    [k: string]: unknown;
}
/* These are the schema definitions stipulated by the Data Standards Body for the banking api. */

export interface BankingDirectDebit {
    /**
     * A unique ID of the account adhering to the standards for ID permanence.
     */
    accountId: string;
    authorisedEntity: {
        /**
         * Australian Business Number for the authorised entity.
         */
        abn?: string | null;
        /**
         * Australian Company Number for the authorised entity.
         */
        acn?: string | null;
        /**
         * Australian Registered Body Number for the authorised entity.
         */
        arbn?: string | null;
        /**
         * Description of the authorised entity derived from previously executed direct debits.
         */
        description?: string | null;
        /**
         * Name of the financial institution through which the direct debit will be executed. Is required unless the payment is made via a credit card scheme.
         */
        financialInstitution?: string | null;
        [k: string]: unknown;
    };
    /**
     * The amount of the last debit executed under this authorisation
     */
    lastDebitAmount?: string | null;
    /**
     * The date and time of the last debit executed under this authorisation
     */
    lastDebitDateTime?: string | null;
    [k: string]: unknown;
}
/* These are the schema definitions stipulated by the Data Standards Body for the banking api. */

export interface BankingDomesticPayee {
    account?: {
        /**
         * Name of the account to pay to.
         */
        accountName?: string | null;
        /**
         * Number of the account to pay to.
         */
        accountNumber: string;
        /**
         * BSB of the account to pay to.
         */
        bsb: string;
        [k: string]: unknown;
    };
    card?: {
        /**
         * Name of the account to pay to.
         */
        cardNumber: string;
        [k: string]: unknown;
    };
    payId?: {
        /**
         * The identifier of the PayID (dependent on type).
         */
        identifier: string;
        /**
         * The name assigned to the PayID by the owner of the PayID.
         */
        name?: string | null;
        /**
         * The type of the PayID.
         */
        type: "ABN" | "EMAIL" | "ORG_IDENTIFIER" | "TELEPHONE";
        [k: string]: unknown;
    };
    /**
     * Type of account object included. Valid values are: **account** A standard Australian account defined by BSB/Account Number. **card** A credit or charge card to pay to (note that PANs are masked). **payId** A PayID recognised by NPP
     */
    payeeAccountUType: "account" | "card" | "payId";
    [k: string]: unknown;
}
/* These are the schema definitions stipulated by the Data Standards Body for the banking api. */

export interface BankingDomesticPayeeAccount {
    /**
     * Name of the account to pay to.
     */
    accountName?: string | null;
    /**
     * Number of the account to pay to.
     */
    accountNumber: string;
    /**
     * BSB of the account to pay to.
     */
    bsb: string;
    [k: string]: unknown;
}
/* These are the schema definitions stipulated by the Data Standards Body for the banking api. */

export interface BankingDomesticPayeeCard {
    /**
     * Name of the account to pay to.
     */
    cardNumber: string;
    [k: string]: unknown;
}
/* These are the schema definitions stipulated by the Data Standards Body for the banking api. */

export interface BankingDomesticPayeePayId {
    /**
     * The identifier of the PayID (dependent on type).
     */
    identifier: string;
    /**
     * The name assigned to the PayID by the owner of the PayID.
     */
    name?: string | null;
    /**
     * The type of the PayID.
     */
    type: "ABN" | "EMAIL" | "ORG_IDENTIFIER" | "TELEPHONE";
    [k: string]: unknown;
}
/* These are the schema definitions stipulated by the Data Standards Body for the banking api. */

export interface BankingInternationalPayee {
    bankDetails: {
        /**
         * Account Targeted for payment.
         */
        accountNumber: string;
        bankAddress?: {
            /**
             * Address of the recipient Bank.
             */
            address: string;
            /**
             * Name of the recipient Bank.
             */
            name: string;
            [k: string]: unknown;
        } | null;
        /**
         * Swift bank code. Aligns with standard [ISO 9362](https://www.iso.org/standard/60390.html).
         */
        beneficiaryBankBIC?: string | null;
        /**
         * Number for the Clearing House Interbank Payments System.
         */
        chipNumber?: string | null;
        /**
         * Country of the recipient institution. A valid [ISO 3166 Alpha-3](https://www.iso.org/iso-3166-country-codes.html) country code.
         */
        country: string;
        /**
         * Number for Fedwire payment (Federal Reserve Wire Network).
         */
        fedWireNumber?: string | null;
        /**
         * The legal entity identifier (LEI) for the beneficiary. Aligns with [ISO 17442](https://www.iso.org/standard/59771.html).
         */
        legalEntityIdentifier?: string | null;
        /**
         * International bank routing number.
         */
        routingNumber?: string | null;
        /**
         * Sort code used for account identification in some jurisdictions.
         */
        sortCode?: string | null;
        [k: string]: unknown;
    };
    beneficiaryDetails: {
        /**
         * Country where the beneficiary resides. A valid [ISO 3166 Alpha-3](https://www.iso.org/iso-3166-country-codes.html) country code.
         */
        country: string;
        /**
         * Response message for the payment.
         */
        message?: string | null;
        /**
         * Name of the beneficiary.
         */
        name?: string | null;
        [k: string]: unknown;
    };
    [k: string]: unknown;
}
/* These are the schema definitions stipulated by the Data Standards Body for the banking api. */

export interface BankingLoanAccountV2 {
    /**
     * Date that the loan is due to be repaid in full.
     */
    loanEndDate?: string | null;
    /**
     * Maximum amount of funds that can be redrawn. If not present redraw is not available even if the feature exists for the account.
     */
    maxRedraw?: string | null;
    /**
     * If absent assumes `AUD`.
     */
    maxRedrawCurrency?: string | null;
    /**
     * Minimum amount of next instalment.
     */
    minInstalmentAmount?: string | null;
    /**
     * If absent assumes `AUD`.
     */
    minInstalmentCurrency?: string | null;
    /**
     * Minimum redraw amount.
     */
    minRedraw?: string | null;
    /**
     * If absent assumes `AUD`.
     */
    minRedrawCurrency?: string | null;
    /**
     * Next date that an instalment is required.
     */
    nextInstalmentDate?: string | null;
    /**
     * Set to `true` if one or more offset accounts are configured for this loan account.
     */
    offsetAccountEnabled?: boolean | null;
    /**
     * The accountIDs of the configured offset accounts attached to this loan. Only offset accounts that can be accessed under the current authorisation should be included. It is expected behaviour that _offsetAccountEnabled_ is set to `true` but the _offsetAccountIds_ field is absent or empty. This represents a situation where an offset account exists but details can not be accessed under the current authorisation.
     */
    offsetAccountIds?: string[] | null;
    /**
     * Optional original loan value.
     */
    originalLoanAmount?: string | null;
    /**
     * If absent assumes `AUD`.
     */
    originalLoanCurrency?: string | null;
    /**
     * Optional original start date for the loan.
     */
    originalStartDate?: string | null;
    /**
     * The expected or required repayment frequency. Formatted according to [ISO 8601 Durations](https://en.wikipedia.org/wiki/ISO_8601#Durations) (excludes recurrence syntax).
     */
    repaymentFrequency?: string | null;
    /**
     * Options in place for repayments. If absent defaults to `PRINCIPAL_AND_INTEREST`.
     */
    repaymentType?: ("INTEREST_ONLY" | "PRINCIPAL_AND_INTEREST") | null;
    [k: string]: unknown;
}
/* These are the schema definitions stipulated by the Data Standards Body for the banking api. */

export interface BankingPayeeDetailV2 extends BankingPayeeV2 {
    /**
     * Type of object included that describes the payee in detail.
     */
    payeeUType: "biller" | "digitalWallet" | "domestic" | "international";
    biller?: {
        /**
         * BPAY Biller Code of the Biller.
         */
        billerCode: string;
        /**
         * Name of the Biller.
         */
        billerName: string;
        /**
         * BPAY CRN of the Biller (if available).<br/>Where the CRN contains sensitive information, it should be masked in line with how the Data Holder currently displays account identifiers in their existing online banking channels. If the contents of the CRN match the format of a Credit Card PAN they should be masked according to the rules applicable for [MaskedPANString](#common-field-types). If the contents are otherwise sensitive, then it should be masked using the rules applicable for the [MaskedAccountString](#common-field-types) common type.
         */
        crn?: string | null;
        [k: string]: unknown;
    };
    domestic?: {
        account?: {
            /**
             * Name of the account to pay to.
             */
            accountName?: string | null;
            /**
             * Number of the account to pay to.
             */
            accountNumber: string;
            /**
             * BSB of the account to pay to.
             */
            bsb: string;
            [k: string]: unknown;
        };
        card?: {
            /**
             * Name of the account to pay to.
             */
            cardNumber: string;
            [k: string]: unknown;
        };
        payId?: {
            /**
             * The identifier of the PayID (dependent on type).
             */
            identifier: string;
            /**
             * The name assigned to the PayID by the owner of the PayID.
             */
            name?: string | null;
            /**
             * The type of the PayID.
             */
            type: "ABN" | "EMAIL" | "ORG_IDENTIFIER" | "TELEPHONE";
            [k: string]: unknown;
        };
        /**
         * Type of account object included. Valid values are: **account** A standard Australian account defined by BSB/Account Number. **card** A credit or charge card to pay to (note that PANs are masked). **payId** A PayID recognised by NPP
         */
        payeeAccountUType: "account" | "card" | "payId";
        [k: string]: unknown;
    };
    digitalWallet?: {
        /**
         * The identifier of the digital wallet (dependent on type).
         */
        identifier: string;
        /**
         * The display name of the wallet as given by the customer, else a default value defined by the data holder.
         */
        name: string;
        /**
         * The provider of the digital wallet.
         */
        provider: "PAYPAL_AU" | "OTHER";
        /**
         * The type of the digital wallet identifier.
         */
        type: "EMAIL" | "CONTACT_NAME" | "TELEPHONE";
        [k: string]: unknown;
    };
    international?: {
        bankDetails: {
            /**
             * Account Targeted for payment.
             */
            accountNumber: string;
            bankAddress?: {
                /**
                 * Address of the recipient Bank.
                 */
                address: string;
                /**
                 * Name of the recipient Bank.
                 */
                name: string;
                [k: string]: unknown;
            } | null;
            /**
             * Swift bank code. Aligns with standard [ISO 9362](https://www.iso.org/standard/60390.html).
             */
            beneficiaryBankBIC?: string | null;
            /**
             * Number for the Clearing House Interbank Payments System.
             */
            chipNumber?: string | null;
            /**
             * Country of the recipient institution. A valid [ISO 3166 Alpha-3](https://www.iso.org/iso-3166-country-codes.html) country code.
             */
            country: string;
            /**
             * Number for Fedwire payment (Federal Reserve Wire Network).
             */
            fedWireNumber?: string | null;
            /**
             * The legal entity identifier (LEI) for the beneficiary. Aligns with [ISO 17442](https://www.iso.org/standard/59771.html).
             */
            legalEntityIdentifier?: string | null;
            /**
             * International bank routing number.
             */
            routingNumber?: string | null;
            /**
             * Sort code used for account identification in some jurisdictions.
             */
            sortCode?: string | null;
            [k: string]: unknown;
        };
        beneficiaryDetails: {
            /**
             * Country where the beneficiary resides. A valid [ISO 3166 Alpha-3](https://www.iso.org/iso-3166-country-codes.html) country code.
             */
            country: string;
            /**
             * Response message for the payment.
             */
            message?: string | null;
            /**
             * Name of the beneficiary.
             */
            name?: string | null;
            [k: string]: unknown;
        };
        [k: string]: unknown;
    };
    [k: string]: unknown;
}
/* These are the schema definitions stipulated by the Data Standards Body for the banking api. */

export interface BankingPayeeV2 {
    /**
     * The date the payee was created by the customer.
     */
    creationDate?: string | null;
    /**
     * A description of the payee provided by the customer.
     */
    description?: string | null;
    /**
     * The short display name of the payee as provided by the customer. Where a customer has not provided a nickname, a display name derived by the bank for the payee consistent with existing digital banking channels.
     */
    nickname: string;
    /**
     * ID of the payee adhering to the rules of ID permanence.
     */
    payeeId: string;
    /**
     * The type of payee.<ul><li>`DOMESTIC` means a registered payee for domestic payments including NPP.<li>`INTERNATIONAL` means a registered payee for international payments.<li>`BILLER` means a registered payee for BPAY.<li>`DIGITAL_WALLET` means a registered payee for a bank's digital wallet.</ul>
     */
    type: "BILLER" | "DIGITAL_WALLET" | "DOMESTIC" | "INTERNATIONAL";
    [k: string]: unknown;
}
/* These are the schema definitions stipulated by the Data Standards Body for the banking api. */

/**
 * Object that contains links to additional information on specific topics.
 */
export interface BankingProductAdditionalInformationV2 {
    /**
     * An array of additional bundles for the product, if applicable. To be treated as secondary documents to the _bundleUri_. Only to be used if there is a primary _bundleUri_.
     */
    additionalBundleUris?:
        | Array<{
            /**
             * The URI describing the additional information
             */
            additionalInfoUri: string;
            /**
             * Display text providing more information about the document URI
             */
            description?: string | null;
            [k: string]: unknown;
        }>
        | null;
    /**
     * An array of additional eligibility rules and criteria for the product, if applicable. To be treated as secondary documents to the `eligibilityUri`. Only to be used if there is a primary `eligibilityUri`.
     */
    additionalEligibilityUris?:
        | Array<{
            /**
             * The URI describing the additional information
             */
            additionalInfoUri: string;
            /**
             * Display text providing more information about the document URI
             */
            description?: string | null;
            [k: string]: unknown;
        }>
        | null;
    /**
     * An array of additional fees, pricing, discounts, exemptions and bonuses for the product, if applicable. To be treated as secondary documents to the `feesAndPricingUri`. Only to be used if there is a primary `feesAndPricingUri`.
     */
    additionalFeesAndPricingUris?:
        | Array<{
            /**
             * The URI describing the additional information
             */
            additionalInfoUri: string;
            /**
             * Display text providing more information about the document URI
             */
            description?: string | null;
            [k: string]: unknown;
        }>
        | null;
    /**
     * An array of additional general overviews for the product or features of the product, if applicable. To be treated as secondary documents to the `overviewUri`. Only to be used if there is a primary `overviewUri`.
     */
    additionalOverviewUris?:
        | Array<{
            /**
             * The URI describing the additional information
             */
            additionalInfoUri: string;
            /**
             * Display text providing more information about the document URI
             */
            description?: string | null;
            [k: string]: unknown;
        }>
        | null;
    /**
     * An array of additional terms and conditions for the product, if applicable. To be treated as secondary documents to the `termsUri`. Only to be used if there is a primary `termsUri`.
     */
    additionalTermsUris?:
        | Array<{
            /**
             * The URI describing the additional information.
             */
            additionalInfoUri: string;
            /**
             * Display text providing more information about the document URI.
             */
            description?: string | null;
            [k: string]: unknown;
        }>
        | null;
    /**
     * Description of a bundle that this product can be part of. Mandatory if `additionalBundleUris` includes one or more supporting documents.
     */
    bundleUri?: string | null;
    /**
     * Eligibility rules and criteria for the product. Mandatory if `additionalEligibilityUris` includes one or more supporting documents.
     */
    eligibilityUri?: string | null;
    /**
     * Description of fees, pricing, discounts, exemptions and bonuses for the product. Mandatory if `additionalFeesAndPricingUris` includes one or more supporting documents.
     */
    feesAndPricingUri?: string | null;
    /**
     * General overview of the product. Mandatory if `additionalOverviewUris` includes one or more supporting documents.
     */
    overviewUri?: string | null;
    /**
     * Terms and conditions for the product. Mandatory if `additionalTermsUris` includes one or more supporting documents.
     */
    termsUri?: string | null;
    [k: string]: unknown;
}
/* These are the schema definitions stipulated by the Data Standards Body for the banking api. */

export interface BankingProductAdditionalInformationV2AdditionalInformationUris {
    /**
     * The URI describing the additional information.
     */
    additionalInfoUri: string;
    /**
     * Display text providing more information about the document URI.
     */
    description?: string | null;
    [k: string]: unknown;
}
/* These are the schema definitions stipulated by the Data Standards Body for the banking api. */

export interface BankingProductBundle {
    /**
     * Display text providing more information on the bundle.
     */
    additionalInfo?: string | null;
    /**
     * Link to a web page with more information on the bundle criteria and benefits.
     */
    additionalInfoUri?: string | null;
    /**
     * Description of the bundle.
     */
    description: string;
    /**
     * Name of the bundle.
     */
    name: string;
    /**
     * Array of product IDs for products included in the bundle that are available via the product endpoints. Note that this array is not intended to represent a comprehensive model of the products included in the bundle and some products available for the bundle may not be available via the product reference endpoints.
     */
    productIds?: string[] | null;
    [k: string]: unknown;
}
/* These are the schema definitions stipulated by the Data Standards Body for the banking api. */

/**
 * The category to which a product or account belongs. See [here](#product-categories) for more details.
 */
export type BankingProductCategory =
    | "BUSINESS_LOANS"
    | "CRED_AND_CHRG_CARDS"
    | "LEASES"
    | "MARGIN_LOANS"
    | "OVERDRAFTS"
    | "PERS_LOANS"
    | "REGULATED_TRUST_ACCOUNTS"
    | "RESIDENTIAL_MORTGAGES"
    | "TERM_DEPOSITS"
    | "TRADE_FINANCE"
    | "TRANS_AND_SAVINGS_ACCOUNTS"
    | "TRAVEL_CARDS";
/* These are the schema definitions stipulated by the Data Standards Body for the banking api. */

export interface BankingProductConstraint {
    /**
     * Display text providing more information the constraint.
     */
    additionalInfo?: string | null;
    /**
     * Link to a web page with more information on the constraint.
     */
    additionalInfoUri?: string | null;
    /**
     * Generic field containing additional information relevant to the [_constraintType_](#tocSproductconstrainttypedoc) specified. Whether mandatory or not is dependent on the value of [_constraintType_](#tocSproductconstrainttypedoc).
     */
    additionalValue?: string | null;
    /**
     * The type of constraint described. For further details, refer to [Product Constraint Types](#tocSproductconstrainttypedoc).
     */
    constraintType: "MAX_BALANCE" | "MAX_LIMIT" | "MIN_BALANCE" | "MIN_LIMIT" | "OPENING_BALANCE";
    [k: string]: unknown;
}
/* These are the schema definitions stipulated by the Data Standards Body for the banking api. */

export interface BankingProductDepositRate {
    /**
     * Display text providing more information on the rate.
     */
    additionalInfo?: string | null;
    /**
     * Link to a web page with more information on this rate.
     */
    additionalInfoUri?: string | null;
    /**
     * Generic field containing additional information relevant to the [_depositRateType_](#tocSproductdepositratetypedoc) specified. Whether mandatory or not is dependent on the value of [_depositRateType_](#tocSproductdepositratetypedoc).
     */
    additionalValue?: string | null;
    /**
     * The period after which the calculated amount(s) (see _calculationFrequency_) are 'applied' (i.e. debited or credited) to the account. Formatted according to [ISO 8601 Durations](https://en.wikipedia.org/wiki/ISO_8601#Durations) (excludes recurrence syntax).
     */
    applicationFrequency?: string | null;
    /**
     * The period after which the rate is applied to the balance to calculate the amount due for the period. Calculation of the amount is often daily (as balances may change) but accumulated until the total amount is 'applied' to the account (see _applicationFrequency_). Formatted according to [ISO 8601 Durations](https://en.wikipedia.org/wiki/ISO_8601#Durations) (excludes recurrence syntax).
     */
    calculationFrequency?: string | null;
    /**
     * The type of rate (`FIXED`, `VARIABLE`, `BONUS`, etc.) For further details, refer to [Product Deposit Rate Types](#tocSproductdepositratetypedoc).
     */
    depositRateType: "BONUS" | "BUNDLE_BONUS" | "FIXED" | "FLOATING" | "INTRODUCTORY" | "MARKET_LINKED" | "VARIABLE";
    /**
     * The rate to be applied.
     */
    rate: string;
    /**
     * Rate tiers applicable for this rate.
     */
    tiers?:
        | Array<{
            /**
             * Display text providing more information on the rate tier.
             */
            additionalInfo?: string | null;
            /**
             * Link to a web page with more information on this rate tier
             */
            additionalInfoUri?: string | null;
            /**
             * Defines the criteria and conditions for which a rate applies.
             */
            applicabilityConditions?: {
                /**
                 * Display text providing more information on the rate tier.
                 */
                additionalInfo?: string | null;
                /**
                 * Link to a web page with more information on this rate tier.
                 */
                additionalInfoUri?: string | null;
                [k: string]: unknown;
            };
            /**
             * The number of _unitOfMeasure_ units that form the upper bound of the tier or band. For a tier with a discrete value (as opposed to a range of values e.g., 1 month) this must be the same as _minimumValue_. Where this is the same as the _minimumValue_ value of the next-higher tier the referenced tier should be exclusive of this value. For example a term deposit of 2 months falls into the upper tier of the following tiers: (1 – 2 months, 2 – 3 months). If absent the tier's range has no upper bound.
             */
            maximumValue?: number | null;
            /**
             * The number of _unitOfMeasure_ units that form the lower bound of the tier. The tier should be inclusive of this value.
             */
            minimumValue: number;
            /**
             * A display name for the tier.
             */
            name: string;
            /**
             * The method used to calculate the amount to be applied using one or more tiers. A single rate may be applied to the entire balance or each applicable tier rate is applied to the portion of the balance that falls into that tier (referred to as 'bands' or 'steps').
             */
            rateApplicationMethod?: ("PER_TIER" | "WHOLE_BALANCE") | null;
            /**
             * The unit of measure that applies to the _minimumValue_ and _maximumValue_ values e.g.,<ul><li>`DOLLAR` amount.<li>`PERCENT` (in the case of loan-to-value ratio or LVR).<li>Tier term period representing a discrete number of `MONTH`(s) or `DAY`(s) (in the case of term deposit tiers).</ul>
             */
            unitOfMeasure: "DAY" | "DOLLAR" | "MONTH" | "PERCENT";
            [k: string]: unknown;
        }>
        | null;
    [k: string]: unknown;
}
/* These are the schema definitions stipulated by the Data Standards Body for the banking api. */

export interface BankingProductDetailV4 extends BankingProductV4 {
    /**
     * An array of bundles that this product participates in.  Each bundle is described by free form information but also by a list of product IDs of the other products that are included in the bundle.  It is assumed that the current product is included in the bundle also
     */
    bundles?: Array<{
        /**
         * Display text providing more information on the condition.
         */
        additionalInfo?: string | null;
        /**
         * Link to a web page with more information on this condition.
         */
        additionalInfoUri?: string | null;
        /**
         * Description of the bundle
         */
        description: string;
        /**
         * Name of the bundle
         */
        name: string;
        /**
         * Array of product IDs for products included in the bundle that are available via the product end points.  Note that this array is not intended to represent a comprehensive model of the products included in the bundle and some products available for the bundle may not be available via the product reference end points
         */
        productIds?: string[] | null;
        [k: string]: unknown;
    }>;
    /**
     * Array of features available for the product
     */
    features?: Array<{
        /**
         * Display text providing more information on the feature. Mandatory if the [feature type](#tocSproductfeaturetypedoc) is set to OTHER
         */
        additionalInfo?: string | null;
        /**
         * Link to a web page with more information on this feature
         */
        additionalInfoUri?: string | null;
        /**
         * Generic field containing additional information relevant to the [featureType](#tocSproductfeaturetypedoc) specified. Whether mandatory or not is dependent on the value of the [featureType.](#tocSproductfeaturetypedoc)
         */
        additionalValue?: string | null;
        /**
         * The type of feature described
         */
        featureType:
            | "ADDITIONAL_CARDS"
            | "BALANCE_TRANSFERS"
            | "BILL_PAYMENT"
            | "BONUS_REWARDS"
            | "CARD_ACCESS"
            | "CASHBACK_OFFER"
            | "COMPLEMENTARY_PRODUCT_DISCOUNTS"
            | "DIGITAL_BANKING"
            | "DIGITAL_WALLET"
            | "DONATE_INTEREST"
            | "EXTRA_REPAYMENTS"
            | "FRAUD_PROTECTION"
            | "FREE_TXNS"
            | "FREE_TXNS_ALLOWANCE"
            | "GUARANTOR"
            | "INSURANCE"
            | "INSTALMENT_PLAN"
            | "INTEREST_FREE"
            | "INTEREST_FREE_TRANSFERS"
            | "LOYALTY_PROGRAM"
            | "NOTIFICATIONS"
            | "NPP_ENABLED"
            | "NPP_PAYID"
            | "OFFSET"
            | "OTHER"
            | "OVERDRAFT"
            | "REDRAW"
            | "RELATIONSHIP_MANAGEMENT"
            | "UNLIMITED_TXNS";
        [k: string]: unknown;
    }>;
    /**
     * Constraints on the application for or operation of the product such as minimum balances or limit thresholds.
     */
    constraints?: Array<{
        /**
         * Display text providing more information the constraint
         */
        additionalInfo?: string | null;
        /**
         * Link to a web page with more information on the constraint
         */
        additionalInfoUri?: string | null;
        /**
         * Generic field containing additional information relevant to the [constraintType](#tocSproductconstrainttypedoc) specified.  Whether mandatory or not is dependent on the value of [constraintType](#tocSproductconstrainttypedoc)
         */
        additionalValue?: string | null;
        /**
         * The type of constraint described.  See the next section for an overview of valid values and their meaning
         */
        constraintType: "MAX_BALANCE" | "MAX_LIMIT" | "MIN_BALANCE" | "MIN_LIMIT" | "OPENING_BALANCE";
        [k: string]: unknown;
    }>;
    /**
     * Eligibility criteria for the product
     */
    eligibility?: Array<{
        /**
         * Display text providing more information on the [eligibility](#tocSproducteligibilitytypedoc) criteria. Mandatory if the field is set to OTHER
         */
        additionalInfo?: string | null;
        /**
         * Link to a web page with more information on this eligibility criteria
         */
        additionalInfoUri?: string | null;
        /**
         * Generic field containing additional information relevant to the [eligibilityType](#tocSproducteligibilitytypedoc) specified. Whether mandatory or not is dependent on the value of [eligibilityType](#tocSproducteligibilitytypedoc)
         */
        additionalValue?: string | null;
        /**
         * The type of eligibility criteria described.  See the next section for an overview of valid values and their meaning
         */
        eligibilityType:
            | "BUSINESS"
            | "EMPLOYMENT_STATUS"
            | "MAX_AGE"
            | "MIN_AGE"
            | "MIN_INCOME"
            | "MIN_TURNOVER"
            | "NATURAL_PERSON"
            | "OTHER"
            | "PENSION_RECIPIENT"
            | "RESIDENCY_STATUS"
            | "STAFF"
            | "STUDENT";
        [k: string]: unknown;
    }>;
    /**
     * Fees applicable for the product
     */
    fees?: Array<{
        /**
         * The indicative frequency with which the fee is calculated on the account. Only applies if balanceRate or accruedRate is also present. Formatted according to [ISO 8601 Durations](https://en.wikipedia.org/wiki/ISO_8601#Durations) (excludes recurrence syntax)
         */
        accrualFrequency?: string | null;
        /**
         * A fee rate calculated based on a proportion of the calculated interest accrued on the account. One of amount, balanceRate, transactionRate and accruedRate is mandatory unless the *feeType* "VARIABLE" is supplied
         */
        accruedRate?: string | null;
        /**
         * Display text providing more information on the fee
         */
        additionalInfo?: string | null;
        /**
         * Link to a web page with more information on this fee
         */
        additionalInfoUri?: string | null;
        /**
         * Generic field containing additional information relevant to the [feeType](#tocSproductfeetypedoc) specified. Whether mandatory or not is dependent on the value of [feeType](#tocSproductfeetypedoc)
         */
        additionalValue?: string | null;
        /**
         * The amount charged for the fee. One of amount, balanceRate, transactionRate and accruedRate is mandatory unless the *feeType* "VARIABLE" is supplied
         */
        amount?: string | null;
        /**
         * A fee rate calculated based on a proportion of the balance. One of amount, balanceRate, transactionRate and accruedRate is mandatory unless the *feeType* "VARIABLE" is supplied.
         */
        balanceRate?: string | null;
        /**
         * The currency the fee will be charged in. Assumes AUD if absent
         */
        currency?: string | null;
        /**
         * An optional list of discounts to this fee that may be available
         */
        discounts?:
            | Array<{
                /**
                 * A discount rate calculated based on a proportion of the calculated interest accrued on the account. Note that the currency of the fee discount is expected to be the same as the currency of the fee itself. One of amount, balanceRate, transactionRate, accruedRate and feeRate is mandatory. Unless noted in additionalInfo, assumes the application and calculation frequency are the same as the corresponding fee
                 */
                accruedRate?: string | null;
                /**
                 * Display text providing more information on the discount
                 */
                additionalInfo?: string | null;
                /**
                 * Link to a web page with more information on this discount
                 */
                additionalInfoUri?: string | null;
                /**
                 * Generic field containing additional information relevant to the [discountType](#tocSproductdiscounttypedoc) specified. Whether mandatory or not is dependent on the value of [discountType](#tocSproductdiscounttypedoc)
                 */
                additionalValue?: string | null;
                /**
                 * Dollar value of the discount. One of amount, balanceRate, transactionRate, accruedRate and feeRate is mandatory.
                 */
                amount?: string | null;
                /**
                 * A discount rate calculated based on a proportion of the balance. Note that the currency of the fee discount is expected to be the same as the currency of the fee itself. One of amount, balanceRate, transactionRate, accruedRate and feeRate is mandatory. Unless noted in additionalInfo, assumes the application and calculation frequency are the same as the corresponding fee
                 */
                balanceRate?: string | null;
                /**
                 * Description of the discount
                 */
                description: string;
                /**
                 * The type of discount. See the next section for an overview of valid values and their meaning
                 */
                discountType: "BALANCE" | "DEPOSITS" | "ELIGIBILITY_ONLY" | "FEE_CAP" | "PAYMENTS";
                /**
                 * Eligibility constraints that apply to this discount. Mandatory if ``discountType`` is ``ELIGIBILITY_ONLY``.
                 */
                eligibility?:
                    | Array<{
                        /**
                         * Display text providing more information on this eligibility constraint. Whether mandatory or not is dependent on the value of [discountEligibilityType](#tocSproductdiscounteligibilitydoc)
                         */
                        additionalInfo?: string | null;
                        /**
                         * Link to a web page with more information on this eligibility constraint
                         */
                        additionalInfoUri?: string | null;
                        /**
                         * Generic field containing additional information relevant to the [discountEligibilityType](#tocSproductdiscounteligibilitydoc) specified. Whether mandatory or not is dependent on the value of [discountEligibilityType](#tocSproductdiscounteligibilitydoc)
                         */
                        additionalValue?: string | null;
                        /**
                         * The type of the specific eligibility constraint for a discount
                         */
                        discountEligibilityType:
                            | "BUSINESS"
                            | "EMPLOYMENT_STATUS"
                            | "INTRODUCTORY"
                            | "MAX_AGE"
                            | "MIN_AGE"
                            | "MIN_INCOME"
                            | "MIN_TURNOVER"
                            | "NATURAL_PERSON"
                            | "OTHER"
                            | "PENSION_RECIPIENT"
                            | "RESIDENCY_STATUS"
                            | "STAFF"
                            | "STUDENT";
                        [k: string]: unknown;
                    }>
                    | null;
                /**
                 * A discount rate calculated based on a proportion of the fee to which this discount is attached. Note that the currency of the fee discount is expected to be the same as the currency of the fee itself. One of amount, balanceRate, transactionRate, accruedRate and feeRate is mandatory. Unless noted in additionalInfo, assumes the application and calculation frequency are the same as the corresponding fee
                 */
                feeRate?: string | null;
                /**
                 * A discount rate calculated based on a proportion of a transaction. Note that the currency of the fee discount is expected to be the same as the currency of the fee itself. One of amount, balanceRate, transactionRate, accruedRate and feeRate is mandatory
                 */
                transactionRate?: string | null;
                [k: string]: unknown;
            }>
            | null;
        /**
         * The type of fee
         */
        feeType:
            | "DEPOSIT"
            | "EVENT"
            | "EXIT"
            | "PAYMENT"
            | "PERIODIC"
            | "PURCHASE"
            | "TRANSACTION"
            | "UPFRONT"
            | "VARIABLE"
            | "WITHDRAWAL";
        /**
         * Name of the fee
         */
        name: string;
        /**
         * A fee rate calculated based on a proportion of a transaction. One of amount, balanceRate, transactionRate and accruedRate is mandatory unless the *feeType* "VARIABLE" is supplied
         */
        transactionRate?: string | null;
        [k: string]: unknown;
    }>;
    /**
     * Interest rates available for deposits
     */
    depositRates?: Array<{
        /**
         * Display text providing more information on the rate
         */
        additionalInfo?: string | null;
        /**
         * Link to a web page with more information on this rate
         */
        additionalInfoUri?: string | null;
        /**
         * Generic field containing additional information relevant to the [depositRateType](#tocSproductdepositratetypedoc) specified. Whether mandatory or not is dependent on the value of [depositRateType](#tocSproductdepositratetypedoc)
         */
        additionalValue?: string | null;
        /**
         * The period after which the calculated amount(s) (see calculationFrequency) are 'applied' (i.e. debited or credited) to the account. Formatted according to [ISO 8601 Durations](https://en.wikipedia.org/wiki/ISO_8601#Durations) (excludes recurrence syntax)
         */
        applicationFrequency?: string | null;
        /**
         * The period after which the rate is applied to the balance to calculate the amount due for the period. Calculation of the amount is often daily (as balances may change) but accumulated until the total amount is 'applied' to the account (see applicationFrequency). Formatted according to [ISO 8601 Durations](https://en.wikipedia.org/wiki/ISO_8601#Durations) (excludes recurrence syntax)
         */
        calculationFrequency?: string | null;
        /**
         * The type of rate (base, bonus, etc). See the next section for an overview of valid values and their meaning
         */
        depositRateType:
            | "BONUS"
            | "BUNDLE_BONUS"
            | "FIXED"
            | "FLOATING"
            | "INTRODUCTORY"
            | "MARKET_LINKED"
            | "VARIABLE";
        /**
         * The rate to be applied
         */
        rate: string;
        /**
         * Rate tiers applicable for this rate
         */
        tiers?:
            | Array<{
                /**
                 * Display text providing more information on the rate tier.
                 */
                additionalInfo?: string | null;
                /**
                 * Link to a web page with more information on this rate tier
                 */
                additionalInfoUri?: string | null;
                /**
                 * Defines a condition for the applicability of a tiered rate
                 */
                applicabilityConditions?: {
                    /**
                     * Display text providing more information on the condition
                     */
                    additionalInfo?: string | null;
                    /**
                     * Link to a web page with more information on this condition
                     */
                    additionalInfoUri?: string | null;
                    [k: string]: unknown;
                };
                /**
                 * The number of tierUnitOfMeasure units that form the upper bound of the tier or band. For a tier with a discrete value (as opposed to a range of values e.g. 1 month) this must be the same as tierValueMinimum. Where this is the same as the tierValueMinimum value of the next-higher tier the referenced tier should be exclusive of this value. For example a term deposit of 2 months falls into the upper tier of the following tiers: (1 – 2 months, 2 – 3 months). If absent the tier's range has no upper bound.
                 */
                maximumValue?: number | null;
                /**
                 * The number of tierUnitOfMeasure units that form the lower bound of the tier. The tier should be inclusive of this value
                 */
                minimumValue: number;
                /**
                 * A display name for the tier
                 */
                name: string;
                /**
                 * The method used to calculate the amount to be applied using one or more tiers. A single rate may be applied to the entire balance or each applicable tier rate is applied to the portion of the balance that falls into that tier (referred to as 'bands' or 'steps')
                 */
                rateApplicationMethod?: ("PER_TIER" | "WHOLE_BALANCE") | null;
                /**
                 * The unit of measure that applies to the tierValueMinimum and tierValueMaximum values e.g. a **DOLLAR** amount. **PERCENT** (in the case of loan-to-value ratio or LVR). Tier term period representing a discrete number of **MONTH**'s or **DAY**'s (in the case of term deposit tiers)
                 */
                unitOfMeasure: "DAY" | "DOLLAR" | "MONTH" | "PERCENT";
                [k: string]: unknown;
            }>
            | null;
        [k: string]: unknown;
    }>;
    /**
     * Interest rates charged against lending balances
     */
    lendingRates?: Array<{
        /**
         * Display text providing more information on the rate.
         */
        additionalInfo?: string | null;
        /**
         * Link to a web page with more information on this rate.
         */
        additionalInfoUri?: string | null;
        /**
         * Generic field containing additional information relevant to the [_lendingRateType_](#tocSproductlendingratetypedoc) specified. Whether mandatory or not is dependent on the value of [_lendingRateType_](#tocSproductlendingratetypedoc).
         */
        additionalValue?: string | null;
        /**
         * The period after which the calculated amount(s) (see _calculationFrequency_) are 'applied' (i.e. debited or credited) to the account. Formatted according to [ISO 8601 Durations](https://en.wikipedia.org/wiki/ISO_8601#Durations) (excludes recurrence syntax).
         */
        applicationFrequency?: string | null;
        /**
         * The period after which the rate is applied to the balance to calculate the amount due for the period. Calculation of the amount is often daily (as balances may change) but accumulated until the total amount is 'applied' to the account (see _applicationFrequency_). Formatted according to [ISO 8601 Durations](https://en.wikipedia.org/wiki/ISO_8601#Durations) (excludes recurrence syntax).
         */
        calculationFrequency?: string | null;
        /**
         * A comparison rate equivalent for this rate.
         */
        comparisonRate?: string | null;
        /**
         * When loan payments are due to be paid within each period. The investment benefit of earlier payments affect the rate that can be offered.
         */
        interestPaymentDue?: ("IN_ADVANCE" | "IN_ARREARS") | null;
        /**
         * The type of rate (`FIXED`, `VARIABLE`, etc.) For further details, refer to [Product Lending Rate Types](#tocSproductlendingratetypedoc).
         */
        lendingRateType:
            | "BUNDLE_DISCOUNT_FIXED"
            | "BUNDLE_DISCOUNT_VARIABLE"
            | "CASH_ADVANCE"
            | "DISCOUNT"
            | "FIXED"
            | "FLOATING"
            | "INTRODUCTORY"
            | "MARKET_LINKED"
            | "PENALTY"
            | "PURCHASE"
            | "VARIABLE";
        /**
         * The reason for taking out the loan. If absent, the lending rate is applicable to all loan purposes.
         */
        loanPurpose?: ("INVESTMENT" | "OWNER_OCCUPIED") | null;
        /**
         * The rate to be applied.
         */
        rate: string;
        /**
         * Options in place for repayments. If absent, the lending rate is applicable to all repayment types.
         */
        repaymentType?: ("INTEREST_ONLY" | "PRINCIPAL_AND_INTEREST") | null;
        /**
         * Rate tiers applicable for this rate.
         */
        tiers?:
            | Array<{
                /**
                 * Display text providing more information on the rate tier.
                 */
                additionalInfo?: string | null;
                /**
                 * Link to a web page with more information on this rate tier
                 */
                additionalInfoUri?: string | null;
                /**
                 * Defines a condition for the applicability of a tiered rate
                 */
                applicabilityConditions?: {
                    /**
                     * Display text providing more information on the condition
                     */
                    additionalInfo?: string | null;
                    /**
                     * Link to a web page with more information on this condition
                     */
                    additionalInfoUri?: string | null;
                    [k: string]: unknown;
                };
                /**
                 * The number of tierUnitOfMeasure units that form the upper bound of the tier or band. For a tier with a discrete value (as opposed to a range of values e.g. 1 month) this must be the same as tierValueMinimum. Where this is the same as the tierValueMinimum value of the next-higher tier the referenced tier should be exclusive of this value. For example a term deposit of 2 months falls into the upper tier of the following tiers: (1 – 2 months, 2 – 3 months). If absent the tier's range has no upper bound.
                 */
                maximumValue?: number | null;
                /**
                 * The number of tierUnitOfMeasure units that form the lower bound of the tier. The tier should be inclusive of this value
                 */
                minimumValue: number;
                /**
                 * A display name for the tier
                 */
                name: string;
                /**
                 * The method used to calculate the amount to be applied using one or more tiers. A single rate may be applied to the entire balance or each applicable tier rate is applied to the portion of the balance that falls into that tier (referred to as 'bands' or 'steps')
                 */
                rateApplicationMethod?: ("PER_TIER" | "WHOLE_BALANCE") | null;
                /**
                 * The unit of measure that applies to the tierValueMinimum and tierValueMaximum values e.g. a **DOLLAR** amount. **PERCENT** (in the case of loan-to-value ratio or LVR). Tier term period representing a discrete number of **MONTH**'s or **DAY**'s (in the case of term deposit tiers)
                 */
                unitOfMeasure: "DAY" | "DOLLAR" | "MONTH" | "PERCENT";
                [k: string]: unknown;
            }>
            | null;
        [k: string]: unknown;
    }>;
    [k: string]: unknown;
}
/* These are the schema definitions stipulated by the Data Standards Body for the banking api. */

export interface BankingProductDiscount {
    /**
     * A discount rate calculated based on a proportion of the calculated interest accrued on the account. Note that the currency of the fee discount is expected to be the same as the currency of the fee itself. One of amount, balanceRate, transactionRate, accruedRate and feeRate is mandatory. Unless noted in additionalInfo, assumes the application and calculation frequency are the same as the corresponding fee
     */
    accruedRate?: string | null;
    /**
     * Display text providing more information on the discount
     */
    additionalInfo?: string | null;
    /**
     * Link to a web page with more information on this discount
     */
    additionalInfoUri?: string | null;
    /**
     * Generic field containing additional information relevant to the [discountType](#tocSproductdiscounttypedoc) specified. Whether mandatory or not is dependent on the value of [discountType](#tocSproductdiscounttypedoc)
     */
    additionalValue?: string | null;
    /**
     * Dollar value of the discount. One of amount, balanceRate, transactionRate, accruedRate and feeRate is mandatory.
     */
    amount?: string | null;
    /**
     * A discount rate calculated based on a proportion of the balance. Note that the currency of the fee discount is expected to be the same as the currency of the fee itself. One of amount, balanceRate, transactionRate, accruedRate and feeRate is mandatory. Unless noted in additionalInfo, assumes the application and calculation frequency are the same as the corresponding fee
     */
    balanceRate?: string | null;
    /**
     * Description of the discount
     */
    description: string;
    /**
     * The type of discount. See the next section for an overview of valid values and their meaning
     */
    discountType: "BALANCE" | "DEPOSITS" | "ELIGIBILITY_ONLY" | "FEE_CAP" | "PAYMENTS";
    /**
     * Eligibility constraints that apply to this discount. Mandatory if ``discountType`` is ``ELIGIBILITY_ONLY``.
     */
    eligibility?:
        | Array<{
            /**
             * Display text providing more information on this eligibility constraint. Whether mandatory or not is dependent on the value of [discountEligibilityType](#tocSproductdiscounteligibilitydoc)
             */
            additionalInfo?: string | null;
            /**
             * Link to a web page with more information on this eligibility constraint
             */
            additionalInfoUri?: string | null;
            /**
             * Generic field containing additional information relevant to the [discountEligibilityType](#tocSproductdiscounteligibilitydoc) specified. Whether mandatory or not is dependent on the value of [discountEligibilityType](#tocSproductdiscounteligibilitydoc)
             */
            additionalValue?: string | null;
            /**
             * The type of the specific eligibility constraint for a discount
             */
            discountEligibilityType:
                | "BUSINESS"
                | "EMPLOYMENT_STATUS"
                | "INTRODUCTORY"
                | "MAX_AGE"
                | "MIN_AGE"
                | "MIN_INCOME"
                | "MIN_TURNOVER"
                | "NATURAL_PERSON"
                | "OTHER"
                | "PENSION_RECIPIENT"
                | "RESIDENCY_STATUS"
                | "STAFF"
                | "STUDENT";
            [k: string]: unknown;
        }>
        | null;
    /**
     * A discount rate calculated based on a proportion of the fee to which this discount is attached. Note that the currency of the fee discount is expected to be the same as the currency of the fee itself. One of amount, balanceRate, transactionRate, accruedRate and feeRate is mandatory. Unless noted in additionalInfo, assumes the application and calculation frequency are the same as the corresponding fee
     */
    feeRate?: string | null;
    /**
     * A discount rate calculated based on a proportion of a transaction. Note that the currency of the fee discount is expected to be the same as the currency of the fee itself. One of amount, balanceRate, transactionRate, accruedRate and feeRate is mandatory
     */
    transactionRate?: string | null;
    [k: string]: unknown;
}
/* These are the schema definitions stipulated by the Data Standards Body for the banking api. */

export interface BankingProductDiscountEligibility {
    /**
     * Display text providing more information on this eligibility constraint. Whether mandatory or not is dependent on the value of [discountEligibilityType](#tocSproductdiscounteligibilitydoc)
     */
    additionalInfo?: string | null;
    /**
     * Link to a web page with more information on this eligibility constraint
     */
    additionalInfoUri?: string | null;
    /**
     * Generic field containing additional information relevant to the [discountEligibilityType](#tocSproductdiscounteligibilitydoc) specified. Whether mandatory or not is dependent on the value of [discountEligibilityType](#tocSproductdiscounteligibilitydoc)
     */
    additionalValue?: string | null;
    /**
     * The type of the specific eligibility constraint for a discount
     */
    discountEligibilityType:
        | "BUSINESS"
        | "EMPLOYMENT_STATUS"
        | "INTRODUCTORY"
        | "MAX_AGE"
        | "MIN_AGE"
        | "MIN_INCOME"
        | "MIN_TURNOVER"
        | "NATURAL_PERSON"
        | "OTHER"
        | "PENSION_RECIPIENT"
        | "RESIDENCY_STATUS"
        | "STAFF"
        | "STUDENT";
    [k: string]: unknown;
}
/* These are the schema definitions stipulated by the Data Standards Body for the banking api. */

export interface BankingProductEligibility {
    /**
     * Display text providing more information on the [eligibility](#tocSproducteligibilitytypedoc) criteria. Mandatory if the field is set to OTHER
     */
    additionalInfo?: string | null;
    /**
     * Link to a web page with more information on this eligibility criteria
     */
    additionalInfoUri?: string | null;
    /**
     * Generic field containing additional information relevant to the [eligibilityType](#tocSproducteligibilitytypedoc) specified. Whether mandatory or not is dependent on the value of [eligibilityType](#tocSproducteligibilitytypedoc)
     */
    additionalValue?: string | null;
    /**
     * The type of eligibility criteria described.  See the next section for an overview of valid values and their meaning
     */
    eligibilityType:
        | "BUSINESS"
        | "EMPLOYMENT_STATUS"
        | "MAX_AGE"
        | "MIN_AGE"
        | "MIN_INCOME"
        | "MIN_TURNOVER"
        | "NATURAL_PERSON"
        | "OTHER"
        | "PENSION_RECIPIENT"
        | "RESIDENCY_STATUS"
        | "STAFF"
        | "STUDENT";
    [k: string]: unknown;
}
/* These are the schema definitions stipulated by the Data Standards Body for the banking api. */

export interface BankingProductFeatureV2 {
    /**
     * Display text providing more information on the feature. Mandatory if [_featureType_](#tocSproductfeaturetypedoc) is set to `OTHER`.
     */
    additionalInfo?: string | null;
    /**
     * Link to a web page with more information on this feature.
     */
    additionalInfoUri?: string | null;
    /**
     * Generic field containing additional information relevant to the [_featureType_](#tocSproductfeaturetypedoc) specified. Whether mandatory or not is dependent on the value of the [_featureType_](#tocSproductfeaturetypedoc).
     */
    additionalValue?: string | null;
    /**
     * The type of feature described. For further details, refer to [Product Feature Types](#tocSproductfeaturetypedoc).
     */
    featureType:
        | "ADDITIONAL_CARDS"
        | "BALANCE_TRANSFERS"
        | "BILL_PAYMENT"
        | "BONUS_REWARDS"
        | "CARD_ACCESS"
        | "CASHBACK_OFFER"
        | "COMPLEMENTARY_PRODUCT_DISCOUNTS"
        | "DIGITAL_BANKING"
        | "DIGITAL_WALLET"
        | "DONATE_INTEREST"
        | "EXTRA_REPAYMENTS"
        | "FRAUD_PROTECTION"
        | "FREE_TXNS"
        | "FREE_TXNS_ALLOWANCE"
        | "GUARANTOR"
        | "INSURANCE"
        | "INSTALMENT_PLAN"
        | "INTEREST_FREE"
        | "INTEREST_FREE_TRANSFERS"
        | "LOYALTY_PROGRAM"
        | "NOTIFICATIONS"
        | "NPP_ENABLED"
        | "NPP_PAYID"
        | "OFFSET"
        | "OTHER"
        | "OVERDRAFT"
        | "REDRAW"
        | "RELATIONSHIP_MANAGEMENT"
        | "UNLIMITED_TXNS";
    [k: string]: unknown;
}
/* These are the schema definitions stipulated by the Data Standards Body for the banking api. */

export interface BankingProductFee {
    /**
     * The indicative frequency with which the fee is calculated on the account. Only applies if _balanceRate_ or _accruedRate_ is also present. Formatted according to [ISO 8601 Durations](https://en.wikipedia.org/wiki/ISO_8601#Durations) (excludes recurrence syntax).
     */
    accrualFrequency?: string | null;
    /**
     * A fee rate calculated based on a proportion of the calculated interest accrued on the account. One of _amount_, _balanceRate_, _transactionRate_ and _accruedRate_ is mandatory unless the _feeType_ `VARIABLE` is supplied.
     */
    accruedRate?: string | null;
    /**
     * Display text providing more information on the fee.
     */
    additionalInfo?: string | null;
    /**
     * Link to a web page with more information on this fee.
     */
    additionalInfoUri?: string | null;
    /**
     * Generic field containing additional information relevant to the [_feeType_](#tocSproductfeetypedoc) specified. Whether mandatory or not is dependent on the value of [_feeType_](#tocSproductfeetypedoc).
     */
    additionalValue?: string | null;
    /**
     * The amount charged for the fee. One of _amount_, _balanceRate_, _transactionRate_ and _accruedRate_ is mandatory unless the _feeType_ `VARIABLE` is supplied.
     */
    amount?: string | null;
    /**
     * A fee rate calculated based on a proportion of the balance. One of _amount_, _balanceRate_, _transactionRate_ and _accruedRate_ is mandatory unless the _feeType_ `VARIABLE` is supplied.
     */
    balanceRate?: string | null;
    /**
     * The currency the fee will be charged in. Assumes `AUD` if absent.
     */
    currency?: string | null;
    /**
     * An optional list of discounts to this fee that may be available.
     */
    discounts?:
        | Array<{
            /**
             * A discount rate calculated based on a proportion of the calculated interest accrued on the account. Note that the currency of the fee discount is expected to be the same as the currency of the fee itself. One of _amount_, _balanceRate_, _transactionRate_, _accruedRate_ and _feeRate_ is mandatory. Unless noted in _additionalInfo_, assumes the application and calculation frequency are the same as the corresponding fee.
             */
            accruedRate?: string | null;
            /**
             * Display text providing more information on the discount.
             */
            additionalInfo?: string | null;
            /**
             * Link to a web page with more information on this discount.
             */
            additionalInfoUri?: string | null;
            /**
             * Generic field containing additional information relevant to the [_discountType_](#tocSproductdiscounttypedoc) specified. Whether mandatory or not is dependent on the value of [_discountType_](#tocSproductdiscounttypedoc).
             */
            additionalValue?: string | null;
            /**
             * Dollar value of the discount. One of _amount_, _balanceRate_, _transactionRate_, _accruedRate_ and _feeRate_ is mandatory.
             */
            amount?: string | null;
            /**
             * A discount rate calculated based on a proportion of the balance. Note that the currency of the fee discount is expected to be the same as the currency of the fee itself. One of _amount_, _balanceRate_, _transactionRate_, _accruedRate_ and _feeRate_ is mandatory. Unless noted in _additionalInfo_, assumes the application and calculation frequency are the same as the corresponding fee.
             */
            balanceRate?: string | null;
            /**
             * Description of the discount.
             */
            description: string;
            /**
             * The type of discount. For further details, refer to [Product Discount Types](#tocSproductdiscounttypedoc).
             */
            discountType: "BALANCE" | "DEPOSITS" | "ELIGIBILITY_ONLY" | "FEE_CAP" | "PAYMENTS";
            /**
             * Eligibility constraints that apply to this discount. Mandatory if _discountType_ is `ELIGIBILITY_ONLY`.
             */
            eligibility?:
                | Array<{
                    /**
                     * Display text providing more information on this eligibility constraint. Whether mandatory or not is dependent on the value of [_discountEligibilityType_](#tocSproductdiscounteligibilitydoc).
                     */
                    additionalInfo?: string | null;
                    /**
                     * Link to a web page with more information on this eligibility constraint.
                     */
                    additionalInfoUri?: string | null;
                    /**
                     * Generic field containing additional information relevant to the [_discountEligibilityType_](#tocSproductdiscounteligibilitydoc) specified. Whether mandatory or not is dependent on the value of [_discountEligibilityType_](#tocSproductdiscounteligibilitydoc).
                     */
                    additionalValue?: string | null;
                    /**
                     * The type of the specific eligibility constraint for a discount. For further details, refer to [Product Discount Eligibility Types](#tocSproductdiscounteligibilitydoc).
                     */
                    discountEligibilityType:
                        | "BUSINESS"
                        | "EMPLOYMENT_STATUS"
                        | "INTRODUCTORY"
                        | "MAX_AGE"
                        | "MIN_AGE"
                        | "MIN_INCOME"
                        | "MIN_TURNOVER"
                        | "NATURAL_PERSON"
                        | "OTHER"
                        | "PENSION_RECIPIENT"
                        | "RESIDENCY_STATUS"
                        | "STAFF"
                        | "STUDENT";
                    [k: string]: unknown;
                }>
                | null;
            /**
             * A discount rate calculated based on a proportion of the fee to which this discount is attached. Note that the currency of the fee discount is expected to be the same as the currency of the fee itself. One of _amount_, _balanceRate_, _transactionRate_, _accruedRate_ and _feeRate_ is mandatory. Unless noted in _additionalInfo_, assumes the application and calculation frequency are the same as the corresponding fee.
             */
            feeRate?: string | null;
            /**
             * A discount rate calculated based on a proportion of a transaction. Note that the currency of the fee discount is expected to be the same as the currency of the fee itself. One of _amount_, _balanceRate_, _transactionRate_, _accruedRate_ and _feeRate_ is mandatory.
             */
            transactionRate?: string | null;
            [k: string]: unknown;
        }>
        | null;
    /**
     * The type of fee
     */
    feeType:
        | "DEPOSIT"
        | "EVENT"
        | "EXIT"
        | "PAYMENT"
        | "PERIODIC"
        | "PURCHASE"
        | "TRANSACTION"
        | "UPFRONT"
        | "VARIABLE"
        | "WITHDRAWAL";
    /**
     * Name of the fee.
     */
    name: string;
    /**
     * A fee rate calculated based on a proportion of a transaction. One of _amount_, _balanceRate_, _transactionRate_ and _accruedRate_ is mandatory unless the _feeType_ `VARIABLE` is supplied.
     */
    transactionRate?: string | null;
    [k: string]: unknown;
}
/* These are the schema definitions stipulated by the Data Standards Body for the banking api. */

export interface BankingProductLendingRateV2 {
    /**
     * Display text providing more information on the rate.
     */
    additionalInfo?: string | null;
    /**
     * Link to a web page with more information on this rate.
     */
    additionalInfoUri?: string | null;
    /**
     * Generic field containing additional information relevant to the [_lendingRateType_](#tocSproductlendingratetypedoc) specified. Whether mandatory or not is dependent on the value of [_lendingRateType_](#tocSproductlendingratetypedoc).
     */
    additionalValue?: string | null;
    /**
     * The period after which the calculated amount(s) (see _calculationFrequency_) are 'applied' (i.e. debited or credited) to the account. Formatted according to [ISO 8601 Durations](https://en.wikipedia.org/wiki/ISO_8601#Durations) (excludes recurrence syntax).
     */
    applicationFrequency?: string | null;
    /**
     * The period after which the rate is applied to the balance to calculate the amount due for the period. Calculation of the amount is often daily (as balances may change) but accumulated until the total amount is 'applied' to the account (see _applicationFrequency_). Formatted according to [ISO 8601 Durations](https://en.wikipedia.org/wiki/ISO_8601#Durations) (excludes recurrence syntax).
     */
    calculationFrequency?: string | null;
    /**
     * A comparison rate equivalent for this rate.
     */
    comparisonRate?: string | null;
    /**
     * When loan payments are due to be paid within each period. The investment benefit of earlier payments affect the rate that can be offered.
     */
    interestPaymentDue?: ("IN_ADVANCE" | "IN_ARREARS") | null;
    /**
     * The type of rate (`FIXED`, `VARIABLE`, etc.) For further details, refer to [Product Lending Rate Types](#tocSproductlendingratetypedoc).
     */
    lendingRateType:
        | "BUNDLE_DISCOUNT_FIXED"
        | "BUNDLE_DISCOUNT_VARIABLE"
        | "CASH_ADVANCE"
        | "DISCOUNT"
        | "FIXED"
        | "FLOATING"
        | "INTRODUCTORY"
        | "MARKET_LINKED"
        | "PENALTY"
        | "PURCHASE"
        | "VARIABLE";
    /**
     * The reason for taking out the loan. If absent, the lending rate is applicable to all loan purposes.
     */
    loanPurpose?: ("INVESTMENT" | "OWNER_OCCUPIED") | null;
    /**
     * The rate to be applied.
     */
    rate: string;
    /**
     * Options in place for repayments. If absent, the lending rate is applicable to all repayment types.
     */
    repaymentType?: ("INTEREST_ONLY" | "PRINCIPAL_AND_INTEREST") | null;
    /**
     * Rate tiers applicable for this rate.
     */
    tiers?:
        | Array<{
            /**
             * Display text providing more information on the rate tier.
             */
            additionalInfo?: string | null;
            /**
             * Link to a web page with more information on this rate tier
             */
            additionalInfoUri?: string | null;
            /**
             * Defines a condition for the applicability of a tiered rate
             */
            applicabilityConditions?: {
                /**
                 * Display text providing more information on the condition
                 */
                additionalInfo?: string | null;
                /**
                 * Link to a web page with more information on this condition
                 */
                additionalInfoUri?: string | null;
                [k: string]: unknown;
            };
            /**
             * The number of _unitOfMeasure_ units that form the upper bound of the tier or band. For a tier with a discrete value (as opposed to a range of values e.g., 1 month) this must be the same as _minimumValue_. Where this is the same as the _minimumValue_ value of the next-higher tier the referenced tier should be exclusive of this value. For example a term deposit of 2 months falls into the upper tier of the following tiers: (1 – 2 months, 2 – 3 months). If absent the tier's range has no upper bound.
             */
            maximumValue?: number | null;
            /**
             * The number of _unitOfMeasure_ units that form the lower bound of the tier. The tier should be inclusive of this value.
             */
            minimumValue: number;
            /**
             * A display name for the tier.
             */
            name: string;
            /**
             * The method used to calculate the amount to be applied using one or more tiers. A single rate may be applied to the entire balance or each applicable tier rate is applied to the portion of the balance that falls into that tier (referred to as 'bands' or 'steps').
             */
            rateApplicationMethod?: ("PER_TIER" | "WHOLE_BALANCE") | null;
            /**
             * The unit of measure that applies to the _minimumValue_ and _maximumValue_ values e.g.,<ul><li>`DOLLAR` amount.<li>`PERCENT` (in the case of loan-to-value ratio or LVR).<li>Tier term period representing a discrete number of `MONTH`(s) or `DAY`(s) (in the case of term deposit tiers).</ul>
             */
            unitOfMeasure: "DAY" | "DOLLAR" | "MONTH" | "PERCENT";
            [k: string]: unknown;
        }>
        | null;
    [k: string]: unknown;
}
/* These are the schema definitions stipulated by the Data Standards Body for the banking api. */

/**
 * Defines a condition for the applicability of a tiered rate.
 */
export interface BankingProductRateCondition {
    /**
     * Display text providing more information on the condition.
     */
    additionalInfo?: string | null;
    /**
     * Link to a web page with more information on this condition.
     */
    additionalInfoUri?: string | null;
    [k: string]: unknown;
}
/* These are the schema definitions stipulated by the Data Standards Body for the banking api. */

/**
 * Defines a condition for the applicability of a tiered rate.
 */
export interface BankingProductRateTierV3 {
    /**
     * Display text providing more information on the condition.
     */
    additionalInfo?: string | null;
    /**
     * Link to a web page with more information on this condition.
     */
    additionalInfoUri?: string | null;
    /**
     * Defines a condition for the applicability of a tiered rate
     */
    applicabilityConditions?: {
        /**
         * Display text providing more information on the rate tier.
         */
        additionalInfo?: string | null;
        /**
         * Link to a web page with more information on this rate tier.
         */
        additionalInfoUri?: string | null;
        [k: string]: unknown;
    };
    /**
     * The number of _unitOfMeasure_ units that form the upper bound of the tier or band. For a tier with a discrete value (as opposed to a range of values e.g., 1 month) this must be the same as _minimumValue_. Where this is the same as the _minimumValue_ value of the next-higher tier the referenced tier should be exclusive of this value. For example a term deposit of 2 months falls into the upper tier of the following tiers: (1 – 2 months, 2 – 3 months). If absent the tier's range has no upper bound.
     */
    maximumValue?: number | null;
    /**
     * The number of _unitOfMeasure_ units that form the lower bound of the tier. The tier should be inclusive of this value.
     */
    minimumValue: number;
    /**
     * A display name for the tier.
     */
    name: string;
    /**
     * The method used to calculate the amount to be applied using one or more tiers. A single rate may be applied to the entire balance or each applicable tier rate is applied to the portion of the balance that falls into that tier (referred to as 'bands' or 'steps').
     */
    rateApplicationMethod?: ("PER_TIER" | "WHOLE_BALANCE") | null;
    /**
     * The unit of measure that applies to the _minimumValue_ and _maximumValue_ values e.g.,<ul><li>`DOLLAR` amount.<li>`PERCENT` (in the case of loan-to-value ratio or LVR).<li>Tier term period representing a discrete number of `MONTH`(s) or `DAY`(s) (in the case of term deposit tiers).</ul>
     */
    unitOfMeasure: "DAY" | "DOLLAR" | "MONTH" | "PERCENT";
    [k: string]: unknown;
}
/* These are the schema definitions stipulated by the Data Standards Body for the banking api. */

export interface BankingProductV4 {
    /**
     * Object that contains links to additional information on specific topics
     */
    additionalInformation?: {
        /**
         * An array of additional bundles for the product, if applicable. To be treated as secondary documents to the `bundleUri`. Only to be used if there is a primary `bundleUri`.
         */
        additionalBundleUris?:
            | Array<{
                /**
                 * The URI describing the additional information
                 */
                additionalInfoUri: string;
                /**
                 * Display text providing more information about the document URI
                 */
                description?: string | null;
                [k: string]: unknown;
            }>
            | null;
        /**
         * An array of additional eligibility rules and criteria for the product, if applicable. To be treated as secondary documents to the `eligibilityUri`. Only to be used if there is a primary `eligibilityUri`.
         */
        additionalEligibilityUris?:
            | Array<{
                /**
                 * The URI describing the additional information
                 */
                additionalInfoUri: string;
                /**
                 * Display text providing more information about the document URI
                 */
                description?: string | null;
                [k: string]: unknown;
            }>
            | null;
        /**
         * An array of additional fees, pricing, discounts, exemptions and bonuses for the product, if applicable. To be treated as secondary documents to the `feesAndPricingUri`. Only to be used if there is a primary `feesAndPricingUri`.
         */
        additionalFeesAndPricingUris?:
            | Array<{
                /**
                 * The URI describing the additional information
                 */
                additionalInfoUri: string;
                /**
                 * Display text providing more information about the document URI
                 */
                description?: string | null;
                [k: string]: unknown;
            }>
            | null;
        /**
         * An array of additional general overviews for the product or features of the product, if applicable. To be treated as secondary documents to the `overviewUri`. Only to be used if there is a primary `overviewUri`.
         */
        additionalOverviewUris?:
            | Array<{
                /**
                 * The URI describing the additional information
                 */
                additionalInfoUri: string;
                /**
                 * Display text providing more information about the document URI
                 */
                description?: string | null;
                [k: string]: unknown;
            }>
            | null;
        /**
         * An array of additional terms and conditions for the product, if applicable. To be treated as secondary documents to the `termsUri`. Only to be used if there is a primary `termsUri`.
         */
        additionalTermsUris?:
            | Array<{
                /**
                 * The URI describing the additional information
                 */
                additionalInfoUri: string;
                /**
                 * Display text providing more information about the document URI
                 */
                description?: string | null;
                [k: string]: unknown;
            }>
            | null;
        /**
         * Description of a bundle that this product can be part of. Mandatory if `additionalBundleUris` includes one or more supporting documents.
         */
        bundleUri?: string | null;
        /**
         * Eligibility rules and criteria for the product. Mandatory if `additionalEligibilityUris` includes one or more supporting documents.
         */
        eligibilityUri?: string | null;
        /**
         * Description of fees, pricing, discounts, exemptions and bonuses for the product. Mandatory if `additionalFeesAndPricingUris` includes one or more supporting documents.
         */
        feesAndPricingUri?: string | null;
        /**
         * General overview of the product. Mandatory if `additionalOverviewUris` includes one or more supporting documents.
         */
        overviewUri?: string | null;
        /**
         * Terms and conditions for the product. Mandatory if `additionalTermsUris` includes one or more supporting documents.
         */
        termsUri?: string | null;
        [k: string]: unknown;
    };
    /**
     * A link to an application web page where this product can be applied for.
     */
    applicationUri?: string | null;
    /**
     * A label of the brand for the product. Able to be used for filtering. For data holders with single brands this value is still required.
     */
    brand: string;
    /**
     * An optional display name of the brand.
     */
    brandName?: string | null;
    /**
     * An array of card art images.
     */
    cardArt?:
        | Array<{
            /**
             * URI reference to a PNG, JPG or GIF image with proportions defined by ISO 7810 ID-1 and width no greater than 512 pixels. The URI reference may be a link or url-encoded data URI according to **[[RFC2397]](#nref-RFC2397)**.
             */
            imageUri: string;
            /**
             * Display label for the specific image.
             */
            title?: string;
            [k: string]: unknown;
        }>
        | null;
    /**
     * A description of the product.
     */
    description: string;
    /**
     * The date and time from which this product is effective (i.e. is available for origination). Used to enable the articulation of products to the regime before they are available for customers to originate.
     */
    effectiveFrom?: string | null;
    /**
     * The date and time at which this product will be retired and will no longer be offered. Used to enable the managed deprecation of products.
     */
    effectiveTo?: string | null;
    /**
     * Indicates whether the product is specifically tailored to a circumstance. In this case fees and prices are significantly negotiated depending on context. While all products are open to a degree of tailoring this flag indicates that tailoring is expected and thus that the provision of specific fees and rates is not applicable.
     */
    isTailored: boolean;
    /**
     * The last date and time that the information for this product was changed (or the creation date for the product if it has never been altered).
     */
    lastUpdated: string;
    /**
     * The display name of the product.
     */
    name: string;
    /**
     * The category to which a product or account belongs. See [here](#product-categories) for more details.
     */
    productCategory:
        | "BUSINESS_LOANS"
        | "CRED_AND_CHRG_CARDS"
        | "LEASES"
        | "MARGIN_LOANS"
        | "OVERDRAFTS"
        | "PERS_LOANS"
        | "REGULATED_TRUST_ACCOUNTS"
        | "RESIDENTIAL_MORTGAGES"
        | "TERM_DEPOSITS"
        | "TRADE_FINANCE"
        | "TRANS_AND_SAVINGS_ACCOUNTS"
        | "TRAVEL_CARDS";
    /**
     * A data holder specific unique identifier for this product. This identifier must be unique to a product but does not otherwise need to adhere to ID permanence guidelines.
     */
    productId: string;
    [k: string]: unknown;
}
/* These are the schema definitions stipulated by the Data Standards Body for the banking api. */

export interface BankingScheduledPayment {
    /**
     * Object containing details of the source of the payment. Currently only specifies an account ID but provided as an object to facilitate future extensibility and consistency with the to object
     */
    from: BankingScheduledPaymentFrom;
    /**
     * The short display name of the scheduled payment as provided by the customer if provided. Where a customer has not provided a nickname, a display name derived by the bank for the scheduled payment should be provided that is consistent with existing digital banking channels
     */
    nickname?: string | null;
    /**
     * The reference for the transaction, if applicable, that will be provided by the originating institution for all payments in the payment set. Empty string if no data provided
     */
    payeeReference?: string | null;
    /**
     * The reference for the transaction that will be used by the originating institution for the purposes of constructing a statement narrative on the payer’s account. Empty string if no data provided
     */
    payerReference: string;
    paymentSet: BankingScheduledPaymentSet[];
    /**
     * Object containing the detail of the schedule for the payment
     */
    recurrence: BankingScheduledPaymentRecurrence;
    /**
     * A unique ID of the scheduled payment adhering to the standards for ID permanence
     */
    scheduledPaymentId: string;
    /**
     * Indicates whether the schedule is currently active. The value SKIP is equivalent to ACTIVE except that the customer has requested the next normal occurrence to be skipped.
     */
    status: "ACTIVE" | "INACTIVE" | "SKIP";
    [k: string]: unknown;
}
/* These are the schema definitions stipulated by the Data Standards Body for the banking api. */

export interface BankingScheduledPaymentV2 {
    /**
     * Object containing details of the source of the payment. Currently only specifies an account ID but provided as an object to facilitate future extensibility and consistency with the to object
     */
    from: BankingScheduledPaymentFrom;
    /**
     * The short display name of the scheduled payment as provided by the customer if provided. Where a customer has not provided a nickname, a display name derived by the bank for the scheduled payment should be provided that is consistent with existing digital banking channels
     */
    nickname?: string | null;
    /**
     * The reference for the transaction, if applicable, that will be provided by the originating institution for all payments in the payment set. Empty string if no data provided
     */
    payeeReference?: string | null;
    /**
     * The reference for the transaction that will be used by the originating institution for the purposes of constructing a statement narrative on the payer’s account. Empty string if no data provided
     */
    payerReference: string;
    paymentSet: BankingScheduledPaymentSetV2[];
    /**
     * Object containing the detail of the schedule for the payment
     */
    recurrence: BankingScheduledPaymentRecurrence;
    /**
     * A unique ID of the scheduled payment adhering to the standards for ID permanence
     */
    scheduledPaymentId: string;
    /**
     * Indicates whether the schedule is currently active. The value SKIP is equivalent to ACTIVE except that the customer has requested the next normal occurrence to be skipped.
     */
    status: "ACTIVE" | "INACTIVE" | "SKIP";
    [k: string]: unknown;
}

/* These are the schema definitions stipulated by the Data Standards Body for the banking api. */

/**
 * Object containing details of the source of the payment. Currently only specifies an account ID but provided as an object to facilitate future extensibility and consistency with the _to_ object.
 */
export interface BankingScheduledPaymentFrom {
    /**
     * ID of the account that is the source of funds for the payment.
     */
    accountId: string;
    [k: string]: unknown;
}
/* These are the schema definitions stipulated by the Data Standards Body for the banking api. */

export interface BankingScheduledPaymentInterval {
    /**
     * Uses an interval to define the ordinal day within the interval defined by the interval field on which the payment occurs. If the resulting duration is 0 days in length or larger than the number of days in the interval then the payment will occur on the last day of the interval. A duration of 1 day indicates the first day of the interval. If absent the assumed value is `P1D`. Formatted according to [ISO 8601 Durations](https://en.wikipedia.org/wiki/ISO_8601#Durations) (excludes recurrence syntax) with components less than a day in length ignored. The first day of a week is considered to be Monday.
     */
    dayInInterval?: string | null;
    /**
     * An interval for the payment. Formatted according to [ISO 8601 Durations](https://en.wikipedia.org/wiki/ISO_8601#Durations) (excludes recurrence syntax) with components less than a day in length ignored. This duration defines the period between payments starting with _nextPaymentDate_.
     */
    interval: string;
    [k: string]: unknown;
}
/* These are the schema definitions stipulated by the Data Standards Body for the banking api. */

/**
 * Object containing the detail of the schedule for the payment.
 */
export interface BankingScheduledPaymentRecurrence {
    /**
     * Indicates that the schedule of payments is defined according to an external event that cannot be predetermined. Mandatory if recurrenceUType is set to eventBased
     */
    eventBased?: BankingScheduledPaymentRecurrenceEventBased;
    /**
     * Indicates that the schedule of payments is defined by a series of intervals. Mandatory if recurrenceUType is set to intervalSchedule
     */
    intervalSchedule?: BankingScheduledPaymentRecurrenceIntervalSchedule;
    /**
     * Indicates that the schedule of payments is defined according to the last occurrence of a specific weekday in an interval. Mandatory if recurrenceUType is set to lastWeekDay
     */
    lastWeekDay?: BankingScheduledPaymentRecurrenceLastWeekday;
    /**
     * The date of the next payment under the recurrence schedule.
     */
    nextPaymentDate?: string | null;
    /**
     * Indicates that the payment is a once off payment on a specific future date. Mandatory if recurrenceUType is set to onceOff
     */
    onceOff?: BankingScheduledPaymentRecurrenceOnceOff;
    /**
     * The type of recurrence used to define the schedule.
     */
    recurrenceUType: "eventBased" | "intervalSchedule" | "lastWeekDay" | "onceOff";
    [k: string]: unknown;
}
/* These are the schema definitions stipulated by the Data Standards Body for the banking api. */

/**
 * Indicates that the schedule of payments is defined according to an external event that cannot be predetermined. Mandatory if _recurrenceUType_ is set to `eventBased`.
 */
export interface BankingScheduledPaymentRecurrenceEventBased {
    /**
     * Description of the event and conditions that will result in the payment. Expected to be formatted for display to a customer.
     */
    description: string;
    [k: string]: unknown;
}
/* These are the schema definitions stipulated by the Data Standards Body for the banking api. */

/**
 * Indicates that the schedule of payments is defined by a series of intervals. Mandatory if _recurrenceUType_ is set to `intervalSchedule`.
 */
export interface BankingScheduledPaymentRecurrenceIntervalSchedule {
    /**
     * The limit date after which no more payments should be made using this schedule. If both _finalPaymentDate_ and _paymentsRemaining_ are present then payments will stop according to the most constraining value. If neither field is present the payments will continue indefinitely.
     */
    finalPaymentDate?: string | null;
    /**
     * An array of interval objects defining the payment schedule. Each entry in the array is additive, in that it adds payments to the overall payment schedule. If multiple intervals result in a payment on the same day then only one payment will be made. Must have at least one entry.
     */
    intervals: Array<{
        /**
         * Uses an interval to define the ordinal day within the interval defined by the interval field on which the payment occurs. If the resulting duration is 0 days in length or larger than the number of days in the interval then the payment will occur on the last day of the interval. A duration of 1 day indicates the first day of the interval. If absent the assumed value is P1D. Formatted according to [ISO 8601 Durations](https://en.wikipedia.org/wiki/ISO_8601#Durations) (excludes recurrence syntax) with components less than a day in length ignored. The first day of a week is considered to be Monday.
         */
        dayInInterval?: string | null;
        /**
         * An interval for the payment. Formatted according to [ISO 8601 Durations](https://en.wikipedia.org/wiki/ISO_8601#Durations)  (excludes recurrence syntax) with components less than a day in length ignored. This duration defines the period between payments starting with nextPaymentDate
         */
        interval: string;
        [k: string]: unknown;
    }>;
    /**
     * Enumerated field giving the treatment where a scheduled payment date is not a business day. If absent assumed to be ON.<br/>**AFTER** - If a scheduled payment date is a non-business day the payment will be made on the first business day after the scheduled payment date.<br/>**BEFORE** - If a scheduled payment date is a non-business day the payment will be made on the first business day before the scheduled payment date.<br/>**ON** - If a scheduled payment date is a non-business day the payment will be made on that day regardless.<br/>**ONLY** - Payments only occur on business days. If a scheduled payment date is a non-business day the payment will be ignored
     */
    nonBusinessDayTreatment?: ("AFTER" | "BEFORE" | "ON" | "ONLY") | null;
    /**
     * Indicates the number of payments remaining in the schedule. If both finalPaymentDate and paymentsRemaining are present then payments will stop according to the most constraining value, If neither field is present the payments will continue indefinitely
     */
    paymentsRemaining?: number | null;
    [k: string]: unknown;
}
/* These are the schema definitions stipulated by the Data Standards Body for the banking api. */

/**
 * Indicates that the schedule of payments is defined according to the last occurrence of a specific weekday in an interval. Mandatory if _recurrenceUType_ is set to `lastWeekDay`.
 */
export interface BankingScheduledPaymentRecurrenceLastWeekday {
    /**
     * The limit date after which no more payments should be made using this schedule. If both _finalPaymentDate_ and _paymentsRemaining_ are present then payments will stop according to the most constraining value. If neither field is present the payments will continue indefinitely.
     */
    finalPaymentDate?: string | null;
    /**
     * The interval for the payment. Formatted according to [ISO 8601 Durations](https://en.wikipedia.org/wiki/ISO_8601#Durations) (excludes recurrence syntax) with components less than a day in length ignored. This duration defines the period between payments starting with _nextPaymentDate_.
     */
    interval: string;
    /**
     * The weekDay specified. The payment will occur on the last occurrence of this weekday in the interval.
     */
    lastWeekDay: "FRI" | "MON" | "SAT" | "SUN" | "THU" | "TUE" | "WED";
    /**
     * Enumerated field giving the treatment where a scheduled payment date is not a business day. If absent assumed to be `ON`.<ul><li>`AFTER` - If a scheduled payment date is a non-business day the payment will be made on the first business day after the scheduled payment date.<li>`BEFORE` - If a scheduled payment date is a non-business day the payment will be made on the first business day before the scheduled payment date.<li>`ON` - If a scheduled payment date is a non-business day the payment will be made on that day regardless.<li>`ONLY` - Payments only occur on business days. If a scheduled payment date is a non-business day the payment will be ignored.</ul>
     */
    nonBusinessDayTreatment?: ("AFTER" | "BEFORE" | "ON" | "ONLY") | null;
    /**
     * Indicates the number of payments remaining in the schedule. If both _finalPaymentDate_ and _paymentsRemaining_ are present then payments will stop according to the most constraining value. If neither field is present the payments will continue indefinitely.
     */
    paymentsRemaining?: number | null;
    [k: string]: unknown;
}
/* These are the schema definitions stipulated by the Data Standards Body for the banking api. */

/**
 * Indicates that the payment is a once off payment on a specific future date. Mandatory if _recurrenceUType_ is set to `onceOff`.
 */
export interface BankingScheduledPaymentRecurrenceOnceOff {
    /**
     * The scheduled date for the once off payment.
     */
    paymentDate: string;
    [k: string]: unknown;
}
/* These are the schema definitions stipulated by the Data Standards Body for the banking api. */

/**
 * Indicates that the schedule of payments is defined according to an external event that cannot be predetermined. Mandatory if _recurrenceUType_ is set to `eventBased`.
 */
export interface BankingScheduledPaymentSet {
    /**
     * The amount of the next payment if known. Mandatory unless the isAmountCalculated field is set to true. Must be zero or positive if present
     */
    amount?: string | null;
    /**
     * The currency for the payment. `AUD` assumed if not present
     */
    currency?: string | null;
    /**
     * Flag indicating whether the amount of the payment is calculated based on the context of the event. For instance a payment to reduce the balance of a credit card to zero. If absent then false is assumed
     */
    isAmountCalculated?: boolean | null;
    /**
     * Object containing details of the destination of the payment. Used to specify a variety of payment destination types
     */
    to: BankingScheduledPaymentTo;
    [k: string]: unknown;
}

/**
 * The set of payment amounts and destination accounts for this payment accommodating multi-part payments. A single entry indicates a simple payment with one destination account. Must have at least one entry
 */
export interface BankingScheduledPaymentSetV2 {
    /**
     * The amount of the next payment if known. Mandatory unless the isAmountCalculated field is set to true. Must be zero or positive if present
     */
    amount?: string | null;
    /**
     * The currency for the payment. AUD assumed if not present
     */
    currency?: string | null;
    /**
     * Flag indicating whether the amount of the payment is calculated based on the context of the event. For instance a payment to reduce the balance of a credit card to zero. If absent then false is assumed
     */
    isAmountCalculated?: boolean | null;
    /**
     * Object containing details of the destination of the payment. Used to specify a variety of payment destination types
     */
    to: BankingScheduledPaymentToV2;
    [k: string]: unknown;
}

/* These are the schema definitions stipulated by the Data Standards Body for the banking api. */

/**
 * Object containing details of the destination of the payment. Used to specify a variety of payment destination types
 */
export interface BankingScheduledPaymentTo {
    /**
     * Present if toUType is set to accountId. Indicates that the payment is to another account that is accessible under the current consent
     */
    accountId?: string | null;
    biller?: {
        /**
         * BPAY Biller Code of the Biller
         */
        billerCode: string;
        /**
         * Name of the Biller
         */
        billerName: string;
        /**
         * BPAY CRN of the Biller (if available).<br/>Where the CRN contains sensitive information, it should be masked in line with how the Data Holder currently displays account identifiers in their existing online banking channels. If the contents of the CRN match the format of a Credit Card PAN they should be masked according to the rules applicable for MaskedPANString. If the contents are otherwise sensitive, then it should be masked using the rules applicable for the MaskedAccountString common type.
         */
        crn?: string | null;
        [k: string]: unknown;
    };
    domestic?: {
        account?: {
            /**
             * Name of the account to pay to
             */
            accountName?: string | null;
            /**
             * Number of the account to pay to
             */
            accountNumber: string;
            /**
             * BSB of the account to pay to
             */
            bsb: string;
            [k: string]: unknown;
        };
        card?: {
            /**
             * Name of the account to pay to
             */
            cardNumber: string;
            [k: string]: unknown;
        };
        payId?: {
            /**
             * The identifier of the PayID (dependent on type)
             */
            identifier: string;
            /**
             * The name assigned to the PayID by the owner of the PayID
             */
            name?: string | null;
            /**
             * The type of the PayID
             */
            type: "ABN" | "EMAIL" | "ORG_IDENTIFIER" | "TELEPHONE";
            [k: string]: unknown;
        };
        /**
         * Type of account object included. Valid values are: **account** A standard Australian account defined by BSB/Account Number. **card** A credit or charge card to pay to (note that PANs are masked). **payId** A PayID recognised by NPP
         */
        payeeAccountUType: "account" | "card" | "payId";
        [k: string]: unknown;
    };
    international?: {
        bankDetails: {
            /**
             * Account Targeted for payment
             */
            accountNumber: string;
            bankAddress?: {
                /**
                 * Address of the recipient Bank
                 */
                address: string;
                /**
                 * Name of the recipient Bank
                 */
                name: string;
                [k: string]: unknown;
            } | null;
            /**
             * Swift bank code.  Aligns with standard [ISO 9362](https://www.iso.org/standard/60390.html)
             */
            beneficiaryBankBIC?: string | null;
            /**
             * Number for the Clearing House Interbank Payments System
             */
            chipNumber?: string | null;
            /**
             * Country of the recipient institution. A valid [ISO 3166 Alpha-3](https://www.iso.org/iso-3166-country-codes.html) country code
             */
            country: string;
            /**
             * Number for Fedwire payment (Federal Reserve Wire Network)
             */
            fedWireNumber?: string | null;
            /**
             * The legal entity identifier (LEI) for the beneficiary.  Aligns with [ISO 17442](https://www.iso.org/standard/59771.html)
             */
            legalEntityIdentifier?: string | null;
            /**
             * International bank routing number
             */
            routingNumber?: string | null;
            /**
             * Sort code used for account identification in some jurisdictions
             */
            sortCode?: string | null;
            [k: string]: unknown;
        };
        beneficiaryDetails: {
            /**
             * Country where the beneficiary resides. A valid [ISO 3166 Alpha-3](https://www.iso.org/iso-3166-country-codes.html) country code
             */
            country: string;
            /**
             * Response message for the payment
             */
            message?: string | null;
            /**
             * Name of the beneficiary
             */
            name?: string | null;
            [k: string]: unknown;
        };
        [k: string]: unknown;
    };
    /**
     * The short display name of the payee as provided by the customer unless toUType is set to payeeId. Where a customer has not provided a nickname, a display name derived by the bank for payee should be provided that is consistent with existing digital banking channels
     */
    nickname?: string | null;
    /**
     * Present if toUType is set to payeeId. Indicates that the payment is to registered payee that can be accessed using the payee end point. If the Bank Payees scope has not been consented to then a payeeId should not be provided and the full payee details should be provided instead
     */
    payeeId?: string | null;
    /**
     * The reference for the transaction, if applicable, that will be provided by the originating institution for the specific payment. If not empty, it overrides the value provided at the BankingScheduledPayment level.
     */
    payeeReference?: string | null;
    /**
     * The type of object provided that specifies the destination of the funds for the payment.
     */
    toUType: "accountId" | "biller" | "domestic" | "international" | "payeeId";
    [k: string]: unknown;
}

/**
 * Object containing details of the destination of the payment. Used to specify a variety of payment destination types.
 */
export interface BankingScheduledPaymentToV2 {
    /**
     * Present if _toUType_ is set to `accountId`. Indicates that the payment is to another account that is accessible under the current consent.
     */
    accountId?: string | null;
    biller?: {
        /**
         * BPAY Biller Code of the Biller
         */
        billerCode: string;
        /**
         * Name of the Biller
         */
        billerName: string;
        /**
         * BPAY CRN of the Biller (if available).<br/>Where the CRN contains sensitive information, it should be masked in line with how the Data Holder currently displays account identifiers in their existing online banking channels. If the contents of the CRN match the format of a Credit Card PAN they should be masked according to the rules applicable for MaskedPANString. If the contents are otherwise sensitive, then it should be masked using the rules applicable for the MaskedAccountString common type.
         */
        crn?: string | null;
        [k: string]: unknown;
    };
    digitalWallet?: {
        /**
         * The identifier of the digital wallet (dependent on type)
         */
        identifier: string;
        /**
         * The display name of the wallet as given by the customer, else a default value defined by the data holder
         */
        name: string;
        /**
         * The provider of the digital wallet
         */
        provider: "PAYPAL_AU" | "OTHER";
        /**
         * The type of the digital wallet identifier
         */
        type: "EMAIL" | "CONTACT_NAME" | "TELEPHONE";
        [k: string]: unknown;
    };
    domestic?: {
        account?: {
            /**
             * Name of the account to pay to
             */
            accountName?: string | null;
            /**
             * Number of the account to pay to
             */
            accountNumber: string;
            /**
             * BSB of the account to pay to
             */
            bsb: string;
            [k: string]: unknown;
        };
        card?: {
            /**
             * Name of the account to pay to
             */
            cardNumber: string;
            [k: string]: unknown;
        };
        payId?: {
            /**
             * The identifier of the PayID (dependent on type)
             */
            identifier: string;
            /**
             * The name assigned to the PayID by the owner of the PayID
             */
            name?: string | null;
            /**
             * The type of the PayID
             */
            type: "ABN" | "EMAIL" | "ORG_IDENTIFIER" | "TELEPHONE";
            [k: string]: unknown;
        };
        /**
         * Type of account object included. Valid values are: **account** A standard Australian account defined by BSB/Account Number. **card** A credit or charge card to pay to (note that PANs are masked). **payId** A PayID recognised by NPP
         */
        payeeAccountUType: "account" | "card" | "payId";
        [k: string]: unknown;
    };
    international?: {
        bankDetails: {
            /**
             * Account Targeted for payment
             */
            accountNumber: string;
            bankAddress?: {
                /**
                 * Address of the recipient Bank
                 */
                address: string;
                /**
                 * Name of the recipient Bank
                 */
                name: string;
                [k: string]: unknown;
            } | null;
            /**
             * Swift bank code.  Aligns with standard [ISO 9362](https://www.iso.org/standard/60390.html)
             */
            beneficiaryBankBIC?: string | null;
            /**
             * Number for the Clearing House Interbank Payments System
             */
            chipNumber?: string | null;
            /**
             * Country of the recipient institution. A valid [ISO 3166 Alpha-3](https://www.iso.org/iso-3166-country-codes.html) country code
             */
            country: string;
            /**
             * Number for Fedwire payment (Federal Reserve Wire Network)
             */
            fedWireNumber?: string | null;
            /**
             * The legal entity identifier (LEI) for the beneficiary.  Aligns with [ISO 17442](https://www.iso.org/standard/59771.html)
             */
            legalEntityIdentifier?: string | null;
            /**
             * International bank routing number
             */
            routingNumber?: string | null;
            /**
             * Sort code used for account identification in some jurisdictions
             */
            sortCode?: string | null;
            [k: string]: unknown;
        };
        beneficiaryDetails: {
            /**
             * Country where the beneficiary resides. A valid [ISO 3166 Alpha-3](https://www.iso.org/iso-3166-country-codes.html) country code
             */
            country: string;
            /**
             * Response message for the payment
             */
            message?: string | null;
            /**
             * Name of the beneficiary
             */
            name?: string | null;
            [k: string]: unknown;
        };
        [k: string]: unknown;
    };
    /**
     * The short display name of the payee as provided by the customer unless _toUType_ is set to `payeeId`. Where a customer has not provided a nickname, a display name derived by the bank for payee should be provided that is consistent with existing digital banking channels.
     */
    nickname?: string | null;
    /**
     * Present if _toUType_ is set to `payeeId`. Indicates that the payment is to registered payee that can be accessed using the payee endpoint. If the Bank Payees scope has not been consented to then a _payeeId_ should not be provided and the full payee details should be provided instead.
     */
    payeeId?: string | null;
    /**
     * The reference for the transaction, if applicable, that will be provided by the originating institution for the specific payment. If not empty, it overrides the value provided at the BankingScheduledPayment level.
     */
    payeeReference?: string | null;
    /**
     * The type of object provided that specifies the destination of the funds for the payment.
     */
    toUType: "accountId" | "biller" | "digitalWallet" | "domestic" | "international" | "payeeId";
    [k: string]: unknown;
}
/* These are the schema definitions stipulated by the Data Standards Body for the banking api. */

export interface BankingTermDepositAccount {
    /**
     * The lodgement date of the original deposit.
     */
    lodgementDate: string;
    /**
     * Amount to be paid upon maturity. If absent it implies the amount to paid is variable and cannot currently be calculated.
     */
    maturityAmount?: string | null;
    /**
     * If absent assumes `AUD`.
     */
    maturityCurrency?: string | null;
    /**
     * Maturity date for the term deposit.
     */
    maturityDate: string;
    /**
     * Current instructions on action to be taken at maturity. This includes default actions that may be specified in the terms and conditions for the product e.g., roll-over to the same term and frequency of interest payments.
     */
    maturityInstructions: "HOLD_ON_MATURITY" | "PAID_OUT_AT_MATURITY" | "ROLLED_OVER";
    [k: string]: unknown;
}
/* These are the schema definitions stipulated by the Data Standards Body for the banking api. */

export interface BankingTransaction {
    /**
     * ID of the account for which transactions are provided.
     */
    accountId: string;
    /**
     * The value of the transaction. Negative values mean money was outgoing from the account.
     */
    amount: string;
    /**
     * 6 Digit APCA number for the initiating institution. The field is fixed-width and padded with leading zeros if applicable.
     */
    apcaNumber?: string | null;
    /**
     * BPAY Biller Code for the transaction (if available).
     */
    billerCode?: string | null;
    /**
     * Name of the BPAY biller for the transaction (if available).
     */
    billerName?: string | null;
    /**
     * BPAY CRN for the transaction (if available).<br/>Where the CRN contains sensitive information, it should be masked in line with how the Data Holder currently displays account identifiers in their existing online banking channels. If the contents of the CRN match the format of a Credit Card PAN they should be masked according to the rules applicable for [MaskedPANString](#common-field-types). If the contents are otherwise sensitive, then it should be masked using the rules applicable for the [MaskedAccountString](#common-field-types) common type.
     */
    crn?: string | null;
    /**
     * The currency for the transaction amount. `AUD` assumed if not present.
     */
    currency?: string | null;
    /**
     * The transaction description as applied by the financial institution.
     */
    description: string;
    /**
     * The time the transaction was executed by the originating customer, if available.
     */
    executionDateTime?: string | null;
    /**
     * `true` if extended information is available using the transaction detail endpoint. `false` if extended data is not available.
     */
    isDetailAvailable: boolean;
    /**
     * The merchant category code (or MCC) for an outgoing payment to a merchant.
     */
    merchantCategoryCode?: string | null;
    /**
     * Name of the merchant for an outgoing payment to a merchant.
     */
    merchantName?: string | null;
    /**
     * The time the transaction was posted. This field is Mandatory if the transaction has status `POSTED`. This is the time that appears on a standard statement.
     */
    postingDateTime?: string | null;
    /**
     * The reference for the transaction provided by the originating institution. Empty string if no data provided.
     */
    reference: string;
    /**
     * Status of the transaction whether pending or posted. Note that there is currently no provision in the standards to guarantee the ability to correlate a pending transaction with an associated posted transaction.
     */
    status: "PENDING" | "POSTED";
    /**
     * A unique ID of the transaction adhering to the standards for ID permanence. This is mandatory (through hashing if necessary) unless there are specific and justifiable technical reasons why a transaction cannot be uniquely identified for a particular account type. It is mandatory if _isDetailAvailable_ is set to `true`.
     */
    transactionId?: string | null;
    /**
     * The type of the transaction.
     */
    type:
        | "DIRECT_DEBIT"
        | "FEE"
        | "INTEREST_CHARGED"
        | "INTEREST_PAID"
        | "OTHER"
        | "PAYMENT"
        | "TRANSFER_INCOMING"
        | "TRANSFER_OUTGOING";
    /**
     * Date and time at which assets become available to the account owner in case of a credit entry, or cease to be available to the account owner in case of a debit transaction entry.
     */
    valueDateTime?: string | null;
    [k: string]: unknown;
}
/* These are the schema definitions stipulated by the Data Standards Body for the banking api. */

export interface BankingTransactionDetail extends BankingTransaction {
    extendedData: {
        /**
         * Label of the originating payer. Mandatory for inbound payment.
         */
        payer?: string;
        /**
         * Label of the target PayID. Mandatory for an outbound payment. The name assigned to the BSB/Account Number or PayID (by the owner of the PayID).
         */
        payee?: string;
        /**
         * Optional extended data specific to transactions originated via NPP.
         */
        extensionUType?: "x2p101Payload";
        x2p101Payload?: {
            /**
             * An extended string description. Required if the _extensionUType_ field is `x2p101Payload`.
             */
            extendedDescription: string;
            /**
             * An end to end ID for the payment created at initiation.
             */
            endToEndId?: string;
            /**
             * Purpose of the payment. Format is defined by NPP standards for the x2p1.01 overlay service.
             */
            purposeCode?: string;
            [k: string]: unknown;
        };
        /**
         * Identifier of the applicable overlay service. Valid values are: `X2P1.01`.
         */
        service: "X2P1.01";
        [k: string]: unknown;
    };
    [k: string]: unknown;
}
/* These are the schema definitions stipulated by the Data Standards Body for the banking api. */

/**
 * Australian address formatted according to the file format defined by the [PAF file format](https://auspost.com.au/content/dam/auspost_corp/media/documents/australia-post-data-guide.pdf).
 */
export interface CommonPAFAddress {
    /**
     * Building/Property name 1.
     */
    buildingName1?: string | null;
    /**
     * Building/Property name 2.
     */
    buildingName2?: string | null;
    /**
     * Unique identifier for an address as defined by Australia Post. Also known as Delivery Point Identifier.
     */
    dpid?: string | null;
    /**
     * Unit number (including suffix, if applicable).
     */
    flatUnitNumber?: string | null;
    /**
     * Type of flat or unit for the address.
     */
    flatUnitType?: string | null;
    /**
     * Floor or level number (including alpha characters).
     */
    floorLevelNumber?: string | null;
    /**
     * Type of floor or level for the address.
     */
    floorLevelType?: string | null;
    /**
     * Full name of locality.
     */
    localityName: string;
    /**
     * Allotment number for the address.
     */
    lotNumber?: string | null;
    /**
     * Postal delivery number if the address is a postal delivery type.
     */
    postalDeliveryNumber?: number | null;
    /**
     * Postal delivery number prefix related to the postal delivery number.
     */
    postalDeliveryNumberPrefix?: string | null;
    /**
     * Postal delivery number suffix related to the postal delivery number.
     */
    postalDeliveryNumberSuffix?: string | null;
    /**
     * Postal delivery type. (e.g., PO BOX). Valid enumeration defined by Australia Post PAF code file.
     */
    postalDeliveryType?: string | null;
    /**
     * Postcode for the locality.
     */
    postcode: string;
    /**
     * State in which the address belongs. Valid enumeration defined by Australia Post PAF code file [State Type Abbreviation](https://auspost.com.au/content/dam/auspost_corp/media/documents/australia-post-data-guide.pdf). `NSW`, `QLD`, `VIC`, `NT`, `WA`, `SA`, `TAS`, `ACT`, `AAT`.
     */
    state: string;
    /**
     * The name of the street.
     */
    streetName?: string | null;
    /**
     * The street type suffix. Valid enumeration defined by Australia Post PAF code file.
     */
    streetSuffix?: string | null;
    /**
     * The street type. Valid enumeration defined by Australia Post PAF code file.
     */
    streetType?: string | null;
    /**
     * Thoroughfare number for a property (first number in a property ranged address).
     */
    thoroughfareNumber1?: number | null;
    /**
     * Suffix for the thoroughfare number. Only relevant is _thoroughfareNumber1_ is populated.
     */
    thoroughfareNumber1Suffix?: string | null;
    /**
     * Second thoroughfare number (only used if the property has a ranged address, e.g., 23-25).
     */
    thoroughfareNumber2?: number | null;
    /**
     * Suffix for the second thoroughfare number. Only relevant is _thoroughfareNumber2_ is populated.
     */
    thoroughfareNumber2Suffix?: string | null;
    [k: string]: unknown;
}
/* These are the schema definitions stipulated by the Data Standards Body for the banking api. */

export interface CommonPhysicalAddress {
    /**
     * The type of address object present.
     */
    addressUType: "paf" | "simple";
    /**
     * Australian address formatted according to the file format defined by the [PAF file format](https://auspost.com.au/content/dam/auspost_corp/media/documents/australia-post-data-guide.pdf).
     */
    paf?: {
        /**
         * Building/Property name 1.
         */
        buildingName1?: string | null;
        /**
         * Building/Property name 2.
         */
        buildingName2?: string | null;
        /**
         * Unique identifier for an address as defined by Australia Post. Also known as Delivery Point Identifier.
         */
        dpid?: string | null;
        /**
         * Unit number (including suffix, if applicable).
         */
        flatUnitNumber?: string | null;
        /**
         * Type of flat or unit for the address.
         */
        flatUnitType?: string | null;
        /**
         * Floor or level number (including alpha characters).
         */
        floorLevelNumber?: string | null;
        /**
         * Type of floor or level for the address.
         */
        floorLevelType?: string | null;
        /**
         * Full name of locality.
         */
        localityName: string;
        /**
         * Allotment number for the address.
         */
        lotNumber?: string | null;
        /**
         * Postal delivery number if the address is a postal delivery type.
         */
        postalDeliveryNumber?: number | null;
        /**
         * Postal delivery number prefix related to the postal delivery number.
         */
        postalDeliveryNumberPrefix?: string | null;
        /**
         * Postal delivery number suffix related to the postal delivery number.
         */
        postalDeliveryNumberSuffix?: string | null;
        /**
         * Postal delivery type. (e.g., PO BOX). Valid enumeration defined by Australia Post PAF code file.
         */
        postalDeliveryType?: string | null;
        /**
         * Postcode for the locality.
         */
        postcode: string;
        /**
         * State in which the address belongs. Valid enumeration defined by Australia Post PAF code file [State Type Abbreviation](https://auspost.com.au/content/dam/auspost_corp/media/documents/australia-post-data-guide.pdf). `NSW`, `QLD`, `VIC`, `NT`, `WA`, `SA`, `TAS`, `ACT`, `AAT`.
         */
        state: string;
        /**
         * The name of the street.
         */
        streetName?: string | null;
        /**
         * The street type suffix. Valid enumeration defined by Australia Post PAF code file.
         */
        streetSuffix?: string | null;
        /**
         * The street type. Valid enumeration defined by Australia Post PAF code file.
         */
        streetType?: string | null;
        /**
         * Thoroughfare number for a property (first number in a property ranged address).
         */
        thoroughfareNumber1?: number | null;
        /**
         * Suffix for the thoroughfare number. Only relevant is _thoroughfareNumber1_ is populated.
         */
        thoroughfareNumber1Suffix?: string | null;
        /**
         * Second thoroughfare number (only used if the property has a ranged address, e.g., 23-25).
         */
        thoroughfareNumber2?: number | null;
        /**
         * Suffix for the second thoroughfare number. Only relevant is _thoroughfareNumber2_ is populated.
         */
        thoroughfareNumber2Suffix?: string | null;
        [k: string]: unknown;
    };
    simple?: {
        /**
         * First line of the standard address object.
         */
        addressLine1: string;
        /**
         * Second line of the standard address object.
         */
        addressLine2?: string | null;
        /**
         * Third line of the standard address object.
         */
        addressLine3?: string | null;
        /**
         * Name of the city or locality.
         */
        city: string;
        /**
         * A valid [ISO 3166 Alpha-3](https://www.iso.org/iso-3166-country-codes.html) country code. Australia (`AUS`) is assumed if country is not present.
         */
        country?: string | null;
        /**
         * Name of the individual or business formatted for inclusion in an address used for physical mail.
         */
        mailingName?: string | null;
        /**
         * Mandatory for Australian addresses.
         */
        postcode?: string | null;
        /**
         * Free text if the country is not Australia. If country is Australia then must be one of the values defined by the [State Type Abbreviation](https://auspost.com.au/content/dam/auspost_corp/media/documents/australia-post-data-guide.pdf) in the PAF file format. `NSW`, `QLD`, `VIC`, `NT`, `WA`, `SA`, `TAS`, `ACT`, `AAT`.
         */
        state: string;
        [k: string]: unknown;
    };
    [k: string]: unknown;
}
/* These are the schema definitions stipulated by the Data Standards Body for the banking api. */

export interface CommonSimpleAddress {
    /**
     * First line of the standard address object.
     */
    addressLine1: string;
    /**
     * Second line of the standard address object.
     */
    addressLine2?: string | null;
    /**
     * Third line of the standard address object.
     */
    addressLine3?: string | null;
    /**
     * Name of the city or locality.
     */
    city: string;
    /**
     * A valid [ISO 3166 Alpha-3](https://www.iso.org/iso-3166-country-codes.html) country code. Australia (`AUS`) is assumed if country is not present.
     */
    country?: string | null;
    /**
     * Name of the individual or business formatted for inclusion in an address used for physical mail.
     */
    mailingName?: string | null;
    /**
     * Mandatory for Australian addresses.
     */
    postcode?: string | null;
    /**
     * Free text if the country is not Australia. If country is Australia then must be one of the values defined by the [State Type Abbreviation](https://auspost.com.au/content/dam/auspost_corp/media/documents/australia-post-data-guide.pdf) in the PAF file format. `NSW`, `QLD`, `VIC`, `NT`, `WA`, `SA`, `TAS`, `ACT`, `AAT`.
     */
    state: string;
    [k: string]: unknown;
}
/* These are the schema definitions stipulated by the Data Standards Body for the banking api. */

export interface Links {
    /**
     * Fully qualified link that generated the current response document.
     */
    self: string;
    [k: string]: unknown;
}
/* These are the schema definitions stipulated by the Data Standards Body for the banking api. */

export interface LinksPaginated {
    /**
     * URI to the first page of this set. Mandatory if this response is not the first page.
     */
    first?: string | null;
    /**
     * URI to the last page of this set. Mandatory if this response is not the last page.
     */
    last?: string | null;
    /**
     * URI to the next page of this set. Mandatory if this response is not the last page.
     */
    next?: string | null;
    /**
     * URI to the previous page of this set. Mandatory if this response is not the first page.
     */
    prev?: string | null;
    /**
     * Fully qualified link that generated the current response document.
     */
    self: string;
    [k: string]: unknown;
}
/* These are the schema definitions stipulated by the Data Standards Body for the banking api. */

export interface Meta {
    [k: string]: unknown;
}
/* These are the schema definitions stipulated by the Data Standards Body for the banking api. */

/**
 * Additional data for customised error codes.
 */
export interface MetaError {
    /**
     * The CDR error code URN which the application-specific error code extends. Mandatory if the error _code_ is an application-specific error rather than a standardised error code.
     */
    urn?: string | null;
    [k: string]: unknown;
}
/* These are the schema definitions stipulated by the Data Standards Body for the banking api. */

export interface MetaPaginated {
    /**
     * The total number of pages in the full set. See [pagination](#pagination).
     */
    totalPages: number;
    /**
     * The total number of records in the full set. See [pagination](#pagination).
     */
    totalRecords: number;
    [k: string]: unknown;
}
/* These are the schema definitions stipulated by the Data Standards Body for the banking api. */

export interface MetaPaginatedTransaction {
    /**
     * The total number of pages in the full set. See [pagination](#pagination).
     */
    totalPages: number;
    /**
     * The total number of records in the full set. See [pagination](#pagination).
     */
    totalRecords: number;
<<<<<<< HEAD
    /**
     * true if "text" query parameter is not supported
     */
    isQueryParamUnsupported?: boolean | null;
    [k: string]: unknown;
=======
    [k: string]: unknown;
    /**
     * `true` if _text_ query parameter is not supported.
     */
    isQueryParamUnsupported?: boolean | null;
>>>>>>> 5250f7a4
}
/* These are the schema definitions stipulated by the Data Standards Body for the banking api. */
export interface RequestAccountIds {
    data: {
        accountIds: string[];
        [k: string]: unknown;
    };
    meta?: {
        [k: string]: unknown;
    };
    [k: string]: unknown;
}
/* These are the schema definitions stipulated by the Data Standards Body for the banking api. */

export interface ResponseBankingAccountByIdV2 {
    data: {
        /**
         * A unique ID of the account adhering to the standards for ID permanence.
         */
        accountId: string;
        /**
         * Date that the account was created (if known)
         */
        creationDate?: string | null;
        /**
         * The display name of the account as defined by the bank. This should not incorporate account numbers or PANs. If it does the values should be masked according to the rules of the [MaskedAccountString](#common-field-types) common type.
         */
        displayName: string;
        /**
         * Flag indicating that the customer associated with the authorisation is an owner of the account. Does not indicate sole ownership, however. If not present then `true` is assumed.
         */
        isOwned?: boolean | null;
        /**
         * A masked version of the account. Whether BSB/Account Number, Credit Card PAN or another number.
         */
        maskedNumber: string;
        /**
         * A customer supplied nick name for the account.
         */
        nickname?: string | null;
        /**
         * Open or closed status for the account. If not present then `OPEN` is assumed.
         */
        openStatus?: ("CLOSED" | "OPEN") | null;
        /**
         * The category to which a product or account belongs. See [here](#product-categories) for more details.
         */
        productCategory:
            | "BUSINESS_LOANS"
            | "CRED_AND_CHRG_CARDS"
            | "LEASES"
            | "MARGIN_LOANS"
            | "OVERDRAFTS"
            | "PERS_LOANS"
            | "REGULATED_TRUST_ACCOUNTS"
            | "RESIDENTIAL_MORTGAGES"
            | "TERM_DEPOSITS"
            | "TRADE_FINANCE"
            | "TRANS_AND_SAVINGS_ACCOUNTS"
            | "TRAVEL_CARDS";
        /**
         * The unique identifier of the account as defined by the data holder (akin to model number for the account).
         */
        productName: string;
        [k: string]: unknown;
    } & {
        /**
         * The unmasked BSB for the account. Is expected to be formatted as digits only with leading zeros included and no punctuation or spaces
         */
        bsb?: string;
        /**
         * The unmasked account number for the account. Should not be supplied if the account number is a PAN requiring PCI compliance. Is expected to be formatted as digits only with leading zeros included and no punctuation or spaces
         */
        accountNumber?: string;
        /**
         * Optional field to indicate if this account is part of a bundle that is providing additional benefit for to the customer
         */
        bundleName?: string;
        /**
         * The type of structure to present account specific fields.
         */
        specificAccountUType?: "creditCard" | "loan" | "termDeposit";
        termDeposit?: Array<{
            /**
             * The lodgement date of the original deposit.
             */
            lodgementDate: string;
            /**
             * Amount to be paid upon maturity. If absent it implies the amount to paid is variable and cannot currently be calculated.
             */
            maturityAmount?: string | null;
            /**
             * If absent assumes `AUD`.
             */
            maturityCurrency?: string | null;
            /**
             * Maturity date for the term deposit.
             */
            maturityDate: string;
            /**
             * Current instructions on action to be taken at maturity. This includes default actions that may be specified in the terms and conditions for the product e.g., roll-over to the same term and frequency of interest payments.
             */
            maturityInstructions: "HOLD_ON_MATURITY" | "PAID_OUT_AT_MATURITY" | "ROLLED_OVER";
            [k: string]: unknown;
        }>;
        creditCard?: {
            /**
             * The minimum payment amount due for the next card payment.
             */
            minPaymentAmount: string;
            /**
             * If absent assumes `AUD`.
             */
            paymentCurrency?: string | null;
            /**
             * The amount due for the next card payment.
             */
            paymentDueAmount: string;
            /**
             * Date that the next payment for the card is due.
             */
            paymentDueDate: string;
            [k: string]: unknown;
        };
        loan?: {
            /**
             * Date that the loan is due to be repaid in full.
             */
            loanEndDate?: string | null;
            /**
             * Maximum amount of funds that can be redrawn. If not present redraw is not available even if the feature exists for the account.
             */
            maxRedraw?: string | null;
            /**
             * If absent assumes `AUD`.
             */
            maxRedrawCurrency?: string | null;
            /**
             * Minimum amount of next instalment.
             */
            minInstalmentAmount?: string | null;
            /**
             * If absent assumes `AUD`.
             */
            minInstalmentCurrency?: string | null;
            /**
             * Minimum redraw amount.
             */
            minRedraw?: string | null;
            /**
             * If absent assumes `AUD`.
             */
            minRedrawCurrency?: string | null;
            /**
             * Next date that an instalment is required.
             */
            nextInstalmentDate?: string | null;
            /**
             * Set to `true` if one or more offset accounts are configured for this loan account.
             */
            offsetAccountEnabled?: boolean | null;
            /**
             * The accountIDs of the configured offset accounts attached to this loan. Only offset accounts that can be accessed under the current authorisation should be included. It is expected behaviour that _offsetAccountEnabled_ is set to `true` but the _offsetAccountIds_ field is absent or empty. This represents a situation where an offset account exists but details can not be accessed under the current authorisation.
             */
            offsetAccountIds?: string[] | null;
            /**
             * Optional original loan value.
             */
            originalLoanAmount?: string | null;
            /**
             * If absent assumes `AUD`.
             */
            originalLoanCurrency?: string | null;
            /**
             * Optional original start date for the loan.
             */
            originalStartDate?: string | null;
            /**
             * The expected or required repayment frequency. Formatted according to [ISO 8601 Durations](https://en.wikipedia.org/wiki/ISO_8601#Durations) (excludes recurrence syntax).
             */
            repaymentFrequency?: string | null;
            /**
             * Options in place for repayments. If absent defaults to `PRINCIPAL_AND_INTEREST`.
             */
            repaymentType?: ("INTEREST_ONLY" | "PRINCIPAL_AND_INTEREST") | null;
            [k: string]: unknown;
        };
        /**
         * current rate to calculate interest earned being applied to deposit balances as it stands at the time of the API call
         */
        depositRate?: string;
        /**
         * The current rate to calculate interest payable being applied to lending balances as it stands at the time of the API call
         */
        lendingRate?: string;
        /**
         * Fully described deposit rates for this account based on the equivalent structure in Product Reference
         */
        depositRates?: Array<{
            /**
             * Display text providing more information on the rate.
             */
            additionalInfo?: string | null;
            /**
             * Link to a web page with more information on this rate.
             */
            additionalInfoUri?: string | null;
            /**
             * Generic field containing additional information relevant to the [_depositRateType_](#tocSproductdepositratetypedoc) specified. Whether mandatory or not is dependent on the value of [_depositRateType_](#tocSproductdepositratetypedoc).
             */
            additionalValue?: string | null;
            /**
             * The period after which the calculated amount(s) (see _calculationFrequency_) are 'applied' (i.e. debited or credited) to the account. Formatted according to [ISO 8601 Durations](https://en.wikipedia.org/wiki/ISO_8601#Durations) (excludes recurrence syntax).
             */
            applicationFrequency?: string | null;
            /**
             * The period after which the rate is applied to the balance to calculate the amount due for the period. Calculation of the amount is often daily (as balances may change) but accumulated until the total amount is 'applied' to the account (see _applicationFrequency_). Formatted according to [ISO 8601 Durations](https://en.wikipedia.org/wiki/ISO_8601#Durations) (excludes recurrence syntax).
             */
            calculationFrequency?: string | null;
            /**
             * The type of rate (`FIXED`, `VARIABLE`, `BONUS`, etc.) For further details, refer to [Product Deposit Rate Types](#tocSproductdepositratetypedoc).
             */
            depositRateType:
                | "BONUS"
                | "BUNDLE_BONUS"
                | "FIXED"
                | "FLOATING"
                | "INTRODUCTORY"
                | "MARKET_LINKED"
                | "VARIABLE";
            /**
             * The rate to be applied.
             */
            rate: string;
            /**
             * Rate tiers applicable for this rate.
             */
            tiers?:
                | Array<{
                    /**
                     * Display text providing more information on the rate tier.
                     */
                    additionalInfo?: string | null;
                    /**
                     * Link to a web page with more information on this rate tier
                     */
                    additionalInfoUri?: string | null;
                    /**
                     * Defines the criteria and conditions for which a rate applies.
                     */
                    applicabilityConditions?: {
                        /**
                         * Display text providing more information on the rate tier.
                         */
                        additionalInfo?: string | null;
                        /**
                         * Link to a web page with more information on this rate tier.
                         */
                        additionalInfoUri?: string | null;
                        [k: string]: unknown;
                    };
                    /**
                     * The number of _unitOfMeasure_ units that form the upper bound of the tier or band. For a tier with a discrete value (as opposed to a range of values e.g., 1 month) this must be the same as _minimumValue_. Where this is the same as the _minimumValue_ value of the next-higher tier the referenced tier should be exclusive of this value. For example a term deposit of 2 months falls into the upper tier of the following tiers: (1 – 2 months, 2 – 3 months). If absent the tier's range has no upper bound.
                     */
                    maximumValue?: number | null;
                    /**
                     * The number of _unitOfMeasure_ units that form the lower bound of the tier. The tier should be inclusive of this value.
                     */
                    minimumValue: number;
                    /**
                     * A display name for the tier.
                     */
                    name: string;
                    /**
                     * The method used to calculate the amount to be applied using one or more tiers. A single rate may be applied to the entire balance or each applicable tier rate is applied to the portion of the balance that falls into that tier (referred to as 'bands' or 'steps').
                     */
                    rateApplicationMethod?: ("PER_TIER" | "WHOLE_BALANCE") | null;
                    /**
                     * The unit of measure that applies to the _minimumValue_ and _maximumValue_ values e.g.,<ul><li>`DOLLAR` amount.<li>`PERCENT` (in the case of loan-to-value ratio or LVR).<li>Tier term period representing a discrete number of `MONTH`(s) or `DAY`(s) (in the case of term deposit tiers).</ul>
                     */
                    unitOfMeasure: "DAY" | "DOLLAR" | "MONTH" | "PERCENT";
                    [k: string]: unknown;
                }>
                | null;
            [k: string]: unknown;
        }>;
        /**
         * Fully described deposit rates for this account based on the equivalent structure in Product Reference
         */
        lendingRates?: Array<{
            /**
             * Display text providing more information on the rate.
             */
            additionalInfo?: string | null;
            /**
             * Link to a web page with more information on this rate.
             */
            additionalInfoUri?: string | null;
            /**
             * Generic field containing additional information relevant to the [_lendingRateType_](#tocSproductlendingratetypedoc) specified. Whether mandatory or not is dependent on the value of [_lendingRateType_](#tocSproductlendingratetypedoc).
             */
            additionalValue?: string | null;
            /**
             * The period after which the calculated amount(s) (see _calculationFrequency_) are 'applied' (i.e. debited or credited) to the account. Formatted according to [ISO 8601 Durations](https://en.wikipedia.org/wiki/ISO_8601#Durations) (excludes recurrence syntax).
             */
            applicationFrequency?: string | null;
            /**
             * The period after which the rate is applied to the balance to calculate the amount due for the period. Calculation of the amount is often daily (as balances may change) but accumulated until the total amount is 'applied' to the account (see _applicationFrequency_). Formatted according to [ISO 8601 Durations](https://en.wikipedia.org/wiki/ISO_8601#Durations) (excludes recurrence syntax).
             */
            calculationFrequency?: string | null;
            /**
             * A comparison rate equivalent for this rate.
             */
            comparisonRate?: string | null;
            /**
             * When loan payments are due to be paid within each period. The investment benefit of earlier payments affect the rate that can be offered.
             */
            interestPaymentDue?: ("IN_ADVANCE" | "IN_ARREARS") | null;
            /**
             * The type of rate (`FIXED`, `VARIABLE`, etc.) For further details, refer to [Product Lending Rate Types](#tocSproductlendingratetypedoc).
             */
            lendingRateType:
                | "BUNDLE_DISCOUNT_FIXED"
                | "BUNDLE_DISCOUNT_VARIABLE"
                | "CASH_ADVANCE"
                | "DISCOUNT"
                | "FIXED"
                | "FLOATING"
                | "INTRODUCTORY"
                | "MARKET_LINKED"
                | "PENALTY"
                | "PURCHASE"
                | "VARIABLE";
            /**
             * The reason for taking out the loan. If absent, the lending rate is applicable to all loan purposes.
             */
            loanPurpose?: ("INVESTMENT" | "OWNER_OCCUPIED") | null;
            /**
             * The rate to be applied.
             */
            rate: string;
            /**
             * Options in place for repayments. If absent, the lending rate is applicable to all repayment types.
             */
            repaymentType?: ("INTEREST_ONLY" | "PRINCIPAL_AND_INTEREST") | null;
            /**
             * Rate tiers applicable for this rate.
             */
            tiers?:
                | Array<{
                    /**
                     * Display text providing more information on the rate tier.
                     */
                    additionalInfo?: string | null;
                    /**
                     * Link to a web page with more information on this rate tier
                     */
                    additionalInfoUri?: string | null;
                    /**
                     * Defines a condition for the applicability of a tiered rate
                     */
                    applicabilityConditions?: {
                        /**
                         * Display text providing more information on the condition
                         */
                        additionalInfo?: string | null;
                        /**
                         * Link to a web page with more information on this condition
                         */
                        additionalInfoUri?: string | null;
                        [k: string]: unknown;
                    };
                    /**
                     * The number of tierUnitOfMeasure units that form the upper bound of the tier or band. For a tier with a discrete value (as opposed to a range of values e.g. 1 month) this must be the same as tierValueMinimum. Where this is the same as the tierValueMinimum value of the next-higher tier the referenced tier should be exclusive of this value. For example a term deposit of 2 months falls into the upper tier of the following tiers: (1 – 2 months, 2 – 3 months). If absent the tier's range has no upper bound.
                     */
                    maximumValue?: number | null;
                    /**
                     * The number of tierUnitOfMeasure units that form the lower bound of the tier. The tier should be inclusive of this value
                     */
                    minimumValue: number;
                    /**
                     * A display name for the tier
                     */
                    name: string;
                    /**
                     * The method used to calculate the amount to be applied using one or more tiers. A single rate may be applied to the entire balance or each applicable tier rate is applied to the portion of the balance that falls into that tier (referred to as 'bands' or 'steps')
                     */
                    rateApplicationMethod?: ("PER_TIER" | "WHOLE_BALANCE") | null;
                    /**
                     * The unit of measure that applies to the tierValueMinimum and tierValueMaximum values e.g. a **DOLLAR** amount. **PERCENT** (in the case of loan-to-value ratio or LVR). Tier term period representing a discrete number of **MONTH**'s or **DAY**'s (in the case of term deposit tiers)
                     */
                    unitOfMeasure: "DAY" | "DOLLAR" | "MONTH" | "PERCENT";
                    [k: string]: unknown;
                }>
                | null;
            [k: string]: unknown;
        }>;
        /**
         * Array of features of the account based on the equivalent structure in Product Reference with the following additional field
         */
        features?: Array<
            {
                /**
                 * Display text providing more information on the feature. Mandatory if [_featureType_](#tocSproductfeaturetypedoc) is set to `OTHER`.
                 */
                additionalInfo?: string | null;
                /**
                 * Link to a web page with more information on this feature.
                 */
                additionalInfoUri?: string | null;
                /**
                 * Generic field containing additional information relevant to the [_featureType_](#tocSproductfeaturetypedoc) specified. Whether mandatory or not is dependent on the value of the [_featureType_](#tocSproductfeaturetypedoc).
                 */
                additionalValue?: string | null;
                /**
                 * The type of feature described. For further details, refer to [Product Feature Types](#tocSproductfeaturetypedoc).
                 */
                featureType:
                    | "ADDITIONAL_CARDS"
                    | "BALANCE_TRANSFERS"
                    | "BILL_PAYMENT"
                    | "BONUS_REWARDS"
                    | "CARD_ACCESS"
                    | "CASHBACK_OFFER"
                    | "COMPLEMENTARY_PRODUCT_DISCOUNTS"
                    | "DIGITAL_BANKING"
                    | "DIGITAL_WALLET"
                    | "DONATE_INTEREST"
                    | "EXTRA_REPAYMENTS"
                    | "FRAUD_PROTECTION"
                    | "FREE_TXNS"
                    | "FREE_TXNS_ALLOWANCE"
                    | "GUARANTOR"
                    | "INSURANCE"
                    | "INSTALMENT_PLAN"
                    | "INTEREST_FREE"
                    | "INTEREST_FREE_TRANSFERS"
                    | "LOYALTY_PROGRAM"
                    | "NOTIFICATIONS"
                    | "NPP_ENABLED"
                    | "NPP_PAYID"
                    | "OFFSET"
                    | "OTHER"
                    | "OVERDRAFT"
                    | "REDRAW"
                    | "RELATIONSHIP_MANAGEMENT"
                    | "UNLIMITED_TXNS";
                [k: string]: unknown;
            } & {
                /**
                 * True if the feature is already activated and false if the feature is available for activation. Defaults to true if absent. (note this is an additional field appended to the feature object defined in the Product Reference payload)
                 */
                isActivated?: boolean;
                [k: string]: unknown;
            }
        >;
        /**
         * Fees and charges applicable to the account based on the equivalent structure in Product Reference
         */
        fees?: Array<{
            /**
             * The indicative frequency with which the fee is calculated on the account. Only applies if _balanceRate_ or _accruedRate_ is also present. Formatted according to [ISO 8601 Durations](https://en.wikipedia.org/wiki/ISO_8601#Durations) (excludes recurrence syntax).
             */
            accrualFrequency?: string | null;
            /**
             * A fee rate calculated based on a proportion of the calculated interest accrued on the account. One of _amount_, _balanceRate_, _transactionRate_ and _accruedRate_ is mandatory unless the _feeType_ `VARIABLE` is supplied.
             */
            accruedRate?: string | null;
            /**
             * Display text providing more information on the fee.
             */
            additionalInfo?: string | null;
            /**
             * Link to a web page with more information on this fee.
             */
            additionalInfoUri?: string | null;
            /**
             * Generic field containing additional information relevant to the [_feeType_](#tocSproductfeetypedoc) specified. Whether mandatory or not is dependent on the value of [_feeType_](#tocSproductfeetypedoc).
             */
            additionalValue?: string | null;
            /**
             * The amount charged for the fee. One of _amount_, _balanceRate_, _transactionRate_ and _accruedRate_ is mandatory unless the _feeType_ `VARIABLE` is supplied.
             */
            amount?: string | null;
            /**
             * A fee rate calculated based on a proportion of the balance. One of _amount_, _balanceRate_, _transactionRate_ and _accruedRate_ is mandatory unless the _feeType_ `VARIABLE` is supplied.
             */
            balanceRate?: string | null;
            /**
             * The currency the fee will be charged in. Assumes `AUD` if absent.
             */
            currency?: string | null;
            /**
             * An optional list of discounts to this fee that may be available.
             */
            discounts?:
                | Array<{
                    /**
                     * A discount rate calculated based on a proportion of the calculated interest accrued on the account. Note that the currency of the fee discount is expected to be the same as the currency of the fee itself. One of _amount_, _balanceRate_, _transactionRate_, _accruedRate_ and _feeRate_ is mandatory. Unless noted in _additionalInfo_, assumes the application and calculation frequency are the same as the corresponding fee.
                     */
                    accruedRate?: string | null;
                    /**
                     * Display text providing more information on the discount.
                     */
                    additionalInfo?: string | null;
                    /**
                     * Link to a web page with more information on this discount.
                     */
                    additionalInfoUri?: string | null;
                    /**
                     * Generic field containing additional information relevant to the [_discountType_](#tocSproductdiscounttypedoc) specified. Whether mandatory or not is dependent on the value of [_discountType_](#tocSproductdiscounttypedoc).
                     */
                    additionalValue?: string | null;
                    /**
                     * Dollar value of the discount. One of _amount_, _balanceRate_, _transactionRate_, _accruedRate_ and _feeRate_ is mandatory.
                     */
                    amount?: string | null;
                    /**
                     * A discount rate calculated based on a proportion of the balance. Note that the currency of the fee discount is expected to be the same as the currency of the fee itself. One of _amount_, _balanceRate_, _transactionRate_, _accruedRate_ and _feeRate_ is mandatory. Unless noted in _additionalInfo_, assumes the application and calculation frequency are the same as the corresponding fee.
                     */
                    balanceRate?: string | null;
                    /**
                     * Description of the discount.
                     */
                    description: string;
                    /**
                     * The type of discount. For further details, refer to [Product Discount Types](#tocSproductdiscounttypedoc).
                     */
                    discountType: "BALANCE" | "DEPOSITS" | "ELIGIBILITY_ONLY" | "FEE_CAP" | "PAYMENTS";
                    /**
                     * Eligibility constraints that apply to this discount. Mandatory if _discountType_ is `ELIGIBILITY_ONLY`.
                     */
                    eligibility?:
                        | Array<{
                            /**
                             * Display text providing more information on this eligibility constraint. Whether mandatory or not is dependent on the value of [_discountEligibilityType_](#tocSproductdiscounteligibilitydoc).
                             */
                            additionalInfo?: string | null;
                            /**
                             * Link to a web page with more information on this eligibility constraint.
                             */
                            additionalInfoUri?: string | null;
                            /**
                             * Generic field containing additional information relevant to the [_discountEligibilityType_](#tocSproductdiscounteligibilitydoc) specified. Whether mandatory or not is dependent on the value of [_discountEligibilityType_](#tocSproductdiscounteligibilitydoc).
                             */
                            additionalValue?: string | null;
                            /**
                             * The type of the specific eligibility constraint for a discount. For further details, refer to [Product Discount Eligibility Types](#tocSproductdiscounteligibilitydoc).
                             */
                            discountEligibilityType:
                                | "BUSINESS"
                                | "EMPLOYMENT_STATUS"
                                | "INTRODUCTORY"
                                | "MAX_AGE"
                                | "MIN_AGE"
                                | "MIN_INCOME"
                                | "MIN_TURNOVER"
                                | "NATURAL_PERSON"
                                | "OTHER"
                                | "PENSION_RECIPIENT"
                                | "RESIDENCY_STATUS"
                                | "STAFF"
                                | "STUDENT";
                            [k: string]: unknown;
                        }>
                        | null;
                    /**
                     * A discount rate calculated based on a proportion of the fee to which this discount is attached. Note that the currency of the fee discount is expected to be the same as the currency of the fee itself. One of amount, balanceRate, transactionRate, accruedRate and feeRate is mandatory. Unless noted in additionalInfo, assumes the application and calculation frequency are the same as the corresponding fee
                     */
                    feeRate?: string | null;
                    /**
                     * A discount rate calculated based on a proportion of a transaction. Note that the currency of the fee discount is expected to be the same as the currency of the fee itself. One of amount, balanceRate, transactionRate, accruedRate and feeRate is mandatory
                     */
                    transactionRate?: string | null;
                    [k: string]: unknown;
                }>
                | null;
            /**
             * The type of fee
             */
            feeType:
                | "DEPOSIT"
                | "EVENT"
                | "EXIT"
                | "PAYMENT"
                | "PERIODIC"
                | "PURCHASE"
                | "TRANSACTION"
                | "UPFRONT"
                | "VARIABLE"
                | "WITHDRAWAL";
            /**
             * Name of the fee
             */
            name: string;
            /**
             * A fee rate calculated based on a proportion of a transaction. One of amount, balanceRate, transactionRate and accruedRate is mandatory unless the *feeType* "VARIABLE" is supplied
             */
            transactionRate?: string | null;
            [k: string]: unknown;
        }>;
        /**
         * The addresses for the account to be used for correspondence
         */
        addresses?: Array<{
            /**
             * The type of address object present.
             */
            addressUType: "paf" | "simple";
            /**
             * Australian address formatted according to the file format defined by the [PAF file format](https://auspost.com.au/content/dam/auspost_corp/media/documents/australia-post-data-guide.pdf).
             */
            paf?: {
                /**
                 * Building/Property name 1.
                 */
                buildingName1?: string | null;
                /**
                 * Building/Property name 2.
                 */
                buildingName2?: string | null;
                /**
                 * Unique identifier for an address as defined by Australia Post. Also known as Delivery Point Identifier.
                 */
                dpid?: string | null;
                /**
                 * Unit number (including suffix, if applicable).
                 */
                flatUnitNumber?: string | null;
                /**
                 * Type of flat or unit for the address.
                 */
                flatUnitType?: string | null;
                /**
                 * Floor or level number (including alpha characters).
                 */
                floorLevelNumber?: string | null;
                /**
                 * Type of floor or level for the address.
                 */
                floorLevelType?: string | null;
                /**
                 * Full name of locality.
                 */
                localityName: string;
                /**
                 * Allotment number for the address.
                 */
                lotNumber?: string | null;
                /**
                 * Postal delivery number if the address is a postal delivery type.
                 */
                postalDeliveryNumber?: number | null;
                /**
                 * Postal delivery number prefix related to the postal delivery number.
                 */
                postalDeliveryNumberPrefix?: string | null;
                /**
                 * Postal delivery number suffix related to the postal delivery number.
                 */
                postalDeliveryNumberSuffix?: string | null;
                /**
                 * Postal delivery type. (e.g., PO BOX). Valid enumeration defined by Australia Post PAF code file.
                 */
                postalDeliveryType?: string | null;
                /**
                 * Postcode for the locality.
                 */
                postcode: string;
                /**
                 * State in which the address belongs. Valid enumeration defined by Australia Post PAF code file [State Type Abbreviation](https://auspost.com.au/content/dam/auspost_corp/media/documents/australia-post-data-guide.pdf). `NSW`, `QLD`, `VIC`, `NT`, `WA`, `SA`, `TAS`, `ACT`, `AAT`.
                 */
                state: string;
                /**
                 * The name of the street.
                 */
                streetName?: string | null;
                /**
                 * The street type suffix. Valid enumeration defined by Australia Post PAF code file.
                 */
                streetSuffix?: string | null;
                /**
                 * The street type. Valid enumeration defined by Australia Post PAF code file.
                 */
                streetType?: string | null;
                /**
                 * Thoroughfare number for a property (first number in a property ranged address).
                 */
                thoroughfareNumber1?: number | null;
                /**
                 * Suffix for the thoroughfare number. Only relevant is _thoroughfareNumber1_ is populated.
                 */
                thoroughfareNumber1Suffix?: string | null;
                /**
                 * Second thoroughfare number (only used if the property has a ranged address, e.g., 23-25).
                 */
                thoroughfareNumber2?: number | null;
                /**
                 * Suffix for the second thoroughfare number. Only relevant is _thoroughfareNumber2_ is populated.
                 */
                thoroughfareNumber2Suffix?: string | null;
                [k: string]: unknown;
            };
            simple?: {
                /**
                 * First line of the standard address object.
                 */
                addressLine1: string;
                /**
                 * Second line of the standard address object.
                 */
                addressLine2?: string | null;
                /**
                 * Third line of the standard address object.
                 */
                addressLine3?: string | null;
                /**
                 * Name of the city or locality.
                 */
                city: string;
                /**
                 * A valid [ISO 3166 Alpha-3](https://www.iso.org/iso-3166-country-codes.html) country code. Australia (`AUS`) is assumed if country is not present.
                 */
                country?: string | null;
                /**
                 * Name of the individual or business formatted for inclusion in an address used for physical mail.
                 */
                mailingName?: string | null;
                /**
                 * Mandatory for Australian addresses.
                 */
                postcode?: string | null;
                /**
                 * Free text if the country is not Australia. If country is Australia then must be one of the values defined by the [State Type Abbreviation](https://auspost.com.au/content/dam/auspost_corp/media/documents/australia-post-data-guide.pdf) in the PAF file format. `NSW`, `QLD`, `VIC`, `NT`, `WA`, `SA`, `TAS`, `ACT`, `AAT`.
                 */
                state: string;
                [k: string]: unknown;
            };
            [k: string]: unknown;
        }>;
        [k: string]: unknown;
    };
    links: {
        /**
         * Fully qualified link that generated the current response document.
         */
        self: string;
        [k: string]: unknown;
    };
    meta?: {
        [k: string]: unknown;
    };
    [k: string]: unknown;
}
/* These are the schema definitions stipulated by the Data Standards Body for the banking api. */

export interface ResponseBankingAccountList {
    data: {
        /**
         * The list of accounts returned. If the filter results in an empty set then this array may have no records.
         */
        accounts: Array<{
            /**
             * A unique ID of the account adhering to the standards for ID permanence.
             */
            accountId: string;
            /**
             * Date that the account was created (if known).
             */
            creationDate?: string | null;
            /**
             * The display name of the account as defined by the bank. This should not incorporate account numbers or PANs. If it does the values should be masked according to the rules of the [MaskedAccountString](#common-field-types) common type.
             */
            displayName: string;
            /**
             * Flag indicating that the customer associated with the authorisation is an owner of the account. Does not indicate sole ownership, however. If not present then `true` is assumed.
             */
            isOwned?: boolean | null;
            /**
             * A masked version of the account. Whether BSB/Account Number, Credit Card PAN or another number.
             */
            maskedNumber: string;
            /**
             * A customer supplied nick name for the account.
             */
            nickname?: string | null;
            /**
             * Open or closed status for the account. If not present then `OPEN` is assumed.
             */
            openStatus?: ("CLOSED" | "OPEN") | null;
            /**
             * The category to which a product or account belongs. See [here](#product-categories) for more details.
             */
            productCategory:
                | "BUSINESS_LOANS"
                | "CRED_AND_CHRG_CARDS"
                | "LEASES"
                | "MARGIN_LOANS"
                | "OVERDRAFTS"
                | "PERS_LOANS"
                | "REGULATED_TRUST_ACCOUNTS"
                | "RESIDENTIAL_MORTGAGES"
                | "TERM_DEPOSITS"
                | "TRADE_FINANCE"
                | "TRANS_AND_SAVINGS_ACCOUNTS"
                | "TRAVEL_CARDS";
            /**
             * The unique identifier of the account as defined by the data holder (akin to model number for the account).
             */
            productName: string;
            [k: string]: unknown;
        }>;
        [k: string]: unknown;
    };
    links: {
        /**
         * URI to the first page of this set. Mandatory if this response is not the first page.
         */
        first?: string | null;
        /**
         * URI to the last page of this set. Mandatory if this response is not the last page.
         */
        last?: string | null;
        /**
         * URI to the next page of this set. Mandatory if this response is not the last page.
         */
        next?: string | null;
        /**
         * URI to the previous page of this set. Mandatory if this response is not the first page.
         */
        prev?: string | null;
        /**
         * Fully qualified link that generated the current response document.
         */
        self: string;
        [k: string]: unknown;
    };
    meta: {
        /**
         * The total number of pages in the full set. See [pagination](#pagination).
         */
        totalPages: number;
        /**
         * The total number of records in the full set. See [pagination](#pagination).
         */
        totalRecords: number;
        [k: string]: unknown;
    };
    [k: string]: unknown;
}

/* These are the schema definitions stipulated by the Data Standards Body for the banking api. */

export interface ResponseBankingAccountByIdV3 {
    data: {
        /**
         * A unique ID of the account adhering to the standards for ID permanence
         */
        accountId: string;
        /**
         * Value indicating the number of customers that have ownership of the account, according to the data holder's definition of account ownership. Does not indicate that all account owners are eligible consumers
         */
        accountOwnership: "UNKNOWN" | "ONE_PARTY" | "TWO_PARTY" | "MANY_PARTY" | "OTHER";
        /**
         * Date that the account was created (if known)
         */
        creationDate?: string | null;
        /**
         * The display name of the account as defined by the bank. This should not incorporate account numbers or PANs. If it does the values should be masked according to the rules of the MaskedAccountString common type.
         */
        displayName: string;
        /**
         * Flag indicating that the customer associated with the authorisation is an owner of the account. Does not indicate sole ownership, however. If not present then 'true' is assumed
         */
        isOwned?: boolean | null;
        /**
         * A masked version of the account. Whether BSB/Account Number, Credit Card PAN or another number
         */
        maskedNumber: string;
        /**
         * A customer supplied nick name for the account
         */
        nickname?: string | null;
        /**
         * Open or closed status for the account. If not present then OPEN is assumed
         */
        openStatus?: ("CLOSED" | "OPEN") | null;
        /**
         * The category to which a product or account belongs. See [here](#product-categories) for more details.
         */
        productCategory:
            | "BUSINESS_LOANS"
            | "CRED_AND_CHRG_CARDS"
            | "LEASES"
            | "MARGIN_LOANS"
            | "OVERDRAFTS"
            | "PERS_LOANS"
            | "REGULATED_TRUST_ACCOUNTS"
            | "RESIDENTIAL_MORTGAGES"
            | "TERM_DEPOSITS"
            | "TRADE_FINANCE"
            | "TRANS_AND_SAVINGS_ACCOUNTS"
            | "TRAVEL_CARDS";
        /**
         * A data holder specific unique identifier for this product. This identifier must be unique to a product but does not otherwise need to adhere to ID permanence guidelines.
         */
        productName: string;
        [k: string]: unknown;
    } & {
        [k: string]: unknown;
    };
    links: {
        /**
         * Fully qualified link that generated the current response document
         */
        self: string;
        [k: string]: unknown;
    };
    meta?: {
        [k: string]: unknown;
    };
    [k: string]: unknown;
}
/* These are the schema definitions stipulated by the Data Standards Body for the banking api. */

export interface ResponseBankingAccountListV2 {
    data: {
        /**
         * The list of accounts returned. If the filter results in an empty set then this array may have no records
         */
        accounts: Array<{
            /**
             * A unique ID of the account adhering to the standards for ID permanence
             */
            accountId: string;
            /**
             * Value indicating the number of customers that have ownership of the account, according to the data holder's definition of account ownership. Does not indicate that all account owners are eligible consumers
             */
            accountOwnership: "UNKNOWN" | "ONE_PARTY" | "TWO_PARTY" | "MANY_PARTY" | "OTHER";
            /**
             * Date that the account was created (if known)
             */
            creationDate?: string | null;
            /**
             * The display name of the account as defined by the bank. This should not incorporate account numbers or PANs. If it does the values should be masked according to the rules of the MaskedAccountString common type.
             */
            displayName: string;
            /**
             * Flag indicating that the customer associated with the authorisation is an owner of the account. Does not indicate sole ownership, however. If not present then 'true' is assumed
             */
            isOwned?: boolean | null;
            /**
             * A masked version of the account. Whether BSB/Account Number, Credit Card PAN or another number
             */
            maskedNumber: string;
            /**
             * A customer supplied nick name for the account
             */
            nickname?: string | null;
            /**
             * Open or closed status for the account. If not present then OPEN is assumed
             */
            openStatus?: ("CLOSED" | "OPEN") | null;
            /**
             * The category to which a product or account belongs. See [here](#product-categories) for more details
             */
            productCategory:
                | "BUSINESS_LOANS"
                | "CRED_AND_CHRG_CARDS"
                | "LEASES"
                | "MARGIN_LOANS"
                | "OVERDRAFTS"
                | "PERS_LOANS"
                | "REGULATED_TRUST_ACCOUNTS"
                | "RESIDENTIAL_MORTGAGES"
                | "TERM_DEPOSITS"
                | "TRADE_FINANCE"
                | "TRANS_AND_SAVINGS_ACCOUNTS"
                | "TRAVEL_CARDS";
            /**
             * The unique identifier of the account as defined by the data holder (akin to model number for the account)
             */
            productName: string;
            [k: string]: unknown;
        }>;
        [k: string]: unknown;
    };
    links: {
        /**
         * URI to the first page of this set. Mandatory if this response is not the first page
         */
        first?: string | null;
        /**
         * URI to the last page of this set. Mandatory if this response is not the last page
         */
        last?: string | null;
        /**
         * URI to the next page of this set. Mandatory if this response is not the last page
         */
        next?: string | null;
        /**
         * URI to the previous page of this set. Mandatory if this response is not the first page
         */
        prev?: string | null;
        /**
         * Fully qualified link that generated the current response document
         */
        self: string;
        [k: string]: unknown;
    };
    meta: {
        /**
         * The total number of pages in the full set. See [pagination](#pagination).
         */
        totalPages: number;
        /**
         * The total number of records in the full set. See [pagination](#pagination).
         */
        totalRecords: number;
        [k: string]: unknown;
    };
    [k: string]: unknown;
}

/* These are the schema definitions stipulated by the Data Standards Body for the banking api. */

export interface ResponseBankingAccountsBalanceById {
    data: {
        /**
         * A unique ID of the account adhering to the standards for ID permanence
         */
        accountId: string;
        /**
         * Object representing the available limit amortised according to payment schedule. Assumed to be zero if absent
         */
        amortisedLimit?: string | null;
        /**
         * Balance representing the amount of funds available for transfer. Assumed to be zero or positive
         */
        availableBalance: string;
        /**
         * Object representing the maximum amount of credit that is available for this account. Assumed to be zero if absent
         */
        creditLimit?: string | null;
        /**
         * The currency for the balance amounts. If absent assumed to be AUD
         */
        currency?: string | null;
        /**
         * The balance of the account at this time. Should align to the balance available via other channels such as Internet Banking. Assumed to be negative if the customer has money owing
         */
        currentBalance: string;
        /**
         * Optional array of balances for the account in other currencies. Included to support accounts that support multi-currency purses such as Travel Cards
         */
        purses?:
            | Array<{
                /**
                 * The balance available for this additional currency purse
                 */
                amount: string;
                /**
                 * The currency for the purse
                 */
                currency?: string | null;
                [k: string]: unknown;
            }>
            | null;
        [k: string]: unknown;
    };
    links: {
        /**
         * Fully qualified link that generated the current response document
         */
        self: string;
        [k: string]: unknown;
    };
    meta?: {
        [k: string]: unknown;
    };
    [k: string]: unknown;
}
/* These are the schema definitions stipulated by the Data Standards Body for the banking api. */

export interface ResponseBankingAccountsBalanceList {
    data: {
        /**
         * The list of balances returned
         */
        balances: Array<{
            /**
             * A unique ID of the account adhering to the standards for ID permanence
             */
            accountId: string;
            /**
             * Object representing the available limit amortised according to payment schedule. Assumed to be zero if absent
             */
            amortisedLimit?: string | null;
            /**
             * Balance representing the amount of funds available for transfer. Assumed to be zero or positive
             */
            availableBalance: string;
            /**
             * Object representing the maximum amount of credit that is available for this account. Assumed to be zero if absent
             */
            creditLimit?: string | null;
            /**
             * The currency for the balance amounts. If absent assumed to be AUD
             */
            currency?: string | null;
            /**
             * The balance of the account at this time. Should align to the balance available via other channels such as Internet Banking. Assumed to be negative if the customer has money owing
             */
            currentBalance: string;
            /**
             * Optional array of balances for the account in other currencies. Included to support accounts that support multi-currency purses such as Travel Cards
             */
            purses?:
                | Array<{
                    /**
                     * The balance available for this additional currency purse
                     */
                    amount: string;
                    /**
                     * The currency for the purse
                     */
                    currency?: string | null;
                    [k: string]: unknown;
                }>
                | null;
            [k: string]: unknown;
        }>;
        [k: string]: unknown;
    };
    links: {
        /**
         * URI to the first page of this set. Mandatory if this response is not the first page
         */
        first?: string | null;
        /**
         * URI to the last page of this set. Mandatory if this response is not the last page
         */
        last?: string | null;
        /**
         * URI to the next page of this set. Mandatory if this response is not the last page
         */
        next?: string | null;
        /**
         * URI to the previous page of this set. Mandatory if this response is not the first page
         */
        prev?: string | null;
        /**
         * Fully qualified link that generated the current response document
         */
        self: string;
        [k: string]: unknown;
    };
    meta: {
        /**
         * The total number of pages in the full set. See [pagination](#pagination).
         */
        totalPages: number;
        /**
         * The total number of records in the full set. See [pagination](#pagination).
         */
        totalRecords: number;
        [k: string]: unknown;
    };
    [k: string]: unknown;
}
/* These are the schema definitions stipulated by the Data Standards Body for the banking api. */

export interface ResponseBankingDirectDebitAuthorisationList {
    data: {
        /**
         * The list of authorisations returned
         */
        directDebitAuthorisations: Array<{
            /**
             * A unique ID of the account adhering to the standards for ID permanence.
             */
            accountId: string;
            authorisedEntity: {
                /**
                 * Australian Business Number for the authorised entity
                 */
                abn?: string | null;
                /**
                 * Australian Company Number for the authorised entity
                 */
                acn?: string | null;
                /**
                 * Australian Registered Body Number for the authorised entity
                 */
                arbn?: string | null;
                /**
                 * Description of the authorised entity derived from previously executed direct debits
                 */
                description?: string | null;
                /**
                 * Name of the financial institution through which the direct debit will be executed. Is required unless the payment is made via a credit card scheme
                 */
                financialInstitution?: string | null;
                [k: string]: unknown;
            };
            /**
             * The amount of the last debit executed under this authorisation
             */
            lastDebitAmount?: string | null;
            /**
             * The date and time of the last debit executed under this authorisation
             */
            lastDebitDateTime?: string | null;
            [k: string]: unknown;
        }>;
        [k: string]: unknown;
    };
    links: {
        /**
         * URI to the first page of this set. Mandatory if this response is not the first page
         */
        first?: string | null;
        /**
         * URI to the last page of this set. Mandatory if this response is not the last page
         */
        last?: string | null;
        /**
         * URI to the next page of this set. Mandatory if this response is not the last page
         */
        next?: string | null;
        /**
         * URI to the previous page of this set. Mandatory if this response is not the first page
         */
        prev?: string | null;
        /**
         * Fully qualified link that generated the current response document
         */
        self: string;
        [k: string]: unknown;
    };
    meta: {
        /**
         * The total number of pages in the full set. See [pagination](#pagination).
         */
        totalPages: number;
        /**
         * The total number of records in the full set. See [pagination](#pagination).
         */
        totalRecords: number;
        [k: string]: unknown;
    };
    [k: string]: unknown;
}
/* These are the schema definitions stipulated by the Data Standards Body for the banking api. */

export interface ResponseBankingPayeeByIdV2 {
    data: {
        /**
         * The date the payee was created by the customer
         */
        creationDate?: string | null;
        /**
         * A description of the payee provided by the customer
         */
        description?: string | null;
        /**
         * The short display name of the payee as provided by the customer. Where a customer has not provided a nickname, a display name derived by the bank for the payee consistent with existing digital banking channels
         */
        nickname: string;
        /**
         * ID of the payee adhering to the rules of ID permanence
         */
        payeeId: string;
        /**
         * The type of payee.<br/>DOMESTIC means a registered payee for domestic payments including NPP. <br/>INTERNATIONAL means a registered payee for international payments. <br/>BILLER means a registered payee for BPAY. <br/>DIGITAL_WALLET means a registered payee for a bank's digital wallet
         */
        type: "BILLER" | "DIGITAL_WALLET" | "DOMESTIC" | "INTERNATIONAL";
        [k: string]: unknown;
    } & {
        /**
         * Type of object included that describes the payee in detail
         */
        payeeUType: "biller" | "digitalWallet" | "domestic" | "international";
        biller?: {
            /**
             * BPAY Biller Code of the Biller
             */
            billerCode: string;
            /**
             * Name of the Biller
             */
            billerName: string;
            /**
             * BPAY CRN of the Biller (if available).<br/>Where the CRN contains sensitive information, it should be masked in line with how the Data Holder currently displays account identifiers in their existing online banking channels. If the contents of the CRN match the format of a Credit Card PAN they should be masked according to the rules applicable for MaskedPANString. If the contents are otherwise sensitive, then it should be masked using the rules applicable for the MaskedAccountString common type.
             */
            crn?: string | null;
            [k: string]: unknown;
        };
        domestic?: {
            account?: {
                /**
                 * Name of the account to pay to
                 */
                accountName?: string | null;
                /**
                 * Number of the account to pay to
                 */
                accountNumber: string;
                /**
                 * BSB of the account to pay to
                 */
                bsb: string;
                [k: string]: unknown;
            };
            card?: {
                /**
                 * Name of the account to pay to
                 */
                cardNumber: string;
                [k: string]: unknown;
            };
            payId?: {
                /**
                 * The identifier of the PayID (dependent on type)
                 */
                identifier: string;
                /**
                 * The name assigned to the PayID by the owner of the PayID
                 */
                name?: string | null;
                /**
                 * The type of the PayID
                 */
                type: "ABN" | "EMAIL" | "ORG_IDENTIFIER" | "TELEPHONE";
                [k: string]: unknown;
            };
            /**
             * Type of account object included. Valid values are: **account** A standard Australian account defined by BSB/Account Number. **card** A credit or charge card to pay to (note that PANs are masked). **payId** A PayID recognised by NPP
             */
            payeeAccountUType: "account" | "card" | "payId";
            [k: string]: unknown;
        };
        digitalWallet?: {
            /**
             * The identifier of the digital wallet (dependent on type)
             */
            identifier: string;
            /**
             * The name assigned to the digital wallet by the owner of the wallet, else the display name provided by the digital wallet provider
             */
            name: string;
            /**
             * The provider of the digital wallet
             */
            provider: "PAYPAL_AU" | "OTHER";
            /**
             * The type of the digital wallet identifier
             */
            type: "EMAIL" | "CONTACT_NAME" | "TELEPHONE";
            [k: string]: unknown;
        };
        international?: {
            bankDetails: {
                /**
                 * Account Targeted for payment
                 */
                accountNumber: string;
                bankAddress?: {
                    /**
                     * Address of the recipient Bank
                     */
                    address: string;
                    /**
                     * Name of the recipient Bank
                     */
                    name: string;
                    [k: string]: unknown;
                } | null;
                /**
                 * Swift bank code.  Aligns with standard [ISO 9362](https://www.iso.org/standard/60390.html)
                 */
                beneficiaryBankBIC?: string | null;
                /**
                 * Number for the Clearing House Interbank Payments System
                 */
                chipNumber?: string | null;
                /**
                 * Country of the recipient institution. A valid [ISO 3166 Alpha-3](https://www.iso.org/iso-3166-country-codes.html) country code
                 */
                country: string;
                /**
                 * Number for Fedwire payment (Federal Reserve Wire Network)
                 */
                fedWireNumber?: string | null;
                /**
                 * The legal entity identifier (LEI) for the beneficiary.  Aligns with [ISO 17442](https://www.iso.org/standard/59771.html)
                 */
                legalEntityIdentifier?: string | null;
                /**
                 * International bank routing number
                 */
                routingNumber?: string | null;
                /**
                 * Sort code used for account identification in some jurisdictions
                 */
                sortCode?: string | null;
                [k: string]: unknown;
            };
            beneficiaryDetails: {
                /**
                 * Country where the beneficiary resides. A valid [ISO 3166 Alpha-3](https://www.iso.org/iso-3166-country-codes.html) country code
                 */
                country: string;
                /**
                 * Response message for the payment
                 */
                message?: string | null;
                /**
                 * Name of the beneficiary
                 */
                name?: string | null;
                [k: string]: unknown;
            };
            [k: string]: unknown;
        };
        [k: string]: unknown;
    };
    links: {
        /**
         * Fully qualified link that generated the current response document
         */
        self: string;
        [k: string]: unknown;
    };
    meta?: {
        [k: string]: unknown;
    };
    [k: string]: unknown;
}
/* These are the schema definitions stipulated by the Data Standards Body for the banking api. */

export interface ResponseBankingPayeeListV2 {
    data: {
        /**
         * The list of payees returned
         */
        payees: Array<{
            /**
             * The date the payee was created by the customer
             */
            creationDate?: string | null;
            /**
             * A description of the payee provided by the customer
             */
            description?: string | null;
            /**
             * The short display name of the payee as provided by the customer. Where a customer has not provided a nickname, a display name derived by the bank for the payee consistent with existing digital banking channels
             */
            nickname: string;
            /**
             * ID of the payee adhering to the rules of ID permanence
             */
            payeeId: string;
            /**
             * The type of payee.<br/>DOMESTIC means a registered payee for domestic payments including NPP. <br/>INTERNATIONAL means a registered payee for international payments. <br/>BILLER means a registered payee for BPAY. <br/>DIGITAL_WALLET means a registered payee for a bank's digital wallet
             */
            type: "BILLER" | "DIGITAL_WALLET" | "DOMESTIC" | "INTERNATIONAL";
            [k: string]: unknown;
        }>;
        [k: string]: unknown;
    };
    links: {
        /**
         * URI to the first page of this set. Mandatory if this response is not the first page
         */
        first?: string | null;
        /**
         * URI to the last page of this set. Mandatory if this response is not the last page
         */
        last?: string | null;
        /**
         * URI to the next page of this set. Mandatory if this response is not the last page
         */
        next?: string | null;
        /**
         * URI to the previous page of this set. Mandatory if this response is not the first page
         */
        prev?: string | null;
        /**
         * Fully qualified link that generated the current response document
         */
        self: string;
        [k: string]: unknown;
    };
    meta: {
        /**
         * The total number of pages in the full set. See [pagination](#pagination).
         */
        totalPages: number;
        /**
         * The total number of records in the full set. See [pagination](#pagination).
         */
        totalRecords: number;
        [k: string]: unknown;
    };
    [k: string]: unknown;
}
/* These are the schema definitions stipulated by the Data Standards Body for the banking api. */

export interface ResponseBankingProductByIdV4 {
    data: {
        /**
         * Object that contains links to additional information on specific topics
         */
        additionalInformation?: {
            /**
             * An array of additional bundles for the product, if applicable. To be treated as secondary documents to the `bundleUri`. Only to be used if there is a primary `bundleUri`.
             */
            additionalBundleUris?:
                | Array<{
                    /**
                     * The URI describing the additional information
                     */
                    additionalInfoUri: string;
                    /**
                     * Display text providing more information about the document URI
                     */
                    description?: string | null;
                    [k: string]: unknown;
                }>
                | null;
            /**
             * An array of additional eligibility rules and criteria for the product, if applicable. To be treated as secondary documents to the `eligibilityUri`. Only to be used if there is a primary `eligibilityUri`.
             */
            additionalEligibilityUris?:
                | Array<{
                    /**
                     * The URI describing the additional information
                     */
                    additionalInfoUri: string;
                    /**
                     * Display text providing more information about the document URI
                     */
                    description?: string | null;
                    [k: string]: unknown;
                }>
                | null;
            /**
             * An array of additional fees, pricing, discounts, exemptions and bonuses for the product, if applicable. To be treated as secondary documents to the `feesAndPricingUri`. Only to be used if there is a primary `feesAndPricingUri`.
             */
            additionalFeesAndPricingUris?:
                | Array<{
                    /**
                     * The URI describing the additional information
                     */
                    additionalInfoUri: string;
                    /**
                     * Display text providing more information about the document URI
                     */
                    description?: string | null;
                    [k: string]: unknown;
                }>
                | null;
            /**
             * An array of additional general overviews for the product or features of the product, if applicable. To be treated as secondary documents to the `overviewUri`. Only to be used if there is a primary `overviewUri`.
             */
            additionalOverviewUris?:
                | Array<{
                    /**
                     * The URI describing the additional information
                     */
                    additionalInfoUri: string;
                    /**
                     * Display text providing more information about the document URI
                     */
                    description?: string | null;
                    [k: string]: unknown;
                }>
                | null;
            /**
             * An array of additional terms and conditions for the product, if applicable. To be treated as secondary documents to the `termsUri`. Only to be used if there is a primary `termsUri`.
             */
            additionalTermsUris?:
                | Array<{
                    /**
                     * The URI describing the additional information
                     */
                    additionalInfoUri: string;
                    /**
                     * Display text providing more information about the document URI
                     */
                    description?: string | null;
                    [k: string]: unknown;
                }>
                | null;
            /**
             * Description of a bundle that this product can be part of. Mandatory if `additionalBundleUris` includes one or more supporting documents.
             */
            bundleUri?: string | null;
            /**
             * Eligibility rules and criteria for the product. Mandatory if `additionalEligibilityUris` includes one or more supporting documents.
             */
            eligibilityUri?: string | null;
            /**
             * Description of fees, pricing, discounts, exemptions and bonuses for the product. Mandatory if `additionalFeesAndPricingUris` includes one or more supporting documents.
             */
            feesAndPricingUri?: string | null;
            /**
             * General overview of the product. Mandatory if `additionalOverviewUris` includes one or more supporting documents.
             */
            overviewUri?: string | null;
            /**
             * Terms and conditions for the product. Mandatory if `additionalTermsUris` includes one or more supporting documents.
             */
            termsUri?: string | null;
            [k: string]: unknown;
        };
        /**
         * A link to an application web page where this product can be applied for.
         */
        applicationUri?: string | null;
        /**
         * A label of the brand for the product. Able to be used for filtering. For data holders with single brands this value is still required.
         */
        brand: string;
        /**
         * An optional display name of the brand.
         */
        brandName?: string | null;
        /**
         * An array of card art images.
         */
        cardArt?:
            | Array<{
                /**
                 * URI reference to a PNG, JPG or GIF image with proportions defined by ISO 7810 ID-1 and width no greater than 512 pixels. The URI reference may be a link or url-encoded data URI according to **[[RFC2397]](#nref-RFC2397)**.
                 */
                imageUri: string;
                /**
                 * Display label for the specific image.
                 */
                title?: string;
                [k: string]: unknown;
            }>
            | null;
        /**
         * A description of the product.
         */
        description: string;
        /**
         * The date and time from which this product is effective (i.e. is available for origination). Used to enable the articulation of products to the regime before they are available for customers to originate.
         */
        effectiveFrom?: string | null;
        /**
         * The date and time at which this product will be retired and will no longer be offered. Used to enable the managed deprecation of products.
         */
        effectiveTo?: string | null;
        /**
         * Indicates whether the product is specifically tailored to a circumstance. In this case fees and prices are significantly negotiated depending on context. While all products are open to a degree of tailoring this flag indicates that tailoring is expected and thus that the provision of specific fees and rates is not applicable.
         */
        isTailored: boolean;
        /**
         * The last date and time that the information for this product was changed (or the creation date for the product if it has never been altered).
         */
        lastUpdated: string;
        /**
         * The display name of the product.
         */
        name: string;
        /**
         * The category to which a product or account belongs. See [here](#product-categories) for more details.
         */
        productCategory:
            | "BUSINESS_LOANS"
            | "CRED_AND_CHRG_CARDS"
            | "LEASES"
            | "MARGIN_LOANS"
            | "OVERDRAFTS"
            | "PERS_LOANS"
            | "REGULATED_TRUST_ACCOUNTS"
            | "RESIDENTIAL_MORTGAGES"
            | "TERM_DEPOSITS"
            | "TRADE_FINANCE"
            | "TRANS_AND_SAVINGS_ACCOUNTS"
            | "TRAVEL_CARDS";
        /**
         * A data holder specific unique identifier for this product. This identifier must be unique to a product but does not otherwise need to adhere to ID permanence guidelines.
         */
        productId: string;
        [k: string]: unknown;
    } & {
        /**
         * An array of bundles that this product participates in.  Each bundle is described by free form information but also by a list of product IDs of the other products that are included in the bundle.  It is assumed that the current product is included in the bundle also
         */
        bundles?: Array<{
            /**
             * Display text providing more information on the bundle
             */
            additionalInfo?: string | null;
            /**
             * Link to a web page with more information on the bundle criteria and benefits
             */
            additionalInfoUri?: string | null;
            /**
             * Description of the bundle
             */
            description: string;
            /**
             * Name of the bundle
             */
            name: string;
            /**
             * Array of product IDs for products included in the bundle that are available via the product end points.  Note that this array is not intended to represent a comprehensive model of the products included in the bundle and some products available for the bundle may not be available via the product reference end points
             */
            productIds?: string[] | null;
            [k: string]: unknown;
        }>;
        /**
         * Array of features available for the product
         */
        features?: Array<{
            /**
             * Display text providing more information on the feature. Mandatory if the [feature type](#tocSproductfeaturetypedoc) is set to OTHER
             */
            additionalInfo?: string | null;
            /**
             * Link to a web page with more information on this feature
             */
            additionalInfoUri?: string | null;
            /**
             * Generic field containing additional information relevant to the [featureType](#tocSproductfeaturetypedoc) specified. Whether mandatory or not is dependent on the value of the [featureType.](#tocSproductfeaturetypedoc)
             */
            additionalValue?: string | null;
            /**
             * The type of feature described
             */
            featureType:
                | "ADDITIONAL_CARDS"
                | "BALANCE_TRANSFERS"
                | "BILL_PAYMENT"
                | "BONUS_REWARDS"
                | "CARD_ACCESS"
                | "CASHBACK_OFFER"
                | "COMPLEMENTARY_PRODUCT_DISCOUNTS"
                | "DIGITAL_BANKING"
                | "DIGITAL_WALLET"
                | "DONATE_INTEREST"
                | "EXTRA_REPAYMENTS"
                | "FRAUD_PROTECTION"
                | "FREE_TXNS"
                | "FREE_TXNS_ALLOWANCE"
                | "GUARANTOR"
                | "INSURANCE"
                | "INSTALMENT_PLAN"
                | "INTEREST_FREE"
                | "INTEREST_FREE_TRANSFERS"
                | "LOYALTY_PROGRAM"
                | "NOTIFICATIONS"
                | "NPP_ENABLED"
                | "NPP_PAYID"
                | "OFFSET"
                | "OTHER"
                | "OVERDRAFT"
                | "REDRAW"
                | "RELATIONSHIP_MANAGEMENT"
                | "UNLIMITED_TXNS";
            [k: string]: unknown;
        }>;
        /**
         * Constraints on the application for or operation of the product such as minimum balances or limit thresholds
         */
        constraints?: Array<{
            /**
             * Display text providing more information the constraint
             */
            additionalInfo?: string | null;
            /**
             * Link to a web page with more information on the constraint
             */
            additionalInfoUri?: string | null;
            /**
             * Generic field containing additional information relevant to the [constraintType](#tocSproductconstrainttypedoc) specified.  Whether mandatory or not is dependent on the value of [constraintType](#tocSproductconstrainttypedoc)
             */
            additionalValue?: string | null;
            /**
             * The type of constraint described.  See the next section for an overview of valid values and their meaning
             */
            constraintType: "MAX_BALANCE" | "MAX_LIMIT" | "MIN_BALANCE" | "MIN_LIMIT" | "OPENING_BALANCE";
            [k: string]: unknown;
        }>;
        /**
         * Eligibility criteria for the product
         */
        eligibility?: Array<{
            /**
             * Display text providing more information on the [eligibility](#tocSproducteligibilitytypedoc) criteria. Mandatory if the field is set to OTHER
             */
            additionalInfo?: string | null;
            /**
             * Link to a web page with more information on this eligibility criteria
             */
            additionalInfoUri?: string | null;
            /**
             * Generic field containing additional information relevant to the [eligibilityType](#tocSproducteligibilitytypedoc) specified. Whether mandatory or not is dependent on the value of [eligibilityType](#tocSproducteligibilitytypedoc)
             */
            additionalValue?: string | null;
            /**
             * The type of eligibility criteria described.  See the next section for an overview of valid values and their meaning
             */
            eligibilityType:
                | "BUSINESS"
                | "EMPLOYMENT_STATUS"
                | "MAX_AGE"
                | "MIN_AGE"
                | "MIN_INCOME"
                | "MIN_TURNOVER"
                | "NATURAL_PERSON"
                | "OTHER"
                | "PENSION_RECIPIENT"
                | "RESIDENCY_STATUS"
                | "STAFF"
                | "STUDENT";
            [k: string]: unknown;
        }>;
        /**
         * Fees applicable for the product
         */
        fees?: Array<{
            /**
             * The indicative frequency with which the fee is calculated on the account. Only applies if balanceRate or accruedRate is also present. Formatted according to [ISO 8601 Durations](https://en.wikipedia.org/wiki/ISO_8601#Durations) (excludes recurrence syntax)
             */
            accrualFrequency?: string | null;
            /**
             * A fee rate calculated based on a proportion of the calculated interest accrued on the account. One of amount, balanceRate, transactionRate and accruedRate is mandatory unless the *feeType* "VARIABLE" is supplied
             */
            accruedRate?: string | null;
            /**
             * Display text providing more information on the fee
             */
            additionalInfo?: string | null;
            /**
             * Link to a web page with more information on this fee
             */
            additionalInfoUri?: string | null;
            /**
             * Generic field containing additional information relevant to the [feeType](#tocSproductfeetypedoc) specified. Whether mandatory or not is dependent on the value of [feeType](#tocSproductfeetypedoc)
             */
            additionalValue?: string | null;
            /**
             * The amount charged for the fee. One of amount, balanceRate, transactionRate and accruedRate is mandatory unless the *feeType* "VARIABLE" is supplied
             */
            amount?: string | null;
            /**
             * A fee rate calculated based on a proportion of the balance. One of amount, balanceRate, transactionRate and accruedRate is mandatory unless the *feeType* "VARIABLE" is supplied.
             */
            balanceRate?: string | null;
            /**
             * The currency the fee will be charged in. Assumes AUD if absent
             */
            currency?: string | null;
            /**
             * An optional list of discounts to this fee that may be available
             */
            discounts?:
                | Array<{
                    /**
                     * A discount rate calculated based on a proportion of the calculated interest accrued on the account. Note that the currency of the fee discount is expected to be the same as the currency of the fee itself. One of amount, balanceRate, transactionRate, accruedRate and feeRate is mandatory. Unless noted in additionalInfo, assumes the application and calculation frequency are the same as the corresponding fee
                     */
                    accruedRate?: string | null;
                    /**
                     * Display text providing more information on the discount
                     */
                    additionalInfo?: string | null;
                    /**
                     * Link to a web page with more information on this discount
                     */
                    additionalInfoUri?: string | null;
                    /**
                     * Generic field containing additional information relevant to the [discountType](#tocSproductdiscounttypedoc) specified. Whether mandatory or not is dependent on the value of [discountType](#tocSproductdiscounttypedoc)
                     */
                    additionalValue?: string | null;
                    /**
                     * Dollar value of the discount. One of amount, balanceRate, transactionRate, accruedRate and feeRate is mandatory.
                     */
                    amount?: string | null;
                    /**
                     * A discount rate calculated based on a proportion of the balance. Note that the currency of the fee discount is expected to be the same as the currency of the fee itself. One of amount, balanceRate, transactionRate, accruedRate and feeRate is mandatory. Unless noted in additionalInfo, assumes the application and calculation frequency are the same as the corresponding fee
                     */
                    balanceRate?: string | null;
                    /**
                     * Description of the discount
                     */
                    description: string;
                    /**
                     * The type of discount. See the next section for an overview of valid values and their meaning
                     */
                    discountType: "BALANCE" | "DEPOSITS" | "ELIGIBILITY_ONLY" | "FEE_CAP" | "PAYMENTS";
                    /**
                     * Eligibility constraints that apply to this discount. Mandatory if ``discountType`` is ``ELIGIBILITY_ONLY``.
                     */
                    eligibility?:
                        | Array<{
                            /**
                             * Display text providing more information on this eligibility constraint. Whether mandatory or not is dependent on the value of [discountEligibilityType](#tocSproductdiscounteligibilitydoc)
                             */
                            additionalInfo?: string | null;
                            /**
                             * Link to a web page with more information on this eligibility constraint
                             */
                            additionalInfoUri?: string | null;
                            /**
                             * Generic field containing additional information relevant to the [discountEligibilityType](#tocSproductdiscounteligibilitydoc) specified. Whether mandatory or not is dependent on the value of [discountEligibilityType](#tocSproductdiscounteligibilitydoc)
                             */
                            additionalValue?: string | null;
                            /**
                             * The type of the specific eligibility constraint for a discount
                             */
                            discountEligibilityType:
                                | "BUSINESS"
                                | "EMPLOYMENT_STATUS"
                                | "INTRODUCTORY"
                                | "MAX_AGE"
                                | "MIN_AGE"
                                | "MIN_INCOME"
                                | "MIN_TURNOVER"
                                | "NATURAL_PERSON"
                                | "OTHER"
                                | "PENSION_RECIPIENT"
                                | "RESIDENCY_STATUS"
                                | "STAFF"
                                | "STUDENT";
                            [k: string]: unknown;
                        }>
                        | null;
                    /**
                     * A discount rate calculated based on a proportion of the fee to which this discount is attached. Note that the currency of the fee discount is expected to be the same as the currency of the fee itself. One of amount, balanceRate, transactionRate, accruedRate and feeRate is mandatory. Unless noted in additionalInfo, assumes the application and calculation frequency are the same as the corresponding fee
                     */
                    feeRate?: string | null;
                    /**
                     * A discount rate calculated based on a proportion of a transaction. Note that the currency of the fee discount is expected to be the same as the currency of the fee itself. One of amount, balanceRate, transactionRate, accruedRate and feeRate is mandatory
                     */
                    transactionRate?: string | null;
                    [k: string]: unknown;
                }>
                | null;
            /**
             * The type of fee
             */
            feeType:
                | "DEPOSIT"
                | "EVENT"
                | "EXIT"
                | "PAYMENT"
                | "PERIODIC"
                | "PURCHASE"
                | "TRANSACTION"
                | "UPFRONT"
                | "VARIABLE"
                | "WITHDRAWAL";
            /**
             * Name of the fee
             */
            name: string;
            /**
             * A fee rate calculated based on a proportion of a transaction. One of amount, balanceRate, transactionRate and accruedRate is mandatory unless the *feeType* "VARIABLE" is supplied
             */
            transactionRate?: string | null;
            [k: string]: unknown;
        }>;
        /**
         * Interest rates available for deposits
         */
        depositRates?: Array<{
            /**
             * Display text providing more information on the rate
             */
            additionalInfo?: string | null;
            /**
             * Link to a web page with more information on this rate
             */
            additionalInfoUri?: string | null;
            /**
             * Generic field containing additional information relevant to the [depositRateType](#tocSproductdepositratetypedoc) specified. Whether mandatory or not is dependent on the value of [depositRateType](#tocSproductdepositratetypedoc)
             */
            additionalValue?: string | null;
            /**
             * The period after which the calculated amount(s) (see calculationFrequency) are 'applied' (i.e. debited or credited) to the account. Formatted according to [ISO 8601 Durations](https://en.wikipedia.org/wiki/ISO_8601#Durations) (excludes recurrence syntax)
             */
            applicationFrequency?: string | null;
            /**
             * The period after which the rate is applied to the balance to calculate the amount due for the period. Calculation of the amount is often daily (as balances may change) but accumulated until the total amount is 'applied' to the account (see applicationFrequency). Formatted according to [ISO 8601 Durations](https://en.wikipedia.org/wiki/ISO_8601#Durations) (excludes recurrence syntax)
             */
            calculationFrequency?: string | null;
            /**
             * The type of rate (base, bonus, etc). See the next section for an overview of valid values and their meaning
             */
            depositRateType:
                | "BONUS"
                | "BUNDLE_BONUS"
                | "FIXED"
                | "FLOATING"
                | "INTRODUCTORY"
                | "MARKET_LINKED"
                | "VARIABLE";
            /**
             * The rate to be applied
             */
            rate: string;
            /**
             * Rate tiers applicable for this rate
             */
            tiers?:
                | Array<{
                    /**
                     * Display text providing more information on the rate tier.
                     */
                    additionalInfo?: string | null;
                    /**
                     * Link to a web page with more information on this rate tier
                     */
                    additionalInfoUri?: string | null;
                    /**
                     * Defines a condition for the applicability of a tiered rate
                     */
                    applicabilityConditions?: {
                        /**
                         * Display text providing more information on the condition
                         */
                        additionalInfo?: string | null;
                        /**
                         * Link to a web page with more information on this condition
                         */
                        additionalInfoUri?: string | null;
                        [k: string]: unknown;
                    };
                    /**
                     * The number of tierUnitOfMeasure units that form the upper bound of the tier or band. For a tier with a discrete value (as opposed to a range of values e.g. 1 month) this must be the same as tierValueMinimum. Where this is the same as the tierValueMinimum value of the next-higher tier the referenced tier should be exclusive of this value. For example a term deposit of 2 months falls into the upper tier of the following tiers: (1 – 2 months, 2 – 3 months). If absent the tier's range has no upper bound.
                     */
                    maximumValue?: number | null;
                    /**
                     * The number of tierUnitOfMeasure units that form the lower bound of the tier. The tier should be inclusive of this value
                     */
                    minimumValue: number;
                    /**
                     * A display name for the tier
                     */
                    name: string;
                    /**
                     * The method used to calculate the amount to be applied using one or more tiers. A single rate may be applied to the entire balance or each applicable tier rate is applied to the portion of the balance that falls into that tier (referred to as 'bands' or 'steps')
                     */
                    rateApplicationMethod?: ("PER_TIER" | "WHOLE_BALANCE") | null;
                    /**
                     * The unit of measure that applies to the tierValueMinimum and tierValueMaximum values e.g. a **DOLLAR** amount. **PERCENT** (in the case of loan-to-value ratio or LVR). Tier term period representing a discrete number of **MONTH**'s or **DAY**'s (in the case of term deposit tiers)
                     */
                    unitOfMeasure: "DAY" | "DOLLAR" | "MONTH" | "PERCENT";
                    [k: string]: unknown;
                }>
                | null;
            [k: string]: unknown;
        }>;
        /**
         * Interest rates charged against lending balances
         */
        lendingRates?: Array<{
            /**
             * Display text providing more information on the rate.
             */
            additionalInfo?: string | null;
            /**
             * Link to a web page with more information on this rate
             */
            additionalInfoUri?: string | null;
            /**
             * Generic field containing additional information relevant to the [lendingRateType](#tocSproductlendingratetypedoc) specified. Whether mandatory or not is dependent on the value of [lendingRateType](#tocSproductlendingratetypedoc)
             */
            additionalValue?: string | null;
            /**
             * The period after which the calculated amount(s) (see calculationFrequency) are 'applied' (i.e. debited or credited) to the account. Formatted according to [ISO 8601 Durations](https://en.wikipedia.org/wiki/ISO_8601#Durations) (excludes recurrence syntax)
             */
            applicationFrequency?: string | null;
            /**
             * The period after which the rate is applied to the balance to calculate the amount due for the period. Calculation of the amount is often daily (as balances may change) but accumulated until the total amount is 'applied' to the account (see applicationFrequency). Formatted according to [ISO 8601 Durations](https://en.wikipedia.org/wiki/ISO_8601#Durations) (excludes recurrence syntax)
             */
            calculationFrequency?: string | null;
            /**
             * A comparison rate equivalent for this rate
             */
            comparisonRate?: string | null;
            /**
             * When loan payments are due to be paid within each period. The investment benefit of earlier payments affect the rate that can be offered
             */
            interestPaymentDue?: ("IN_ADVANCE" | "IN_ARREARS") | null;
            /**
             * The type of rate (fixed, variable, etc). See the next section for an overview of valid values and their meaning
             */
            lendingRateType:
                | "BUNDLE_DISCOUNT_FIXED"
                | "BUNDLE_DISCOUNT_VARIABLE"
                | "CASH_ADVANCE"
                | "DISCOUNT"
                | "FIXED"
                | "FLOATING"
                | "INTRODUCTORY"
                | "MARKET_LINKED"
                | "PENALTY"
                | "PURCHASE"
                | "VARIABLE";
            /**
             * The reason for taking out the loan. If absent, the lending rate is applicable to all loan purposes
             */
            loanPurpose?: ("INVESTMENT" | "OWNER_OCCUPIED") | null;
            /**
             * The rate to be applied
             */
            rate: string;
            /**
             * Options in place for repayments. If absent, the lending rate is applicable to all repayment types
             */
            repaymentType?: ("INTEREST_ONLY" | "PRINCIPAL_AND_INTEREST") | null;
            /**
             * Rate tiers applicable for this rate
             */
            tiers?:
                | Array<{
                    /**
                     * Display text providing more information on the rate tier.
                     */
                    additionalInfo?: string | null;
                    /**
                     * Link to a web page with more information on this rate tier
                     */
                    additionalInfoUri?: string | null;
                    /**
                     * Defines a condition for the applicability of a tiered rate
                     */
                    applicabilityConditions?: {
                        /**
                         * Display text providing more information on the condition
                         */
                        additionalInfo?: string | null;
                        /**
                         * Link to a web page with more information on this condition
                         */
                        additionalInfoUri?: string | null;
                        [k: string]: unknown;
                    };
                    /**
                     * The number of tierUnitOfMeasure units that form the upper bound of the tier or band. For a tier with a discrete value (as opposed to a range of values e.g. 1 month) this must be the same as tierValueMinimum. Where this is the same as the tierValueMinimum value of the next-higher tier the referenced tier should be exclusive of this value. For example a term deposit of 2 months falls into the upper tier of the following tiers: (1 – 2 months, 2 – 3 months). If absent the tier's range has no upper bound.
                     */
                    maximumValue?: number | null;
                    /**
                     * The number of tierUnitOfMeasure units that form the lower bound of the tier. The tier should be inclusive of this value
                     */
                    minimumValue: number;
                    /**
                     * A display name for the tier
                     */
                    name: string;
                    /**
                     * The method used to calculate the amount to be applied using one or more tiers. A single rate may be applied to the entire balance or each applicable tier rate is applied to the portion of the balance that falls into that tier (referred to as 'bands' or 'steps')
                     */
                    rateApplicationMethod?: ("PER_TIER" | "WHOLE_BALANCE") | null;
                    /**
                     * The unit of measure that applies to the tierValueMinimum and tierValueMaximum values e.g. a **DOLLAR** amount. **PERCENT** (in the case of loan-to-value ratio or LVR). Tier term period representing a discrete number of **MONTH**'s or **DAY**'s (in the case of term deposit tiers)
                     */
                    unitOfMeasure: "DAY" | "DOLLAR" | "MONTH" | "PERCENT";
                    [k: string]: unknown;
                }>
                | null;
            [k: string]: unknown;
        }>;
        [k: string]: unknown;
    };
    links: {
        /**
         * Fully qualified link that generated the current response document
         */
        self: string;
        [k: string]: unknown;
    };
    meta?: {
        [k: string]: unknown;
    };
    [k: string]: unknown;
}
/* These are the schema definitions stipulated by the Data Standards Body for the banking api. */

export interface ResponseBankingProductListV2 {
    data: {
        /**
         * The list of products returned.  If the filter results in an empty set then this array may have no records
         */
        products: Array<{
            /**
             * Object that contains links to additional information on specific topics.
             */
            additionalInformation?: {
                /**
                 * An array of additional bundles for the product, if applicable. To be treated as secondary documents to the _bundleUri_. Only to be used if there is a primary _bundleUri_.
                 */
                additionalBundleUris?:
                    | Array<{
                        /**
                         * The URI describing the additional information
                         */
                        additionalInfoUri: string;
                        /**
                         * Display text providing more information about the document URI
                         */
                        description?: string | null;
                        [k: string]: unknown;
                    }>
                    | null;
                /**
                 * An array of additional eligibility rules and criteria for the product, if applicable. To be treated as secondary documents to the _eligibilityUri_. Only to be used if there is a primary _eligibilityUri_.
                 */
                additionalEligibilityUris?:
                    | Array<{
                        /**
                         * The URI describing the additional information
                         */
                        additionalInfoUri: string;
                        /**
                         * Display text providing more information about the document URI
                         */
                        description?: string | null;
                        [k: string]: unknown;
                    }>
                    | null;
                /**
                 * An array of additional fees, pricing, discounts, exemptions and bonuses for the product, if applicable. To be treated as secondary documents to the _feesAndPricingUri_. Only to be used if there is a primary _feesAndPricingUri_.
                 */
                additionalFeesAndPricingUris?:
                    | Array<{
                        /**
                         * The URI describing the additional information
                         */
                        additionalInfoUri: string;
                        /**
                         * Display text providing more information about the document URI
                         */
                        description?: string | null;
                        [k: string]: unknown;
                    }>
                    | null;
                /**
                 * An array of additional general overviews for the product or features of the product, if applicable. To be treated as secondary documents to the _overviewUri_. Only to be used if there is a primary _overviewUri_.
                 */
                additionalOverviewUris?:
                    | Array<{
                        /**
                         * The URI describing the additional information
                         */
                        additionalInfoUri: string;
                        /**
                         * Display text providing more information about the document URI
                         */
                        description?: string | null;
                        [k: string]: unknown;
                    }>
                    | null;
                /**
                 * An array of additional terms and conditions for the product, if applicable. To be treated as secondary documents to the _termsUri_. Only to be used if there is a primary _termsUri_.
                 */
                additionalTermsUris?:
                    | Array<{
                        /**
                         * The URI describing the additional information
                         */
                        additionalInfoUri: string;
                        /**
                         * Display text providing more information about the document URI
                         */
                        description?: string | null;
                        [k: string]: unknown;
                    }>
                    | null;
                /**
                 * Description of a bundle that this product can be part of. Mandatory if _additionalBundleUris_ includes one or more supporting documents.
                 */
                bundleUri?: string | null;
                /**
                 * Eligibility rules and criteria for the product. Mandatory if _additionalEligibilityUris_ includes one or more supporting documents.
                 */
                eligibilityUri?: string | null;
                /**
                 * Description of fees, pricing, discounts, exemptions and bonuses for the product. Mandatory if _additionalFeesAndPricingUris_ includes one or more supporting documents.
                 */
                feesAndPricingUri?: string | null;
                /**
                 * General overview of the product. Mandatory if _additionalOverviewUris_ includes one or more supporting documents.
                 */
                overviewUri?: string | null;
                /**
                 * Terms and conditions for the product. Mandatory if _additionalTermsUris_ includes one or more supporting documents.
                 */
                termsUri?: string | null;
                [k: string]: unknown;
            };
            /**
             * A link to an application web page where this product can be applied for.
             */
            applicationUri?: string | null;
            /**
             * A label of the brand for the product. Able to be used for filtering. For data holders with single brands this value is still required
             */
            brand: string;
            /**
             * An optional display name of the brand
             */
            brandName?: string | null;
            /**
             * An array of card art images
             */
            cardArt?:
                | Array<{
                    /**
                     * URI reference to a PNG, JPG or GIF image with proportions defined by ISO 7810 ID-1 and width no greater than 512 pixels. The URI reference may be a link or url-encoded data URI according to **[[RFC2397]](#nref-RFC2397)**
                     */
                    imageUri: string;
                    /**
                     * Display label for the specific image
                     */
                    title?: string;
                    [k: string]: unknown;
                }>
                | null;
            /**
             * A description of the product
             */
            description: string;
            /**
             * The date and time from which this product is effective (ie. is available for origination).  Used to enable the articulation of products to the regime before they are available for customers to originate
             */
            effectiveFrom?: string | null;
            /**
             * The date and time at which this product will be retired and will no longer be offered.  Used to enable the managed deprecation of products
             */
            effectiveTo?: string | null;
            /**
             * Indicates whether the product is specifically tailored to a circumstance.  In this case fees and prices are significantly negotiated depending on context. While all products are open to a degree of tailoring this flag indicates that tailoring is expected and thus that the provision of specific fees and rates is not applicable
             */
            isTailored: boolean;
            /**
             * The last date and time that the information for this product was changed (or the creation date for the product if it has never been altered)
             */
            lastUpdated: string;
            /**
             * The display name of the product
             */
            name: string;
            /**
             * The category to which a product or account belongs. See [here](#product-categories) for more details
             */
            productCategory:
                | "BUSINESS_LOANS"
                | "CRED_AND_CHRG_CARDS"
                | "LEASES"
                | "MARGIN_LOANS"
                | "OVERDRAFTS"
                | "PERS_LOANS"
                | "REGULATED_TRUST_ACCOUNTS"
                | "RESIDENTIAL_MORTGAGES"
                | "TERM_DEPOSITS"
                | "TRADE_FINANCE"
                | "TRANS_AND_SAVINGS_ACCOUNTS"
                | "TRAVEL_CARDS";
            /**
             * A data holder specific unique identifier for this product. This identifier must be unique to a product but does not otherwise need to adhere to ID permanence guidelines.
             */
            productId: string;
            [k: string]: unknown;
        }>;
        [k: string]: unknown;
    };
    links: {
        /**
         * URI to the first page of this set. Mandatory if this response is not the first page.
         */
        first?: string | null;
        /**
         * URI to the last page of this set. Mandatory if this response is not the last page.
         */
        last?: string | null;
        /**
         * URI to the next page of this set. Mandatory if this response is not the last page.
         */
        next?: string | null;
        /**
         * URI to the previous page of this set. Mandatory if this response is not the first page.
         */
        prev?: string | null;
        /**
         * Fully qualified link that generated the current response document.
         */
        self: string;
        [k: string]: unknown;
    };
    meta: {
        /**
         * The total number of pages in the full set. See [pagination](#pagination).
         */
        totalPages: number;
        /**
         * The total number of records in the full set. See [pagination](#pagination).
         */
        totalRecords: number;
        [k: string]: unknown;
    };
    [k: string]: unknown;
}
/* These are the schema definitions stipulated by the Data Standards Body for the banking api. */

export interface ResponseBankingScheduledPaymentsListV2 {
    data: {
        /**
         * The list of scheduled payments to return.
         */
        scheduledPayments: Array<{
            /**
             * Object containing details of the source of the payment. Currently only specifies an account ID but provided as an object to facilitate future extensibility and consistency with the to object
             */
            from: {
                /**
                 * ID of the account that is the source of funds for the payment
                 */
                accountId: string;
                [k: string]: unknown;
            };
            /**
             * The short display name of the scheduled payment as provided by the customer if provided. Where a customer has not provided a nickname, a display name derived by the bank for the scheduled payment should be provided that is consistent with existing digital banking channels.
             */
            nickname?: string | null;
            /**
             * The reference for the transaction, if applicable, that will be provided by the originating institution for all payments in the payment set. Empty string if no data provided.
             */
            payeeReference?: string | null;
            /**
             * The reference for the transaction that will be used by the originating institution for the purposes of constructing a statement narrative on the payer’s account. Empty string if no data provided.
             */
            payerReference: string;
            paymentSet: Array<{
                /**
                 * The amount of the next payment if known. Mandatory unless the isAmountCalculated field is set to true. Must be zero or positive if present
                 */
                amount?: string | null;
                /**
                 * The currency for the payment. AUD assumed if not present
                 */
                currency?: string | null;
                /**
                 * Flag indicating whether the amount of the payment is calculated based on the context of the event. For instance a payment to reduce the balance of a credit card to zero. If absent then false is assumed
                 */
                isAmountCalculated?: boolean | null;
                /**
                 * Object containing details of the destination of the payment. Used to specify a variety of payment destination types
                 */
                to: {
                    /**
                     * Present if toUType is set to accountId. Indicates that the payment is to another account that is accessible under the current consent
                     */
                    accountId?: string | null;
                    biller?: {
                        /**
                         * BPAY Biller Code of the Biller
                         */
                        billerCode: string;
                        /**
                         * Name of the Biller
                         */
                        billerName: string;
                        /**
                         * BPAY CRN of the Biller (if available).<br/>Where the CRN contains sensitive information, it should be masked in line with how the Data Holder currently displays account identifiers in their existing online banking channels. If the contents of the CRN match the format of a Credit Card PAN they should be masked according to the rules applicable for MaskedPANString. If the contents are otherwise sensitive, then it should be masked using the rules applicable for the MaskedAccountString common type.
                         */
                        crn?: string | null;
                        [k: string]: unknown;
                    };
                    digitalWallet: {
                        /**
                         * The identifier of the digital wallet (dependent on type)
                         */
                        identifier: string;
                        /**
                         * The display name of the wallet as given by the customer, else a default value defined by the data holder
                         */
                        name: string;
                        /**
                         * The provider of the digital wallet
                         */
                        provider: "PAYPAL_AU" | "OTHER";
                        /**
                         * The type of the digital wallet identifier
                         */
                        type: "EMAIL" | "CONTACT_NAME" | "TELEPHONE";
                        [k: string]: unknown;
                    };
                    domestic?: {
                        account?: {
                            /**
                             * Name of the account to pay to
                             */
                            accountName?: string | null;
                            /**
                             * Number of the account to pay to
                             */
                            accountNumber: string;
                            /**
                             * BSB of the account to pay to
                             */
                            bsb: string;
                            [k: string]: unknown;
                        };
                        card?: {
                            /**
                             * Name of the account to pay to
                             */
                            cardNumber: string;
                            [k: string]: unknown;
                        };
                        payId?: {
                            /**
                             * The identifier of the PayID (dependent on type)
                             */
                            identifier: string;
                            /**
                             * The name assigned to the PayID by the owner of the PayID
                             */
                            name?: string | null;
                            /**
                             * The type of the PayID
                             */
                            type: "ABN" | "EMAIL" | "ORG_IDENTIFIER" | "TELEPHONE";
                            [k: string]: unknown;
                        };
                        /**
                         * Type of account object included. Valid values are: **account** A standard Australian account defined by BSB/Account Number. **card** A credit or charge card to pay to (note that PANs are masked). **payId** A PayID recognised by NPP
                         */
                        payeeAccountUType: "account" | "card" | "payId";
                        [k: string]: unknown;
                    };
                    international?: {
                        bankDetails: {
                            /**
                             * Account Targeted for payment
                             */
                            accountNumber: string;
                            bankAddress?: {
                                /**
                                 * Address of the recipient Bank
                                 */
                                address: string;
                                /**
                                 * Name of the recipient Bank
                                 */
                                name: string;
                                [k: string]: unknown;
                            } | null;
                            /**
                             * Swift bank code.  Aligns with standard [ISO 9362](https://www.iso.org/standard/60390.html)
                             */
                            beneficiaryBankBIC?: string | null;
                            /**
                             * Number for the Clearing House Interbank Payments System
                             */
                            chipNumber?: string | null;
                            /**
                             * Country of the recipient institution. A valid [ISO 3166 Alpha-3](https://www.iso.org/iso-3166-country-codes.html) country code
                             */
                            country: string;
                            /**
                             * Number for Fedwire payment (Federal Reserve Wire Network)
                             */
                            fedWireNumber?: string | null;
                            /**
                             * The legal entity identifier (LEI) for the beneficiary.  Aligns with [ISO 17442](https://www.iso.org/standard/59771.html)
                             */
                            legalEntityIdentifier?: string | null;
                            /**
                             * International bank routing number
                             */
                            routingNumber?: string | null;
                            /**
                             * Sort code used for account identification in some jurisdictions
                             */
                            sortCode?: string | null;
                            [k: string]: unknown;
                        };
                        beneficiaryDetails: {
                            /**
                             * Country where the beneficiary resides. A valid [ISO 3166 Alpha-3](https://www.iso.org/iso-3166-country-codes.html) country code
                             */
                            country: string;
                            /**
                             * Response message for the payment
                             */
                            message?: string | null;
                            /**
                             * Name of the beneficiary
                             */
                            name?: string | null;
                            [k: string]: unknown;
                        };
                        [k: string]: unknown;
                    };
                    /**
                     * The short display name of the payee as provided by the customer unless _toUType_ is set to `payeeId`. Where a customer has not provided a nickname, a display name derived by the bank for payee should be provided that is consistent with existing digital banking channels.
                     */
                    nickname?: string | null;
                    /**
                     * Present if _toUType_ is set to `payeeId`. Indicates that the payment is to registered payee that can be accessed using the payee endpoint. If the Bank Payees scope has not been consented to then a _payeeId_ should not be provided and the full payee details should be provided instead.
                     */
                    payeeId?: string | null;
                    /**
                     * The reference for the transaction, if applicable, that will be provided by the originating institution for the specific payment. If not empty, it overrides the value provided at the BankingScheduledPayment level.
                     */
                    payeeReference?: string | null;
                    /**
                     * The type of object provided that specifies the destination of the funds for the payment.
                     */
                    toUType: "accountId" | "biller" | "digitalWallet" | "domestic" | "international" | "payeeId";
                    [k: string]: unknown;
                };
                [k: string]: unknown;
            }>;
            /**
             * Object containing the detail of the schedule for the payment
             */
            recurrence: {
                /**
                 * Indicates that the schedule of payments is defined according to an external event that cannot be predetermined. Mandatory if recurrenceUType is set to eventBased
                 */
                eventBased?: {
                    /**
                     * Description of the event and conditions that will result in the payment. Expected to be formatted for display to a customer
                     */
                    description: string;
                    [k: string]: unknown;
                };
                /**
                 * Indicates that the schedule of payments is defined by a series of intervals. Mandatory if recurrenceUType is set to intervalSchedule
                 */
                intervalSchedule?: {
                    /**
                     * The limit date after which no more payments should be made using this schedule. If both finalPaymentDate and paymentsRemaining are present then payments will stop according to the most constraining value. If neither field is present the payments will continue indefinitely
                     */
                    finalPaymentDate?: string | null;
                    /**
                     * An array of interval objects defining the payment schedule.  Each entry in the array is additive, in that it adds payments to the overall payment schedule.  If multiple intervals result in a payment on the same day then only one payment will be made. Must have at least one entry
                     */
                    intervals: Array<{
                        /**
                         * Uses an interval to define the ordinal day within the interval defined by the interval field on which the payment occurs. If the resulting duration is 0 days in length or larger than the number of days in the interval then the payment will occur on the last day of the interval. A duration of 1 day indicates the first day of the interval. If absent the assumed value is P1D. Formatted according to [ISO 8601 Durations](https://en.wikipedia.org/wiki/ISO_8601#Durations) (excludes recurrence syntax) with components less than a day in length ignored. The first day of a week is considered to be Monday.
                         */
                        dayInInterval?: string | null;
                        /**
                         * An interval for the payment. Formatted according to [ISO 8601 Durations](https://en.wikipedia.org/wiki/ISO_8601#Durations)  (excludes recurrence syntax) with components less than a day in length ignored. This duration defines the period between payments starting with nextPaymentDate
                         */
                        interval: string;
                        [k: string]: unknown;
                    }>;
                    /**
                     * Enumerated field giving the treatment where a scheduled payment date is not a business day. If absent assumed to be ON.<br/>**AFTER** - If a scheduled payment date is a non-business day the payment will be made on the first business day after the scheduled payment date.<br/>**BEFORE** - If a scheduled payment date is a non-business day the payment will be made on the first business day before the scheduled payment date.<br/>**ON** - If a scheduled payment date is a non-business day the payment will be made on that day regardless.<br/>**ONLY** - Payments only occur on business days. If a scheduled payment date is a non-business day the payment will be ignored
                     */
                    nonBusinessDayTreatment?: ("AFTER" | "BEFORE" | "ON" | "ONLY") | null;
                    /**
                     * Indicates the number of payments remaining in the schedule. If both finalPaymentDate and paymentsRemaining are present then payments will stop according to the most constraining value, If neither field is present the payments will continue indefinitely
                     */
                    paymentsRemaining?: number | null;
                    [k: string]: unknown;
                };
                /**
                 * Indicates that the schedule of payments is defined according to the last occurrence of a specific weekday in an interval. Mandatory if recurrenceUType is set to lastWeekDay
                 */
                lastWeekDay?: {
                    /**
                     * The limit date after which no more payments should be made using this schedule. If both finalPaymentDate and paymentsRemaining are present then payments will stop according to the most constraining value. If neither field is present the payments will continue indefinitely
                     */
                    finalPaymentDate?: string | null;
                    /**
                     * The interval for the payment. Formatted according to [ISO 8601 Durations](https://en.wikipedia.org/wiki/ISO_8601#Durations) (excludes recurrence syntax) with components less than a day in length ignored. This duration defines the period between payments starting with nextPaymentDate
                     */
                    interval: string;
                    /**
                     * The weekDay specified. The payment will occur on the last occurrence of this weekday in the interval.
                     */
                    lastWeekDay: "FRI" | "MON" | "SAT" | "SUN" | "THU" | "TUE" | "WED";
                    /**
                     * Enumerated field giving the treatment where a scheduled payment date is not a business day. If absent assumed to be ON.<br/>**AFTER** - If a scheduled payment date is a non-business day the payment will be made on the first business day after the scheduled payment date.<br/>**BEFORE** - If a scheduled payment date is a non-business day the payment will be made on the first business day before the scheduled payment date.<br/>**ON** - If a scheduled payment date is a non-business day the payment will be made on that day regardless.<br/>**ONLY** - Payments only occur on business days. If a scheduled payment date is a non-business day the payment will be ignored
                     */
                    nonBusinessDayTreatment?: ("AFTER" | "BEFORE" | "ON" | "ONLY") | null;
                    /**
                     * Indicates the number of payments remaining in the schedule. If both finalPaymentDate and paymentsRemaining are present then payments will stop according to the most constraining value. If neither field is present the payments will continue indefinitely
                     */
                    paymentsRemaining?: number | null;
                    [k: string]: unknown;
                };
                /**
                 * The date of the next payment under the recurrence schedule
                 */
                nextPaymentDate?: string | null;
                /**
                 * Indicates that the payment is a once off payment on a specific future date. Mandatory if recurrenceUType is set to onceOff
                 */
                onceOff?: {
                    /**
                     * The scheduled date for the once off payment
                     */
                    paymentDate: string;
                    [k: string]: unknown;
                };
                /**
                 * The type of recurrence used to define the schedule
                 */
                recurrenceUType: "eventBased" | "intervalSchedule" | "lastWeekDay" | "onceOff";
                [k: string]: unknown;
            };
            /**
             * A unique ID of the scheduled payment adhering to the standards for ID permanence
             */
            scheduledPaymentId: string;
            /**
             * Indicates whether the schedule is currently active. The value SKIP is equivalent to ACTIVE except that the customer has requested the next normal occurrence to be skipped.
             */
            status: "ACTIVE" | "INACTIVE" | "SKIP";
            [k: string]: unknown;
        }>;
        [k: string]: unknown;
    };
    links: {
        /**
         * URI to the first page of this set. Mandatory if this response is not the first page.
         */
        first?: string | null;
        /**
         * URI to the last page of this set. Mandatory if this response is not the last page.
         */
        last?: string | null;
        /**
         * URI to the next page of this set. Mandatory if this response is not the last page.
         */
        next?: string | null;
        /**
         * URI to the previous page of this set. Mandatory if this response is not the first page.
         */
        prev?: string | null;
        /**
         * Fully qualified link that generated the current response document.
         */
        self: string;
        [k: string]: unknown;
    };
    meta: {
        /**
         * The total number of pages in the full set. See [pagination](#pagination).
         */
        totalPages: number;
        /**
         * The total number of records in the full set. See [pagination](#pagination).
         */
        totalRecords: number;
        [k: string]: unknown;
    };
    [k: string]: unknown;
}

/* These are the schema definitions stipulated by the Data Standards Body for the banking api. */

export interface ResponseBankingScheduledPaymentsList {
    data: {
        /**
         * The list of scheduled payments to return
         */
        scheduledPayments: Array<{
            /**
             * Object containing details of the source of the payment. Currently only specifies an account ID but provided as an object to facilitate future extensibility and consistency with the to object
             */
            from: {
                /**
                 * ID of the account that is the source of funds for the payment
                 */
                accountId: string;
                [k: string]: unknown;
            };
            /**
             * The short display name of the scheduled payment as provided by the customer if provided. Where a customer has not provided a nickname, a display name derived by the bank for the scheduled payment should be provided that is consistent with existing digital banking channels
             */
            nickname?: string | null;
            /**
             * The reference for the transaction, if applicable, that will be provided by the originating institution for all payments in the payment set. Empty string if no data provided
             */
            payeeReference?: string | null;
            /**
             * The reference for the transaction that will be used by the originating institution for the purposes of constructing a statement narrative on the payer’s account. Empty string if no data provided
             */
            payerReference: string;
            paymentSet: Array<{
                /**
                 * The amount of the next payment if known. Mandatory unless the isAmountCalculated field is set to true. Must be zero or positive if present
                 */
                amount?: string | null;
                /**
                 * The currency for the payment. AUD assumed if not present
                 */
                currency?: string | null;
                /**
                 * Flag indicating whether the amount of the payment is calculated based on the context of the event. For instance a payment to reduce the balance of a credit card to zero. If absent then false is assumed
                 */
                isAmountCalculated?: boolean | null;
                /**
                 * Object containing details of the destination of the payment. Used to specify a variety of payment destination types
                 */
                to: {
                    /**
                     * Present if toUType is set to accountId. Indicates that the payment is to another account that is accessible under the current consent
                     */
                    accountId?: string | null;
                    biller?: {
                        /**
                         * BPAY Biller Code of the Biller
                         */
                        billerCode: string;
                        /**
                         * Name of the Biller
                         */
                        billerName: string;
                        /**
                         * BPAY CRN of the Biller (if available).<br/>Where the CRN contains sensitive information, it should be masked in line with how the Data Holder currently displays account identifiers in their existing online banking channels. If the contents of the CRN match the format of a Credit Card PAN they should be masked according to the rules applicable for MaskedPANString. If the contents are otherwise sensitive, then it should be masked using the rules applicable for the MaskedAccountString common type.
                         */
                        crn?: string | null;
                        [k: string]: unknown;
                    };
                    domestic?: {
                        account?: {
                            /**
                             * Name of the account to pay to
                             */
                            accountName?: string | null;
                            /**
                             * Number of the account to pay to
                             */
                            accountNumber: string;
                            /**
                             * BSB of the account to pay to
                             */
                            bsb: string;
                            [k: string]: unknown;
                        };
                        card?: {
                            /**
                             * Name of the account to pay to
                             */
                            cardNumber: string;
                            [k: string]: unknown;
                        };
                        payId?: {
                            /**
                             * The identifier of the PayID (dependent on type)
                             */
                            identifier: string;
                            /**
                             * The name assigned to the PayID by the owner of the PayID
                             */
                            name?: string | null;
                            /**
                             * The type of the PayID
                             */
                            type: "ABN" | "EMAIL" | "ORG_IDENTIFIER" | "TELEPHONE";
                            [k: string]: unknown;
                        };
                        /**
                         * Type of account object included. Valid values are: **account** A standard Australian account defined by BSB/Account Number. **card** A credit or charge card to pay to (note that PANs are masked). **payId** A PayID recognised by NPP
                         */
                        payeeAccountUType: "account" | "card" | "payId";
                        [k: string]: unknown;
                    };
                    international?: {
                        bankDetails: {
                            /**
                             * Account Targeted for payment
                             */
                            accountNumber: string;
                            bankAddress?: {
                                /**
                                 * Address of the recipient Bank
                                 */
                                address: string;
                                /**
                                 * Name of the recipient Bank
                                 */
                                name: string;
                                [k: string]: unknown;
                            } | null;
                            /**
                             * Swift bank code.  Aligns with standard [ISO 9362](https://www.iso.org/standard/60390.html)
                             */
                            beneficiaryBankBIC?: string | null;
                            /**
                             * Number for the Clearing House Interbank Payments System
                             */
                            chipNumber?: string | null;
                            /**
                             * Country of the recipient institution. A valid [ISO 3166 Alpha-3](https://www.iso.org/iso-3166-country-codes.html) country code
                             */
                            country: string;
                            /**
                             * Number for Fedwire payment (Federal Reserve Wire Network)
                             */
                            fedWireNumber?: string | null;
                            /**
                             * The legal entity identifier (LEI) for the beneficiary.  Aligns with [ISO 17442](https://www.iso.org/standard/59771.html)
                             */
                            legalEntityIdentifier?: string | null;
                            /**
                             * International bank routing number
                             */
                            routingNumber?: string | null;
                            /**
                             * Sort code used for account identification in some jurisdictions
                             */
                            sortCode?: string | null;
                            [k: string]: unknown;
                        };
                        beneficiaryDetails: {
                            /**
                             * Country where the beneficiary resides. A valid [ISO 3166 Alpha-3](https://www.iso.org/iso-3166-country-codes.html) country code
                             */
                            country: string;
                            /**
                             * Response message for the payment
                             */
                            message?: string | null;
                            /**
                             * Name of the beneficiary
                             */
                            name?: string | null;
                            [k: string]: unknown;
                        };
                        [k: string]: unknown;
                    };
                    /**
                     * The short display name of the payee as provided by the customer unless toUType is set to payeeId. Where a customer has not provided a nickname, a display name derived by the bank for payee should be provided that is consistent with existing digital banking channels
                     */
                    nickname?: string | null;
                    /**
                     * Present if toUType is set to payeeId. Indicates that the payment is to registered payee that can be accessed using the payee end point. If the Bank Payees scope has not been consented to then a payeeId should not be provided and the full payee details should be provided instead
                     */
                    payeeId?: string | null;
                    /**
                     * The reference for the transaction, if applicable, that will be provided by the originating institution for the specific payment. If not empty, it overrides the value provided at the BankingScheduledPayment level.
                     */
                    payeeReference?: string | null;
                    /**
                     * The type of object provided that specifies the destination of the funds for the payment.
                     */
                    toUType: "accountId" | "biller" | "domestic" | "international" | "payeeId";
                    [k: string]: unknown;
                };
                [k: string]: unknown;
            }>;
            /**
             * Object containing the detail of the schedule for the payment
             */
            recurrence: {
                /**
                 * Indicates that the schedule of payments is defined according to an external event that cannot be predetermined. Mandatory if recurrenceUType is set to eventBased
                 */
                eventBased?: {
                    /**
                     * Description of the event and conditions that will result in the payment. Expected to be formatted for display to a customer
                     */
                    description: string;
                    [k: string]: unknown;
                };
                /**
                 * Indicates that the schedule of payments is defined by a series of intervals. Mandatory if recurrenceUType is set to intervalSchedule
                 */
                intervalSchedule?: {
                    /**
                     * The limit date after which no more payments should be made using this schedule. If both finalPaymentDate and paymentsRemaining are present then payments will stop according to the most constraining value. If neither field is present the payments will continue indefinitely
                     */
                    finalPaymentDate?: string | null;
                    /**
                     * An array of interval objects defining the payment schedule.  Each entry in the array is additive, in that it adds payments to the overall payment schedule.  If multiple intervals result in a payment on the same day then only one payment will be made. Must have at least one entry
                     */
                    intervals: Array<{
                        /**
                         * Uses an interval to define the ordinal day within the interval defined by the interval field on which the payment occurs. If the resulting duration is 0 days in length or larger than the number of days in the interval then the payment will occur on the last day of the interval. A duration of 1 day indicates the first day of the interval. If absent the assumed value is P1D. Formatted according to [ISO 8601 Durations](https://en.wikipedia.org/wiki/ISO_8601#Durations) (excludes recurrence syntax) with components less than a day in length ignored. The first day of a week is considered to be Monday.
                         */
                        dayInInterval?: string | null;
                        /**
                         * An interval for the payment. Formatted according to [ISO 8601 Durations](https://en.wikipedia.org/wiki/ISO_8601#Durations)  (excludes recurrence syntax) with components less than a day in length ignored. This duration defines the period between payments starting with nextPaymentDate
                         */
                        interval: string;
                        [k: string]: unknown;
                    }>;
                    /**
                     * Enumerated field giving the treatment where a scheduled payment date is not a business day. If absent assumed to be ON.<br/>**AFTER** - If a scheduled payment date is a non-business day the payment will be made on the first business day after the scheduled payment date.<br/>**BEFORE** - If a scheduled payment date is a non-business day the payment will be made on the first business day before the scheduled payment date.<br/>**ON** - If a scheduled payment date is a non-business day the payment will be made on that day regardless.<br/>**ONLY** - Payments only occur on business days. If a scheduled payment date is a non-business day the payment will be ignored
                     */
                    nonBusinessDayTreatment?: ("AFTER" | "BEFORE" | "ON" | "ONLY") | null;
                    /**
                     * Indicates the number of payments remaining in the schedule. If both finalPaymentDate and paymentsRemaining are present then payments will stop according to the most constraining value, If neither field is present the payments will continue indefinitely
                     */
                    paymentsRemaining?: number | null;
                    [k: string]: unknown;
                };
                /**
                 * Indicates that the schedule of payments is defined according to the last occurrence of a specific weekday in an interval. Mandatory if recurrenceUType is set to lastWeekDay
                 */
                lastWeekDay?: {
                    /**
                     * The limit date after which no more payments should be made using this schedule. If both finalPaymentDate and paymentsRemaining are present then payments will stop according to the most constraining value. If neither field is present the payments will continue indefinitely
                     */
                    finalPaymentDate?: string | null;
                    /**
                     * The interval for the payment. Formatted according to [ISO 8601 Durations](https://en.wikipedia.org/wiki/ISO_8601#Durations) (excludes recurrence syntax) with components less than a day in length ignored. This duration defines the period between payments starting with nextPaymentDate
                     */
                    interval: string;
                    /**
                     * The weekDay specified. The payment will occur on the last occurrence of this weekday in the interval.
                     */
                    lastWeekDay: "FRI" | "MON" | "SAT" | "SUN" | "THU" | "TUE" | "WED";
                    /**
                     * Enumerated field giving the treatment where a scheduled payment date is not a business day. If absent assumed to be ON.<br/>**AFTER** - If a scheduled payment date is a non-business day the payment will be made on the first business day after the scheduled payment date.<br/>**BEFORE** - If a scheduled payment date is a non-business day the payment will be made on the first business day before the scheduled payment date.<br/>**ON** - If a scheduled payment date is a non-business day the payment will be made on that day regardless.<br/>**ONLY** - Payments only occur on business days. If a scheduled payment date is a non-business day the payment will be ignored
                     */
                    nonBusinessDayTreatment?: ("AFTER" | "BEFORE" | "ON" | "ONLY") | null;
                    /**
                     * Indicates the number of payments remaining in the schedule. If both finalPaymentDate and paymentsRemaining are present then payments will stop according to the most constraining value. If neither field is present the payments will continue indefinitely
                     */
                    paymentsRemaining?: number | null;
                    [k: string]: unknown;
                };
                /**
                 * The date of the next payment under the recurrence schedule
                 */
                nextPaymentDate?: string | null;
                /**
                 * Indicates that the payment is a once off payment on a specific future date. Mandatory if recurrenceUType is set to onceOff
                 */
                onceOff?: {
                    /**
                     * The scheduled date for the once off payment
                     */
                    paymentDate: string;
                    [k: string]: unknown;
                };
                /**
                 * The type of recurrence used to define the schedule
                 */
                recurrenceUType: "eventBased" | "intervalSchedule" | "lastWeekDay" | "onceOff";
                [k: string]: unknown;
            };
            /**
             * A unique ID of the scheduled payment adhering to the standards for ID permanence
             */
            scheduledPaymentId: string;
            /**
             * Indicates whether the schedule is currently active. The value SKIP is equivalent to ACTIVE except that the customer has requested the next normal occurrence to be skipped.
             */
            status: "ACTIVE" | "INACTIVE" | "SKIP";
            [k: string]: unknown;
        }>;
        [k: string]: unknown;
    };
    links: {
        /**
         * URI to the first page of this set. Mandatory if this response is not the first page.
         */
        first?: string | null;
        /**
         * URI to the last page of this set. Mandatory if this response is not the last page.
         */
        last?: string | null;
        /**
         * URI to the next page of this set. Mandatory if this response is not the last page.
         */
        next?: string | null;
        /**
         * URI to the previous page of this set. Mandatory if this response is not the first page.
         */
        prev?: string | null;
        /**
         * Fully qualified link that generated the current response document.
         */
        self: string;
        [k: string]: unknown;
    };
    meta: {
        /**
         * The total number of pages in the full set. See [pagination](#pagination).
         */
        totalPages: number;
        /**
         * The total number of records in the full set. See [pagination](#pagination).
         */
        totalRecords: number;
        [k: string]: unknown;
    };
    [k: string]: unknown;
}
/* These are the schema definitions stipulated by the Data Standards Body for the banking api. */

export interface ResponseBankingTransactionById {
    data: {
        /**
         * ID of the account for which transactions are provided
         */
        accountId: string;
        /**
         * The value of the transaction. Negative values mean money was outgoing from the account
         */
        amount: string;
        /**
         * 6 Digit APCA number for the initiating institution. The field is fixed-width and padded with leading zeros if applicable.
         */
        apcaNumber?: string | null;
        /**
         * BPAY Biller Code for the transaction (if available)
         */
        billerCode?: string | null;
        /**
         * Name of the BPAY biller for the transaction (if available)
         */
        billerName?: string | null;
        /**
         * BPAY CRN for the transaction (if available).<br/>Where the CRN contains sensitive information, it should be masked in line with how the Data Holder currently displays account identifiers in their existing online banking channels. If the contents of the CRN match the format of a Credit Card PAN they should be masked according to the rules applicable for MaskedPANString. If the contents are are otherwise sensitive, then it should be masked using the rules applicable for the MaskedAccountString common type.
         */
        crn?: string | null;
        /**
         * The currency for the transaction amount. AUD assumed if not present
         */
        currency?: string | null;
        /**
         * The transaction description as applied by the financial institution
         */
        description: string;
        /**
         * The time the transaction was executed by the originating customer, if available
         */
        executionDateTime?: string | null;
        /**
         * True if extended information is available using the transaction detail end point. False if extended data is not available
         */
        isDetailAvailable: boolean;
        /**
         * The merchant category code (or MCC) for an outgoing payment to a merchant
         */
        merchantCategoryCode?: string | null;
        /**
         * Name of the merchant for an outgoing payment to a merchant
         */
        merchantName?: string | null;
        /**
         * The time the transaction was posted. This field is Mandatory if the transaction has status POSTED.  This is the time that appears on a standard statement
         */
        postingDateTime?: string | null;
        /**
         * The reference for the transaction provided by the originating institution. Empty string if no data provided
         */
        reference: string;
        /**
         * Status of the transaction whether pending or posted. Note that there is currently no provision in the standards to guarantee the ability to correlate a pending transaction with an associated posted transaction
         */
        status: "PENDING" | "POSTED";
        /**
         * A unique ID of the transaction adhering to the standards for ID permanence.  This is mandatory (through hashing if necessary) unless there are specific and justifiable technical reasons why a transaction cannot be uniquely identified for a particular account type. It is mandatory if `isDetailAvailable` is set to true.
         */
        transactionId?: string | null;
        /**
         * The type of the transaction
         */
        type:
            | "DIRECT_DEBIT"
            | "FEE"
            | "INTEREST_CHARGED"
            | "INTEREST_PAID"
            | "OTHER"
            | "PAYMENT"
            | "TRANSFER_INCOMING"
            | "TRANSFER_OUTGOING";
        /**
         * Date and time at which assets become available to the account owner in case of a credit entry, or cease to be available to the account owner in case of a debit transaction entry
         */
        valueDateTime?: string | null;
        [k: string]: unknown;
    } & {
        extendedData: {
            /**
             * Label of the originating payer. Mandatory for inbound payment
             */
            payer?: string;
            /**
             * Label of the target PayID.  Mandatory for an outbound payment. The name assigned to the BSB/Account Number or PayID (by the owner of the PayID)
             */
            payee?: string;
            /**
             * Optional extended data provided specific to transaction originated via NPP
             */
            extensionUType?: "x2p101Payload";
            x2p101Payload?: {
                /**
                 * An extended string description. Only present if specified by the extensionUType field
                 */
                extendedDescription: string;
                /**
                 * An end to end ID for the payment created at initiation
                 */
                endToEndId?: string;
                /**
                 * Purpose of the payment.  Format is defined by NPP standards for the x2p1.01 overlay service
                 */
                purposeCode?: string;
                [k: string]: unknown;
            };
            /**
             * Identifier of the applicable overlay service. Valid values are: X2P1.01
             */
            service: "X2P1.01";
            [k: string]: unknown;
        };
        [k: string]: unknown;
    };
    links: {
        /**
         * Fully qualified link that generated the current response document
         */
        self: string;
        [k: string]: unknown;
    };
    meta?: {
        [k: string]: unknown;
    };
    [k: string]: unknown;
}
/* These are the schema definitions stipulated by the Data Standards Body for the banking api. */

export interface ResponseBankingTransactionList {
    data: {
        transactions: Array<{
            /**
             * ID of the account for which transactions are provided
             */
            accountId: string;
            /**
             * The value of the transaction. Negative values mean money was outgoing from the account
             */
            amount: string;
            /**
             * 6 Digit APCA number for the initiating institution. The field is fixed-width and padded with leading zeros if applicable.
             */
            apcaNumber?: string | null;
            /**
             * BPAY Biller Code for the transaction (if available)
             */
            billerCode?: string | null;
            /**
             * Name of the BPAY biller for the transaction (if available)
             */
            billerName?: string | null;
            /**
             * BPAY CRN for the transaction (if available).<br/>Where the CRN contains sensitive information, it should be masked in line with how the Data Holder currently displays account identifiers in their existing online banking channels. If the contents of the CRN match the format of a Credit Card PAN they should be masked according to the rules applicable for MaskedPANString. If the contents are are otherwise sensitive, then it should be masked using the rules applicable for the MaskedAccountString common type.
             */
            crn?: string | null;
            /**
             * The currency for the transaction amount. AUD assumed if not present
             */
            currency?: string | null;
            /**
             * The transaction description as applied by the financial institution
             */
            description: string;
            /**
             * The time the transaction was executed by the originating customer, if available
             */
            executionDateTime?: string | null;
            /**
             * True if extended information is available using the transaction detail end point. False if extended data is not available
             */
            isDetailAvailable: boolean;
            /**
             * The merchant category code (or MCC) for an outgoing payment to a merchant
             */
            merchantCategoryCode?: string | null;
            /**
             * Name of the merchant for an outgoing payment to a merchant
             */
            merchantName?: string | null;
            /**
             * The time the transaction was posted. This field is Mandatory if the transaction has status POSTED.  This is the time that appears on a standard statement
             */
            postingDateTime?: string | null;
            /**
             * The reference for the transaction provided by the originating institution. Empty string if no data provided
             */
            reference: string;
            /**
             * Status of the transaction whether pending or posted. Note that there is currently no provision in the standards to guarantee the ability to correlate a pending transaction with an associated posted transaction
             */
            status: "PENDING" | "POSTED";
            /**
             * A unique ID of the transaction adhering to the standards for ID permanence.  This is mandatory (through hashing if necessary) unless there are specific and justifiable technical reasons why a transaction cannot be uniquely identified for a particular account type. It is mandatory if `isDetailAvailable` is set to true.
             */
            transactionId?: string | null;
            /**
             * The type of the transaction
             */
            type:
                | "DIRECT_DEBIT"
                | "FEE"
                | "INTEREST_CHARGED"
                | "INTEREST_PAID"
                | "OTHER"
                | "PAYMENT"
                | "TRANSFER_INCOMING"
                | "TRANSFER_OUTGOING";
            /**
             * Date and time at which assets become available to the account owner in case of a credit entry, or cease to be available to the account owner in case of a debit transaction entry
             */
            valueDateTime?: string | null;
            [k: string]: unknown;
        }>;
        [k: string]: unknown;
    };
    links: {
        /**
         * URI to the first page of this set. Mandatory if this response is not the first page.
         */
        first?: string | null;
        /**
         * URI to the last page of this set. Mandatory if this response is not the last page.
         */
        last?: string | null;
        /**
         * URI to the next page of this set. Mandatory if this response is not the last page.
         */
        next?: string | null;
        /**
         * URI to the previous page of this set. Mandatory if this response is not the first page.
         */
        prev?: string | null;
        /**
         * Fully qualified link that generated the current response document.
         */
        self: string;
        [k: string]: unknown;
    };
    meta: {
        /**
         * The total number of pages in the full set. See [pagination](#pagination).
         */
        totalPages: number;
        /**
         * The total number of records in the full set. See [pagination](#pagination).
         */
        totalRecords: number;
        /**
         * true if "text" query parameter is not supported
         */
        isQueryParamUnsupported?: boolean | null;
        [k: string]: unknown;
        /**
         * true if "text" query parameter is not supported
         */
        isQueryParamUnsupported?: boolean | null;
    };
    [k: string]: unknown;
}
/* These are the schema definitions stipulated by the Data Standards Body for the banking api. */

export interface ResponseErrorListV2 {
    errors: Array<{
        /**
         * The code of the error encountered. Where the error is specific to the respondent, an application-specific error code, expressed as a string value. If the error is application-specific, the URN code that the specific error extends must be provided in the meta object. Otherwise, the value is the error code URN.
         */
        code: string;
        /**
         * A human-readable explanation specific to this occurrence of the problem.
         */
        detail: string;
        /**
         * Additional data for customised error codes
         */
        meta?: {
            /**
             * The CDR error code URN which the application-specific error code extends. Mandatory if the error `code` is an application-specific error rather than a standardised error code.
             */
            urn?: string | null;
            [k: string]: unknown;
        };
        /**
         * A short, human-readable summary of the problem that MUST NOT change from occurrence to occurrence of the problem represented by the error code.
         */
        title: string;
        [k: string]: unknown;
    }>;
    [k: string]: unknown;
}<|MERGE_RESOLUTION|>--- conflicted
+++ resolved
@@ -3220,19 +3220,11 @@
      * The total number of records in the full set. See [pagination](#pagination).
      */
     totalRecords: number;
-<<<<<<< HEAD
-    /**
-     * true if "text" query parameter is not supported
+    [k: string]: unknown;
+    /**
+     * `true` if _text_ query parameter is not supported.
      */
     isQueryParamUnsupported?: boolean | null;
-    [k: string]: unknown;
-=======
-    [k: string]: unknown;
-    /**
-     * `true` if _text_ query parameter is not supported.
-     */
-    isQueryParamUnsupported?: boolean | null;
->>>>>>> 5250f7a4
 }
 /* These are the schema definitions stipulated by the Data Standards Body for the banking api. */
 export interface RequestAccountIds {
