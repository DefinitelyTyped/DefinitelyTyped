// Type definitions for passport-oauth2 1.5
// Project: https://github.com/jaredhanson/passport-oauth2#readme
// Definitions by: Pasi Eronen <https://github.com/pasieronen>
//                 Wang Zishi <https://github.com/WangZishi>
//                 Eduardo AC <https://github.com/EduardoAC>
//                 Ivan Fernandes <https://github.com/ivan94>
//                 Daphne Smit <https://github.com/daphnesmit>
// Definitions: https://github.com/DefinitelyTyped/DefinitelyTyped
// TypeScript Version: 2.3

import { Request } from 'express';
import { Strategy } from 'passport';
import { OAuth2 } from 'oauth';
import { OutgoingHttpHeaders } from 'http';

declare class OAuth2Strategy extends Strategy {
    name: string;

    /**
     *   NOTE: The _oauth2 property is considered "protected".  Subclasses are
     *         allowed to use it when making protected resource requests to retrieve
     *         the user profile.
     */
    protected _oauth2: OAuth2;

    constructor(options: OAuth2Strategy.StrategyOptions, verify: OAuth2Strategy.VerifyFunction);
    constructor(options: OAuth2Strategy.StrategyOptionsWithRequest, verify: OAuth2Strategy.VerifyFunctionWithRequest);

    authenticate(req: Request, options?: any): void;

    userProfile(accessToken: string, done: (err?: Error | null, profile?: any) => void): void;
    authorizationParams(options: any): object;
    tokenParams(options: any): object;
    parseErrorResponse(body: any, status: number): Error | null;
}

declare namespace OAuth2Strategy {
    interface Metadata {
        authorizationURL: string;
        tokenURL: string;
        clientID: string;
    }

    type StateStoreStoreCallback = (err: Error | null, state: any) => void;
    type StateStoreVerifyCallback = (err: Error, ok: boolean, state: any) => void;

    interface StateStore {
        store(req: Request, callback: StateStoreStoreCallback): void;
        store(req: Request, meta: Metadata, callback: StateStoreStoreCallback): void;

        verify(req: Request, state: string, callback: StateStoreVerifyCallback): void;
        verify(req: Request, state: string, meta: Metadata, callback: StateStoreVerifyCallback): void;
    }

    type VerifyCallback = (err?: Error | null, user?: object, info?: object) => void;

    type VerifyFunction =
        ((accessToken: string, refreshToken: string, profile: any, verified: VerifyCallback) => void) |
        ((accessToken: string, refreshToken: string, results: any, profile: any, verified: VerifyCallback) => void);
    type VerifyFunctionWithRequest =
        ((req: Request, accessToken: string, refreshToken: string, profile: any, verified: VerifyCallback) => void) |
        ((req: Request, accessToken: string, refreshToken: string, results: any, profile: any, verified: VerifyCallback) => void);

    interface _StrategyOptionsBase {
        /** URL used to obtain an authorization grant */
        authorizationURL: string;
        /** URL used to obtain an access token */
        tokenURL: string;
        /** identifies client to service provider */
        clientID: string;
        /** secret used to establish ownership of the client identifer */
        clientSecret?: string;
        /** whether to use PKCE for authentication */
        pkce?: boolean | string;
        /** URL to which the service provider will redirect the user after obtaining authorization */
        callbackURL?: string;
        customHeaders?: OutgoingHttpHeaders;
        scope?: string | string[];
        scopeSeparator?: string;
        sessionKey?: string;
        store?: StateStore;
        state?: any;
<<<<<<< HEAD
        skipUserProfile?:
            | boolean
            | (() => boolean)
            | ((
                    accessToken: string,
                    callback: (err: any, skip: boolean) => void,
              ) => void);
=======
        skipUserProfile?: any;
        pkce?: boolean;
        proxy?: any;
>>>>>>> 7a2c5458
    }
    interface StrategyOptions extends _StrategyOptionsBase {
        /** when `true`, `req` is the first argument to the verify callback */
        passReqToCallback?: false;
    }
    interface StrategyOptionsWithRequest extends _StrategyOptionsBase {
        /** when `true`, `req` is the first argument to the verify callback */
        passReqToCallback: true;
    }

    type Strategy = OAuth2Strategy;
    const Strategy: typeof OAuth2Strategy;

    class TokenError extends Error {
        constructor(message: string | undefined, code: string, uri?: string, status?: number);
        code: string;
        uri?: string;
        status: number;
    }

    class AuthorizationError extends Error {
        constructor(message: string | undefined, code: string, uri?: string, status?: number);
        code: string;
        uri?: string;
        status: number;
    }

    class InternalOAuthError extends Error {
        constructor(message: string, err: any);
        oauthError: any;
    }
}

export = OAuth2Strategy;<|MERGE_RESOLUTION|>--- conflicted
+++ resolved
@@ -80,7 +80,6 @@
         sessionKey?: string;
         store?: StateStore;
         state?: any;
-<<<<<<< HEAD
         skipUserProfile?:
             | boolean
             | (() => boolean)
@@ -88,11 +87,7 @@
                     accessToken: string,
                     callback: (err: any, skip: boolean) => void,
               ) => void);
-=======
-        skipUserProfile?: any;
-        pkce?: boolean;
-        proxy?: any;
->>>>>>> 7a2c5458
+        proxy?: boolean;
     }
     interface StrategyOptions extends _StrategyOptionsBase {
         /** when `true`, `req` is the first argument to the verify callback */
