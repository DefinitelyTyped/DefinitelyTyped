--- conflicted
+++ resolved
@@ -1,18 +1,4 @@
 // Imported from: https://github.com/soywiz/typescript-node-definitions/d.ts
-
-<<<<<<< HEAD
-import caseless = require('caseless');
-import stream = require('stream');
-import http = require('http');
-import https = require('https');
-import fs = require('fs');
-import FormData = require('form-data');
-import net = require('net');
-import tough = require('tough-cookie');
-import { Url } from 'url';
-import { SecureContextOptions } from 'tls';
-=======
-/// <reference types="node" />
 
 import caseless = require("caseless");
 import stream = require("stream");
@@ -23,7 +9,6 @@
 import net = require("net");
 import tough = require("tough-cookie");
 import { Url } from "url";
->>>>>>> 9b7cd68b
 
 declare namespace request {
     interface RequestAPI<TRequest extends Request, TOptions extends CoreOptions, TUriUrlOptions> {
