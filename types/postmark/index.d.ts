// Type definitions for postmark 1.4
// Project: http://wildbit.github.io/postmark.js
// Definitions by: Ben Bayard <https://github.com/benbayard>
// Definitions: https://github.com/DefinitelyTyped/DefinitelyTyped
// TypeScript Version: 2.3

<<<<<<< HEAD
export = Postmark;

declare function Postmark(apiKey: string, options: Partial<Postmark.Options>): Postmark.Client;
declare namespace Postmark {
	export const defaults: Options;

	export interface PostmarkError {
		status: number;
		message: string;
		code: number;
	}

	export interface PostmarkMessageHeader {
		Name: string;
		Value: string;
	}

	export interface PostmarkAttachment {
		Content: string;
		Name: string;
		ContentType: string;
	}

	export interface Filter {
		count?: number;
		offset?: number;
	}

	export interface BaseFilter extends Filter {
		tag?: string;
		todate?: string;
		fromdate?: string;
	}
	export interface BounceFilter extends BaseFilter {
		type?: string;
		inactive?: boolean;
		emailFilter: string;
		messageID?: string;
	}

	export interface OutboundMessageFilter extends BaseFilter {
		recipient?: string;
		fromemail?: string;
		status?: string;
	}

	export interface InboundMessageFilter extends OutboundMessageFilter {
		mailboxhash?: string;
		subject?: string;
	}

	export interface OpenMessageFilter extends BaseFilter {
		client_name?: string;
		client_company?: string;
		client_family?: string;
		os_name?: string;
		os_family?: string;
		os_company?: string;
		platform?: string;
		region?: string;
		city?: string;
	}

	export interface PostmarkMessageWithTemplate {
		To: string;
		From: string;
		Cc?: string;
		Bcc?: string;
		ReplyTo?: string;
		TemplateId?: number;
		TemplateModel?: any;
		Tag?: string;
		Subject?: string;
		TrackOpens?: boolean;
		TrackLinks?: string;
		Headers?: PostmarkMessageHeader[];
	}

	export interface PostmarkMessage {
		To: string;
		From: string;
		Cc?: string;
		Bcc?: string;
		ReplyTo?: string;
		Tag?: string;
		Subject?: string;
		HTMLBody?: string;
		TextBody?: string;
		TrackOpens?: boolean;
		TrackLinks?: string;
		Headers?: PostmarkMessageHeader[];
		Attachments?: PostmarkAttachment[];
	}

	export interface SendStatus {
		To: string;
		SubmittedAt: string;
		MessageID: string;
		ErrorCode: number;
		Message: string;
	}

	export interface ExpandedEmail {
		Email: string;
		Name: string;
	}

	export interface MessageEventDetails {
		Summary?: string;
		BounceID?: string;
		Link?: string;
		ClickLocation?: string;
		DeliveryMessage?: string;
		DestinationServer?: string;
		DestinationIP?: string;
	}

	export interface MessageEvents {
		Recipient: string;
		Type: string;
		ReceivedAt: string;
		Details: MessageEventDetails;
	}

	export interface MessageBase {
		Tag: string;
		MessageID: string;
		From: string;
		Cc: string;
		Subject: string;
		Status: string;
		Attachments: PostmarkAttachment[];
	}

	export interface OutboundMessageBase extends MessageBase {
		To: ExpandedEmail[];
		Recipients: string[];
		ReceivedAt: string;
		TrackOpens: boolean;
		TrackLinks: string;
	}

	export interface OutboundMessage extends OutboundMessageBase {
		TextBody: string;
		HtmlBody: string;
		Body: string;
		MessageEvents: MessageEvents[];
	}

	export interface InboundMessageBase extends MessageBase {
		FromName: string;
		FromFull: ExpandedEmail;
		To: string;
		ToFull: ExpandedEmail[];
		CcFull: ExpandedEmail[];
		ReplyTo: string;
		OriginalRecipient: string;
		Date: string;
		MailboxHash: string;
	}

	export interface InboundMessage extends InboundMessageBase {
		TextBody: string;
		HtmlBody: string;
		Headers: PostmarkMessageHeader[];
		BlockedReason?: string;
		MessageEvents: MessageEvents[];
	}

	export interface VendorTrackingInfo {
		Name: string;
		Company: string;
		Family: string;
	}

	export interface GeoTrackingInfo {
		CountryISOCode: string;
		Country: string;
		RegionISOCode: string;
		Region: string;
		City: string;
		Zip: string;
		Coords: string;
		IP: string;
	}

	export interface MessageOpens {
		FirstOpen: boolean;
		Client: VendorTrackingInfo,
		OS: VendorTrackingInfo,
		Platform: string;
		UserAgent: string;
		ReadSeconds: number;
		Geo: GeoTrackingInfo,
		MessageID: string;
		ReceivedAt: string;
		Tag: string;
		Recipient: string;
	}

	export interface MessageOpensResult extends PaginatedResult {
		Opens: MessageOpens[];
	}

	export interface OutboundMessagesResult extends PaginatedResult {
		Messages: OutboundMessageBase[];
	}

	export interface InboundMessagesResult extends PaginatedResult {
		InboundMessages: InboundMessageBase[];
	}

	export interface TemplateValidator<T extends object> {
		Subject: string;
		HtmlBody: string;
		TextBody: string;
		TestRenderModel?: T;
		InlineCssForHtmlTestRender?: boolean;
	}

	export interface TemplateBase {
		Name: string;
		TemplateId: number;
		Active: boolean;
	}

	export interface Template extends TemplateBase {
		Subject: string;
		HtmlBody: string;
		TextBody: string;
		AssociatedServerId: number;
	}

	export interface PaginatedResult {
		TotalCount: number;
	}

	export interface TemplatesResult extends PaginatedResult {
		Templates: TemplateBase[];
	}

	export interface BounceStats {
		Name: string;
		Count: number;
		Type: string | undefined;
	}

	export interface DeliveryStats {
		InactiveMails: number;
		Bounces: BounceStats[];
	}

	export interface Bounce {
		ID: number;
		Type: string;
		TypeCode: number;
		Name: string;
		Tag: string;
		MessageID: string;
		ServerID: number;
		Description: string;
		Details: string;
		Email: string;
		From: string;
		Subject: string;
		BouncedAt: string;
		DumpAvailable: boolean;
		Inactive: boolean;
		CanActivate: boolean;
		Content: string;
	}

	export interface BouncesResult extends PaginatedResult {
		Bounces: Bounce[];
	}

	export interface BounceDump {
		Body: string;
	}

	export interface GenericResult {
		Message: string;
		ErrorCode?: number;
	}

	export interface ActivatedBounceResult extends GenericResult {
		Bounce: Bounce;
	}

	export interface ValidationError {
		Message: string;
		Line: number;
		CharacterPosition: number;
	}

	export interface ValidationSet {
		ContentIsValid: boolean;
		ValidationErrors: ValidationError[];
		RenderedContent: string;
	}

	export interface TemplateValidationResult<T extends object = any> {
		AllContentIsValid: boolean;
		HtmlBody: ValidationSet;
		TextBody: ValidationSet;
		Subject: ValidationSet;
		SuggestedTemplateModel: T | any;
	}

	export type PostmarkCallback<T extends object = any> = ((e: PostmarkError, ret: T) => void);

	export interface SimpleOptions {
		ssl: boolean;
		requestHost: string;
	}

	export interface Options extends SimpleOptions {
		requestFactory(
			options: SimpleOptions
		): (
				path?: string,
				type?: string,
				content?: PostmarkMessage,
				callback?: PostmarkCallback
			) => any;
	}

	export class Client {
		constructor(serverKey: string, options: Partial<Options>);
		// sending email
		send(message: PostmarkMessage): Promise<SendStatus>;
		send(message: PostmarkMessage, callback: PostmarkCallback<SendStatus>): void;

		sendEmailWithTemplate(message: PostmarkMessageWithTemplate): Promise<SendStatus>;
		sendEmailWithTemplate(message: PostmarkMessageWithTemplate, callback: PostmarkCallback<SendStatus>): void;

		batch(message: PostmarkMessage[]): Promise<SendStatus[]>;
		batch(message: PostmarkMessage[], callback: PostmarkCallback<SendStatus[]>): void;

		sendEmail(message: PostmarkMessage): Promise<SendStatus>;
		sendEmail(message: PostmarkMessage, callback: PostmarkCallback<SendStatus>): void;

		sendEmailBatch(message: PostmarkMessage[]): Promise<SendStatus[]>;
		sendEmailBatch(message: PostmarkMessage[], callback: PostmarkCallback<SendStatus[]>): void;

		// stats
		getDeliveryStatistics(): Promise<DeliveryStats>;
		getDeliveryStatistics(callback: PostmarkCallback<DeliveryStats>): void;

		// bounces
		getBounces(filter: BounceFilter): Promise<BouncesResult>;
		getBounces(filter: BounceFilter, callback?: PostmarkCallback<BouncesResult>): void;

		getBounce(id: number): Promise<Bounce>;
		getBounce(id: number, callback?: PostmarkCallback<Bounce>): void;

		getBounceDump(id: number): Promise<BounceDump>;
		getBounceDump(id: number, callback?: PostmarkCallback<BounceDump>): void;

		activateBounce(id: number): Promise<ActivatedBounceResult>;
		activateBounce(id: number, callback?: PostmarkCallback<ActivatedBounceResult>): void;

		getBounceTags(): Promise<string[]>;
		getBounceTags(callback?: PostmarkCallback<string[]>): void;

		// server
		getServer(): Promise<Server>;
		getServer(callback?: PostmarkCallback<Server>): void;

		editServer(server: Partial<Server>): Promise<Server>;
		editServer(server: Partial<Server>, callback?: PostmarkCallback<Server>): void;

		// message info
		getOutboundMessages(filter: OutboundMessageFilter): Promise<OutboundMessagesResult>;
		getOutboundMessages(filter: OutboundMessageFilter, callback?: PostmarkCallback<OutboundMessagesResult>): void;

		getOutboundMessageDetails(id: number): Promise<OutboundMessage>;
		getOutboundMessageDetails(id: number, callback?: PostmarkCallback<OutboundMessage>): void;

		getMessageOpens(filter: OpenMessageFilter): Promise<MessageOpensResult>;
		getMessageOpens(filter: OpenMessageFilter, callback?: PostmarkCallback<MessageOpensResult>): void;

		getMessageOpensForSingleMessage(id: number, filter: Filter): Promise<MessageOpensResult>;
		getMessageOpensForSingleMessage(id: number, filter: Filter, callback?: PostmarkCallback<MessageOpensResult>): void;

		getInboundMessages(filter: InboundMessageFilter): Promise<InboundMessagesResult>;
		getInboundMessages(filter: InboundMessageFilter, callback?: PostmarkCallback<InboundMessagesResult>): void;

		getInboundMessageDetails(id: number): Promise<InboundMessage>;
		getInboundMessageDetails(id: number, callback?: PostmarkCallback<InboundMessage>): void;

		bypassBlockedInboundMessage(id: number): Promise<GenericResult>;
		bypassBlockedInboundMessage(id: number, callback?: PostmarkCallback<GenericResult>): void;

		retryInboundHookForMessage(id: number): Promise<GenericResult>;
		retryInboundHookForMessage(id: number, callback?: PostmarkCallback<GenericResult>): void;


		// templates
		getTemplate(id: number): Promise<Template>;
		getTemplate(id: number, callback?: PostmarkCallback<Template>): void;

		createTemplate(template: Partial<Template>): Promise<TemplateBase>;
		createTemplate(template: Partial<Template>, callback?: PostmarkCallback<TemplateBase>): void;

		editTemplate(template: Partial<Template>): Promise<TemplateBase>;
		editTemplate(template: Partial<Template>, callback?: PostmarkCallback<TemplateBase>): void;

		getTemplates(filter: Filter): Promise<TemplatesResult>;
		getTemplates(filter: Filter, callback?: PostmarkCallback<TemplatesResult>): void;

		deleteTemplate(id: number): Promise<GenericResult>;
		deleteTemplate(id: number, callback?: PostmarkCallback<GenericResult>): void;

		validateTemplate<T extends object>(templateObject: TemplateValidator<T>): Promise<TemplateValidationResult<T>>;
		validateTemplate<T extends object>(templateObject: TemplateValidator<T>, callback?: PostmarkCallback<TemplateValidationResult<T>>): void;

	}

	export interface SenderSignatureBase {
		Domain: string;
		EmailAddress: string;
		Name: string;
		ReplyToEmailAddress: string;
		Confirmed: boolean;
		ID: number;
	}

	export interface SPFRecord {
		SPFHost: string;
		SPFTextValue: string;
		SPFVerified: boolean;
	}

	export interface DKIMKey {
		WeakDKIM: boolean;
		DKIMHost: string;
		DKIMVerified: boolean;
		DKIMTextValue: string;
		DKIMPendingHost: string;
		DKIMPendingTextValue: string;
		DKIMRevokedHost: string;
		DKIMRevokedTextValue: string;
		SafeToRemoveRevokedKeyFromDNS: boolean;
		DKIMUpdateStatus: string;
	}

	export interface VerificationDetails extends SPFRecord, DKIMKey {
		ReturnPathDomain: string;
		ReturnPathDomainCNAMEValue: string;
	}

	export interface SenderSignature extends SenderSignatureBase, VerificationDetails {
		ReturnPathDomainVerified: boolean;
	}

	export interface UpdateSignature {
		Name: string;
		ReplyToEmail?: string;
		ReturnPathDomain?: string;
	}

	export interface CreateSignature extends UpdateSignature {
		FromEmail: string;
	}

	export interface SenderSignaturesResults extends PaginatedResult {
		SenderSignatures: SenderSignatureBase[];
	}

	export interface Server {
		ID: number;
		ApiTokens: string[];
		ServerLink: string;
		Name: string;
		Color: string;
		SmtpApiActivated: boolean;
		RawEmailEnabled: boolean;
		DeliveryHookUrl: string;
		InboundAddress: string;
		InboundHookUrl: string;
		BounceHookUrl: string;
		IncludeBounceContentInHook: boolean;
		OpenHookUrl: string;
		PostFirstOpenOnly: boolean;
		TrackOpens: boolean;
		TrackLinks: string;
		InboundDomain: string;
		InboundHash: string;
		InboundSpamThreshold: number;
	}

	export interface CreateServer {
		Name: string;
		Color?: string;
		RawEmailEnabled?: boolean;
		SmtpApiActivated?: boolean;
		DeliveryHookUrl?: string;
		InboundHookUrl?: string;
		BounceHookUrl?: string;
		IncludeBounceContentInHook?: boolean;
		OpenHookUrl?: string;
		PostFirstOpenOnly?: boolean;
		TrackOpens?: boolean;
		TrackLinks?: string;
		InboundDomain?: string;
		InboundSpamThreshold?: number;
	}

	export interface ServerFilter extends Filter {
		name?: string;
	}

	export interface ServersResult extends PaginatedResult {
		Servers: Server[];
	}

	export interface DomainBase {
		ID: number;
		Name: string;
		SPFVerified: boolean;
		DKIMVerified: boolean;
		WeakDKIM: boolean;
		ReturnPathDomainVerified: boolean;
	}

	export interface Domain extends DomainBase, VerificationDetails {
	}

	export interface DomainsResult extends PaginatedResult {
		Domains: DomainBase[];
	}

	export interface CreateDomain {
		Name: string;
		ReturnPathDomain?: string;
	}

	export interface RotateDKIMResult extends DKIMKey {
		Name: string;
		ID: string;
	}

	export class AdminClient {
		constructor(apiKey: string, options: Partial<Options>);

		// signatures
		listSenderSignatures(query: Filter): Promise<SenderSignaturesResults>;
		listSenderSignatures(query: Filter, callback?: PostmarkCallback<SenderSignaturesResults>): void;

		createSenderSignature(options: CreateSignature): Promise<SenderSignature>;
		createSenderSignature(options: CreateSignature, callback?: PostmarkCallback<SenderSignature>): void;

		editSenderSignature(id: number, options: UpdateSignature): Promise<SenderSignature>;
		editSenderSignature(id: number, options: UpdateSignature, callback?: PostmarkCallback<SenderSignature>): void;

		deleteSenderSignature(id: number): Promise<GenericResult>;
		deleteSenderSignature(id: number, callback?: PostmarkCallback<GenericResult>): void;

		resendSenderSignatureConfirmation(id: number): Promise<GenericResult>;
		resendSenderSignatureConfirmation(id: number, callback?: PostmarkCallback<GenericResult>): void;

		verifySenderSignatureSPF(id: number): Promise<SenderSignature>;
		verifySenderSignatureSPF(id: number, callback?: PostmarkCallback<SenderSignature>): void;

		requestNewDKIMForSenderSignature(id: number): Promise<GenericResult>;
		requestNewDKIMForSenderSignature(id: number, callback?: PostmarkCallback<GenericResult>): void;


		// servers
		getServer(id: number): Promise<Server>;
		getServer(id: number, callback?: PostmarkCallback<Server>): void;

		createServer(options: CreateServer): Promise<Server>;
		createServer(options: CreateServer, callback?: PostmarkCallback<Server>): void;

		editServer(id: number, options: Partial<CreateServer>): Promise<Server>;
		editServer(id: number, options: Partial<CreateServer>, callback?: PostmarkCallback<Server>): void;

		deleteServer(id: number): Promise<GenericResult>;
		deleteServer(id: number, callback?: PostmarkCallback<GenericResult>): void;

		listServers(query: ServerFilter): Promise<ServersResult>;
		listServers(query: ServerFilter, callback?: PostmarkCallback<ServersResult>): void;


		// domains
		listDomains(query: Filter): Promise<DomainsResult>;
		listDomains(query: Filter, callback?: PostmarkCallback<DomainsResult>): void;

		getDomain(id: number): Promise<Domain>;
		getDomain(id: number, callback?: PostmarkCallback<Domain>): void;

		createDomain(options: CreateDomain): Promise<Domain>;
		createDomain(options: CreateDomain, callback?: PostmarkCallback<Domain>): void;

		editDomain(id: number, options: Partial<CreateDomain>): Promise<Domain>;
		editDomain(id: number, options: Partial<CreateDomain>, callback?: PostmarkCallback<Domain>): void;

		deleteDomain(id: number): Promise<GenericResult>;
		deleteDomain(id: number, callback?: PostmarkCallback<GenericResult>): void;


		verifyDomainSPF(id: number): Promise<SenderSignature>;
		verifyDomainSPF(id: number, callback?: PostmarkCallback<SenderSignature>): void;

		rotateDKIMForDomain(id: number): Promise<RotateDKIMResult>;
		rotateDKIMForDomain(id: number, callback?: PostmarkCallback<RotateDKIMResult>): void;
	}
}
=======
interface PostmarkError {
    status: number;
    message: string;
    code: number;
}

interface PostmarkMessageHeader {
    Name: string;
    Value: string;
}

interface PostmarkAttachment {
    Content: string;
    Name: string;
    ContentType: string;
}

interface Filter {
    count: number;
    offset: number;
}

interface PostmarkMessageWithTemplate {
    To: string;
    From: string;
    Cc?: string;
    Bcc?: string;
    ReplyTo?: string;
    TemplateId?: string;
    TemplateModel?: any;
    Tag?: string;
    Subject?: string;
    TrackOpens?: boolean;
    TrackLinks?: string;
    Headers?: PostmarkMessageHeader[];
}

interface PostmarkMessage {
    To: string;
    From: string;
    Cc?: string;
    Bcc?: string;
    ReplyTo?: string;
    Tag?: string;
    Subject?: string;
    HTMLBody?: string;
    TextBody?: string;
    TrackOpens?: boolean;
    TrackLinks?: string;
    Headers?: PostmarkMessageHeader[];
    Attachments?: PostmarkAttachment[];
}

interface Sender {
    Color: string;
    RawEmailEnabled: boolean;
    SmtpApiActivated: boolean;
    DeliveryHookUrl: string;
    InboundHookUrl: string;
    BounceHookUrl: boolean;
    IncludeBounceContentInHook: boolean;
    OpenHookUrl: boolean;
    PostFirstOpenOnly: boolean;
    TrackOpens: boolean;
    TrackLinks: string;
    InboundDomain: string;
    InboundSpamThreshold: number;
}

interface TemplateValidator<T extends object> {
    Subject: string;
    HtmlBody: string;
    TextBody: string;
    TestRenderModel?: T;
    InlineCssForHtmlTestRender?: boolean;
}

type PostmarkCallback<T extends object = any> = ((e: PostmarkError, ret: T) => void) | undefined;

interface SimpleOptions {
    ssl: boolean;
    requestHost: string;
}

interface Options extends SimpleOptions {
    requestFactory(
        options: SimpleOptions
    ): (
        path?: string,
        type?: string,
        content?: PostmarkMessage,
        callback?: PostmarkCallback
    ) => any;
}

declare class Client {
    constructor(serverKey: string, options?: Partial<Options>);
    send(message: PostmarkMessage, callback: PostmarkCallback): void;
    sendEmailWithTemplate(
        message: PostmarkMessageWithTemplate,
        callback: PostmarkCallback
    ): void;
    batch(message: PostmarkMessage[], callback: PostmarkCallback): void;
    sendEmail(message: PostmarkMessage, callback: PostmarkCallback): void;
    sendEmailBatch(message: PostmarkMessage[], callback: PostmarkCallback): void;
    getDeliveryStatistics(callback: PostmarkCallback): void;
    getBounces(filter: Partial<Filter>, callback: PostmarkCallback): void;
    getBounce(id: number, callback: PostmarkCallback): void;
    getBounceDump(id: number, callback: PostmarkCallback): void;
    activateBounce(id: number, callback: PostmarkCallback): void;
    getBounceTags(callback: PostmarkCallback): void;
    getServer(callback: PostmarkCallback): void;
    editServer<T extends keyof Sender>(options: Pick<Sender, T>, callback: PostmarkCallback): void;
    getOutboundMessages(filter: Partial<Filter>, callback: PostmarkCallback): void;
    getOutboundMessageDetails(id: number, callback: PostmarkCallback): void;
    getMessageOpens(filter: Partial<Filter>, callback: PostmarkCallback): void;
    getMessageOpensForSingleMessage(id: number, filter: Partial<Filter>, callback: PostmarkCallback): void;
    getInboundMessages(filter: Partial<Filter>, callback: PostmarkCallback): void;
    getInboundMessageDetails(id: number, callback: PostmarkCallback): void;
    bypassBlockedInboundMessage(id: number, callback: PostmarkCallback): void;
    retryInboundHookForMessage(id: number, callback: PostmarkCallback): void;
    getOuboundOverview(filter: Partial<Filter>, callback: PostmarkCallback): void;
    validateTemplate<T extends object>(templateObject: TemplateValidator<T>, callback: PostmarkCallback): void;
}

interface CreateSignature {
    FromEmail: string;
    Name: string;
    ReplyToEmail?: string;
    ReturnPathDomain?: string;
}

interface CreateServer {
    Name: string;
    Color?: string;
    RawEmailEnabled?: boolean;
    SmtpApiActivated?: boolean;
    DeliveryHookUrl?: string;
    InboundHookUrl?: string;
    BounceHookUrl?: string;
    IncludeBounceContentInHook?: boolean;
    OpenHookUrl?: string;
    PostFirstOpenOnly?: boolean;
    TrackOpens?: boolean;
    TrackLinks?: string;
    InboundDomain?: string;
    InboundSpamThreshold?: number;
}

interface CreateDomain {
    Name: string;
    ReturnPathDomain?: string;
}

declare class AdminClient {
    constructor(apiKey: string, options: Partial<Options>);
    listSenderSignatures(query: Partial<Filter>, callback: PostmarkCallback): void;
    createSenderSignature(options: CreateSignature, callback: PostmarkCallback): void;
    editSenderSignature<T extends keyof CreateSignature>(
        id: number,
        options: Partial<Pick<CreateSignature, T>>,
        callback: PostmarkCallback
    ): void;
    deleteSenderSignature(id: number, callback: PostmarkCallback): void;
    resendSenderSignatureConfirmation(id: number, callback: PostmarkCallback): void;
    verifySenderSignatureSPF(id: number, callback: PostmarkCallback): void;
    requestNewDKIMForSenderSignature(id: number, callback: PostmarkCallback): void;
    getServer(id: number, callback: PostmarkCallback): void;
    createServer(options: CreateServer, callback: PostmarkCallback): void;
    editServer<T extends keyof CreateServer>(
        id: number,
        options: Pick<CreateServer, T>,
        callback: PostmarkCallback
    ): void;
    deleteServer(id: number, callback: PostmarkCallback): void;
    listServers(query: Partial<Filter>, callback: PostmarkCallback): void;
    listDomains(query: Partial<Filter>, callback: PostmarkCallback): void;
    getDomain(id: number, callback: PostmarkCallback): void;
    createDomain(
        options: CreateDomain,
        callback: PostmarkCallback
    ): void;
    editDomain<T extends keyof CreateDomain>(
        id: number,
        options: Pick<CreateDomain, T>,
        callback: PostmarkCallback
    ): void;
    deleteDomain(id: number, callback: PostmarkCallback): void;
    verifyDomainSPF(id: number, callback: PostmarkCallback): void;
    rotateDKIMForDomain(id: number, callback: PostmarkCallback): void;
}

interface ClientClass {
    new(serverKey: string, options: Partial<Options>): Client;
}

interface AdminClientClass {
    new(apiKey: string, options: Partial<Options>): AdminClient;
}

interface Postmark {
    (apiKey: string, options: Partial<Options>): void;
    defaults: Options;
    Client: ClientClass;
    AdminClient: AdminClientClass;
}

declare var postmark: Postmark;

export = postmark;
>>>>>>> b9c5f4a5
<|MERGE_RESOLUTION|>--- conflicted
+++ resolved
@@ -4,7 +4,6 @@
 // Definitions: https://github.com/DefinitelyTyped/DefinitelyTyped
 // TypeScript Version: 2.3
 
-<<<<<<< HEAD
 export = Postmark;
 
 declare function Postmark(apiKey: string, options: Partial<Postmark.Options>): Postmark.Client;
@@ -41,7 +40,7 @@
 	export interface BounceFilter extends BaseFilter {
 		type?: string;
 		inactive?: boolean;
-		emailFilter: string;
+		emailFilter?: string;
 		messageID?: string;
 	}
 
@@ -74,7 +73,7 @@
 		Cc?: string;
 		Bcc?: string;
 		ReplyTo?: string;
-		TemplateId?: number;
+		TemplateId?: number|string;
 		TemplateModel?: any;
 		Tag?: string;
 		Subject?: string;
@@ -333,7 +332,7 @@
 	}
 
 	export class Client {
-		constructor(serverKey: string, options: Partial<Options>);
+		constructor(serverKey: string, options?: Partial<Options>);
 		// sending email
 		send(message: PostmarkMessage): Promise<SendStatus>;
 		send(message: PostmarkMessage, callback: PostmarkCallback<SendStatus>): void;
@@ -614,216 +613,4 @@
 		rotateDKIMForDomain(id: number): Promise<RotateDKIMResult>;
 		rotateDKIMForDomain(id: number, callback?: PostmarkCallback<RotateDKIMResult>): void;
 	}
-}
-=======
-interface PostmarkError {
-    status: number;
-    message: string;
-    code: number;
-}
-
-interface PostmarkMessageHeader {
-    Name: string;
-    Value: string;
-}
-
-interface PostmarkAttachment {
-    Content: string;
-    Name: string;
-    ContentType: string;
-}
-
-interface Filter {
-    count: number;
-    offset: number;
-}
-
-interface PostmarkMessageWithTemplate {
-    To: string;
-    From: string;
-    Cc?: string;
-    Bcc?: string;
-    ReplyTo?: string;
-    TemplateId?: string;
-    TemplateModel?: any;
-    Tag?: string;
-    Subject?: string;
-    TrackOpens?: boolean;
-    TrackLinks?: string;
-    Headers?: PostmarkMessageHeader[];
-}
-
-interface PostmarkMessage {
-    To: string;
-    From: string;
-    Cc?: string;
-    Bcc?: string;
-    ReplyTo?: string;
-    Tag?: string;
-    Subject?: string;
-    HTMLBody?: string;
-    TextBody?: string;
-    TrackOpens?: boolean;
-    TrackLinks?: string;
-    Headers?: PostmarkMessageHeader[];
-    Attachments?: PostmarkAttachment[];
-}
-
-interface Sender {
-    Color: string;
-    RawEmailEnabled: boolean;
-    SmtpApiActivated: boolean;
-    DeliveryHookUrl: string;
-    InboundHookUrl: string;
-    BounceHookUrl: boolean;
-    IncludeBounceContentInHook: boolean;
-    OpenHookUrl: boolean;
-    PostFirstOpenOnly: boolean;
-    TrackOpens: boolean;
-    TrackLinks: string;
-    InboundDomain: string;
-    InboundSpamThreshold: number;
-}
-
-interface TemplateValidator<T extends object> {
-    Subject: string;
-    HtmlBody: string;
-    TextBody: string;
-    TestRenderModel?: T;
-    InlineCssForHtmlTestRender?: boolean;
-}
-
-type PostmarkCallback<T extends object = any> = ((e: PostmarkError, ret: T) => void) | undefined;
-
-interface SimpleOptions {
-    ssl: boolean;
-    requestHost: string;
-}
-
-interface Options extends SimpleOptions {
-    requestFactory(
-        options: SimpleOptions
-    ): (
-        path?: string,
-        type?: string,
-        content?: PostmarkMessage,
-        callback?: PostmarkCallback
-    ) => any;
-}
-
-declare class Client {
-    constructor(serverKey: string, options?: Partial<Options>);
-    send(message: PostmarkMessage, callback: PostmarkCallback): void;
-    sendEmailWithTemplate(
-        message: PostmarkMessageWithTemplate,
-        callback: PostmarkCallback
-    ): void;
-    batch(message: PostmarkMessage[], callback: PostmarkCallback): void;
-    sendEmail(message: PostmarkMessage, callback: PostmarkCallback): void;
-    sendEmailBatch(message: PostmarkMessage[], callback: PostmarkCallback): void;
-    getDeliveryStatistics(callback: PostmarkCallback): void;
-    getBounces(filter: Partial<Filter>, callback: PostmarkCallback): void;
-    getBounce(id: number, callback: PostmarkCallback): void;
-    getBounceDump(id: number, callback: PostmarkCallback): void;
-    activateBounce(id: number, callback: PostmarkCallback): void;
-    getBounceTags(callback: PostmarkCallback): void;
-    getServer(callback: PostmarkCallback): void;
-    editServer<T extends keyof Sender>(options: Pick<Sender, T>, callback: PostmarkCallback): void;
-    getOutboundMessages(filter: Partial<Filter>, callback: PostmarkCallback): void;
-    getOutboundMessageDetails(id: number, callback: PostmarkCallback): void;
-    getMessageOpens(filter: Partial<Filter>, callback: PostmarkCallback): void;
-    getMessageOpensForSingleMessage(id: number, filter: Partial<Filter>, callback: PostmarkCallback): void;
-    getInboundMessages(filter: Partial<Filter>, callback: PostmarkCallback): void;
-    getInboundMessageDetails(id: number, callback: PostmarkCallback): void;
-    bypassBlockedInboundMessage(id: number, callback: PostmarkCallback): void;
-    retryInboundHookForMessage(id: number, callback: PostmarkCallback): void;
-    getOuboundOverview(filter: Partial<Filter>, callback: PostmarkCallback): void;
-    validateTemplate<T extends object>(templateObject: TemplateValidator<T>, callback: PostmarkCallback): void;
-}
-
-interface CreateSignature {
-    FromEmail: string;
-    Name: string;
-    ReplyToEmail?: string;
-    ReturnPathDomain?: string;
-}
-
-interface CreateServer {
-    Name: string;
-    Color?: string;
-    RawEmailEnabled?: boolean;
-    SmtpApiActivated?: boolean;
-    DeliveryHookUrl?: string;
-    InboundHookUrl?: string;
-    BounceHookUrl?: string;
-    IncludeBounceContentInHook?: boolean;
-    OpenHookUrl?: string;
-    PostFirstOpenOnly?: boolean;
-    TrackOpens?: boolean;
-    TrackLinks?: string;
-    InboundDomain?: string;
-    InboundSpamThreshold?: number;
-}
-
-interface CreateDomain {
-    Name: string;
-    ReturnPathDomain?: string;
-}
-
-declare class AdminClient {
-    constructor(apiKey: string, options: Partial<Options>);
-    listSenderSignatures(query: Partial<Filter>, callback: PostmarkCallback): void;
-    createSenderSignature(options: CreateSignature, callback: PostmarkCallback): void;
-    editSenderSignature<T extends keyof CreateSignature>(
-        id: number,
-        options: Partial<Pick<CreateSignature, T>>,
-        callback: PostmarkCallback
-    ): void;
-    deleteSenderSignature(id: number, callback: PostmarkCallback): void;
-    resendSenderSignatureConfirmation(id: number, callback: PostmarkCallback): void;
-    verifySenderSignatureSPF(id: number, callback: PostmarkCallback): void;
-    requestNewDKIMForSenderSignature(id: number, callback: PostmarkCallback): void;
-    getServer(id: number, callback: PostmarkCallback): void;
-    createServer(options: CreateServer, callback: PostmarkCallback): void;
-    editServer<T extends keyof CreateServer>(
-        id: number,
-        options: Pick<CreateServer, T>,
-        callback: PostmarkCallback
-    ): void;
-    deleteServer(id: number, callback: PostmarkCallback): void;
-    listServers(query: Partial<Filter>, callback: PostmarkCallback): void;
-    listDomains(query: Partial<Filter>, callback: PostmarkCallback): void;
-    getDomain(id: number, callback: PostmarkCallback): void;
-    createDomain(
-        options: CreateDomain,
-        callback: PostmarkCallback
-    ): void;
-    editDomain<T extends keyof CreateDomain>(
-        id: number,
-        options: Pick<CreateDomain, T>,
-        callback: PostmarkCallback
-    ): void;
-    deleteDomain(id: number, callback: PostmarkCallback): void;
-    verifyDomainSPF(id: number, callback: PostmarkCallback): void;
-    rotateDKIMForDomain(id: number, callback: PostmarkCallback): void;
-}
-
-interface ClientClass {
-    new(serverKey: string, options: Partial<Options>): Client;
-}
-
-interface AdminClientClass {
-    new(apiKey: string, options: Partial<Options>): AdminClient;
-}
-
-interface Postmark {
-    (apiKey: string, options: Partial<Options>): void;
-    defaults: Options;
-    Client: ClientClass;
-    AdminClient: AdminClientClass;
-}
-
-declare var postmark: Postmark;
-
-export = postmark;
->>>>>>> b9c5f4a5
+}