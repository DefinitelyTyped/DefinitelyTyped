import mermaid from "mermaid";

const config = {
    startOnLoad: true,
    flowchart: {
        useMaxWidth: false,
        htmlLabels: true
    }
};

mermaid.initialize(config);

// mermaidAPI usage

const { mermaidAPI } = mermaid;
mermaidAPI.initialize({
    startOnLoad: true,
    deterministicIds: true,
    secure: ["startOnLoad", "theme"],
    maxTextSize: 20,
    fontFamily: "verdana",
<<<<<<< HEAD
    securityLevel: mermaidAPI.SecurityLevel.Loose
=======
    theme: "default",
    themeCSS: ""
>>>>>>> 8c078dbf
});

const element = document.querySelector("#graphDiv")!;

const insertSvg = (
    svgCode: string,
    bindFunctions: (element: Element) => void
) => {
    element.innerHTML = svgCode;
};

const graphDefinition = "graph TB\na-->b";
let graph: string;
graph = mermaidAPI.render("graphDiv", graphDefinition);
graph = mermaidAPI.render("graphDiv", graphDefinition, insertSvg);
graph = mermaidAPI.render("graphDiv", graphDefinition, insertSvg, element);<|MERGE_RESOLUTION|>--- conflicted
+++ resolved
@@ -19,12 +19,9 @@
     secure: ["startOnLoad", "theme"],
     maxTextSize: 20,
     fontFamily: "verdana",
-<<<<<<< HEAD
-    securityLevel: mermaidAPI.SecurityLevel.Loose
-=======
-    theme: "default",
+    securityLevel: mermaidAPI.SecurityLevel.Loose,
+    theme: mermaidAPI.Theme.Default,
     themeCSS: ""
->>>>>>> 8c078dbf
 });
 
 const element = document.querySelector("#graphDiv")!;
