// Type definitions for Loopback 3.2
// Project: https://github.com/strongloop/loopback, http://loopback.io
// Definitions by: Andres D Jimenez <https://github.com/kattsushi>
//                 Tim Schumacher <https://github.com/enko>
//                 Sequoia McDowell <https://github.com/sequoia>
//                 Mike Crowe <https://github.com/drmikecrowe>
//                 Karim Alibhai <https://github.com/karimsa>
// Definitions: https://github.com/DefinitelyTyped/DefinitelyTyped
// TypeScript Version: 2.3

/************************************************
 *                                               *
 *               LoopBack v3.x API               *
 *                                               *
 ************************************************/

import { NextFunction, RequestHandler } from "express";
import * as core from "express-serve-static-core";

declare function l(): l.LoopBackApplication;
declare namespace l {
    /**
     * General type for a callback to an async function.
     */
    type CallbackWithoutResult = (err: Error | null) => any;
    type CallbackWithResult<T> = (err: Error | null, result: T) => any;
    type CallbackWithMultipleResults<T, G> = (err: Error | null, arg0: T, arg1: G) => any;

    /**
     * The `App` object represents a Loopback application
     * The App object extends [Express](expressjs.com/api.html#express) and
     * supports Express middleware. See
     * [Express documentation](expressjs.com) for details
     * ```js
     * var loopback = require('loopback');
     * var app = loopback()
     * app.get('/', function(req, res){
     *   res.send('hello world');
     * })
     * app.listen(3000);
     * ``
     * @class LoopBackApplication
     * @header var app = loopback();
     */

    // interface ILoopbackAplication extends express.Application { };

    interface LoopBackApplication extends core.Application {
        start(): void;

        /**
         * Register a connector
         * When a new data-source is being added via `app.dataSource`, the connector
         * name is looked up in the registered connectors first
         * Connectors are required to be explicitly registered only for applications
         * using browserify, because browserify does not support dynamic require,
         * which is used by LoopBack to automatically load the connector module
         * @param {string} name Name of the connector, e.g. 'mysql'.
         * @param {any} connector Connector object as returne
         *    by `require('loopback-connector-{name}')`
         */
        connector(name: string, connector: any): void;

        /**
         * Define a DataSource
         * @param {string} name The data source name
         * @param {any} config The data source confi
         */
        dataSource(name: string, config: any): void;

        /**
         *  Enable app wide authentication
         */
        enableAuth(): void;

        /**
         * Listen for connections and update the configured port
         * When there are no parameters or there is only one callback parameter,
         * the server will listen on `app.get('host')` and `app.get('port')`
         * For example, to listen on host/port configured in app config:
         * ```js
         * app.listen();
         * ``
         * Otherwise all arguments are forwarded to `http.Server.listen`
         * For example, to listen on the specified port and all hosts, and ignore app config.
         * ```js
         * app.listen(80);
         * ``
         * The function also installs a `listening` callback that calls
         * `app.set('port')` with the value returned by `server.address().port`.
         * This way the port param contains always the real port number, even when
         * listen was called with port number 0
         * @param {() => void} [cb] If specified, the callback is added as a listener
         *   for the server's "listening" event.
         * @returns {any} http.Server A node `http.Server` with this application configured
         *   as the request handle
         * listen(cb?: () => void):http.Serve
         */
        // listen(port?: number, cb?: () => void): any;

        /**
         * Attach a model to the app. The `Model` will be available on the
         * `app.models` object
         * Example - Attach an existing mode
         * ```js
         * var User = loopback.User;
         * app.model(User)
         * ```
         * Example - Attach an existing model, alter some aspects of the model:
         * ```js
         * var User = loopback.User;
         * app.model(User, { dataSource: 'db' })
         * ``
         * @param {any|string} Model The model to attach
         * @options {any} config The model's configuration
         * @property {string|any} dataSource The `DataSource` to which to attach the model
         * @property {boolean} [public] Whether the model should be exposed via REST API
         * @property {any} [relations] Relations to add/update
         * @en
         * @returns {any} the model clas
         */
        model(
            Model: any | string,
            config: { dataSource: string | any; public?: boolean | undefined; relations?: any },
        ): any;

        /**
         * Get the models exported by the app. Returns only models defined using `app.model()
         * There are two ways to access models
         * 1.  Call `app.models()` to get a list of all models
         * ```js
         * var models = app.models()
         * models.forEach(function(Model) {
         *  console.log(Model.modelName); // color
         * });
         * ```
         * 2. Use `app.model` to access a model by name.
         * `app.models` has properties for all defined models
         * The following example illustrates accessing the `Product` and `CustomerReceipt` models
         * using the `models` object
         * ```js
         * var loopback = require('loopback');
         *  var app = loopback();
         *  app.boot({
         *   dataSources: {
         *     db: {connector: 'memory'}
         *   }
         * })
         * app.model('product', {dataSource: 'db'});
         * app.model('customer-receipt', {dataSource: 'db'})
         * // available based on the given name
         * var Product = app.models.Product
         * // also available as camelCase
         * var product = app.models.product
         * // multi-word models are avaiable as pascal cased
         * var CustomerReceipt = app.models.CustomerReceipt
         * // also available as camelCase
         * var customerReceipt = app.models.customerReceipt;
         * ``
         *  @returns {Array} Array of model classes
         */
        models(): Array<typeof Model>;

        /**
         * Get all remote objects.
         * @returns {any} [Remote objects](apidocs.strongloop.com/strong-remoting/#remoteObjectsoptions).
         */
        remoteObjects(): any;

        /**
         * Lazily load a set of [remote objects](apidocs.strongloop.com/strong-remoting/#remoteObjectsoptions).
         *
         * *NOTE:** Calling `app.remotes()` more than once returns only a single set of remote objects.
         * @returns {any} remoteObjects
         */
        remotes(): any;

        /**
         * Register a middleware using a factory function and a JSON config
         * **Example*
         * ```js
         * app.middlewareFromConfig(compression, {
         *   enabled: true,
         *   phase: 'initial',
         *   params: {
         *     threshold: 128
         *   }
         * });
         * ``
         * @param {function} factory The factory function creating a middleware handler.
         *   Typically a result of `require()` call, e.g. `require('compression')`.
         * @options {any} config The configuration.
         * @property {string} phase The phase to register the middleware in.
         * @property {boolean} [enabled] Whether the middleware is enabled.
         *   Default: `true`.
         * @property {Array|*} [params] The arguments to pass to the factory
         *   function. Either an Array of arguments,
         *   or the value of the first argument when the factory expects
         *   a single argument only.
         * @property {Array|string|RegExp} [paths] Optional list of paths limiting
         *   the scope of the middleware
         * @returns {any} this (fluent API
         * @header app.middlewareFromConfig(factory, config
         */
        middlewareFromConfig(
            factory: () => void,
            config: {
                phase: string;
                enabled?: boolean | undefined;
                params?: any[] | any | undefined;
                paths?: any[] | string | RegExp | undefined;
            },
        ): any;

        /**
         * Register (new) middleware phases.
         *
         * If all names are new, then the phases are added just before "routes" phase.
         * Otherwise the provided list of names is merged with the existing phases
         * in such way that the order of phases is preserved
         *
         * **Examples*
         * ```js
         * // built-in phases:
         * // initial, session, auth, parse, routes, files, fina
         *
         * app.defineMiddlewarePhases('custom');
         * // new list of phases
         * // initial, session, auth, parse, custom, routes, files, fina
         * app.defineMiddlewarePhases([
         * 'initial', 'postinit', 'preauth', 'routes', 'subapps'
         * ]);
         * // new list of phases
         * // initial, postinit, preauth, session, auth, parse, custom,
         * // routes, subapps, files, final
         * ``
         * @param {string|string[]} nameOrArray A phase name or a list of phase
         * names to add
         * @returns {any} this (fluent API
         * @header app.defineMiddlewarePhases(nameOrArray
         */
        defineMiddlewarePhases(nameOrArray: string | string[]): any;

        /**
         * Register a middleware handler to be executed in a given phase.
         * @param {string} name The phase name, e.g. "init" or "routes".
         * @param {Array|string|RegExp} [paths] Optional list of paths limiting
         *   the scope of the middleware.
         *   string paths are interpreted as expressjs path patterns,
         *   regular expressions are used as-is.
         * @param {function} handler The middleware handler, one of
         *   `function(req, res, next)` or
         *   `function(err, req, res, next)`
         * @returns {any} this (fluent API
         * @header app.middleware(name, handler
         */
        middleware(name: string, paths?: any[] | string | RegExp, handler?: core.Handler): any;
    }

    // interface CookieOptions extends core.CookieOptions { }
    // interface Errback extends core.Errback { }
    // interface ErrorRequestHandler extends core.ErrorRequestHandler { }
    // interface Express extends core.Express { }
    // interface Handler extends core.Handler { }
    // interface Route extends core.IRoute { }
    // interface Routers<T> extends core.IRouter<T> { }
    // interface RouterMatcher<T> extends core.IRouterMatcher<T> { }
    // interface MediaType extends core.MediaType { }
    // interface NextFunction extends core.NextFunction { }
    // interface Request extends core.Request { }
    // interface RequestHandler extends core.RequestHandler { }
    // interface RequestParamHandler extends core.RequestParamHandler { }
    // export interface Response extends core.Response { }
    // interface Router extends core.Router { }
    // interface Send extends core.Send { }

    /**
     * LoopBack core module. It provides static properties and
     * methods to create models and data sources. The module itself is a function
     * that creates loopback `app`. For example:
     *
     * ```js
     * var loopback = require('loopback');
     * var app = loopback();
     * ```
     *
     * version Version of LoopBack framework.  Static read-only property.
     * isBrowser True if running in a browser environment; false otherwise.  Static read-only property.
     * isServer True if running in a server environment; false otherwise.  Static read-only property.
     * registry The global `Registry` object.
     * faviconFile Path to a default favicon shipped with LoopBack.
     * Use as follows: `app.use(require('serve-favicon')(loopback.faviconFile));`
     * @header loopback
     */
    class loopback {
        /** Version of LoopBack framework.  Static read-only property. */
        version: string;

        /** Mime */
        mime: string;

        /** True if running in a browser environment; false otherwise.  Static read-only property. */
        isBrowser: boolean;

        /** True if running in a server environment; false otherwise.  Static read-only property. */
        isServer: boolean;

        /** The global `Registry` object. */
        registry: Registry;

        /** Path to a default favicon shipped with LoopBack.
         * Use as follows: `app.use(require('serve-favicon')(loopback.faviconFile));`
         */
        faviconFile: string;

        /**
         * Alter an existing Model class.
         * @param {Model} ModelCtor The model constructor to alter.
         * @options {any} config Additional configuration to apply
         * dataSource Attach the model to a dataSource.
         * [relations] Model relations to add/update
         * @header loopback.configureModel(ModelCtor, config
         */

        static configureModel(ModelCtor: Model, config: { dataSource: any; relations?: any }): void;

        /**
         * Create a data source with passing the provided options to the connector
         * @param {string} name Optional name.
         * @options {any} options Data Source options
         * connector LoopBack connector.
         * [*] Other&nbsp;connector properties.
         * See the relevant connector documentation
         */

        static createDataSource(name: string, options: { connector: any; properties?: any }): void;

        /**
         * Create a named vanilla JavaScript class constructor with an attached
         * set of properties and options
         * This function comes with two variants:
         *  * `loopback.createModel(name, properties, options)`
         *  * `loopback.createModel(config)
         * In the second variant, the parameters `name`, `properties` and `options`
         * are provided in the config object. Any additional config entries are
         * interpreted as `options`, i.e. the following two configs are identical
         *
         * ```js
         * { name: 'Customer', base: 'User' }
         * { name: 'Customer', options: { base: 'User' } }
         * ``
         * **Example*
         * Create an `Author` model using the three-parameter variant
         * ```js
         * loopback.createModel(
         *   'Author',
         *   {
         *     firstName: 'string',
         *     lastName: 'string'
         *   },
         *   {
         *     relations: {
         *       books: {
         *         model: 'Book',
         *         type: 'hasAndBelongsToMany'
         *       }
         *     }
         *   }
         * );
         * ``
         * Create the same model using a config object
         * ```js
         * loopback.createModel({
         *   name: 'Author',
         *   properties: {
         *     firstName: 'string',
         *     lastName: 'string'
         *   },
         *   relations: {
         *     books: {
         *       model: 'Book',
         *       type: 'hasAndBelongsToMany'
         *     }
         *   }
         * });
         * ``
         * @param {string} name Unique name.
         * @param {any} properties
         * @param {any} options (optional
         * @header loopback.createMode
         */
        static createModel(name: string, properties: any, options: any): void;

        /**
         * Look up a model class by name from all models created by
         * `loopback.createModel()`
         * @param {string} modelName The model name
         * @returns {Model} The model clas
         * @header loopback.findModel(modelName
         */
        static findModel(modelName: string): Model;

        /**
         * Look up a model class by name from all models created by
         * `loopback.createModel()`. Throw an error when no such model exists
         * @param {string} modelName The model name
         * @returns {Model} The model clas
         * @header loopback.getModel(modelName
         */
        static getModel(modelName: string): Model;

        /**
         * Look up a model class by the base model class.
         * The method can be used by LoopBack
         * to find configured models in models.json over the base model.
         * @param {Model} modelType The base model class
         * @returns {Model} The subclass if found or the base clas
         * @header loopback.getModelByType(modelType
         */
        static getModelByType(modelType: Model): Model;

        /**
         * Get an in-memory data source. Use one if it already exists
         * @param {string} [name] The name of the data source.
         * If not provided, the `'default'` is used
         */
        static memory(name?: string): void;

        /**
         * Add a remote method to a model.
         * @param {() => void} fn
         * @param {any} options (optional
         */
        static remoteMethod(fn: () => void, options: any): void;

        /**
         * Create a template helper
         *     var render = loopback.template('foo.ejs');
         *     var html = render({foo: 'bar'})
         * @param {string} path Path to the template file.
         * @returns {() => void
         */
        static template(path: string): void;

        // NOTE*** DEPRECATE in 3.0
        // /**
        // * Set the default `dataSource` for a given `type`.
        // * @param {string} type The datasource type.
        // * @param {any|DataSource} dataSource The data source settings or instance
        // * @returns {DataSource} The data source instance.
        // *
        // * @header loopback.setDefaultDataSourceForType(type, dataSource)
        // */
        // setDefaultDataSourceForType(type: string, dataSource: any|DataSource): DataSource;

        // /**
        // * Get the default `dataSource` for a given `type`.
        // * @param {string} type The datasource type.
        // * @returns {DataSource} The data source instance
        // */
        // getDefaultDataSourceForType(type: string): DataSource;

        // /**
        // * Attach any model that does not have a dataSource to
        // * the default dataSource for the type the Model requests
        // */
        // autoAttach(): void;
    }

    /**
     * Define and reference `Models` and `anys`
     */

    class Registry {
        static addACL(acls: any[], acl: any): void;

        /**
         * Alter an existing Model class.
         * @param {Model} ModelCtor The model constructor to alter.
         * @options {any} config Additional configuration to apply
         * dataSource Attach the model to a dataSource.
         * [relations] Model relations to add/update
         * @header loopback.configureModel(ModelCtor, config
         */
        configureModel(ModelCtor: Model, config: { dataSource: any; relations?: any }): void;

        /**
         * Create a data source with passing the provided options to the connector
         * @param {string} name Optional name.
         * @options {any} options Data Source options
         * connector LoopBack connector.
         * [*] Other&nbsp;connector properties.
         *   See the relevant connector documentation
         */
        createDataSource(name: string, options: { connector: any; properties?: any }): void;

        /**
         * Create a named vanilla JavaScript class constructor with an attached
         * set of properties and options
         * This function comes with two variants:
         *  * `loopback.createModel(name, properties, options)`
         *  * `loopback.createModel(config)
         * In the second variant, the parameters `name`, `properties` and `options`
         * are provided in the config object. Any additional config entries are
         * interpreted as `options`, i.e. the following two configs are identical
         * ```js
         * { name: 'Customer', base: 'User' }
         * { name: 'Customer', options: { base: 'User' } }
         * ``
         * **Example*
         * Create an `Author` model using the three-parameter variant
         * ```js
         * loopback.createModel(
         *   'Author',
         *   {
         *     firstName: 'string',
         *     lastName: 'string'
         *   },
         *   {
         *     relations: {
         *       books: {
         *         model: 'Book',
         *         type: 'hasAndBelongsToMany'
         *       }
         *     }
         *   }
         * );
         * ``
         * Create the same model using a config object
         * ```js
         * loopback.createModel({
         *   name: 'Author',
         *   properties: {
         *     firstName: 'string',
         *     lastName: 'string'
         *   },
         *   relations: {
         *     books: {
         *       model: 'Book',
         *       type: 'hasAndBelongsToMany'
         *     }
         *   }
         * });
         * ``
         * @param {string} name Unique name.
         * @param {any} properties
         * @param {any} options (optional
         * @header loopback.createMode
         */
        createModel(name: string, properties: any, options: any): void;

        /**
         * Look up a model class by name from all models created by
         * `loopback.createModel()`
         * @param {string|() => void} modelOrName The model name or a `Model` constructor.
         * @returns {Model} The model clas
         * @header loopback.findModel(modelName
         */
        findModel(modelOrName: string): Model;

        /**
         * Look up a model class by name from all models created by
         * `loopback.createModel()`. **Throw an error when no such model exists.*
         * @param {string} modelOrName The model name or a `Model` constructor.
         * @returns {Model} The model clas
         * @header loopback.getModel(modelName
         */
        getModel(modelOrName: string): Model;

        /**
         * Look up a model class by the base model class.
         * The method can be used by LoopBack
         * to find configured models in models.json over the base model.
         * @param {Model} modelType The base model class
         * @returns {Model} The subclass if found or the base clas
         * @header loopback.getModelByType(modelType
         */
        getModelByType(modelType: Model): Model;

        /**
         * Get an in-memory data source. Use one if it already exists
         * @param {string} [name] The name of the data source.
         * If not provided, the `'default'` is used
         */
        memory(name?: string): void;

        // **NOTE** DEPRECATE ON 3.x
        // /**
        // * Set the default `dataSource` for a given `type`.
        // * @param {string} type The datasource type.
        // * @param {any|DataSource} dataSource The data source settings or instance
        // * @returns {DataSource} The data source instance.
        // *
        // * @header loopback.setDefaultDataSourceForType(type, dataSource)
        // */
        // setDefaultDataSourceForType(type: string, dataSource: any|DataSource): DataSource;

        // /**
        // * Get the default `dataSource` for a given `type`.
        // * @param {string} type The datasource type.
        // * @returns {DataSource} The data source instance
        // */
        // getDefaultDataSourceForType(type: string): DataSource;

        // /**
        // * Attach any model that does not have a dataSource to
        // * the default dataSource for the type the Model requests
        // */
        // autoAttach(): void;
    }

    /**
     * Access context represents the context for a request to access protected
     * resource
     * @options {Context} context The context object
     */
    class AccessContext {
        /** context The context object */
        constructor(context: Context);

        /**
         * Add a principal to the context
         * @param {string} principalType The principal type
         * @param {*} principalId The principal id
         * @param {string} [principalName] The principal name
         * @returns {boolean}
         */
        addPrincipal(principalType: string, principalId: any, principalName?: string): boolean;

        /**
         * Get the user id
         * @returns {*}
         */
        getUserId(): any;

        /**
         * Get the application id
         * @returns {*}
         */
        getAppId(): any;

        /**
         * Check if the access context has authenticated principals
         * @returns {boolean}
         */
        isAuthenticated(): boolean;
    }

    /**
     * Context
     * @interface
     * principals An Array of principals
     * model The model class
     * modelName The model name
     * modelId The model id
     * property The model property/method/relation name
     * method The model method to be invoked
     * accessType The access type
     * accessToken The access toke
     * @returns {AccessContext}
     */

    interface Context {
        /** An Array of principals */
        principals: Principal[];

        /** The model class */
        model(): void;

        /** The model name */
        modelName: string;

        /** The model id */
        modelId: string;

        /** The model property/method/relation name */
        property: string;

        /** The model method to be invoked */
        method: string;

        /** The access type */
        accesType: string;

        /** The access token */
        accessToken: AccessToken;
    }

    /**
     * A request to access protected resources.
     * @param {string} model The model name
     * @param {string} property
     * @param {string} accessType The access type
     * @param {string} permission The requested permission
     * @returns {AccessRequest}
     */
    class AccessRequest {
        constructor(model: string, property: string, accessType: string, permission: string);

        /**
         * Does the given `ACL` apply to this `AccessRequest`
         * @param {ACL} acl
         */
        exactlyMatches(acl: ACL): void;

        /**
         * Is the request for access allowed
         * @returns {boolean}
         */
        isAllowed(): boolean;

        /**
         * Does the request contain any wildcards
         * @returns {boolean}
         */
        isWildcard(): boolean;
    }

    /**
     * This class represents the abstract notion of a principal, which can be used
     * to represent any entity, such as an individual, a corporation, and a login id
     * @param {string} type The principal type
     * @param {*} id The princiapl id
     * @param {string} [name] The principal name
     * @returns {Principal}
     */
    class Principal {
        constructor(type: string, id: any, name: string);

        /**
         * Compare if two principals are equal
         * Returns true if argument principal is equal to this principal.
         * @param {any} p The other principa
         */
        equals(p: any): void;
    }

    /**
     * @interface
     * path HTTP path (relative to the model) at which the method is exposed.
     * verb HTTP method (verb) at which the method is available.
     * status    Default HTTP status set when the callback is called without an error.
     * errorStatus    Default HTTP status set when the callback is called with an error.
     */
    interface RemoteHttpOptions {
        /**
         * HTTP path (relative to the model) at which the method is exposed.
         * ```
         * http: {path: '/sayhi'}
         * ```
         */
        path: string;
        /**
         * HTTP method (verb) at which the method is available.
         * ```
         * http: {path: '/sayhi', verb: 'get'}
         * ```
         * default = post
         */
        verb: "get" | "post" | "patch" | "put" | "del" | "all";

        /**
         * status    Default HTTP status set when the callback is called without an error.
         * ```
         * {status: 201}
         * ```
         */
        status?: number | undefined;

        /**
         * errorStatus    Default HTTP status set when the callback is called with an error.
         * ```
         * {errorStatus: 400}
         * ```
         */
        errorStatus?: number | undefined;
    }

    /**
     * @interface
     * accepts Defines arguments that the remote method accepts
     * description Text description of the method
     * http The HTTP options for the remote method
     * isStatic Whether the method is static (eg. `MyModel.myMethod`)
     * notes Additional notes, used by API documentation generators like Swagger.
     * returns Describes the remote method's callback arguments
     */
    interface RemoteMethodOptions {
        /**
             * Defines arguments that the remote method accepts. These arguments map to the static method you define. For the example above, you can see the function signature:
             Person.greet(name, age, callback)...
             `name` is the first argument, `age` is the second argument and callback is automatically provided by LoopBack (do not specify it in your `accepts` array).
             For more info, see Argument descriptions.
             Default if not provided is the empty array, [].
             {  ...
               accepts: [
                  {arg: 'name', type: 'string'},
                  {arg: 'age', type: 'number'},...],
               ... }
             */
        accepts?: RemoteMethodArgument[] | undefined;

        /**
             * Text description of the method, used by API documentation generators such as Swagger.
             You can put long strings in an array if needed (see note below).
             */
        description?: string | string[] | undefined;

        /** */
        http?: RemoteHttpOptions | undefined;

        /**
         * boolean. Whether the method is static (eg. `MyModel.myMethod`). Use `false` to define the method on the prototype (for example, `MyModel.prototype.myMethod`). Default is true.
         * default: true
         */
        isStatic?: boolean | undefined;

        /**
             *
             Additional notes, used by API documentation generators like Swagger.
             You can put long strings in an array if needed (see note below).
             */
        notes?: string | string[] | undefined;

        /**
         * Describes the remote method's callback arguments; See Argument descriptions. The err argument is assumed; do not specify.
         * Default if not provided is the empty array,  [].
         * ```
         * returns: {arg: 'greeting', type: 'string'}`
         * ```
         */
        returns?: RemoteMethodArgument | undefined;
    }

    /**
     * @interface
     * arg    Argument name
     * description A text description of the argument.
     * http http    Object or Function    For input arguments: a function or an object describing mapping from HTTP request to the argument value.
     * required    True if argument is required; false otherwise.
     * root For callback arguments: set this property to true if your function has a single callback argument. Otherwise the root object returned is an object
     * default Default value that will be used to populate loopback-explorer input fields and swagger documentation
     */
    interface RemoteMethodArgument {
        /**
         *     Argument name
         */
        arg: string;
        /**
             * A text description of the argument. This is used by API documentation generators like Swagger.
             You can split long descriptions into arrays of strings (lines) to keep line lengths manageable.
             ```
             [
             "Lorem ipsum dolor sit amet, consectetur adipiscing elit,"
             "sed do eiusmod tempor incididunt ut labore et dolore",
             "magna aliqua."
             ]
             ```
             */
        description?: string | string[] | undefined;
        /**
             * http    Object or Function    For input arguments: a function or an object describing mapping from HTTP request to the argument value. See HTTP mapping of input arguments below.
             * http.target
             * Map the callback argument value to the HTTP response object. The following values are supported.

             * * status sets the res.statusCode to the provided value
             * * header sets the http.header or arg named header to the value
             */
        http?: RemoteHttpOptions | undefined;

        /**
         *     True if argument is required; false otherwise.
         */
        required?: boolean | undefined;

        /**
         *     For callback arguments: set this property to true if your function has a single callback argument to use as the root object returned to remote caller.
         *    Otherwise the root object returned is a map (argument-name to argument-value).
         */
        root?: boolean | undefined;

        /**
         *     Argument datatype; must be a Loopback type. Additionally, callback arguments allow a special type "file"; see below.
         */
        type: "any" | "Array" | "Boolean" | "Buffer" | "Date" | "GeoPoint" | "null" | "Number" | "Object" | "String";

        /**
         *    Default value that will be used to populate loopback-explorer input fields and swagger documentation.
         *    Note: This value will not be passed into remote methods function if argument is not present.
         */
        default?: string | undefined;
    }

    /**
     * The base class for **all models**
     * **Inheriting from `Model`*
     * ```js
     * var properties = {...};
     * var options = {...};
     * var MyModel = loopback.Model.extend('MyModel', properties, options);
     * ``
     * **Options*
     *  - `trackChanges` - If true, changes to the model will be tracked. **Required
     * for replication.*
     * **Events*
     * #### Event: `changed
     * Emitted after a model has been successfully created, saved, or updated.
     * Argument: `inst`, model instance, objec
     * ```js
     * MyModel.on('changed', function(inst) {
     *   console.log('model with id %s has been changed', inst.id);
     *   // => model with id 1 has been changed
     * });
     * ``
     *
     * #### Event: `deleted
     * Emitted after an individual model has been deleted.
     * Argument: `id`, model ID (number)
     * ```js
     * MyModel.on('deleted', function(id) {
     *   console.log('model with id %s has been deleted', id);
     *   // => model with id 1 has been deleted
     * });
     * ``
     * #### Event: `deletedAll
     *
     * Emitted after an individual model has been deleted.
     * Argument: `where` (optional), where filter, JSON object
     * ```js
     * MyModel.on('deletedAll', function(where) {
     *   if (where) {
     *     console.log('all models where ', where, ' have been deleted');
     *     // => all models where
     *     // => {price: {gt: 100}}
     *     // => have been deleted
     *   }
     * });
     * ``
     *
     * #### Event: `attached
     * Emitted after a `Model` has been attached to an `app`
     * #### Event: `dataSourceAttached
     * Emitted after a `Model` has been attached to a `DataSource`
     * #### Event: se
     * Emitted when model property is set.
     * Argument: `inst`, model instance, objec
     * ```js
     * MyModel.on('set', function(inst) {
     *   console.log('model with id %s has been changed', inst.id);
     *   // => model with id 1 has been changed
     * });
     * ``
     *
     * @param {any} data
     * @property {string} Model.modelName The name of the model. Static property.
     * @property {DataSource} Model.dataSource Data source to which the model is connected, if any. Static property.
     * @property {any} Model.sharedMethod The `strong-remoting` [SharedClass](apidocs.strongloop.com/strong-remoting/#sharedclass) that contains remoting (and http) metadata. Static property.
     * @property {any} settings Contains additional model settings.
     * @property {string} settings.http.path Base URL of the model HTTP route.
     * @property [{string}] settings.acls Array of ACLs for the model.
     * @class
     * @constructor
     */
    class Model {
        /** The name of the model. */
        static modelName: string;

        /** Data source to which the model is connected, if any. */
        static dataSource: any;

        /** The `strong-remoting` */
        static sharedMethod: any;

        /** Contains additional model settings. */
        settings: Settings;

        constructor(data: any);

        /**
         * Check if the given access token can invoke the specified method
         * @param {AccessToken} token The access token.
         * @param {*} modelId The model ID.
         * @param {any} sharedMethod The method in question.
         * @param {any} ctx The remote invocation context.
         * callback The callback function.
         * @param {string|Error} err The error object.
         * @param {boolean} allowed True if the request is allowed; false otherwise
         */
        static checkAccess(
            token: AccessToken,
            modelId: any,
            sharedMethod: any,
            ctx: any,
            callback: (err: string | Error, allowed: boolean) => void,
        ): void;

        /**
         * Disable remote invocation for the method with the given name
         * @param {string} name The name of the method.
         * @param {boolean} isStatic Is the method static (eg. `MyModel.myMethod`)? Pass
         * `false` if the method defined on the prototype (eg.
         * `MyModel.prototype.myMethod`)
         */
        static disableRemoteMethod(name: string, isStatic: boolean): void;

        /**
         * Disable remote invocation for the method with the given name.
         * @param {string} name The name of the method.
         * The name of the method (include "prototype." if the method is defined on the prototype).
         */
        static disableRemoteMethodByName(name: string): void;

        /**
         * Get the `Application` object to which the Model is attached
         * callback Callback function called with `(err, app)` arguments.
         * @param {Error} err Error object; see [Error object](docs.strongloop.com/display/LB/Error+object).
         * @param {Application} app Attached application object.
         * @end
         */
        static getApp(callback: (err: Error, app: Application) => void): void;

        /**
         * Enabled deeply-nested queries of related models via REST API
         * @param {string} relationName Name of the nested relation.
         * @options {any} [options] It is optional. See below.
         * @param {string} pathName The HTTP path (relative to the model) at which your remote method is exposed.
         * @param {string} filterMethod The filter name.
         * @param {string} paramName The argument name that the remote method accepts.
         * @param {string} getterName The getter name.
         * @param {boolean} hooks Whether to inherit before/after hooks.
         * filterCallback The Optional filter function.
         * @param {any} SharedMethod object. See [here](apidocs.strongloop.com/strong-remoting/#sharedmethod).
         * @param {any} RelationDefinition object which includes relation `type`, `ModelConstructor` of `modelFrom`, `modelTo`, `keyFrom`, `keyTo` and more relation definitions
         */
        static nestRemoting(
            relationName: string,
            pathName: string,
            filterMethod: string,
            paramName: string,
            getterName: string,
            hooks: boolean,
            options?: {},
            filterCallback?: (SharedMethod: any, RelationDefinition: any) => void,
        ): void;

        /**
         * Enable remote invocation for the specified method.
         * See [Remote methods](docs.strongloop.com/display/LB/Remote+methods) for more information
         * Static method example:
         * ```js
         * Model.myMethod();
         * Model.remoteMethod('myMethod');
         * ``
         * @param {string} name The name of the method.
         * @param {RemoteMethodOptions} options The remoting options.
         * See [Remote methods - Options](docs.strongloop.com/display/LB/Remote+methods#Remotemethods-Options)
         */
        static remoteMethod(name: string, options: RemoteMethodOptions): void;

        /**
         * The `loopback.Model.extend()` method calls this when you create a model that extends another model.
         * Add any setup or configuration code you want executed when the model is created.
         * See  [Setting up a custom model](docs.strongloop.com/display/LB/Extending+built-in+models#Extendingbuilt-inmodels-Settingupacustommodel)
         */
        static setup(): void;

        /**
         * loopback 3.x Remote hooks
         * http://loopback.io/doc/en/lb3/Remote-hooks.html
         * @param method
         * @param backback
         */
        beforeRemote(
            method: string,
            callback: (ctx: Context, modelInstanceOrNext: Model | NextFunction, next?: NextFunction) => void,
        ): void;

        afterRemote(
            method: string,
            callback: (ctx: Context, modelInstanceOrNext: Model | NextFunction, next?: NextFunction) => void,
        ): void;

        afterRemoteError(method: string, callback: NextFunction): void;
    }

    /**
     * SharedClass
     * Create a new SharedClass with the given options.
     * **NOTE** TODO : exported from another module type definition called strong-remoting
     *
     * @param {string} name The SharedClass name
     * @param {() => void} constructor The constructor the SharedClass represents
     * @param {any} options Additional options.
     * ctor The constructor
     * http The HTTP settings
     */
    class SharedClass {
        /** The SharedClass name */
        ctor: () => void;
        http: any;

        constructor(name: string, constructor: () => void);

        /**
         * Normalize HTTP path.
         */
        static normalizeHttpPath(): void;

        /**
         * Define a shared method with the given name.
         * @param {string} name The method name
         * @param {any} options Set of options used to create a SharedMethod. See the full set of options https://apidocs.strongloop.com/strong-remoting/#sharedmethod
         */
        defineMethod(name: string, options: any): void;

        /**
         * Disable a sharedMethod with the given name or function object.
         * @param {string} fn The function or method name
         * @param {boolean} isStatic Disable a static or prototype method
         */
        disableMethod(fn: string, isStatic: boolean): void;

        /**
         * Disable a sharedMethod with the given static or prototype method name.
         * @param {string} methodName    The method name
         */
        disableMethodByName(methodName: string): void;

        /**
         * Find a sharedMethod with the given name or function object.
         * @param {string|() => void} fn The function or method name
         * @param {boolean} isStatic Required if fn is a String. Only find a static method with the given name.
         * @return {any} SharedMethod https://apidocs.strongloop.com/strong-remoting/#sharedmethod
         */
        find(fn: () => void | string, isStatic: boolean): any;

        /**
         * Find a sharedMethod with the given static or prototype method name.
         * @param {string} methodName the method name Find a static or prototype method with the given name.
         * @return {any} SharedMethod
         */
        findMethodByName(methodName: string): any;

        /**
         * Get a key for the given method.
         * @param {string} fn The function or method name
         * @param {boolean} isStatic Disable a static or prototype method
         */
        getKeyFromMethodNameAndTarget(fn: string, isStatic: boolean): void;

        /**
         * Get all shared methods belonging to this shared class.
         * @param {any} options
         * @return {any[]} An array of shared methods SharedMethod[]
         */
        methods(options: { includeDisabled: boolean }): any[];

        /**
         * Define a shared method resolver for dynamically defining methods.
         * ```
         * // below is a simple example
         * sharedClass.resolve(function(define) {
         *    define('myMethod', {
         *          accepts: {arg: 'str', type: 'string'},
         *          returns: {arg: 'str', type: 'string'}
         *          errors: [ { code: 404, message: 'Not Found', responseModel: 'Error' } ]
         *    }, myMethod);
         * });
         * function myMethod(str, cb) {
         * cb(null, str);
         * }
         * ```
         *
         * @param {() => void} resolver The resolver function.
         */
        resolve(resolver: () => void): void;
    }

    interface Settings {
        http: {
            path: string;
        };
        acls: ACL[];
    }

    /**
     * Extends Model with basic query and CRUD support
     * **Change Event*
     * Listen for model changes using the `change` event
     * ```js
     * MyPersistedModel.on('changed', function(obj)
     *    console.log(obj) // => the changed model
     * });
     * ```
     */
    class PersistedModel extends Model {
        /**
         * Apply an update list
         * **Note: this is not atomic*
         * @param  {Array} updates An updates list, usually from [createUpdates()](#persistedmodel-createupdates).
         * @param {any} options An optional options object to pass to underlying data-access calls.
         * @param  {() => void} callback Callback function
         */
        static bulkUpdate(updates: any[], options: any, callback: CallbackWithoutResult): void;

        /**
         * Apply an update list
         * **Note: this is not atomic*
         * @param  {Array} updates An updates list, usually from [createUpdates()](#persistedmodel-createupdates).
         * @param {any} options An optional options object to pass to underlying data-access calls.
         * @param  {() => void} callback Callback function
         */
        static bulkUpdate(updates: any[], options: any): Promise<void>;

        /**
         * Get the changes to a model since the specified checkpoint. Provide a filter object
         * to reduce the number of results returned.
         * @param  {number} since Return only changes since this checkpoint.
         * @param  {any}   filter   Include only changes that match this filter, the same as for [#persistedmodel-find](find()).
         * callback Callback function called with `(err, changes)` arguments.
         * @param {Error} err Error object; see [Error object](docs.strongloop.com/display/LB/Error+object).
         * @param {Array} changes An Array of [Change](#change) objects
         */
        static changes(since: number, filter: any, callback: CallbackWithResult<any>): void;

        /**
         * Get the changes to a model since the specified checkpoint. Provide a filter object
         * to reduce the number of results returned.
         * @param  {number} since Return only changes since this checkpoint.
         * @param  {any}   filter   Include only changes that match this filter, the same as for [#persistedmodel-find](find()).
         * callback Callback function called with `(err, changes)` arguments.
         * @param {Error} err Error object; see [Error object](docs.strongloop.com/display/LB/Error+object).
         * @param {Array} changes An Array of [Change](#change) objects
         */
        static changes(since: number, filter: any): Promise<any[]>;

        /**
         * Create a checkpoint
         * @param  {() => void} callback
         */
        static checkpoint(callback?: () => void): void;

        /**
         * Create a checkpoint
         */
        static checkpoint(): Promise<void>;

        /**
         * Return the number of records that match the optional "where" filter.
         * @param {any} [where] Optional where filter, like
         * ```
         * { key: val, key2: {gt: 'val2'}, ...}
         * ```
         * <br/>See
         * [Where filter](docs.strongloop.com/display/LB/Where+filter#Wherefilter-Whereclauseforothermethods).
         * callback Callback function called with `(err, count)` arguments.  Required.
         * @param {Error} err Error object; see [Error object](docs.strongloop.com/display/LB/Error+object).
         * @param {number} count number of instances updated
         */
        static count(where: any, callback: CallbackWithResult<number>): void;

        /**
         * Return the number of records that match the optional "where" filter.
         * @param {any} [where] Optional where filter, like
         * ```
         * { key: val, key2: {gt: 'val2'}, ...}
         * ```
         * <br/>See
         * [Where filter](docs.strongloop.com/display/LB/Where+filter#Wherefilter-Whereclauseforothermethods).
         * callback Callback function called with `(err, count)` arguments.  Required.
         * @param {Error} err Error object; see [Error object](docs.strongloop.com/display/LB/Error+object).
         * @param {number} count number of instances updated
         */
        static count(where?: any): Promise<number>;

        /**
         * Create new instance of Model, and save to database
         * @param {any}|[{any}] data Optional data argument.  Can be either a single model instance or an Array of instances
         * callback Callback function called with `cb(err, obj)` signature.
         * @param {Error} err Error object; see [Error object](docs.strongloop.com/display/LB/Error+object).
         * @param {any} models Model instances or null
         */
        static create<T = any>(data: any | any[], callback: CallbackWithResult<T | T[] | null>): void;

        /**
         * Create new instance of Model, and save to database
         * @param {any}|[{any}] data Optional data argument.  Can be either a single model instance or an Array of instances
         * @returns {T | T[]} Model instances or null
         */
        static create<T = any>(data?: any | any[]): Promise<T | T[] | null>;

        /**
         * Create a change stream. See here for more info http://loopback.io/doc/en/lb2/Realtime-server-sent-events.html
         * @param {any} options Only changes to models matching this where filter will be included in the ChangeStream.
         * @param {() => void} callback
         */
        static createChangeStream(
            options: {
                where: any;
            },
            callback: CallbackWithResult<any>,
        ): void;

        /**
         * Create a change stream. See here for more info http://loopback.io/doc/en/lb2/Realtime-server-sent-events.html
         * @param {any} options Only changes to models matching this where filter will be included in the ChangeStream.
         * @returns {any} changes
         */
        static createChangeStream(
            options: {
                where: any;
            },
        ): Promise<any>;

        /**
         * Create an update list (for `Model.bulkUpdate()`) from a delta list
         * (result of `Change.diff()`)
         * @param  {Array}    deltas
         * @param  {() => void} callback
         */
        static createUpdates(deltas: any[], callback: CallbackWithoutResult): void;

        /**
         * Create an update list (for `Model.bulkUpdate()`) from a delta list
         * (result of `Change.diff()`)
         * @param  {Array}    deltas
         */
        static createUpdates(deltas: any[]): Promise<void>;

        /**
         * Get the current checkpoint ID
         * callback Callback function called with `(err, currentCheckpointId)` arguments.  Required.
         * @param {Error} err Error object; see [Error object](docs.strongloop.com/display/LB/Error+object).
         * @param {number} currentCheckpointId Current checkpoint ID
         */
        static currentCheckpoint(callback: CallbackWithResult<number>): void;

        /**
         * Get the current checkpoint ID
         * @returns {Promise<number>} resolves to currentCheckpointId
         */
        static currentCheckpoint(): Promise<number>;

        /**
         * Destroy all model instances that match the optional `where` specification
         * @param {any} [where] Optional where filter, like:
         * ```
         * {key: val, key2: {gt: 'val2'}, ...}
         * ```
         * <br/>See
         * [Where filter](docs.strongloop.com/display/LB/Where+filter#Wherefilter-Whereclauseforothermethods)
         *
         * callback Optional callback function called with `(err, info)` arguments.
         * @param {Error} err Error object; see [Error object](docs.strongloop.com/display/LB/Error+object).
         * @param {any} info Additional information about the command outcome.
         * @param {number} info.count number of instances (rows, documents) destroyed
         */
        static destroyAll(where: any, callback: CallbackWithMultipleResults<any, number>): void;

        /**
         * Destroy all model instances that match the optional `where` specification
         * @param {any} [where] Optional where filter, like:
         * ```
         * {key: val, key2: {gt: 'val2'}, ...}
         * ```
         * <br/>See
         * [Where filter](docs.strongloop.com/display/LB/Where+filter#Wherefilter-Whereclauseforothermethods)
         *
         * @returns {Promise<{ count: number }>} number of instances (rows, documents) destroyed
         */
        static destroyAll(where?: any): Promise<{ info: any; infoCount: number }>;

        /**
         * Destroy model instance with the specified ID.
         * @param {*} id The ID value of model instance to delete.
         * callback Callback function called with `(err)` arguments.  Required.
         * @param {Error} err Error object; see [Error object](docs.strongloop.com/display/LB/Error+object)
         */
        static destroyById(id: any, callback: CallbackWithoutResult): void;

        /**
         * Destroy model instance with the specified ID.
         * @param {*} id The ID value of model instance to delete.
         */
        static destroyById(id: any): Promise<void>;

        /**
         * Get a set of deltas and conflicts since the given checkpoint
         * See [Change.diff()](#change-diff) for details
         * @param  {number}  since  Find deltas since this checkpoint.
         * @param  {Array}  remoteChanges  An Array of change objects.
         * callback Callback function called with `(err, result)` arguments.  Required.
         * @param {Error} err Error object; see [Error object](docs.strongloop.com/display/LB/Error+object).
         * @param {any} result any with `deltas` and `conflicts` properties; see [Change.diff()](#change-diff) for details
         */
        static diff(since: number, remoteChanges: any[], callback: CallbackWithResult<any>): void;

        /**
         * Get a set of deltas and conflicts since the given checkpoint
         * See [Change.diff()](#change-diff) for details
         * @param  {number}  since  Find deltas since this checkpoint.
         * @param  {Array}  remoteChanges  An Array of change objects.
         */
        static diff(since: number, remoteChanges: any[]): Promise<any>;

        /**
         * Enable the tracking of changes made to the model. Usually for replication.
         */
        static enableChangeTracking(): void;

        /**
         * Check whether a model instance exists in database
         * @param {id} id Identifier of object (primary key value)
         * callback Callback function called with `(err, exists)` arguments.  Required.
         * @param {Error} err Error object; see [Error object](docs.strongloop.com/display/LB/Error+object).
         * @param {boolean} exists True if the instance with the specified ID exists; false otherwise
         */
        static exists(id: any, callback: CallbackWithResult<boolean>): void;

        /**
         * Check whether a model instance exists in database
         * @param {id} id Identifier of object (primary key value)
         */
        static exists(id: any): Promise<boolean>;

        /**
         * Find all model instances that match `filter` specification.
         * See [Querying models](docs.strongloop.com/display/LB/Querying+models)
         * @options {any} [filter] Optional Filter JSON object; see below.
         * fields Identify fields to include in return result.
         * <br/>See [Fields filter](docs.strongloop.com/display/LB/Fields+filter).
         * include  See PersistedModel.include documentation.
         * <br/>See [Include filter](docs.strongloop.com/display/LB/Include+filter).
         * limit Maximum number of instances to return.
         * <br/>See [Limit filter](docs.strongloop.com/display/LB/Limit+filter).
         * order Sort order: either "ASC" for ascending or "DESC" for descending.
         * <br/>See [Order filter](docs.strongloop.com/display/LB/Order+filter).
         * skip number of results to skip.
         * <br/>See [Skip filter](docs.strongloop.com/display/LB/Skip+filter).
         * where Where clause, like
         * ```
         * { where: { key: val, key2: {gt: 'val2'}, ...} }
         * ```
         * <br/>See
         * [Where filter](docs.strongloop.com/display/LB/Where+filter#Wherefilter-Whereclauseforqueries)
         * callback Callback function called with `(err, returned-instances)` arguments.    Required.
         * @param {Error} err Error object; see [Error object](docs.strongloop.com/display/LB/Error+object).
         * @param {Array} models Model instances matching the filter, or null if none found
         */
        static find<T = any>(
            filter: {
                fields?: string | any | any[] | undefined;
                include?: string | any | any[] | undefined;
                limit?: number | undefined;
                order?: string | undefined;
                skip?: number | undefined;
                where?: any;
            },
            callback: CallbackWithResult<T[]>,
        ): void;

        /**
         * Find all model instances that match `filter` specification.
         * See [Querying models](docs.strongloop.com/display/LB/Querying+models)
         * @options {any} [filter] Optional Filter JSON object; see below.
         * fields Identify fields to include in return result.
         * <br/>See [Fields filter](docs.strongloop.com/display/LB/Fields+filter).
         * include  See PersistedModel.include documentation.
         * <br/>See [Include filter](docs.strongloop.com/display/LB/Include+filter).
         * limit Maximum number of instances to return.
         * <br/>See [Limit filter](docs.strongloop.com/display/LB/Limit+filter).
         * order Sort order: either "ASC" for ascending or "DESC" for descending.
         * <br/>See [Order filter](docs.strongloop.com/display/LB/Order+filter).
         * skip number of results to skip.
         * <br/>See [Skip filter](docs.strongloop.com/display/LB/Skip+filter).
         * where Where clause, like
         * ```
         * { where: { key: val, key2: {gt: 'val2'}, ...} }
         * ```
         * <br/>See
         * [Where filter](docs.strongloop.com/display/LB/Where+filter#Wherefilter-Whereclauseforqueries)
         */
        static find<T = any>(
            filter?: {
                fields?: string | any | any[] | undefined;
                include?: string | any | any[] | undefined;
                limit?: number | undefined;
                order?: string | undefined;
                skip?: number | undefined;
                where?: any;
            },
        ): Promise<T[] | null>;

        /**
         * Find object by ID with an optional filter for include/fields
         * @param {*} id Primary key value
         * callback Callback function called with `(err, instance)` arguments.  Required.
         * @param {Error} err Error object; see [Error object](docs.strongloop.com/display/LB/Error+object).
         * @param {any} instance Model instance matching the specified ID or null if no instance matches
         */
        static findById<T = any>(
            id: any,
            callback: CallbackWithResult<T>,
        ): void;

        /**
         * Find object by ID with an optional filter for include/fields
         * @param {*} id Primary key value
         * @options {any} [filter] Optional Filter JSON object; see below.
         * fields Identify fields to include in return result.
         * <br/>See [Fields filter](docs.strongloop.com/display/LB/Fields+filter).
         * include  See PersistedModel.include documentation.
         * <br/>See [Include filter](docs.strongloop.com/display/LB/Include+filter).
         * callback Callback function called with `(err, instance)` arguments.  Required.
         * @param {Error} err Error object; see [Error object](docs.strongloop.com/display/LB/Error+object).
         * @param {any} instance Model instance matching the specified ID or null if no instance matches
         */
        static findById<T = any>(
            id: any,
            filter: {
                fields?: string | any | any[] | undefined;
                include?: string | any | any[] | undefined;
            },
            callback: CallbackWithResult<T>,
        ): void;

        /**
         * Find object by ID with an optional filter for include/fields
         * @param {*} id Primary key value
         * @options {any} [filter] Optional Filter JSON object; see below.
         * fields Identify fields to include in return result.
         * <br/>See [Fields filter](docs.strongloop.com/display/LB/Fields+filter).
         * include  See PersistedModel.include documentation.
         * <br/>See [Include filter](docs.strongloop.com/display/LB/Include+filter).
         */
        static findById<T = any>(
            id: any,
            filter?: {
                fields?: string | any | any[] | undefined;
                include?: string | any | any[] | undefined;
            },
        ): Promise<T | null>;

        /**
         * Find one model instance that matches `filter` specification.
         * Same as `find`, but limited to one result;
         * Returns object, not collection
         * callback Callback function called with `(err, returned-instance)` arguments.  Required.
         * @param {Error} err Error object; see [Error object](docs.strongloop.com/display/LB/Error+object).
         * @param {Array} model First model instance that matches the filter or null if none found
         */
        static findOne<T = any>(
            callback: CallbackWithResult<T>,
        ): void;

        /**
         * Find one model instance that matches `filter` specification.
         * Same as `find`, but limited to one result;
         * Returns object, not collection
         * @options {any} [filter] Optional Filter JSON object; see below.
         * fields Identify fields to include in return result.
         * <br/>See [Fields filter](docs.strongloop.com/display/LB/Fields+filter).
         * include  See PersistedModel.include documentation.
         * <br/>See [Include filter](docs.strongloop.com/display/LB/Include+filter).
         * order Sort order: either "ASC" for ascending or "DESC" for descending.
         * <br/>See [Order filter](docs.strongloop.com/display/LB/Order+filter).
         * skip number of results to skip.
         * <br/>See [Skip filter](docs.strongloop.com/display/LB/Skip+filter).
         * where Where clause, like
         * ```
         * {where: { key: val, key2: {gt: 'val2'}, ...} }
         * ```
         * <br/>See
         * [Where filter](docs.strongloop.com/display/LB/Where+filter#Wherefilter-Whereclauseforqueries)
         * callback Callback function called with `(err, returned-instance)` arguments.  Required.
         * @param {Error} err Error object; see [Error object](docs.strongloop.com/display/LB/Error+object).
         * @param {Array} model First model instance that matches the filter or null if none found
         */
        static findOne<T = any>(
            filter: {
                fields?: string | any | any[] | undefined;
                include?: string | any | any[] | undefined;
                order?: string | undefined;
                skip?: number | undefined;
                where?: any;
            },
            callback: CallbackWithResult<T>,
        ): void;

        /**
         * Find one model instance that matches `filter` specification.
         * Same as `find`, but limited to one result;
         * Returns object, not collection
         * @options {any} [filter] Optional Filter JSON object; see below.
         * fields Identify fields to include in return result.
         * <br/>See [Fields filter](docs.strongloop.com/display/LB/Fields+filter).
         * include  See PersistedModel.include documentation.
         * <br/>See [Include filter](docs.strongloop.com/display/LB/Include+filter).
         * order Sort order: either "ASC" for ascending or "DESC" for descending.
         * <br/>See [Order filter](docs.strongloop.com/display/LB/Order+filter).
         * skip number of results to skip.
         * <br/>See [Skip filter](docs.strongloop.com/display/LB/Skip+filter).
         * where Where clause, like
         * ```
         * {where: { key: val, key2: {gt: 'val2'}, ...} }
         * ```
         * <br/>See
         * [Where filter](docs.strongloop.com/display/LB/Where+filter#Wherefilter-Whereclauseforqueries)
         */
        static findOne<T = any>(
            filter?: {
                fields?: string | any | any[] | undefined;
                include?: string | any | any[] | undefined;
                order?: string | undefined;
                skip?: number | undefined;
                where?: any;
            },
        ): Promise<T | null>;

        /**
         * Finds one record matching the optional filter object. If not found, creates
         * the object using the data provided as second argument. In this sense it is
         * the same as `find`, but limited to one object. Returns an object, not
         * collection. If you don't provide the filter object argument, it tries to
         * locate an existing object that matches the `data` argument
         *
         * @param {any} data Data to insert if object matching the `where` filter is not found.
         * callback Callback function called with `cb(err, instance, created)` arguments.  Required.
         * @param {Error} err Error object; see [Error object](docs.strongloop.com/display/LB/Error+object).
         * @param {any} instance Model instance matching the `where` filter, if found.
         * @param {boolean} created True if the instance matching the `where` filter was created
         */
        static findOrCreate<T = any>(
            data: any,
            callback: CallbackWithMultipleResults<T, boolean>,
        ): void;

        /**
         * Finds one record matching the optional filter object. If not found, creates
         * the object using the data provided as second argument. In this sense it is
         * the same as `find`, but limited to one object. Returns an object, not
         * collection. If you don't provide the filter object argument, it tries to
         * locate an existing object that matches the `data` argument
         *
         * @options {any} [filter] Optional Filter object; see below.
         * fields Identify fields to include in return result.
         * <br/>See [Fields filter](docs.strongloop.com/display/LB/Fields+filter).
         * include  See PersistedModel.include documentation.
         * <br/>See [Include filter](docs.strongloop.com/display/LB/Include+filter).
         * limit Maximum number of instances to return.
         * <br/>See [Limit filter](docs.strongloop.com/display/LB/Limit+filter).
         * order Sort order: either "ASC" for ascending or "DESC" for descending.
         * <br/>See [Order filter](docs.strongloop.com/display/LB/Order+filter).
         * skip number of results to skip.
         * <br/>See [Skip filter](docs.strongloop.com/display/LB/Skip+filter).
         * where Where clause, like
         * ```
         * {where: {key: val, key2: {gt: val2}, ...}}
         * ```
         * <br/>See
         * [Where filter](docs.strongloop.com/display/LB/Where+filter#Wherefilter-Whereclauseforqueries).
         * @param {any} data Data to insert if object matching the `where` filter is not found.
         * callback Callback function called with `cb(err, instance, created)` arguments.  Required.
         * @param {Error} err Error object; see [Error object](docs.strongloop.com/display/LB/Error+object).
         * @param {any} instance Model instance matching the `where` filter, if found.
         * @param {boolean} created True if the instance matching the `where` filter was created
         */
        static findOrCreate<T = any>(
            data: any,
            filter: {
                fields?: string | any | any[] | undefined;
                include?: string | any | any[] | undefined;
                limit?: number | undefined;
                order?: string | undefined;
                skip?: number | undefined;
                where?: any;
            },
            callback: CallbackWithMultipleResults<T, boolean>,
        ): void;

        /**
         * Finds one record matching the optional filter object. If not found, creates
         * the object using the data provided as second argument. In this sense it is
         * the same as `find`, but limited to one object. Returns an object, not
         * collection. If you don't provide the filter object argument, it tries to
         * locate an existing object that matches the `data` argument
         *
         * @options {any} [filter] Optional Filter object; see below.
         * fields Identify fields to include in return result.
         * <br/>See [Fields filter](docs.strongloop.com/display/LB/Fields+filter).
         * include  See PersistedModel.include documentation.
         * <br/>See [Include filter](docs.strongloop.com/display/LB/Include+filter).
         * limit Maximum number of instances to return.
         * <br/>See [Limit filter](docs.strongloop.com/display/LB/Limit+filter).
         * order Sort order: either "ASC" for ascending or "DESC" for descending.
         * <br/>See [Order filter](docs.strongloop.com/display/LB/Order+filter).
         * skip number of results to skip.
         * <br/>See [Skip filter](docs.strongloop.com/display/LB/Skip+filter).
         * where Where clause, like
         * ```
         * {where: {key: val, key2: {gt: val2}, ...}}
         * ```
         * <br/>See
         * [Where filter](docs.strongloop.com/display/LB/Where+filter#Wherefilter-Whereclauseforqueries).
         * @param {any} data Data to insert if object matching the `where` filter is not found.
         */
        static findOrCreate<T = any>(
            data: any,
            filter?: {
                fields?: string | any | any[] | undefined;
                include?: string | any | any[] | undefined;
                limit?: number | undefined;
                order?: string | undefined;
                skip?: number | undefined;
                where?: any;
            },
        ): Promise<{ instance: T; created: boolean } | null>;

        /**
         * Get the `Change` model.
         * Throws an error if the change model is not correctly setup.
         */
        static getChangeModel(): void;

        /**
         * Get the `id` property name of the constructor
         * @returns {string} The `id` property nam
         */
        static getIdName(): string;

        /**
         * Get the source identifier for this model or dataSource
         * callback Callback function called with `(err, id)` arguments.
         * @param {Error} err Error object; see [Error object](docs.strongloop.com/display/LB/Error+object).
         * @param {string} sourceId Source identifier for the model or dataSource
         */
        static getSourceId(callback: CallbackWithResult<string>): void;

        /**
         * Get the source identifier for this model or dataSource
         */
        static getSourceId(): Promise<string>;

        /**
         * Handle a change error. Override this method in a subclassing model to customize
         * change error handling
         * @param {Error} err Error object; see [Error object](docs.strongloop.com/display/LB/Error+object)
         */
        static handleChangeError(err: Error): void;

        /**
         * Specify that a change to the model with the given ID has occurred
         * @param {*} id The ID of the model that has changed.
         * @param {Error} er
         */
        static rectifyChange(id: any, callback: CallbackWithoutResult): void;

        /**
         * Specify that a change to the model with the given ID has occurred
         * @param {*} id The ID of the model that has changed.
         */
        static rectifyChange(id: any): Promise<void>;

        /**
         * Replace attributes for a model instance whose id is the first input
         * argument and persist it into the datasource.
         * Performs validation before replacing
         * @param {*} id The ID value of model instance to replace.
         * @param {any} data Data to replace.
         * callback Callback function called with `(err, instance)` arguments.
         * @param {Error} err Error object; see [Error object](docs.strongloop.com/display/LB/Error+object).
         * @param {any} instance Replaced instance
         */
        static replaceById<T = any>(
            id: any,
            data: any,
            callback: CallbackWithResult<T>,
        ): void;

        /**
         * Replace attributes for a model instance whose id is the first input
         * argument and persist it into the datasource.
         * Performs validation before replacing
         * @param {*} id The ID value of model instance to replace.
         * @param {any} data Data to replace.
         * @options {any} [options] Options for replace
         * validate Perform validation before saving.  Default is true.
         * callback Callback function called with `(err, instance)` arguments.
         * @param {Error} err Error object; see [Error object](docs.strongloop.com/display/LB/Error+object).
         * @param {any} instance Replaced instance
         */
        static replaceById<T = any>(
            id: any,
            data: any,
            options: {
                validate: boolean;
            },
            callback: CallbackWithResult<T>,
        ): void;

        /**
         * Replace attributes for a model instance whose id is the first input
         * argument and persist it into the datasource.
         * Performs validation before replacing
         * @param {*} id The ID value of model instance to replace.
         * @param {any} data Data to replace.
         * @options {any} [options] Options for replace
         * validate Perform validation before saving.  Default is true.
         */
        static replaceById<T = any>(
            id: any,
            data: any,
            options?: {
                validate: boolean;
            },
        ): Promise<T>;

        /**
         * Replace or insert a model instance; replace existing record if one is found,
         * such that parameter `data.id` matches `id` of model instance; otherwise,
         * insert a new record.
         * @param {any} data The model instance data.
         * callback Callback function called with `cb(err, obj)` signature.
         * @param {Error} err Error object; see [Error object](docs.strongloop.com/display/LB/Error+object).
         * @param {any} model Replaced model instance.
         */
        static replaceOrCreate<T = any>(
            data: any,
            callback: CallbackWithResult<T>,
        ): void;

        /**
         * Replace or insert a model instance; replace existing record if one is found,
         * such that parameter `data.id` matches `id` of model instance; otherwise,
         * insert a new record.
         * @param {any} data The model instance data.
         * @options {any} [options] Options for replaceOrCreate
         * validate Perform validation before saving.  Default is true.
         * callback Callback function called with `cb(err, obj)` signature.
         * @param {Error} err Error object; see [Error object](docs.strongloop.com/display/LB/Error+object).
         * @param {any} model Replaced model instance.
         */
        static replaceOrCreate<T = any>(
            data: any,
            options: {
                validate: boolean;
            },
            callback: CallbackWithResult<T>,
        ): void;

        /**
         * Replace or insert a model instance; replace existing record if one is found,
         * such that parameter `data.id` matches `id` of model instance; otherwise,
         * insert a new record.
         * @param {any} data The model instance data.
         * @options {any} [options] Options for replaceOrCreate
         * validate Perform validation before saving.  Default is true.
         */
        static replaceOrCreate<T = any>(
            data: any,
            options?: {
                validate: boolean;
            },
        ): Promise<T>;

        /**
         * Replicate changes since the given checkpoint to the given target model
         * @param  {number}   [since]  Since this checkpoint
         * @param  {Model} targetModel  Target this model class
         * @param  {any} [options]
         * @param {any} [options.filter] Replicate models that match this filter
         * [callback] Callback function called with `(err, conflicts)` arguments.
         * @param {Error} err Error object; see [Error object](docs.strongloop.com/display/LB/Error+object).
         * @param {Conflict[]} conflicts A list of changes that could not be replicated due to conflicts.
         * @param {any} checkpoints The new checkpoints to use as the "since"
         * argument for the next replication
         */
        static replicate(
            since?: number,
            targetModel?: Model,
            options?: any,
            optionsFilter?: any,
            callback?: (err: Error, conflicts: Conflict[], param: any) => void,
        ): Promise<{ conflicts: Conflict[]; params: any }> | void;

        /**
         * Update multiple instances that match the where clause.
         * callback Callback function called with `(err, info)` arguments.  Required.
         * @param {Error} err Error object; see [Error object](docs.strongloop.com/display/LB/Error+object).
         * @param {any} info Additional information about the command outcome.
         * @param {number} info.count number of instances (rows, documents) updated.
         */
        static updateAll(
            callback: CallbackWithMultipleResults<any, number>,
        ): void;

        /**
         * Update multiple instances that match the where clause.
         *
         * Example:
         *
         * ```js
         * Employee.updateAll({managerId: 'x001'}, {managerId: 'x002'}, function(err, info) {
         *     ...
         * });
         * ```
         *
         * @param {any} [where] Optional `where` filter, like
         * ```
         * { key: val, key2: {gt: 'val2'}, ...}
         * ```
         * <br/>see
         * [Where filter](docs.strongloop.com/display/LB/Where+filter#Wherefilter-Whereclauseforothermethods).
         * @param {any} data any containing data to replace matching instances, if any.
         *
         * callback Callback function called with `(err, info)` arguments.  Required.
         * @param {Error} err Error object; see [Error object](docs.strongloop.com/display/LB/Error+object).
         * @param {any} info Additional information about the command outcome.
         * @param {number} info.count number of instances (rows, documents) updated.
         */
        static updateAll(
            whereOrData: any,
            callback: CallbackWithMultipleResults<any, number>,
        ): void;

        /**
         * Update multiple instances that match the where clause.
         *
         * Example:
         *
         * ```js
         * Employee.updateAll({managerId: 'x001'}, {managerId: 'x002'}, function(err, info) {
         *     ...
         * });
         * ```
         *
         * @param {any} [where] Optional `where` filter, like
         * ```
         * { key: val, key2: {gt: 'val2'}, ...}
         * ```
         * <br/>see
         * [Where filter](docs.strongloop.com/display/LB/Where+filter#Wherefilter-Whereclauseforothermethods).
         * @param {any} data any containing data to replace matching instances, if any.
         *
         * callback Callback function called with `(err, info)` arguments.  Required.
         * @param {Error} err Error object; see [Error object](docs.strongloop.com/display/LB/Error+object).
         * @param {any} info Additional information about the command outcome.
         * @param {number} info.count number of instances (rows, documents) updated.
         */
        static updateAll(
            where: any,
            data: any,
            callback: CallbackWithMultipleResults<any, number>,
        ): void;

        /**
         * Update multiple instances that match the where clause.
         *
         * Example:
         *
         * ```js
         * Employee.updateAll({managerId: 'x001'}, {managerId: 'x002'}, function(err, info) {
         *     ...
         * });
         * ```
         *
         * @param {any} [where] Optional `where` filter, like
         * ```
         * { key: val, key2: {gt: 'val2'}, ...}
         * ```
         * <br/>see
         * [Where filter](docs.strongloop.com/display/LB/Where+filter#Wherefilter-Whereclauseforothermethods).
         * @param {any} data any containing data to replace matching instances, if any.
         */
        static updateAll(
            where?: any,
            data?: any,
        ): Promise<number>;

        /**
         * Update or insert a model instance
         * @param {any} data The model instance data to insert.
         * callback Callback function called with `cb(err, obj)` signature.
         * @param {Error} err Error object; see [Error object](docs.strongloop.com/display/LB/Error+object).
         * @param {any} model Updated model instance
         */
        static upsert<T = any>(
            data: any,
            callback: CallbackWithResult<T>,
        ): void;

        /**
         * Update or insert a model instance
         * @param {any} data The model instance data to insert.
         * callback Callback function called with `cb(err, obj)` signature.
         * @param {Error} err Error object; see [Error object](docs.strongloop.com/display/LB/Error+object).
         * @param {any} model Updated model instance
         */
        static upsert<T = any>(
            data: any,
        ): Promise<T>;

        /**
         * Update or insert a model instance based on the search criteria.
         * If there is a single instance retrieved, update the retrieved model.
         * Creates a new model if no model instances were found.
         * Returns an error if multiple instances are found.
         * * @param {any} [where]  `where` filter, like
         * ```
         * { key: val, key2: {gt: 'val2'}, ...}
         * ```
         * <br/>see
         * [Where filter](docs.strongloop.com/display/LB/Where+filter#Wherefilter-Whereclauseforothermethods).
         * @param {any} data The model instance data to insert.
         * callback Callback function called with `cb(err, obj)` signature.
         * @param {Error} err Error object; see [Error object](docs.strongloop.com/display/LB/Error+object).
         * @param {any} model Updated model instance
         */
        static upsertWithWhere<T = any>(
            data: any,
            callback: CallbackWithResult<T>,
        ): void;

        /**
         * Update or insert a model instance based on the search criteria.
         * If there is a single instance retrieved, update the retrieved model.
         * Creates a new model if no model instances were found.
         * Returns an error if multiple instances are found.
         * * @param {any} [where]  `where` filter, like
         * ```
         * { key: val, key2: {gt: 'val2'}, ...}
         * ```
         * <br/>see
         * [Where filter](docs.strongloop.com/display/LB/Where+filter#Wherefilter-Whereclauseforothermethods).
         * @param {any} data The model instance data to insert.
         */
        static upsertWithWhere<T = any>(
            data: any,
        ): Promise<T>;

        /**
         * Deletes the model from persistence.
         * Triggers `destroy` hook (async) before and after destroying object.
         * @param {() => void} callback Callback function
         */
        destroy(callback: CallbackWithoutResult): void;

        /**
         * Deletes the model from persistence.
         * Triggers `destroy` hook (async) before and after destroying object.
         */
        destroy(): Promise<void>;

        /**
         * Get the `id` value for the `PersistedModel`
         * @returns {*} The `id` valu
         */
        getId(): any;

        /**
         * Get the `id` property name of the constructor
         * @returns {string} The `id` property nam
         */
        getIdName(): string;

        /**
         * Determine if the data model is new.
         * @returns {boolean} Returns true if the data model is new; false otherwise
         */
        isNewRecord(): boolean;

        /**
         * Reload object from persistence.  Requires `id` member of `object` to be able to call `find`.
         * callback Callback function called with `(err, instance)` arguments.  Required.
         * @param {Error} err Error object; see [Error object](docs.strongloop.com/display/LB/Error+object).
         * @param {any} instance Model instance
         */
        reload<T = any>(callback: CallbackWithResult<T>): void;

        /**
         * Reload object from persistence.  Requires `id` member of `object` to be able to call `find`.
         */
        reload<T = any>(): Promise<T>;

        /**
         * Replace attributes for a model instance and persist it into the datasource.
         * Performs validation before replacing
         * @param {any} data Data to replace.
         * callback Callback function called with `(err, instance)` arguments.
         * @param {Error} err Error object; see [Error object](docs.strongloop.com/display/LB/Error+object).
         * @param {any} instance Replaced instance
         */
        replaceAttributes<T = any>(
            data: any,
            callback: CallbackWithResult<T>,
        ): void;

        /**
         * Replace attributes for a model instance and persist it into the datasource.
         * Performs validation before replacing
         * @param {any} data Data to replace.
         * @options {any} [options] Options for replace
         * validate Perform validation before saving.  Default is true.
         * callback Callback function called with `(err, instance)` arguments.
         * @param {Error} err Error object; see [Error object](docs.strongloop.com/display/LB/Error+object).
         * @param {any} instance Replaced instance
         */
        replaceAttributes<T = any>(
            data: any,
            options: {
                validate: boolean;
            },
            callback: CallbackWithResult<T>,
        ): void;

        /**
         * Replace attributes for a model instance and persist it into the datasource.
         * Performs validation before replacing
         * @param {any} data Data to replace.
         * @options {any} [options] Options for replace
         * validate Perform validation before saving.  Default is true.
         */
        replaceAttributes<T = any>(
            data: any,
            options?: {
                validate: boolean;
            },
        ): Promise<T>;

        /**
         * Save model instance. If the instance doesn't have an ID, then calls [create](#persistedmodelcreatedata-cb) instead.
         * Triggers: validate, save, update, or create.
         * callback Optional callback function called with `(err, obj)` arguments.
         * @param {Error} err Error object; see [Error object](docs.strongloop.com/display/LB/Error+object).
         * @param {any} instance Model instance saved or created
         */
        save<T = any>(
            callback: CallbackWithResult<T>,
        ): void;

        /**
         * Save model instance. If the instance doesn't have an ID, then calls [create](#persistedmodelcreatedata-cb) instead.
         * Triggers: validate, save, update, or create.
         * @options {any} [options] See below.
         * validate Perform validation before saving.  Default is true.
         * throws If true, throw a validation error; WARNING: This can crash Node.
         * If false, report the error via callback.  Default is false.
         * callback Optional callback function called with `(err, obj)` arguments.
         * @param {Error} err Error object; see [Error object](docs.strongloop.com/display/LB/Error+object).
         * @param {any} instance Model instance saved or created
         */
        save<T = any>(
            options: {
                validate: boolean;
                throws: boolean;
            },
            callback: CallbackWithResult<T>,
        ): void;

        /**
         * Save model instance. If the instance doesn't have an ID, then calls [create](#persistedmodelcreatedata-cb) instead.
         * Triggers: validate, save, update, or create.
         * @options {any} [options] See below.
         * validate Perform validation before saving.  Default is true.
         * throws If true, throw a validation error; WARNING: This can crash Node.
         * If false, report the error via callback.  Default is false.
         */
        save<T = any>(
            options?: {
                validate: boolean;
                throws: boolean;
            },
        ): Promise<T>;

        /**
         * Set the correct `id` property for the `PersistedModel`. Uses the `setId` method if the model is attached to
         * connector that defines it.  Otherwise, uses the default lookup.
         * Override this method to handle complex IDs
         * @param {*} val The `id` value. Will be converted to the type that the `id` property specifies
         */
        setId(val: any): void;

        /**
         * Update a single attribute.
         * Equivalent to `updateAttributes({name: 'value'}, cb)
         * @param {string} name Name of property.
         * @param {any} value Value of property.
         * callback Callback function called with `(err, instance)` arguments.  Required.
         * @param {Error} err Error object; see [Error object](docs.strongloop.com/display/LB/Error+object).
         * @param {any} instance Updated instance
         */
        updateAttribute<T = any>(
            name: string,
            value: any,
            callback: CallbackWithResult<T>,
        ): void;

        /**
         * Update a single attribute.
         * Equivalent to `updateAttributes({name: 'value'}, cb)
         * @param {string} name Name of property.
         * @param {any} value Value of property.
         */
        updateAttribute<T = any>(
            name: string,
            value: any,
        ): Promise<T>;

        /**
         * Update set of attributes.  Performs validation before updating
         * Triggers: `validation`, `save` and `update` hooks
         * @param {any} data Data to update.
         * callback Callback function called with `(err, instance)` arguments.  Required.
         * @param {Error} err Error object; see [Error object](docs.strongloop.com/display/LB/Error+object).
         * @param {any} instance Updated instance
         */
        updateAttributes<T = any>(
            data: any,
            callback: CallbackWithResult<T>,
        ): void;

        /**
         * Update set of attributes.  Performs validation before updating
         * Triggers: `validation`, `save` and `update` hooks
         * @param {any} data Data to update.
         */
        updateAttributes<T = any>(
            data: any,
        ): Promise<T>;

        // **NOTE** Deprecate for v3.x
        // /**
        // * Alias for `destroyAll`
        // */
        // **NOTE** Deprecate for v3.x
        // deleteAll(): void;

        // **NOTE** Deprecate for v3.x
        // /**
        // * Alias for updateAll.
        // */
        // update(): void;

        // **NOTE** Deprecate for v3.x
        // /**
        // * Alias for destroyById.
        // */
        // removeById(): void;

        // **NOTE** Deprecate for v3.x
        // /**
        // * Alias for destroyById.
        // */
        // deleteById(): void;

        // **NOTE** Deprecate for v3.x
        // /**
        // * Alias for destroy.
        // * @header PersistedModel.remove
        // */
        // remove(): void;

        // **NOTE** Deprecate for v3.x
        // /**
        // * Alias for destroy.
        // * @header PersistedModel.delete
        // */
        // delete(): void;

        // **NOTE** Deprecate for v3.x
        // /**
        // * Create a change stream. [See here for more info](docs.strongloop.com/pages/viewpage.action?pageId=6721710)
        // *
        // * @param {any} options
        // * @param {any} options.where Only changes to models matching this where filter will be included in the `any`.
        // * @callback {() => void} callback
        // * @param {Error} err
        // * @param {any} changes
        // */
        // createany(options: any, optionsWhere: any, callback: (err: Error, changes: any) => void): void;
    }
    // END OF PERSISTED MODEL

    /**
     * Serve the LoopBack favicon.
     * @header loopback.favicon(
     */
    function favicon(): RequestHandler;

    /**
     * Expose models over REST
     * For example:
     * ```js
     * app.use(loopback.rest());
     * ```
     * For more information, see [Exposing models over a REST API](docs.strongloop.com/display/DOC/Exposing+models+over+a+REST+API).
     * @header loopback.rest(
     */
    function rest(): RequestHandler;

    /**
     * Serve static assets of a LoopBack application
     * @param {string} root The root directory from which the static assets are to
     * be served.
     * @param {any} options Refer to
     *   [express documentation](expressjs.com/4x/api.html#express.static)
     *   for the full list of available options.
     * @header loopback.static(root, [options])
     */
    function static(root: string, options?: any): RequestHandler;

    /**
     * Return HTTP response with basic application status information:
     * date the application was started and uptime, in JSON format. For example:
     * ```
     * {
     *    "started": "2014-06-05T00:26:49.750Z",
     *    "uptime": 9.394
     * }
     * ```
     */
    function status(): RequestHandler;

    /**
     * Rewrite the url to replace current user literal with the logged in user id
     */
    function rewriteUserLiteral(): RequestHandler;

    /**
     * Check for an access token in cookies, headers, and query string parameters.
     * This function always checks for the following
     * - `access_token` (params only)
     * - `X-Access-Token` (headers only)
     * - `authorization` (headers and cookies
     *
     * It checks for these values in cookies, headers, and query string parameters _in addition_ to the items
     * specified in the options parameter
     * **NOTE:** This function only checks for [signed cookies](expressjs.com/api.html#req.signedCookies)
     * The following example illustrates how to check for an `accessToken` in a custom cookie, query string parameter
     * and header called `foo-auth`
     * ```js
     * app.use(loopback.token({
     *   cookies: ['foo-auth'],
     *   headers: ['foo-auth', 'X-Foo-Auth'],
     *   params: ['foo-auth', 'foo_auth']
     * }));
     * ```
     *
     * @options {any} [options] Each option Array is used to add additional keys to find an `accessToken` for a `request`.
     * [cookies] Array of cookie names.
     * [headers] Array of header names.
     * [params] Array of param names.
     * [searchDefaultTokenKeys] Use the default search locations for Token in request
     * [enableDoublecheck] Execute middleware although an instance mounted earlier in the chain didn't find a token
     * [overwriteExistingToken] only has effect in combination with `enableDoublecheck`. If truthy, will allow to overwrite an existing accessToken.
     * [model] AccessToken model name or class to use.
     * [currentUserLiteral] string literal for the current user.
     * @header loopback.token([options])
     */
    function token(
        options?: {
            cookies?: any[] | undefined;
            headers?: any[] | undefined;
            params?: any[] | undefined;
            searchDefaultTokenKeys?: boolean | undefined;
            enableDoublecheck?: boolean | undefined;
            overwriteExistingToken?: boolean | undefined;
            model?(): void | string;
            currentUserLiteral?: string | undefined;
        },
    ): RequestHandler;

    /**
     * Convert any request not handled so far to a 404 error
     * to be handled by error-handling middleware.
     * @header loopback.urlNotFound(
     */
    function urlNotFound(): RequestHandler;

    /**
     * Token based authentication and access control
     * **Default ACLs*
     *  - DENY EVERYONE `*`
     *  - ALLOW EVERYONE creat
     * id Generated token ID.
     * ttl Time to live in seconds, 2 weeks by default.
     * created When the token was created.
     * settings Extends the `Model.settings` object.
     * settings.accessTokenIdLength Length of the base64-encoded string access token. Default value is 64.
     * Increase the length for a more secure access token
     */
    class AccessToken extends PersistedModel {
        /** Generated token ID */
        id: string;

        /** Time to live in seconds, 2 weeks by default. */
        ttl: number;

        /** When the token was created. */
        created: Date;

        /** Extends the `Model.settings` object. */
        settings: { http: { path: string }; acls: ACL[]; accessTokenIdLength: number };

        /**
         * Create a cryptographically random access token id
         * @param {Error} err
         * @param {string} toke
         */
        static createAccessTokenId(callback: (err: Error, token: string) => void): void;

        /**
         * Find a token for the given `any`
         * @param {any} req
         * @param {any} [options] Options for finding the token
         * @param {Error} err
         * @param {AccessToken} toke
         */
        static findForRequest(req: any, options?: any, callback?: (err: Error, token: AccessToken) => void): void;

        /**
         * Validate the token.
         *
         * @param {Error} err
         * @param {boolean} isValid
         */
        validate(callback: (err: Error, isValid: boolean) => void): void;

        // **NOTE** Deprecate for 3.x
        // /**
        // * Anonymous Token
        // *
        // * ```js
        // * assert(AccessToken.ANONYMOUS.id === '$anonymous');
        // * ```
        // */
        // ANONYMOUS(): void;
    }

    /**
     * A Model for access control meta data
     * System grants permissions to principals (users/applications, can be grouped
     * into roles)
     * Protected resource: the model data and operations
     * (model/property/method/relation/…
     * For a given principal, such as client application and/or user, is it allowed
     * to access (read/write/execute)
     * the protected resource
     * @header ACL
     * model Name of the model.
     * property Name of the property, method, scope, or relation.
     * accessType Type of access being granted: one of READ, WRITE, or EXECUTE.
     * permission Type of permission granted. One of
     *  - ALARM: Generate an alarm, in a system-dependent way, the access specified in the permissions component of the ACL entry.
     *  - ALLOW: Explicitly grants access to the resource.
     *  - AUDIT: Log, in a system-dependent way, the access specified in the permissions component of the ACL entry.
     *  - DENY: Explicitly denies access to the resource.
     * principalType Type of the principal; one of: Application, Use, Role.
     * principalId ID of the principal - such as appId, userId or roleId.
     * settings Extends the `Model.settings` object.
     * settings.defaultPermission Default permission setting: ALLOW, DENY, ALARM, or AUDIT. Default is ALLOW.
     * Set to DENY to prohibit all API access by default
     */
    class ACL extends PersistedModel {
        /** model Name of the model. */
        model: string;

        /** property Name of the property, method, scope, or relation. */
        property: string;

        /** accessType Type of access being granted: one of READ, WRITE, or EXECUTE. */
        accesType: "READ" | "WRITE" | "EXECUTE";

        /** permission Type of permission granted  One of:
         *  - ALARM: Generate an alarm, in a system-dependent way, the access specified in the permissions component of the ACL entry.
         *  - ALLOW: Explicitly grants access to the resource.
         *  - AUDIT: Log, in a system-dependent way, the access specified in the permissions component of the ACL entry.
         *  - DENY: Explicitly denies access to the resource.
         */
        permission: "ALARM" | "ALLOW" | "AUDIT" | "DENY";

        /** principalType Type of the principal; one of: Application, Use, Role. */
        principalType: "Aplication" | "User" | "Role" | string;

        /** principalId ID of the principal - such as appId, userId or roleId. */
        principalId: string;

        /** settings Extends the `Model.settings` object. */
        settings: { http: { path: string }; acls: ACL[]; defaultPermission: "DENY" };

        /**
         * Check if the request has the permission to access.
         * @options {any} context See below.
         * principals An Array of principals.
         * model The model name or model class.
         * id The model instance ID.
         * property The property/method/relation name.
         * accessType The access type:
         *   READ, REPLICATE, WRITE, or EXECUTE.
         * @param {() => void} callback Callback functio
         */
        static checkAccessForContext(
            context: { principals: any[]; model: string | Model; id: any; property: string; accessType: string },
            callback: () => void,
        ): void;

        /**
         * Check if the given access token can invoke the method
         * @param {AccessToken} token The access token
         * @param {string} model The model name
         * @param {*} modelId The model id
         * @param {string} method The method name
         * callback Callback function
         * @param {string|Error} err The error object
         * @param {boolean} allowed is the request allow
         */
        static checkAccessForToken(
            token: AccessToken,
            model: string,
            modelId: any,
            method: string,
            callback: (err: string | Error, allowed: boolean) => void,
        ): void;

        /**
         * Check if the given principal is allowed to access the model/property
         * @param {string} principalType The principal type.
         * @param {string} principalId The principal ID.
         * @param {string} model The model name.
         * @param {string} property The property/method/relation name.
         * @param {string} accessType The access type.
         * callback Callback function.
         * @param {string|Error} err The error object
         * @param {AccessRequest} result The access permissio
         */
        static checkPermission(
            principalType: string,
            principalId: string,
            model: string,
            property: string,
            accessType: string,
            callback: (err: string | Error, result: AccessRequest) => void,
        ): void;

        /**
         * Calculate the matching score for the given rule and request
         * @param {ACL} rule The ACL entry
         * @param {AccessRequest} req The request
         * @returns {number}
         */
        static getMatchingScore(rule: ACL, req: AccessRequest): number;

        /**
         * Check if the given principal is mapped to the role
         * @param {string} principalType Principal type
         * @param {string|*} principalId Principal id/name
         * @param {string|*} role Role id/name
         * @param {() => void} cb Callback functio
         */
        static isMappedToRole(
            principalType: string,
            principalId: string | any,
            role: string | any,
            cb: () => void,
        ): void;

        /**
         * Resolve a principal by type/id
         * @param {string} type Principal type - ROLE/APP/USER
         * @param {string|number} id Principal id or name
         * @param {() => void} cb Callback function
         */
        static resolvePrincipal(type: string, id: string | number, cb: () => void): void;

        /**
         * Get matching score for the given `AccessRequest`.
         * @param {AccessRequest} req The request
         * @returns {number} scor
         */
        score(req: AccessRequest): number;
    }

    /**
     * Manage client applications and organize their users
     * id  Generated ID.
     * name Name; required.
     * description Text description
     * icon string Icon image URL.
     * owner User ID of the developer who registers the application.
     * email E-mail address
     * emailVerified Whether the e-mail is verified.
     * url OAuth 2.0  application URL.
     * []} callbackUrls The OAuth 2.0 code/token callback URL.
     * status Status of the application; Either `production`, `sandbox` (default), or `disabled`.
     * created Date Application object was created.  Default: current date.
     * modified Date Application object was modified.  Default: current date
     * pushSettings.apns APNS configuration, see the options
     *   below and also
     *   github.com/argon/node-apn/blob/master/doc/apn.markdown
     * pushSettings.apns.production Whether to use production Apple Push Notification Service (APNS) servers to send push notifications.
     * If true, uses `gateway.push.apple.com:2195` and `feedback.push.apple.com:2196`.
     * If false, uses `gateway.sandbox.push.apple.com:2195` and `feedback.sandbox.push.apple.com:2196`
     * pushSettings.apns.certData The certificate data loaded from the cert.pem file (APNS).
     * pushSettings.apns.keyData The key data loaded from the key.pem file (APNS).
     * pushSettings.apns.pushOptions.gateway (APNS).
     * pushSettings.apns.pushOptions.port (APNS).
     * pushSettings.apns.feedbackOptions.gateway  (APNS).
     * pushSettings.apns.feedbackOptions.port (APNS).
     * pushSettings.apns.feedbackOptions.batchFeedback (APNS).
     * pushSettings.apns.feedbackOptions.interval (APNS).
     * pushSettings.gcm.serverApiKey: Google Cloud Messaging API key
     * authenticationSchemes List of authentication schemes
     *  (see below).
     * authenticationSchemes.scheme Scheme name.
     *   Supported values: `local`, `facebook`, `google`,
     *   `twitter`, `linkedin`, `github`.
     * authenticationSchemes.credential
     *   Scheme-specific credentials
     */
    class Application extends PersistedModel {
        /** Generated ID. */
        id: string;

        /** Name; required. */
        name: string;

        /** Text description */
        description: string;

        /** string Icon image URL. */
        icon: string;

        /** User ID of the developer who registers the application. */
        owner: string;

        /** E-mail address */
        email: string;

        /** Whether the e-mail is verified. */
        emailVerified: string;

        /** OAuth 2.0  application URL. */
        url: string;

        /** The OAuth 2.0 code/token callback URL. */
        callBackUrl: string[];

        /** Status of the application; Either `production`, `sandbox` (default), or `disabled`. */
        status: string;

        /** Date Application object was created.  Default: current date. */
        created: Date;

        /** modified Date Application object was modified.  Default: current date. */
        modified: Date;

        /**
         * pushSettings.apns APNS configuration, see the options
         *   below and also
         *   github.com/argon/node-apn/blob/master/doc/apn.markdown
         *  pushSettings.apns.production Whether to use production Apple Push Notification Service (APNS) servers to send push notifications.
         * If true, uses `gateway.push.apple.com:2195` and `feedback.push.apple.com:2196`.
         * If false, uses `gateway.sandbox.push.apple.com:2195` and `feedback.sandbox.push.apple.com:2196`
         *  pushSettings.apns.certData The certificate data loaded from the cert.pem file (APNS).
         *  pushSettings.apns.keyData The key data loaded from the key.pem file (APNS).
         *  pushSettings.apns.pushOptions.gateway (APNS).
         *  pushSettings.apns.pushOptions.port (APNS).
         *  pushSettings.apns.feedbackOptions.gateway  (APNS).
         *  pushSettings.apns.feedbackOptions.port (APNS).
         *  pushSettings.apns.feedbackOptions.batchFeedback (APNS).
         *  pushSettings.apns.feedbackOptions.interval (APNS).
         *  pushSettings.gcm.serverApiKey: Google Cloud Messaging API key.
         */
        pushSetings: {
            apns: {
                production: boolean;
                cerData: string;
                keyData: string;
                pushOptions: {
                    gateway: string;
                    port: number;
                };
                feedBackOptions: {
                    gateway: string;
                    port: number;
                    batchFeedback: boolean;
                    interval: number;
                };
            };
<<<<<<< HEAD
            authenticationEnabled: boolean;
            anonymousAllowed: boolean;
            authenticationSchemes: string[];

            /**
             * Authenticate the application id and key
             * @param {Any} appId
             * @param {string} key
             * @param {Error} err
             * @param {string} matched The matching key; one of:
             * - clientKey
             * - javaScriptKey
             * - restApiKey
             * - windowsKey
             * - masterKe
             */

            static authenticate(appId: any, key: string, callback: (err: Error, matched: string) => void): void;

            /**
             * Register a new application
             * @param {string} owner Owner's user ID.
             * @param {string} name  Name of the application
             * @param {any} options  Other options
             * @param {() => void} callback  Callback function
             */

            static register(owner: string, name: string, options: any, callback: () => void): void;

            /**
             * Reset keys for the application instance
             * @param {Error} err
             */

            static resetKeys(callback: (err: Error) => void): void;

            /**
             * Reset keys for a given application by the appId
             * @param {Any} appId
             * @param {Error} err
             */

            resetKeys(appId: any, callback: (err: Error) => void): void;
      }

      /**
       * Change list entry.
       *
       * id Hash of the modelName and ID.
       * rev The current model revision.
       * prev The previous model revision.
       * checkpoint The current checkpoint at time of the change.
       * modelName Model name.
       * modelId Model ID.
       * settings Extends the `Model.settings` object.
       * settings.hashAlgorithm Algorithm used to create cryptographic hash, used as argument
       * to [crypto.createHash](nodejs.org/api/crypto.html#crypto_crypto_createhash_algorithm).  Default is sha1.
       * settings.ignoreErrors By default, when changes are rectified, an error will throw an exception.
       * However, if this setting is true, then errors will not throw exceptions.
       */
      class Change extends PersistedModel {
            /** Hash of the modelName and ID. */
            id: string;

            /** The current model revision. */
            rev: string;

            prev: string;

            checkpoint: number;

            /** Model name. */
            modelName: string;

            /** Model ID. */
            modelId: string;

            /**
             * settings Extends the `Model.settings` object.
             * settings.hashAlgorithm Algorithm used to create cryptographic hash, used as argument
             * to [crypto.createHash](nodejs.org/api/crypto.html#crypto_crypto_createhash_algorithm).Default is sha1.
             * settings.ignoreErrors By default, when changes are rectified, an error will throw an exception.
             * However, if this setting is true, then errors will not throw exceptions.
             */
            settings: { http: { path: string }; acls: ACL[]; hashAlgorithm: string; ignoreErrors: boolean; };

            /**
             * Are both changes deletes?
             * @param  {Change} a
             * @param  {Change} b
             */

            static bothDeleted(a: Change, b: Change): void;

            /**
             * Determine the differences for a given model since a given checkpoint.
             *
             * The callback will contain an error or `result`.
             *
             * **result**
             *
             * ```js
             * {
             *   deltas: Array,
             *   conflicts: Array
             * }
             * ```
             *
             * **deltas**
             *
             * An Array of changes that differ from `remoteChanges`.
             *
             * **conflicts**
             *
             * An Array of changes that conflict with `remoteChanges`.
             *
             * @param  {string}   modelName
             * @param  {number}   since         Compare changes after this checkpoint
             * @param  {Change[]} remoteChanges A set of changes to compare
             * @param {Error} err
             * @param {any} result See above.
             */
            // static diff(modelName: string, since: number, remoteChanges: Change[], callback: (err: Error, result: any) => void): void;

            /**
             * Find or create a change for the given model
             * @param  {string}   modelName
             * @param  {string}   modelId
             * @param {Error} err
             * @param {Change} change
             * @end
             */
            static findOrCreateChange(modelName: string, modelId: string, callback: (err: Error, change: Change) => void): void;

            /**
             * Get the checkpoint model.
             */
            static getCheckpointModel(): void;

            /**
             * Create a hash of the given `string` with the `options.hashAlgorithm`.
             * **Default: `sha1`*
             * @param  {string} str The string to be hashed
             */
            static hash(str: string): void;

            /**
             * Get an identifier for a given model
             * @param  {string} modelName
             * @param  {string} modelId
             */
            static idForModel(modelName: string, modelId: string): void;

            /**
             * Correct all change list entries.
             * @param {() => void} c
             */
            static rectifyAll(cb: () => void): void;

            /**
             * Track the recent change of the given modelIds
             * @param  {string}   modelName
             * @param  {Array}    modelIds
             * @param {Error} err
             * @param {Array} changes Changes that were tracke
             */
            static rectifyModelChanges(modelName: string, modelIds: any[], callback: (err: Error, changes: any[]) => void): void;

            /**
             * Get the revision string for the given object
             * @param  {any} inst The data to get the revision string for
             */
            static revisionForInst(inst: any): void;

            /**
             * Does this change conflict with the given change.
             * @param  {Change} change
             * @return {boolean
             */
            conflictsWith(change: Change): void;

            /**
             * Get a change's current revision based on current data.
             * @param {Error} err
             * @param {string} rev The current revisio
             */
            currentRevision(callback: (err: Error, rev: string) => void): void;

            /**
             * Compare two changes.
             * @param  {Change} change
             */
            equals(change: Change): void;

            /**
             * Get the `Model` class for `change.modelName`.
             */
            getModelCtor(): void;

            /**
             * Determine if the change is based on the given change.
             * @param  {Change} change
             * @return {boolean
             */
            isBasedOn(change: Change): void;

            /**
             * Update (or create) the change with the current revision
             * @param {Error} err
             * @param {Change} chang
             */
            rectify(callback: (err: Error, change: Change) => void): void;

            /**
             * Get a change's type. Returns one of
             * - `Change.UPDATE`
             * - `Change.CREATE`
             * - `Change.DELETE`
             * - `Change.UNKNOWN
             */
            type(): void;
      }

      /**
       * When two changes conflict a conflict is created
       * **Note**: call `conflict.fetch()` to get the `target` and `source` models
       *
       * @param {*} modelId
       * @param {PersistedModel} SourceModel
       * @param {PersistedModel} TargetModel
       * source The source model instance
       * target The target model instance
       */
      class Conflict {
            source: any;
            target: any;
            constructor(modelId: any, SourceModel: PersistedModel, TargetModel: PersistedModel);

            /**
             * Get the conflicting changes
             * @param {Error} err
             * @param {Change} sourceChange
             * @param {Change} targetChang
             */
            changes(callback: (err: Error, sourceChange: Change, targetChange: Change) => void): void;

            /**
             * Fetch the conflicting models
             * @param {Error} err
             * @param {PersistedModel} source
             * @param {PersistedModel} targe
             */
            models(callback: (err: Error, source: PersistedModel, target: PersistedModel) => void): void;

            /**
             * Resolve the conflict
             * Set the source change's previous revision to the current revision of the
             * (conflicting) target change. Since the changes are no longer conflicting
             * and appear as if the source change was based on the target, they will be
             * replicated normally as part of the next replicate() call
             * This is effectively resolving the conflict using the source version
             * @param {Error} err
             */
            resolve(callback: (err: Error) => void): void;

            /**
             * Resolve the conflict using the supplied instance data
             * @param {any} data The set of changes to apply on the model
             * instance. Use `null` value to delete the source instance instead.
             * @param {Error} err
             */
            resolveManually(data: any, callback: (err: Error) => void): void;

            /**
             * Resolve the conflict using the instance data in the source model
             * @param {Error} err
             */
            resolveUsingSource(callback: (err: Error) => void): void;

            /**
             * Resolve the conflict using the instance data in the target model
             * @param {Error} err
             */
            resolveUsingTarget(callback: (err: Error) => void): void;

            /**
             * Return a new Conflict instance with swapped Source and Target models
             * This is useful when resolving a conflict in one-way
             * replication, where the source data must not be changed
             *
             * ```js
             * conflict.swapParties().resolveUsingTarget(cb);
             * ```
             * @returns {Conflict} A new Conflict instance
             */
            swapParties(): Conflict;

            /**
             * Determine the conflict type
             * Possible results ar
             *
             * - `Change.UPDATE`: Source and target models were updated
             * - `Change.DELETE`: Source and or target model was deleted.
             * - `Change.UNKNOWN`: the conflict type is unknown or due to an erro
             *
             * @param {Error} err
             * @param {string} type The conflict type
             */
            type(callback: (err: Error, type: string) => void): void;
      }

      /**
       * Email model.  Extends LoopBack base [Model](#model-new-model).
       * to Email addressee.  Required.
       * from Email sender address.  Required.
       * subject Email subject string.  Required.
       * text Text body of email.
       * html HTML body of email
       */
      class Email extends Model {
            /** Email addressee.  Required. */
            to: string;

            /** Email sender address.  Required. */
            from: string;

            /** Email subject string.  Required. */
            subject: string;

            /** Text body of email. */
            text: string;

            /** HTML body of email. */
            html: string;

            /**
             * Send an email with the given `options`
             * Example Options
             * ```js
             * {
             *   from: "Fred Foo <foo@blurdybloop.com>", // sender address
             *   to: "bar@blurdybloop.com, baz@blurdybloop.com", // list of receivers
             *   subject: "Hello", // Subject line
             *   text: "Hello world", // plaintext body
             *   html: "<b>Hello world</b>" // html body
             * }
             * ``
             * See github.com/andris9/Nodemailer for other supported options
             *
             * @options {any} options See below
             * @prop {string} from Senders's email address
             * @prop {string} to List of one or more recipient email addresses (comma-delimited)
             * @prop {string} subject Subject line
             * @prop {string} text Body text
             * @prop {string} html Body HTML (optional)
             * @param {() => void} callback Called after the e-mail is sent or the sending faile
             */
            static send(callback: () => void, options: { from: string; to: string; subject: string; text: string; html: string; }): void;

            /**
             * A shortcut for Email.send(this).
             */
            send(): void;
      }

      /**
       * Data model for key-value databases.
       */
      class KeyValueModel {
            /**
             * Set the TTL (time to live) in ms (milliseconds) for a given key.
             * TTL is the remaining time before a key-value pair is discarded from the database.
             *
             * Callback (Optional) Optional callback.
             * When the callback function is not provided, a promise is returned instead (see below).
             *
             * Promise
             * this method supports both callback-based and promise-based invocation.
             * Call this method with no callback argument to get back a promise instead.
             * @param {string} key Key to use when searching the database.
             * @param {number} ttl TTL in ms to set for the key.
             * @param {any} options
             * @param {() => void} callback
             */
            static expire(key: string, ttl: number, options: any, callback: () => void): PromiseLike<any>;

            /**
             * Return the value associated with a given key.
             *
             * Callback (Optional)
             * Optional callback. When the callback function is not provided, a promise is returned instead (see below).
             *
             * Promise
             * This method supports both callback-based and promise-based invocation.
             * Call this method with no callback argument to get back a promise instead.
             *
             * @param {string} key Key to use when searching the database.
             * @param {any} options
             * @param {() => void} callback
             */
            static get(key: string, option?: any, callback?: (err: Error, result: any) => void): PromiseLike<any>;

            /**
             * Asynchronously iterate all keys in the database. Similar to .keys()
             * but instead allows for iteration over large data sets without having
             * to load everything into memory at once.
             * Callback example:
             * ```
             * // Given a model named `Color` with two keys `red` and `blue`
             *    var iterator = Color.iterateKeys();
             *    t.next(function(err, key) {
             *    // key contains `red`
             *          it.next(function(err, key) {
             *          // key contains `blue`
             *          });
             *    });
             * ```
             *
             * Promise example:
             * ```
             * // Given a model named `Color` with two keys `red` and `blue`
             * var iterator = Color.iterateKeys();
             * Promise.resolve().then(function() {
             *   return it.next();
             * })
             * .then(function(key) {
             *  // key contains `red`
             *   return it.next();
             * });
             * .then(function(key) {
             *   // key contains `blue`
             * });
             * ```
             *
             * @param {any} filter An optional filter object with the following
             * @param {string} filter.match Glob string to use to filter returned keys (i.e. userid.*).
             *  All connectors are required to support * and ?.
             * They may also support additional special characters that are specific to the backing database.
             * @param {any} filter.options
             * @return {any} result AsyncIterator An Object implementing next(cb) -> Promise function that can be used to iterate all keys.
             */
            static iterateKeys(filter: {match: string; options: any}): any;

            /**
             * Return all keys in the database.
             * WARNING: This method is not suitable for large data sets as all key-values pairs
             * are loaded into memory at once. For large data sets, use iterateKeys() instead.
             *
             * This method supports both callback-based and promise-based invocation.
             * Call this method with no callback argument to get back a promise instead
             *
             * WARNING: this promise implementation will not resolve according to the callback function.
             *
             * @param {any} filter An optional filter object with the following
             * @param {string} filter.match Glob string used to filter returned keys (i.e. userid.*).
             * All connectors are required to support * and ?, but may also support additional special
             * characters specific to the database.
             * @param {any} filter.options
             * @param {() => void} callback
             * @return {PromiseLike<any>}
             */
            static keys(filter: {match: string; options: any}, callback: () => void): PromiseLike<any>;

            /**
             * Persist a value and associate it with the given key.
             *
             * Callback (Optional)
             * Optional callback. When the callback function is not provided, a promise is returned instead (see below).
             *
             * Promise
             * This method supports both callback-based and promise-based invocation.
             * Call this method with no callback argument to get back a promise instead.
             *
             * @param {string} key Key to associate with the given value.
             * @param {any} value Value to persist.
             * @param {number|any} Optional settings for the key-value pair. If a Number is provided, it is set as the TTL (time to live) in ms (milliseconds) for the key-value pair.
             * @param {() => void} callback
             */
            static set(key: string, value: any, options?: number|any, callback?: (err: Error) => void): PromiseLike<any>;

            /**
             * Return the TTL (time to live) for a given key.
             * TTL is the remaining time before a key-value pair is discarded from the database.
             *
             * Callback (Optional)
             * Optional callback. When the callback function is not provided,
             * a promise is returned instead (see below).
             *
             * @param {string} key Key to use when searching the database.
             * @param {any} options
             * @param {() => void} callback
             */
            static ttl(key: string, options?: any, cb?: (error: Error) => void): PromiseLike<any>;
      }

      /**
       * The Role model
       * @header Role objec
       */
      class Role extends PersistedModel {
            /**
             * List roles for a given principal.
             * @param {any} context The security context.
             * callback Callback function.
             * @param {Error} err Error object.
             * @param {string[]} roles An Array of role IDs
             */
            static getRoles(context: any, callback: (err: Error, roles: string[]) => void): void;

            /**
             * Check if the user ID is authenticated
             * @param {any} context The security context.@callback {() => void} callback Callback function.
             * @param {Error} err Error object.
             * @param {boolean} isAuthenticated True if the user is authenticated.
             */
            static isAuthenticated(context: any, callback: (err: Error, isAuthenticated: boolean) => void): void;

            /**
             * Check if a given principal is in the specified role.
             * @param {string} role The role name.
             * @param {any} context The context object.
             * callback Callback function.
             * @param {Error} err Error object.
             * @param {boolean} isInRole True if the principal is in the specified role.
             */
            static isInRole(role: string, context: any, callback: (err: Error, isInRole: boolean) => void): void;

            /**
             * Check if a given user ID is the owner the model instance.
             * @param {() => void} modelClass The model class
             * @param {*} modelId The model ID
             * @param {*} userId The user ID
             * @param {() => void} callback Callback function
             */
            static isOwner(modelClass: () => void, modelId: any, userId: any, callback: () => void): void;

            /**
             * Add custom handler for roles.
             * @param {string} role Name of role.
             * @param {() => void} resolver () => void that determines
             * if a principal is in the specified role.
             * Should provide a callback or return a promise.
             */
            static registerResolver(role: string, resolver: (role: string, ctx: Context, callback?: (err: Error, resolved: boolean) => void) => Promise<boolean> | void): void;
      }

      /**
       * The `RoleMapping` model extends from the built in `loopback.Model` type.
       * id Generated ID.
       * name Name of the role.
       * Description Text description.
       */
      class RoleMapping extends PersistedModel {
            /** Generated ID. */
            id: string;

            /** Name of the role. */
            name: string;

            /** Description Text description. */
            description: string;

            /**
             * Get the application principal
             * @param {Error} err
             * @param {Application} application
             */
            application(callback: (err: Error, application: Application) => void): void;

            /**
             * Get the child role principal
             * @param {Error} err
             * @param {User} childUser
             */
            childRole(callback: (err: Error, childUser: User) => void): void;

            /**
             * Get the user principal
             * @param {Error} err
             * @param {User} user
             */
            user(callback: (err: Error, user: User) => void): void;
      }

      /**
       * Resource owner grants/delegates permissions to client application
       * For a protected resource, does the client application have the authorization
       * from the resource owner (user or system)
       * Scope has many resource access entrie
       */
      class Scope {
            /**
             * Check if the given scope is allowed to access the model/property
             * @param {string} scope The scope name
             * @param {string} model The model name
             * @param {string} property The property/method/relation name
             * @param {string} accessType The access type
             * @param {string|Error} err The error object
             * @param {AccessRequest} result The access permission
             */
            static checkPermission(scope: string, model: string, property: string, accessType: string, callback: (err: string|Error, result: AccessRequest) => void): void;
      }

      /**
       * Built-in User model.
       * Extends LoopBack [PersistedModel](#persistedmodel-new-persistedmodel)
       * Default `User` ACLs
       * - DENY EVERYONE `*`
       * - ALLOW EVERYONE `create`
       * - ALLOW OWNER `deleteById`
       * - ALLOW EVERYONE `login`
       * - ALLOW EVERYONE `logout`
       * - ALLOW OWNER `findById`
       * - ALLOW OWNER `updateAttributes`
       *
       * username Must be unique.
       * password Hidden from remote clients.
       * email Must be valid email.
       * emailVerified Set when a user's email has been verified via `confirm()`.
       * verificationToken Set when `verify()` is called.
       * realm The namespace the user belongs to. See [Partitioning users with realms](docs.strongloop.com/display/public/LB/Partitioning+users+with+realms) for details.
       * created The property is not used by LoopBack, you are free to use it for your own purposes.
       * lastUpdated The property is not used by LoopBack, you are free to use it for your own purposes.
       * status The property is not used by LoopBack, you are free to use it for your own purposes.
       * settings Extends the `Model.settings` object.
       * settings.emailVerificationRequired Require the email verification
       * process before allowing a login.
       * settings.ttl Default time to live (in seconds) for the `AccessToken` created by `User.login() / user.createAccessToken()`.
       * Default is `1209600` (2 weeks)
       * settings.maxTTL The max value a user can request a token to be alive / valid for.
       * Default is `31556926` (1 year)
       * settings.realmRequired Require a realm when logging in a user.
       * settings.realmDelimiter When set a realm is required.
       * settings.resetPasswordTokenTTL Time to live for password reset `AccessToken`. Default is `900` (15 minutes).
       * settings.saltWorkFactor The `bcrypt` salt work factor. Default is `10`.
       * settings.caseSensitiveEmail Enable case sensitive email.
       *
       */
      class User extends PersistedModel {
            /** Must be unique. */
            username: string;

            /** Hidden from remote clients. */
            password: string;
            /** Must be valid email. */
            email: string;

            /** Set when a user's email has been verified via `confirm()`. */
            emailVerified: boolean;

            /** Set when `verify()` is called. */
            verificationToken: string;

            /** The namespace the user belongs to. See [Partitioning users with realms](docs.strongloop.com/display/public/LB/Partitioning+users+with+realms) for details. */
            realm: string;

            /** The property is not used by LoopBack, you are free to use it for your own purposes. */
            created: Date;

            /** The property is not used by LoopBack, you are free to use it for your own purposes. */
            lastUpdate: Date;

            /** The property is not used by LoopBack, you are free to use it for your own purposes. */
            status: string;

            /**
             * ettings Extends the `Model.settings` object.
             * settings.emailVerificationRequired Require the email verification
             * process before allowing a login.
             * settings.ttl Default time to live (in seconds) for the `AccessToken` created by `User.login() / user.createAccessToken()`.
             * Default is `1209600` (2 weeks)
             * settings.maxTTL The max value a user can request a token to be alive / valid for.
             * Default is `31556926` (1 year)
             * settings.realmRequired Require a realm when logging in a user.
             * settings.realmDelimiter When set a realm is required.
             * settings.resetPasswordTokenTTL Time to live for password reset `AccessToken`. Default is `900` (15 minutes).
             * settings.saltWorkFactor The `bcrypt` salt work factor. Default is `10`.
             * settings.caseSensitiveEmail Enable case sensitive email.
             */
            settings: {
                  http: { path: string };
                  acls: ACL[];
                  emailVerificationRequired: boolean;
                  ttl: number;
                  maxTTL: number;
                  realmRequired: boolean;
                  realmDelimiter: string;
                  resetPasswordTokenTTL: number;
                  saltWorkFactor: number;
                  caseSensitiveEmail: boolean;
=======
            gcm: {
                serverApiKey: string;
>>>>>>> 95859b66
            };
        };
        authenticationEnabled: boolean;
        anonymousAllowed: boolean;
        authenticationSchemes: string[];

        /**
         * Authenticate the application id and key
         * @param {Any} appId
         * @param {string} key
         * @param {Error} err
         * @param {string} matched The matching key; one of:
         * - clientKey
         * - javaScriptKey
         * - restApiKey
         * - windowsKey
         * - masterKe
         */

        static authenticate(appId: any, key: string, callback: (err: Error, matched: string) => void): void;

        /**
         * Register a new application
         * @param {string} owner Owner's user ID.
         * @param {string} name  Name of the application
         * @param {any} options  Other options
         * @param {() => void} callback  Callback function
         */

        static register(owner: string, name: string, options: any, callback: () => void): void;

        /**
         * Reset keys for the application instance
         * @param {Error} err
         */

        static resetKeys(callback: (err: Error) => void): void;

        /**
         * Reset keys for a given application by the appId
         * @param {Any} appId
         * @param {Error} err
         */

        resetKeys(appId: any, callback: (err: Error) => void): void;
    }

    /**
     * Change list entry.
     *
     * id Hash of the modelName and ID.
     * rev The current model revision.
     * prev The previous model revision.
     * checkpoint The current checkpoint at time of the change.
     * modelName Model name.
     * modelId Model ID.
     * settings Extends the `Model.settings` object.
     * settings.hashAlgorithm Algorithm used to create cryptographic hash, used as argument
     * to [crypto.createHash](nodejs.org/api/crypto.html#crypto_crypto_createhash_algorithm).  Default is sha1.
     * settings.ignoreErrors By default, when changes are rectified, an error will throw an exception.
     * However, if this setting is true, then errors will not throw exceptions.
     */
    class Change extends PersistedModel {
        /** Hash of the modelName and ID. */
        id: string;

        /** The current model revision. */
        rev: string;

        prev: string;

        checkpoint: number;

        /** Model name. */
        modelName: string;

        /** Model ID. */
        modelId: string;

        /**
         * settings Extends the `Model.settings` object.
         * settings.hashAlgorithm Algorithm used to create cryptographic hash, used as argument
         * to [crypto.createHash](nodejs.org/api/crypto.html#crypto_crypto_createhash_algorithm).Default is sha1.
         * settings.ignoreErrors By default, when changes are rectified, an error will throw an exception.
         * However, if this setting is true, then errors will not throw exceptions.
         */
        settings: { http: { path: string }; acls: ACL[]; hashAlgorithm: string; ignoreErrors: boolean };

        /**
         * Are both changes deletes?
         * @param  {Change} a
         * @param  {Change} b
         */

        static bothDeleted(a: Change, b: Change): void;

        /**
         * Determine the differences for a given model since a given checkpoint.
         *
         * The callback will contain an error or `result`.
         *
         * **result**
         *
         * ```js
         * {
         *   deltas: Array,
         *   conflicts: Array
         * }
         * ```
         *
         * **deltas**
         *
         * An Array of changes that differ from `remoteChanges`.
         *
         * **conflicts**
         *
         * An Array of changes that conflict with `remoteChanges`.
         *
         * @param  {string}   modelName
         * @param  {number}   since         Compare changes after this checkpoint
         * @param  {Change[]} remoteChanges A set of changes to compare
         * @param {Error} err
         * @param {any} result See above.
         */
        // static diff(modelName: string, since: number, remoteChanges: Change[], callback: (err: Error, result: any) => void): void;

        /**
         * Find or create a change for the given model
         * @param  {string}   modelName
         * @param  {string}   modelId
         * @param {Error} err
         * @param {Change} change
         * @end
         */
        static findOrCreateChange(
            modelName: string,
            modelId: string,
            callback: (err: Error, change: Change) => void,
        ): void;

        /**
         * Get the checkpoint model.
         */
        static getCheckpointModel(): void;

        /**
         * Create a hash of the given `string` with the `options.hashAlgorithm`.
         * **Default: `sha1`*
         * @param  {string} str The string to be hashed
         */
        static hash(str: string): void;

        /**
         * Get an identifier for a given model
         * @param  {string} modelName
         * @param  {string} modelId
         */
        static idForModel(modelName: string, modelId: string): void;

        /**
         * Correct all change list entries.
         * @param {() => void} c
         */
        static rectifyAll(cb: () => void): void;

        /**
         * Track the recent change of the given modelIds
         * @param  {string}   modelName
         * @param  {Array}    modelIds
         * @param {Error} err
         * @param {Array} changes Changes that were tracke
         */
        static rectifyModelChanges(
            modelName: string,
            modelIds: any[],
            callback: (err: Error, changes: any[]) => void,
        ): void;

        /**
         * Get the revision string for the given object
         * @param  {any} inst The data to get the revision string for
         */
        static revisionForInst(inst: any): void;

        /**
         * Does this change conflict with the given change.
         * @param  {Change} change
         * @return {boolean
         */
        conflictsWith(change: Change): void;

        /**
         * Get a change's current revision based on current data.
         * @param {Error} err
         * @param {string} rev The current revisio
         */
        currentRevision(callback: (err: Error, rev: string) => void): void;

        /**
         * Compare two changes.
         * @param  {Change} change
         */
        equals(change: Change): void;

        /**
         * Get the `Model` class for `change.modelName`.
         */
        getModelCtor(): void;

        /**
         * Determine if the change is based on the given change.
         * @param  {Change} change
         * @return {boolean
         */
        isBasedOn(change: Change): void;

        /**
         * Update (or create) the change with the current revision
         * @param {Error} err
         * @param {Change} chang
         */
        rectify(callback: (err: Error, change: Change) => void): void;

        /**
         * Get a change's type. Returns one of
         * - `Change.UPDATE`
         * - `Change.CREATE`
         * - `Change.DELETE`
         * - `Change.UNKNOWN
         */
        type(): void;
    }

    /**
     * When two changes conflict a conflict is created
     * **Note**: call `conflict.fetch()` to get the `target` and `source` models
     *
     * @param {*} modelId
     * @param {PersistedModel} SourceModel
     * @param {PersistedModel} TargetModel
     * source The source model instance
     * target The target model instance
     */
    class Conflict {
        source: any;
        target: any;
        constructor(modelId: any, SourceModel: PersistedModel, TargetModel: PersistedModel);

        /**
         * Get the conflicting changes
         * @param {Error} err
         * @param {Change} sourceChange
         * @param {Change} targetChang
         */
        changes(callback: (err: Error, sourceChange: Change, targetChange: Change) => void): void;

        /**
         * Fetch the conflicting models
         * @param {Error} err
         * @param {PersistedModel} source
         * @param {PersistedModel} targe
         */
        models(callback: (err: Error, source: PersistedModel, target: PersistedModel) => void): void;

        /**
         * Resolve the conflict
         * Set the source change's previous revision to the current revision of the
         * (conflicting) target change. Since the changes are no longer conflicting
         * and appear as if the source change was based on the target, they will be
         * replicated normally as part of the next replicate() call
         * This is effectively resolving the conflict using the source version
         * @param {Error} err
         */
        resolve(callback: (err: Error) => void): void;

        /**
         * Resolve the conflict using the supplied instance data
         * @param {any} data The set of changes to apply on the model
         * instance. Use `null` value to delete the source instance instead.
         * @param {Error} err
         */
        resolveManually(data: any, callback: (err: Error) => void): void;

        /**
         * Resolve the conflict using the instance data in the source model
         * @param {Error} err
         */
        resolveUsingSource(callback: (err: Error) => void): void;

        /**
         * Resolve the conflict using the instance data in the target model
         * @param {Error} err
         */
        resolveUsingTarget(callback: (err: Error) => void): void;

        /**
         * Return a new Conflict instance with swapped Source and Target models
         * This is useful when resolving a conflict in one-way
         * replication, where the source data must not be changed
         *
         * ```js
         * conflict.swapParties().resolveUsingTarget(cb);
         * ```
         * @returns {Conflict} A new Conflict instance
         */
        swapParties(): Conflict;

        /**
         * Determine the conflict type
         * Possible results ar
         *
         * - `Change.UPDATE`: Source and target models were updated
         * - `Change.DELETE`: Source and or target model was deleted.
         * - `Change.UNKNOWN`: the conflict type is uknown or due to an erro
         *
         * @param {Error} err
         * @param {string} type The conflict type
         */
        type(callback: (err: Error, type: string) => void): void;
    }

    /**
     * Email model.  Extends LoopBack base [Model](#model-new-model).
     * to Email addressee.  Required.
     * from Email sender address.  Required.
     * subject Email subject string.  Required.
     * text Text body of email.
     * html HTML body of email
     */
    class Email extends Model {
        /** Email addressee.  Required. */
        to: string;

        /** Email sender address.  Required. */
        from: string;

        /** Email subject string.  Required. */
        subject: string;

        /** Text body of email. */
        text: string;

        /** HTML body of email. */
        html: string;

        /**
         * Send an email with the given `options`
         * Example Options
         * ```js
         * {
         *   from: "Fred Foo <foo@blurdybloop.com>", // sender address
         *   to: "bar@blurdybloop.com, baz@blurdybloop.com", // list of receivers
         *   subject: "Hello", // Subject line
         *   text: "Hello world", // plaintext body
         *   html: "<b>Hello world</b>" // html body
         * }
         * ``
         * See github.com/andris9/Nodemailer for other supported options
         *
         * @options {any} options See below
         * @prop {string} from Senders's email address
         * @prop {string} to List of one or more recipient email addresses (comma-delimited)
         * @prop {string} subject Subject line
         * @prop {string} text Body text
         * @prop {string} html Body HTML (optional)
         * @param {() => void} callback Called after the e-mail is sent or the sending faile
         */
        static send(
            callback: () => void,
            options: { from: string; to: string; subject: string; text: string; html: string },
        ): void;

        /**
         * A shortcut for Email.send(this).
         */
        send(): void;
    }

    /**
     * Data model for key-value databases.
     */
    class KeyValueModel {
        /**
         * Set the TTL (time to live) in ms (milliseconds) for a given key.
         * TTL is the remaining time before a key-value pair is discarded from the database.
         *
         * Callback (Optional) Optional callback.
         * When the callback function is not provided, a promise is returned instead (see below).
         *
         * Promise
         * this method supports both callback-based and promise-based invocation.
         * Call this method with no callback argument to get back a promise instead.
         * @param {string} key Key to use when searching the database.
         * @param {number} ttl TTL in ms to set for the key.
         * @param {any} options
         * @param {() => void} callback
         */
        static expire(key: string, ttl: number, options: any, callback: () => void): PromiseLike<any>;

        /**
         * Return the value associated with a given key.
         *
         * Callback (Optional)
         * Optional callback. When the callback function is not provided, a promise is returned instead (see below).
         *
         * Promise
         * This method supports both callback-based and promise-based invocation.
         * Call this method with no callback argument to get back a promise instead.
         *
         * @param {string} key Key to use when searching the database.
         * @param {any} options
         * @param {() => void} callback
         */
        static get(key: string, option?: any, callback?: (err: Error, result: any) => void): PromiseLike<any>;

        /**
         * Asynchronously iterate all keys in the database. Similar to .keys()
         * but instead allows for iteration over large data sets without having
         * to load everything into memory at once.
         * Callback example:
         * ```
         * // Given a model named `Color` with two keys `red` and `blue`
         *    var iterator = Color.iterateKeys();
         *    t.next(function(err, key) {
         *    // key contains `red`
         *          it.next(function(err, key) {
         *          // key contains `blue`
         *          });
         *    });
         * ```
         *
         * Promise example:
         * ```
         * // Given a model named `Color` with two keys `red` and `blue`
         * var iterator = Color.iterateKeys();
         * Promise.resolve().then(function() {
         *   return it.next();
         * })
         * .then(function(key) {
         *  // key contains `red`
         *   return it.next();
         * });
         * .then(function(key) {
         *   // key contains `blue`
         * });
         * ```
         *
         * @param {any} filter An optional filter object with the following
         * @param {string} filter.match Glob string to use to filter returned keys (i.e. userid.*).
         *  All connectors are required to support * and ?.
         * They may also support additional special characters that are specific to the backing database.
         * @param {any} filter.options
         * @return {any} result AsyncIterator An Object implementing next(cb) -> Promise function that can be used to iterate all keys.
         */
        static iterateKeys(filter: { match: string; options: any }): any;

        /**
         * Return all keys in the database.
         * WARNING: This method is not suitable for large data sets as all key-values pairs
         * are loaded into memory at once. For large data sets, use iterateKeys() instead.
         *
         * This method supports both callback-based and promise-based invocation.
         * Call this method with no callback argument to get back a promise instead
         *
         * WARNING: this promise implementation will not resolve according to the callback function.
         *
         * @param {any} filter An optional filter object with the following
         * @param {string} filter.match Glob string used to filter returned keys (i.e. userid.*).
         * All connectors are required to support * and ?, but may also support additional special
         * characters specific to the database.
         * @param {any} filter.options
         * @param {() => void} callback
         * @return {PromiseLike<any>}
         */
        static keys(filter: { match: string; options: any }, callback: () => void): PromiseLike<any>;

        /**
         * Persist a value and associate it with the given key.
         *
         * Callback (Optional)
         * Optional callback. When the callback function is not provided, a promise is returned instead (see below).
         *
         * Promise
         * This method supports both callback-based and promise-based invocation.
         * Call this method with no callback argument to get back a promise instead.
         *
         * @param {string} key Key to associate with the given value.
         * @param {any} value Value to persist.
         * @param {number|any} Optional settings for the key-value pair. If a Number is provided, it is set as the TTL (time to live) in ms (milliseconds) for the key-value pair.
         * @param {() => void} callback
         */
        static set(key: string, value: any, options?: number | any, callback?: (err: Error) => void): PromiseLike<any>;

        /**
         * Return the TTL (time to live) for a given key.
         * TTL is the remaining time before a key-value pair is discarded from the database.
         *
         * Callback (Optional)
         * Optional callback. When the callback function is not provided,
         * a promise is returned instead (see below).
         *
         * @param {string} key Key to use when searching the database.
         * @param {any} options
         * @param {() => void} callback
         */
        static ttl(key: string, options?: any, cb?: (error: Error) => void): PromiseLike<any>;
    }

    /**
     * The Role model
     * @header Role objec
     */
    class Role extends PersistedModel {
        /**
         * List roles for a given principal.
         * @param {any} context The security context.
         * callback Callback function.
         * @param {Error} err Error object.
         * @param {string[]} roles An Array of role IDs
         */
        static getRoles(context: any, callback: (err: Error, roles: string[]) => void): void;

        /**
         * Check if the user ID is authenticated
         * @param {any} context The security context.@callback {() => void} callback Callback function.
         * @param {Error} err Error object.
         * @param {boolean} isAuthenticated True if the user is authenticated.
         */
        static isAuthenticated(context: any, callback: (err: Error, isAuthenticated: boolean) => void): void;

        /**
         * Check if a given principal is in the specified role.
         * @param {string} role The role name.
         * @param {any} context The context object.
         * callback Callback function.
         * @param {Error} err Error object.
         * @param {boolean} isInRole True if the principal is in the specified role.
         */
        static isInRole(role: string, context: any, callback: (err: Error, isInRole: boolean) => void): void;

        /**
         * Check if a given user ID is the owner the model instance.
         * @param {() => void} modelClass The model class
         * @param {*} modelId The model ID
         * @param {*} userId The user ID
         * @param {() => void} callback Callback function
         */
        static isOwner(modelClass: () => void, modelId: any, userId: any, callback: () => void): void;

        /**
         * Add custom handler for roles.
         * @param {string} role Name of role.
         * @param {() => void} resolver () => void that determines
         * if a principal is in the specified role.
         * Should provide a callback or return a promise.
         */
        static registerResolver(
            role: string,
            resolver: (
                role: string,
                ctx: Context,
                callback?: (err: Error, resolved: boolean) => void,
            ) => Promise<boolean> | void,
        ): void;
    }

    /**
     * The `RoleMapping` model extends from the built in `loopback.Model` type.
     * id Generated ID.
     * name Name of the role.
     * Description Text description.
     */
    class RoleMapping extends PersistedModel {
        /** Generated ID. */
        id: string;

        /** Name of the role. */
        name: string;

        /** Description Text description. */
        description: string;

        /**
         * Get the application principal
         * @param {Error} err
         * @param {Application} application
         */
        application(callback: (err: Error, application: Application) => void): void;

        /**
         * Get the child role principal
         * @param {Error} err
         * @param {User} childUser
         */
        childRole(callback: (err: Error, childUser: User) => void): void;

        /**
         * Get the user principal
         * @param {Error} err
         * @param {User} user
         */
        user(callback: (err: Error, user: User) => void): void;
    }

    /**
     * Resource owner grants/delegates permissions to client application
     * For a protected resource, does the client application have the authorization
     * from the resource owner (user or system)
     * Scope has many resource access entrie
     */
    class Scope {
        /**
         * Check if the given scope is allowed to access the model/property
         * @param {string} scope The scope name
         * @param {string} model The model name
         * @param {string} property The property/method/relation name
         * @param {string} accessType The access type
         * @param {string|Error} err The error object
         * @param {AccessRequest} result The access permission
         */
        static checkPermission(
            scope: string,
            model: string,
            property: string,
            accessType: string,
            callback: (err: string | Error, result: AccessRequest) => void,
        ): void;
    }

    /**
     * Built-in User model.
     * Extends LoopBack [PersistedModel](#persistedmodel-new-persistedmodel)
     * Default `User` ACLs
     * - DENY EVERYONE `*`
     * - ALLOW EVERYONE `create`
     * - ALLOW OWNER `deleteById`
     * - ALLOW EVERYONE `login`
     * - ALLOW EVERYONE `logout`
     * - ALLOW OWNER `findById`
     * - ALLOW OWNER `updateAttributes`
     *
     * username Must be unique.
     * password Hidden from remote clients.
     * email Must be valid email.
     * emailVerified Set when a user's email has been verified via `confirm()`.
     * verificationToken Set when `verify()` is called.
     * realm The namespace the user belongs to. See [Partitioning users with realms](docs.strongloop.com/display/public/LB/Partitioning+users+with+realms) for details.
     * created The property is not used by LoopBack, you are free to use it for your own purposes.
     * lastUpdated The property is not used by LoopBack, you are free to use it for your own purposes.
     * status The property is not used by LoopBack, you are free to use it for your own purposes.
     * settings Extends the `Model.settings` object.
     * settings.emailVerificationRequired Require the email verification
     * process before allowing a login.
     * settings.ttl Default time to live (in seconds) for the `AccessToken` created by `User.login() / user.createAccessToken()`.
     * Default is `1209600` (2 weeks)
     * settings.maxTTL The max value a user can request a token to be alive / valid for.
     * Default is `31556926` (1 year)
     * settings.realmRequired Require a realm when logging in a user.
     * settings.realmDelimiter When set a realm is required.
     * settings.resetPasswordTokenTTL Time to live for password reset `AccessToken`. Default is `900` (15 minutes).
     * settings.saltWorkFactor The `bcrypt` salt work factor. Default is `10`.
     * settings.caseSensitiveEmail Enable case sensitive email.
     */
    class User extends PersistedModel {
        /** Must be unique. */
        username: string;

        /** Hidden from remote clients. */
        password: string;
        /** Must be valid email. */
        email: string;

        /** Set when a user's email has been verified via `confirm()`. */
        emailVerified: boolean;

        /** Set when `verify()` is called. */
        verificationToken: string;

        /** The namespace the user belongs to. See [Partitioning users with realms](docs.strongloop.com/display/public/LB/Partitioning+users+with+realms) for details. */
        realm: string;

        /** The property is not used by LoopBack, you are free to use it for your own purposes. */
        created: Date;

        /** The property is not used by LoopBack, you are free to use it for your own purposes. */
        lastUpdate: Date;

        /** The property is not used by LoopBack, you are free to use it for your own purposes. */
        status: string;

        /**
         * ettings Extends the `Model.settings` object.
         * settings.emailVerificationRequired Require the email verification
         * process before allowing a login.
         * settings.ttl Default time to live (in seconds) for the `AccessToken` created by `User.login() / user.createAccessToken()`.
         * Default is `1209600` (2 weeks)
         * settings.maxTTL The max value a user can request a token to be alive / valid for.
         * Default is `31556926` (1 year)
         * settings.realmRequired Require a realm when logging in a user.
         * settings.realmDelimiter When set a realm is required.
         * settings.resetPasswordTokenTTL Time to live for password reset `AccessToken`. Default is `900` (15 minutes).
         * settings.saltWorkFactor The `bcrypt` salt work factor. Default is `10`.
         * settings.caseSensitiveEmail Enable case sensitive email.
         */
        settings: {
            http: { path: string };
            acls: ACL[];
            emailVerificationRequired: boolean;
            ttl: number;
            maxTTL: number;
            realmRequired: boolean;
            realmDelimiter: string;
            resetPasswordTokenTTL: number;
            saltWorkFactor: number;
            caseSensitiveEmail: boolean;
        };

        /**
         * Confirm the user's identity
         * @param {Any} userId
         * @param {string} token The validation token
         * @param {string} redirect URL to redirect the user to once confirmed
         * @param {Error} er
         */
        static confirm(
            userId: any,
            token: string,
            redirect: string,
            callback?: (err: Error) => void,
        ): Promise<void> | void;

        /**
         * A default verification token generator which accepts the user the token is
         * being generated for and a callback function to indicate completion.
         * This one uses the crypto library and 64 random bytes (converted to hex)
         * for the token. When used in combination with the user.verify() method this
         * function will be called with the `user` object as it's context (`this`)
         * @param {any} user The User this token is being generated for.
         * @param {() => void} cb The generator must pass back the new token with this function cal
         */
        static generateVerificationToken(user: any, callback?: () => void): Promise<void> | void;

        /**
         * Login a user by with the given `credentials`
         *
         * ```js
         *    User.login({username: 'foo', password: 'bar'}, function (err, token) {
         *          console.log(token.id);
         *    });
         * ```
         *
         * @param {any} credentials username/password or email/password
         * @param {string[]|string} [include] Optionally set it to "user" to include
         * the user info
         * callback Callback function
         * @param {Error} err Error object
         * @param {AccessToken} token Access token if login is successfu
         */
        static login(
            credentials: any,
            include?: string[] | string,
            callback?: (err: Error, token: AccessToken) => void,
        ): Promise<AccessToken> | void;

        /**
         * Logout a user with the given accessToken id
         *
         * ```js
         *    User.logout('asd0a9f8dsj9s0s3223mk', function (err) {
         *     console.log(err || 'Logged out');
         *   });
         * ```
         *
         * @param {string} accessTokenID
         * @param {Error} er
         */
        static logout(accessTokenID: string, callback?: (err: Error) => void): Promise<void> | void;

        /**
         * Normalize the credentials
         * @param {any} credentials The credential object
         * @param {boolean} realmRequired
         * @param {string} realmDelimiter The realm delimiter, if not set, no realm is needed
         * @returns {any} The normalized credential objec
         */
        static normalizeCredentials(credentials: any, realmRequired: boolean, realmDelimiter: string): any;

        /**
         * Create a short lived acess token for temporary login. Allows users
         * to change passwords if forgotten
         * @options {any} options
         * email The user's email address
         * @param {Error} er
         */
        static resetPassword(options: {}, callback?: (err: Error) => void): Promise<void> | void;

        /**
         * Create access token for the logged in user. This method can be overridden to
         * customize how access tokens are generate
         * @param {number} ttl The requested ttl
         * @param {any} [options] The options for access token, such as scope, appId
         * cb The callback function
         * @param {string|Error} err The error string or object
         * @param {AccessToken} token The generated access token object
         */
        createAccessToken(
            ttl: number,
            options?: any,
            callback?: (err: string | Error, token: AccessToken) => void,
        ): Promise<AccessToken> | void;

        /**
         * Compare the given `password` with the users hashed password
         * @param {string} password The plain text password
         * callback Callback function
         * @param {Error} err Error object
         * @param {boolean} isMatch Returns true if the given `password` matches recor
         */
        hasPassword(password: string, callback?: (err: Error, isMatch: boolean) => void): Promise<boolean> | void;

        /**
         * Verify a user's identity by sending them a confirmation email
         *  ```js
         *   var options = {
         *     type: 'email',
         *     to: user.email,
         *     template: 'verify.ejs',
         *     redirect: '/',
         *     tokenGenerator: function (user, cb) { cb("random-token"); }
         *   };
         *
         *   user.verify(options, next);
         * ```
         *
         * @options {any} options
         * type Must be 'email'.
         * to Email address to which verification email is sent.
         * from Sender email addresss, for example
         *   `'noreply@myapp.com'`.
         * subject Subject line text.
         * text Text of email.
         * template Name of template that displays verification
         *  page, for example, `'verify.ejs'.
         * redirect Page to which user will be redirected after
         *  they verify their email, for example `'/'` for root URI.
         * generateVerificationToken A function to be used to
         *  generate the verification token. It must accept the user object and a
         *  callback function. This function should NOT add the token to the user
         *  object, instead simply execute the callback with the token! User saving
         *  and email sending will be handled in the `verify()` method
         */
        verify(
            options: {
                type: string;
                to: string;
                from: string;
                subject: string;
                text: string;
                template: string;
                redirect: string;
                generateVerificationToken(): void;
            },
        ): void;
    }
}

export = l;<|MERGE_RESOLUTION|>--- conflicted
+++ resolved
@@ -2687,7 +2687,6 @@
                     interval: number;
                 };
             };
-<<<<<<< HEAD
             authenticationEnabled: boolean;
             anonymousAllowed: boolean;
             authenticationSchemes: string[];
@@ -3378,10 +3377,8 @@
                   resetPasswordTokenTTL: number;
                   saltWorkFactor: number;
                   caseSensitiveEmail: boolean;
-=======
             gcm: {
                 serverApiKey: string;
->>>>>>> 95859b66
             };
         };
         authenticationEnabled: boolean;
