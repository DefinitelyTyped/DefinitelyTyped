// Type definitions for c3 0.7
// Project: http://c3js.org/, https://github.com/c3js/c3
// Definitions by: Marc Climent <https://github.com/mcliment>
//                 Gerin Jacob <https://github.com/gerinjacob>
//                 Bernd Hacker <https://github.com/denyo>
//                 Dzmitry Shyndzin <https://github.com/dmitryshindin>
//                 Tim Niemueller <https://github.com/timn>
//                 Nate Mara <https://github.com/natemara>
//                 Ian Sanders <https://github.com/iansan5653>
// Definitions: https://github.com/DefinitelyTyped/DefinitelyTyped
// TypeScript Version: 3.0

import * as d3 from 'd3';

export as namespace c3;

export function generate(config: ChartConfiguration): ChartAPI;

export const version: string;

export type Primitive = string | boolean | number | Date | null;
export type PrimitiveArray = Primitive[];
export type ArrayOrSingle<T extends any> = T | T[];
export type ArrayOrString = ArrayOrSingle<string>;
/** Zoomed domain in the form `[minimum, maximum]` where `minimum` and `maximum` are the values at the edges of the visible x-axis. */
export type Domain = [number, number];

/**
 * Formatter function for data labels.
 * D3 formatter function can be set (e.g. `d3.format('$')`).
 * @param v The value of the data point where the label is shown.
 * @param id The id of the data where the label is shown.
 * @param i The index of the data point where the label is shown.
 * @param j The sub index of the data point where the label is shown.
 * @returns The formatted data label.
 */
export type FormatFunction = (v: number | {valueOf(): number}, id: string, i: number, j: number) => string;

export type YAxisName = "y" | "y2";
export type AxisName = "x" | YAxisName;
export type ChartType = "line" | "spline" | "step" | "area" | "area-spline" | "area-step" | "bar" | "scatter" | "stanford" | "pie" | "donut" | "gauge";

export interface SidePadding {
    /** Right padding. */
    right?: number;
    /** Left padding. */
    left?: number;
}
export interface Padding extends SidePadding {
    /** Top padding. */
    top?: number;
    /** Bottom padding. */
    bottom?: number;
}

export interface ChartConfiguration {
    /**
     * The CSS selector or the element which the chart will be set to. D3 selection object can be specified. If other chart is set already, it will be replaced with the new one (only one chart
     * can be set in one element).
     * If this option is not specified, the chart will be generated but not be set. Instead, we can access the element by chart.element and set it by ourselves.
     * Note: When chart is not binded, c3 starts observing if chart.element is binded by MutationObserver. In this case, polyfill is required in IE9 and IE10 becuase they do not support
     * MutationObserver. On the other hand, if chart always will be binded, polyfill will not be required because MutationObserver will never be called.
     */
    bindto?: string | HTMLElement | d3.Selection<any, any, any, any> | null;

    svg?: {
        /** Class to assign to the chart's container SVG element. */
        classname?: string;
    };

    size?: {
        /**
         * The desired width of the chart element.
         * If this option is not specified, the width of the chart will be calculated by the size of the parent element it's appended to.
         * Note: This option should be specified if possible because it can improve its performance because some size calculations will be skipped by an explicit value.
         */
        width?: number;
        /**
         * The desired height of the chart element.
         * If this option is not specified, the height of the chart will be calculated by the size of the parent element it's appended to.
         */
        height?: number;
    };

    padding?: Padding;

    resize?: {
        /**
         * Indicate if the chart should automatically get resized when the window gets resized.
         */
        auto?: boolean;
    };

    color?: {
        /**
         * Set custom color pattern. Order matches the order of the data.
         */
        pattern?: string[];
        /**
         * **Experimental.**
         */
        threshold?: {
            unit?: string;
            values?: unknown[];
            /** Defaults to `100`. */
            max?: number;
        };
    };

    interaction?: {
        /**
         * Indicate if the chart should have interactions.
         * If `false` is set, all of interactions (showing/hiding tooltip, selection, mouse events, etc) will be disabled.
         */
        enabled?: boolean;
        brighten?: boolean;
    };

    transition?: {
        /**
         * Set duration of transition (in milliseconds) for chart animation.
         * Note: If `0` or `null` set, transition will be skipped. So, this makes initial rendering faster especially in case you have a lot of data.
         */
        duration?: number | null;
    };

    /**
     * Set a callback to execute when the chart is initialized.
     */
    oninit?(this: ChartInternal): void;

    /**
     * Set a callback which is executed when the chart is rendered. Basically, this callback will be called in each time when the chart is redrawed.
     */
    onrendered?(this: ChartInternal): void;

    /**
     * Set a callback to execute when mouse enters the chart.
     */
    onmouseover?(this: ChartInternal): void;

    /**
     * Set a callback to execute when mouse leaves the chart.
     */
    onmouseout?(this: ChartInternal): void;

    /**
     * Set a callback to execute when user resizes the screen.
     */
    onresize?(this: ChartInternal): void;

    /**
     * Set a callback to execute when screen resize finished.
     */
    onresized?(this: ChartInternal): void;

    data: Data;

    axis?: AxesOptions;

    grid?: GridOptions;

    /**
     * Show rectangles inside the chart.
     * This option accepts array including object that has axis, start, end and class. The keys start, end and class are optional.
     * axis must be x, y or y2. start and end should be the value where regions start and end. If not specified, the edge values will be used. If timeseries x axis, date string, Date object and
     * unixtime integer can be used. If class is set, the region element will have it as class.
     */
    regions?: RegionOptions[];

    legend?: LegendOptions;

    tooltip?: TooltipOptions;

    subchart?: SubchartOptions;

    zoom?: ZoomOptions;

    point?: PointOptions;

    line?: LineOptions;

    area?: {
        /**
         * Set if min or max value will be 0 on area chart.
         */
        zerobased?: boolean;
    };

    bar?: {
        /**
         * Change the width of bars. If ratio is specified, change the width of bar chart by ratio.
         */
        width?:
            | number
            | {
                  /**
                   * Set the width of each bar by ratio
                   * Defaults to `0.6`.
                   */
                  ratio: number;
                  /**
                   * Set max width of each bar
                   */
                  max?: number;
              };
        /**
         * Set if min or max value will be 0 on bar chart.
         */
        zerobased?: boolean;
        /**
         * Set space between bars in bar charts
         */
        space?: number;
    };

    pie?: {
        label?: LabelOptionsWithThreshold;
        /**
         * Enable or disable expanding pie pieces.
         */
        expand?: ExpandOptions;
    };

    donut?: {
        label?: LabelOptionsWithThreshold;
        /**
         * Enable or disable expanding pie pieces.
         */
        expand?: ExpandOptions;
        /**
         * Set width of donut chart.
         */
        width?: number;
        /**
         * Set title of donut chart.
         */
        title?: string;
    };

    gauge?: {
        label?: LabelOptions;
        labelLine?: {
            show?: boolean;
        }
        /**
         * Enable or disable expanding gauge.
         */
        expand?: ExpandOptions;
        /**
         * Set min value of the gauge.
         * Defaults to `0`.
         */
        min?: number;
        /**
         * Set max value of the gauge.
         * Defaults to `100`.
         */
        max?: number;
        /**
         * Set units of the gauge.
         */
        units?: string;
        /**
         * Set width of gauge chart.
         */
        width?: number;
        /**
         * Whether this should be displayed
         * as a full circle instead of a
         * half circle.
         * Defaults to `false`.
         */
        fullCircle?: boolean;
        arcs?: {
            /**
             * Defaults to `5`.
             */
            minWidth?: number;
        }
    };

    spline?: {
        interpolation?: {
            /**
             * Set custom spline interpolation
             */
            type?: 'linear' | 'linear-closed' | 'basis' | 'basis-open' | 'basis-closed' | 'bundle' | 'cardinal' | 'cardinal-open' | 'cardinal-closed' | 'monotone';
        };
    };

    stanford?: {
        /** Show lines anywhere in the chart. */
        lines?: Array<{
            value_x1?: number;
            value_y1?: number;
            value_x2?: number;
            value_y2?: number;
            /** Class to apply to the line. */
            class?: string;
        }>;
        /** Add regions to the chart. */
        regions?: Array<{
            /** Points should be added in counter-clockwise direction  to close the polygon. */
            points: Array<{
                x: number;
                y: number;
            }>;
            text?: string;
            opacity?: number;
            /** Class to apply to the region. */
            class?: string;
        }>;
        /** Show text anywhere inside the chart. */
        texts?: Array<{
            /** x-position. */
            x?: number;
            /** y-position. */
            y?: number;
            /** Text content to show. */
            content?: string;
            /** Class to apply to the text. */
            class?: string;
        }>;
        /** Change the minimum value of the stanford color scale. */
        scaleMin?: number;
        /** Change the maximum value of the stanford color scale. */
        scaleMax?: number;
        /**
         * Change the width of the stanford color scale.
         * Defaults to `20`.
         */
        scaleWidth?: undefined;
        /**
         * Set formatter for stanford color scale axis tick text.
         * This option accepts the string 'pow10', a d3.format object and any function you define.
         * Defauls to `d3.format("d")`.
         */
        scaleFormat?: 'pow10' | ((arg0: number) => string);
        /**
         * Set the values for stanford color scale axis tick text. This option accepts a function that returns an array of numbers.
         */
        scaleValues?: (minValue: number, maxValue: number) => number[];
        /**
         * Set the color interpolator for stanford color scale. This option is a
         * `d3.interpolate*` object or any function you definethat receives a
         * value between `0` and `1`, and returns a color as string.
         */
        colors?: (value: number) => string;
        /**
         * Set the padding for the Stanford color scale.
         */
        padding?: Padding;
    };

    title?: {
        /**
         * Chart title text.
         */
        text?: string;
        /**
         * Spacing around the title.
         */
        padding?: Padding;
        /**
         * Position the title relative to the chart.
         */
        title_position?: "right" | "center" | "left";
    };
}

export interface LabelOptions {
    /**
     * Show or hide label on each pie piece.
     */
    show?: boolean;
    /**
     * Set formatter for the label on each pie piece.
     */
    format?(value: number, ratio: number, id: string): string | number;
}

export type ExpandOptions = boolean | {
    /** Transition duration for expanding. */
    duration?: number;
};

export interface LabelOptionsWithThreshold extends LabelOptions {
    /**
     * Set threshold to show/hide labels.
     * Defaults to `0.05`.
     */
    threshold?: number;
    ratio?: unknown;
}

export interface Data {
    /**
     * Load a CSV or JSON file from a URL. Note that this will not work if loading via the `"file://"` protocol as most browsers with block `XMLHTTPRequests`.
     */
    url?: string;
    /**
     * Specify headers for the data request if `data.url` is provided.
     */
<<<<<<< HEAD
    json?: Record<string | number, unknown>;
=======
    headers?: unknown;
>>>>>>> edb36b70
    /**
     * Parse a JSON object for data. Can be in the column form `{key1: [val1, val2, ...]; ...}` or in the row form `[{key1: val1; key2: val2}, ...]`. If `url` is provided this will be ignored.
     */
    json?: Record<string, PrimitiveArray> | Array<Record<string, Primitive>>;
    /**
     * A list of rows, where the first row is the column names and the remaining rows are data.  If `url` or `json` are provided this will be ignored.
     */
    rows?: PrimitiveArray[];
    /**
     * A list of columns, where the first element in each column is the ID and the remaining elements are data. If `url`, `json`, or `rows` are provided, this will be ignored.
     */
    columns?: Array<[string, ...PrimitiveArray]>;
    /**
     * Used if loading JSON via `data.url`.
     */
    mimeType?: string;
    /**
     * If `data.json` is provided and is in row form, these keys are used to pull the data from each row.
     */
    keys?: {
        /** This is the key for the x-value in each row. */
        x?: string;
        /** List of remaining keys (besides the x key) to pull data for. */
        value: string[];
    };
    /**
     * Specify the key of x values in the data.
     * We can show the data with non-index x values by this option. This option is required when the type of x axis is timeseries. If this option is set on category axis, the values of the data
     * on the key will be used for category names.
     */
    x?: string;
    /**
     * Specify the keys of the x values for each data.
     * This option can be used if we want to show the data that has different x values.
     */
    xs?: { [key: string]: string };
    /**
     * Set a format to parse string specifed as x.
     * Default is `"%Y-%m-%d"`.
     * @see https://github.com/d3/d3-time-format#locale_format For a list of valid format specifiers.
     */
    xFormat?: string;
    /**
     * Set to `true` to parse dates and times as local time.
     * **Experimental.**
     */
    xLocaltime?: boolean;
    /**
     * Set to `true` to sort x values.
     * **Experimental.**
     */
    xSort?: boolean;
    /**
     * Set custom data display names.
     */
    names?: { [key: string]: string };
    /**
     * Set custom data classes for styling.
     * If this option is specified, the element g for the data has an additional class that has the prefix `c3-target-` (e.g. `c3-target-additional-data1-class`).
     */
    classes?: { [key: string]: string };
    /**
     * Set groups for the data for stacking.
     */
    groups?: string[][];
    /**
     * Set y axis the data related to.
     */
    axes?: { [key: string]: AxisName };
    /**
     * Set chart type at once.
     * If this option is specified, the type will be applied to every data. This setting can be overwritten for individual data by `data.types`.
     */
    type?: ChartType;
    /**
     * Set chart type for each data.
     * This setting overwrites the chart-wide `data.type` setting.
     */
    types?: { [key: string]: ChartType };
    /**
     * Show labels on each data points or set formatter function for data labels.
     * Control all labels with a boolean value or `format` function, or control behavior for individual data with a `format` object.
     */
    labels?:
        | boolean
        | { format: FormatFunction }
        | { format: { [key: string]: boolean | FormatFunction } };
    /**
     * Define the order of the data.
     * This option changes the order of stacking the data and pieces of pie/donut. If null specified, it will be the order the data loaded. If function specified, it will be used to sort the data
     * and it will recieve the data as argument.
     */
    order?: "asc" | "desc" | ((...data: DataSeries[]) => number) | null;
    /**
     * Define regions for each data.
     * The values must be an array for each data and it should include an object that has start, end, style. If start is not set, the start will be the first data point. If end is not set, the
     * end will be the last data point.
     * Currently this option supports only line chart and dashed style. If this option specified, the line will be dashed only in the regions.
     */
    regions?: { [key: string]: RegionOptions[] };
    /**
     * Set color converter function.
     * The function is called for each data ID, for each data series, and for each individual point.
     */
    color?: (color: string, d: string | DataSeries | DataPoint) => string | d3.RGBColor | d3.HSLColor;
    /**
     * Set color for each data.
     * If a function is specified, it is called once each with the data ID, the data series, and each point.
     */
    colors?: {
        [key: string]:
            | string
            | d3.RGBColor
            | d3.HSLColor
            | ((d: string | DataSeries | DataPoint) => string | d3.RGBColor | d3.HSLColor);
    };
    /**
     * Hide each data when the chart appears.
     * If true specified, all of data will be hidden. If multiple ids specified as an array, those will be hidden.
     */
    hide?: boolean | string[];
    /**
     * Specify a filter function to selectively load data.
     * @param series The data series for which to decide whether to show or not.
     * @param index The index of the data series in the data.
     * @param allSeries Array of all data series, whether filtered or not.
     * @returns `true` if the series should be shown, `false` if it should be hidden.
     */
    filter?: (series: DataSeries, index: number, allSeries: DataSeries[]) => boolean;
    /**
     * Set text displayed when empty data.
     * Defaults to `""`.
     */
    empty?: { label: { text: string } };

    selection?: {
        /**
         * Enable or disable selecting data.
         * If this option is set `true`, we can select the data points and get/set its state of selection by API (e.g. `select`, `unselect`, `selected`).
         * Defaults to `false`.
         */
        enabled?: boolean;
        /**
         * Set grouped selection enabled.
         * If this option set `true`, multiple data points that have same x value will be selected by one selection.
         * Defaults to `false`.
         */
        grouped?: boolean;
        /**
         * Set multiple data points selection enabled.
         * If this option set `true`, multiple data points can have the selected
         * state at the same time. If `false` set, only one data point can have
         * the selected state and the others will be unselected when the new data point is selected.
         */
        multiple?: boolean;
        /**
         * Enable to select data points by dragging.
         * If this option set `true`, data points can be selected by dragging.
         *
         * **Note**: If this option set `true`, scrolling on the chart will be disabled because dragging event will handle the event.
         */
        draggable?: boolean;
        /**
         * Prevent specific data from being selected. Only called if `selection.enabled` is `true`.
         * @param d The data series to decide for.
         * @returns `false` if selection should be disabled for this data.
         */
        isselectable?(this: Record<string, any>, d: DataSeries): boolean;
    };
    /**
     * Set a callback for click event on each data point.
     * @param d The data point that was clicked.
     * @param element The element for the data point that was clicked.
     */
    onclick?(this: ChartAPI, d: DataPoint, element: SVGElement): void;
    /**
     * Set a callback for mouseover event on each data point.
     * @param d The data point that was moused over.
     * @param element The element for that point. Not passed for some chart types, line 'line'.
     */
    onmouseover?(this: ChartAPI, d: DataPoint, element?: SVGElement): void;
    /**
     * Set a callback for mouseout event on each data point.
     * @param d The data point that the mouse left.
     * @param element The element for that point. Not passed for some chart types, line 'line'.
     */
    onmouseout?(this: ChartAPI, d: DataPoint, element?: SVGElement): void;
    /**
     * Set a callback for data selection.
     * @param d The data point that was selected.
     * @param element The element for the data point that was selected.
     */
    onselected?(this: ChartAPI, d: DataPoint, element: SVGElement): void;
    /**
     * Set a callback for data deselection.
     * @param d The data point that was unselected.
     * @param element The element for the data point that was unselected.
     */
    onunselected?(this: ChartAPI, d: DataPoint, element: SVGElement): void;
    /**
     * For Stanford charts, specify the key of the epochs data, which maps values to their color.
     * Defaults to `"epochs"`.
     */
    epochs?: string;

    /**
     * Convert data IDs with this function before creating chart.
     * @param id The original ID string.
     * @returns The converted ID string.
     */
    idConverter?(id: string): string;
}

export interface AxesOptions {
    /**
     * Switch x and y axis position.
     */
    rotated?: boolean;
    /** x axis configuration. */
    x?: XAxisConfiguration;
    /** y axis configuration. */
    y?: YAxisConfigurationWithTime;
    /** y2 axis configuration. */
    y2?: YAxisConfiguration;
}

export interface AxisConfiguration {
    /**
     * Show or hide the axis.
     */
    show?: boolean;
    /**
     * Set padding for axis.
     * If this option is set, the range of axis will increase/decrease according to the values. If no padding is needed in the range of axis, `0` should be set. On category axis, this option
     * will be ignored.
     */
    padding?: Padding;
    /**
     * Set label on axis.
     * Valid horizontal axis positions: inner-right (default), inner-center, inner-left, outer-right, outer-center, outer-left
     * Valid vertical axis positions: inner-top, inner-middle, inner-bottom, outer-top, outer-middle, outer-bottom
     */
    label?:
        | string
        | {
              /** The label text to show. */
              text: string;
              /** The position of the label. */
              position:
                  | 'inner-right'
                  | 'inner-center'
                  | 'inner-left'
                  | 'outer-right'
                  | 'outer-center'
                  | 'outer-left'
                  | 'inner-top'
                  | 'inner-middle'
                  | 'inner-bottom'
                  | 'outer-top'
                  | 'outer-middle'
                  | 'outer-bottom';
          };
    /**
     * Set max value of the axis.
     */
    max?: string | number | Date;
    /**
     * Set min value of the axis.
     */
    min?: string | number | Date;
    /**
     * Show the axis inside of the chart.
     */
    inner?: boolean;
}

export interface XAxisConfiguration extends AxisConfiguration {
    /**
     * Set type of x axis.
     * Defaults to `"indexed"`.
     */
    type?: "timeseries" | "category" | "indexed";
    /**
     * Set how to treat the timezone of x values.
     * If `true` (default), treat x value as localtime. If `false`, convert to UTC internally.
     */
    localtime?: boolean;
    /**
     * Set category names on category axis.
     * This must be an array that includes category names in string. If category names are included in the date by `data.x` option, this is not required.
     */
    categories?: string[];

    tick?: XTickConfiguration;

    /**
     * Set height of x axis.
     * The height of x axis can be set manually by this option. If you need more space for x axis, please use this option for that. The unit is pixel.
     */
    height?: number;
    /**
     * Set default extent for subchart and zoom. This can be an array or function that returns an array.
     */
    extent?: number[] | (() => number[]);
    selection?: unknown;
}

export interface YAxisConfiguration extends AxisConfiguration {
    /**
     * Change the direction of y axis.
     * If true set, the direction will be from the top to the bottom.
     */
    inverted?: boolean;
    /**
     * Set center value of y axis.
     */
    center?: number;

    tick?: YTickConfiguration;

    /**
     * Set default range of y axis. This option set the default value for y axis when there is no data on init.
     */
    default?: [number, number];

    max?: number;
    min?: number;
}

export interface YAxisConfigurationWithTime extends YAxisConfiguration {
    tick?: YTickConfigurationWithTime;
    type?: unknown;
}

export interface TickConfiguration {
    /**
     * Show x axis outer tick.
     */
    outer?: boolean;
    /**
     * Set the x values of ticks manually.
     * If this option is provided, the position of the ticks will be determined based on those values. This option works with timeseries data and the x values will be parsed accoding to the type
     * of the value and data.xFormat option.
     */
    values?: number[] | string[];
    /**
     * Rotate x axis tick text. If you set negative value, it will rotate to opposite direction.
     */
    rotate?: number;
    /**
     * The number of x axis ticks to show.
     * This option hides tick lines together with tick text. If this option is used on timeseries axis, the ticks position will be determined precisely and not nicely positioned (e.g. it will
     * have rough second value).
     */
    count?: number;
}

export interface XTickConfiguration extends TickConfiguration {
    /**
     * A function to format x-axis tick values. A format string is also supported for timeseries data.
     */
    format?: string | ((x: number | Date) => string | number);

    /**
     * Centerise ticks on category axis
     */
    centered?: boolean;
    /**
     * Setting for culling ticks.
     * If `true` is set, the ticks will be culled, then only limitted tick text will be shown.
     * This option does not hide the tick lines. If `false` is set, all of ticks will be shown.
     */
    culling?:
      | boolean
      | {
          /**
           * The number of tick texts will be adjusted to less than this value.
           */
          max: number;
        };
    /**
     * Fit x axis ticks.
     * If `true` set, the ticks will be positioned nicely. If `false` set, the ticks will be positioned
     * according to x value of the data points.
     */
    fit?: boolean;
    /**
     * Set width of x axis tick.
     */
    width?: number;
    multiline?: boolean;
    multilineMax?: number;
}

export interface YTickConfiguration extends TickConfiguration {
    /**
     * A function to format y-axis tick values.
     */
    format?: (x: number) => string | number;
}

export interface YTickConfigurationWithTime extends YTickConfiguration {
    time?: {
        type?: unknown;
        interval?: unknown;
    };
}

export interface GridOptions {
    x?: AxisGridOptions;
    y?: AxisGridOptions;
    focus?: {
        show?: boolean;
    };
    lines?: {
        front?: boolean;
    };
}

export interface AxisGridOptions {
    /**
     * Show grids along an axis.
     */
    show?: boolean;
    /**
     * Show additional grid lines along x axis.
     * If x axis is `category` axis, value can be category name. If x axis is `timeseries` axis, value can be date string, `Date` object and unixtime integer.
     */
    lines?: GridLineOptions[];
    /** Not used. */
    type?: string;
}

export interface GridLineOptions {
    /** Value to place the grid line at. */
    value: string | number | Date;
    text?: string;
    position?: "start" | "end" | "middle";
    /** Class to give the grid line for styling. */
    class?: string;
}

export interface GridLineOptionsWithAxis extends GridLineOptions {
    axis?: AxisName;
}

export interface RegionOptions {
    /**
     * The axis on which `start` and `end` values lie.
     */
<<<<<<< HEAD
    axis?: "x" | "y" | "y2";
=======
    axis?: AxisName;
>>>>>>> edb36b70
    /**
     * The point on the axis at which to start the region. If not provided, will
     * use the start edge of the axis.
     */
    start?: string | number | Date;
    /**
     * The point on the axis at which to end the region. If not provided, will
     * use the end edge of the axis.
     */
    end?: string | number | Date;
    /**
     * An optional class to apply to the region, which can be used for styling
     * or targeting.
     */
    class?: string;
    /**
     * Control the opacity of the region area.
     */
    opacity?: number;
    /**
     * If `'dashed'`, renders the line as dashed in this range instead of showing a region block.
     */
    style?: "dashed";
}

export interface LegendOptions {
    /**
     * Show or hide legend.
     * Defaults to `true`.
     */
    show?: boolean;
    /**
     * Hide legend
     * If true given, all legend will be hidden. If string or array given, only the legend that has the id will be hidden.
     * Defaults to `false`.
     */
    hide?: boolean | ArrayOrString;
    /**
     * Change the position of legend.
     */
    position?: "bottom" | "right" | "inset";
    /**
     * Change inset legend attributes. Ignored unless `legend.position` is `"inset"`.
     */
    inset?: {
        /**
         * Decides the position of the legend.
         * Defaults to `"top-left"`.
         */
        anchor?: "top-left" | "top-right" | "bottom-left" | "bottom-right";
        /**
         * Set the horizontal position of the legend based on the anchor.
         * Defaults to `10`.
         */
        x?: number;
        /**
         * Set the vertical position of the legend based on the anchor.
         * Defaults to `0`.
         */
        y?: number;
        /**
         * Defines the max step the legend has (e.g. If `step=2` and legend has 3 items, the legend has 2 columns).
         */
        step?: number;
    };
    /**
     * Padding between legend elements.
     * Defaults to `0`.
     */
    padding?: number;

    item?: {
        /**
         * Set click event handler to the legend item.
         * @param id The ID of the legend item.
         */
        onclick?(this: ChartInternal, id: string): void;
        /**
         * Set mouseover event handler to the legend item.
         * @param id The ID of the legend item.
         */
        onmouseover?(this: ChartInternal, id: string): void;
        /**
         * Set mouseout event handler to the legend item.
         * @param id The ID of the legend item.
         */
        onmouseout?(this: ChartInternal, id: string): void;
        /**
         * Tile settings for legend color display.
         */
        tile?: {
            /**
             * Tile width.
             * Defaults to `10`.
             */
            width?: number;
            /**
             * Tile height.
             * Defaults to `10`.
             */
            height?: number;
        };
    };

    /**
     * Defaults to `false`.
     */
    equally?: boolean;
}

export interface TooltipOptions {
    /**
     * Show or hide tooltip.
     * Defaults to `true`.
     */
    show?: boolean;
    /**
     * Set if tooltip is grouped or not for the data points.
     * Defaults to `true`.
     */
    grouped?: boolean;
    format?: {
        /**
         * Set format for the title of tooltip.
         * @param x Value of the data point to show.
         * @param index Index of the data point to show.
         */
        title?(x: Primitive, index: number): string;
        /**
         * Set format for the name of each data in tooltip.
         * @param ratio Will be `undefined` if the chart is not donut/pie/gauge.
         */
        name?(name: string, ratio: number | undefined, id: string, index: number): string;
        /**
         * Set format for the value of each data in tooltip.
         * @param ratio Will be `undefined` if the chart is not donut/pie/gauge.
         * @returns If `undefined` returned, the row of that value will be skipped.
         */
        value?(value: Primitive, ratio: number | undefined, id: string, index: number): string | undefined;
    };
    /** Show the tooltips based on the horizontal position of the mouse. */
    horizontal?: boolean;
    /**
     * Set custom position for the tooltip. This option can be used to modify the tooltip position by returning object that has top and left.
     */
    position?(
        this: ChartInternal,
        data: Primitive,
        width: number,
        height: number,
        element: SVGElement,
    ): { top: number; left: number };
    /**
     * Set custom HTML for the tooltip.
     * @param data If `tooltip.grouped` is true, data includes multiple data points.
     */
    contents?(
        this: ChartInternal,
        data: DataPoint[],
        defaultTitleFormat: (...args: unknown[]) => unknown,
        defaultValueFormat: (...args: unknown[]) => unknown,
        color: (...args: unknown[]) => unknown,
    ): string;
    /**
     * Set tooltip values order.
     */
    order?: "desc" | "asc" | unknown[] | ((data1: unknown, data2: unknown) => number) | null;
    init?: {
        show?: boolean;
        x?: number;
        position?: {
            /** Defaults to `"0px"`. */
            top?: string;
            /** Defaults to `"50px"`. */
            left?: string;
        };
    };
    // onshow?: () => void; // Not used
    // onhide?: () => void; // Not used
}

export interface SubchartOptions {
    /**
     * Show sub chart on the bottom of the chart.
     * Defaults to `false`.
     */
    show?: boolean;
    size?: {
        /**
         * Change the height of the subchart.
         */
        height: number;
    };
    axis?: {
        x?: {
            show: boolean;
        }
    };
    /**
     * Set callback for brush event.
     * Specified function receives the current zoomed x domain.
     */
    onbrush?(this: ChartAPI, domain: Domain): void;
}

export interface ZoomOptions {
    /**
     * Enable zooming.
     */
    enabled?: boolean;
    /**
     * Set interaction type for zooming
     */
    type?: 'scroll' | 'drag';
    /**
     * Enable to rescale after zooming. If true set, y domain will be updated according to the zoomed region.
     */
    rescale?: boolean;
    /**
     * Set callback that is called when the chart is zooming. Specified function receives the zoomed domain.
     */
    onzoom?(this: ChartAPI, domain: Domain): void;
    /**
     * Set callback that is called when zooming starts. Specified function receives the zoom event.
     */
    onzoomstart?(this: ChartAPI, event: Event): void;
    /**
     * Set callback that is called when zooming ends. Specified function receives the zoomed domain.
     */
    onzoomend?(this: ChartAPI, domain: Domain): void;
    /**
     * Set the initial minimum and maximum x-axis zoom values.
     */
    initialRange?: Domain;
    /**
     * Disable the default animation of zoom. This option is useful when you want to get the zoomed domain by `onzoom` or `onzoomend` handlers and override the default animation behavior.
     * @see https://github.com/c3js/c3/pull/2439 for details.
     */
    disableDefaultBehavior?: boolean;

    priveleged?: boolean;
    x?: {
        min?: number;
        max?: number;
    };
    /**
     * Change zoom extent.
     * **Experimental.**
     */
    extent?: [number, number];
}

export interface PointOptions {
    /**
     * Whether to show each point in line.
     * Defaults to `true`.
     */
    show?: boolean;
    /**
     * The radius size of each point.
     * Defaults to `2.5`. If it's a function, will call for each point.
     */
    r?: number | ((this: ChartInternal, d: DataPoint) => number);

    /**
     * How sensitive is each point to mouse cursor hover.
     * Defaults to `10`.
     */
    sensitivity?: number;

    focus?: {
        expand: {
            /**
             * Whether to expand each point on focus.
             */
            enabled?: boolean;
            /**
             * The radius size of each point on focus.
             */
            r?: number;
        };
    };

    select?: {
        /**
         * The radius size of each point on selected.
         */
        r?: number;
    };
}

export interface LineOptions {
    /**
     * Set if null data point will be connected or not.
     * If `true` set, the region of null data will be connected without any data point.
     * If `false` set, the region of null data will not be connected and get empty.
     */
    connectNull?: boolean;
    step?: {
        /**
         * Change step type for step chart.
         * Defaults to `"step"`.
         */
        type: "step" | "step-before" | "step-after";
    };
}

export interface ShowHideOptions {
    /** Controls whether the legend will be shown or hidden along with the data. */
    withLegend?: boolean;
}

export interface ChartAPI {
    /**
     * This API highlights specified targets and fade out the others.
     * You can specify multiple targets by giving an array that includes id as String. If no argument is given, all of targets will be highlighted.
     */
    focus(targetIds?: ArrayOrString): void;
    /**
     * This API fades out specified targets and reverts the others.
     * You can specify multiple targets by giving an array that includes id as String. If no argument is given, all of targets will be faded out.
     */
    defocus(targetIds?: ArrayOrString): void;
    /**
     * This API reverts specified targets.
     * You can specify multiple targets by giving an array that includes id as String. If no argument is given, all of targets will be reverted.
     */
    revert(targetIds?: ArrayOrString): void;

    /**
     * This API shows specified targets.
     * @param targetIds You can specify multiple data sets by giving an array of ID strings. If no argument is given, all of data will be shown.
     * @param options Options object.
     */
    show(targetIds?: ArrayOrString, options?: ShowHideOptions): void;
    /**
     * This API hides specified targets.
     * @param targetIds You can specify multiple data sets by giving an array of ID strings. If no argument is given, all of data will be hidden.
     * @param options Options object.
     */
    hide(targetIds?: ArrayOrString, options?: ShowHideOptions): void;
    /**
     * This API toggles (shows or hides) specified targets.
     * @param targetIds You can specify multiple data sets by giving an array of ID strings. If no argument is given, all of data will be toggled.
     * @param options Options object.
     */
    toggle(targetIds?: ArrayOrString, options?: ShowHideOptions): void;
    /**
     * Load data to the chart.
     * NOTE: unload should be used if some data needs to be unloaded simultaneously. If you call unload API soon after/before load instead of unload param, chart will not be rendered properly
     * because of cancel of animation.
     * NOTE: done will be called after data loaded, but it's not after rendering. It's because rendering will finish after some transition and there is some time lag between loading and rendering.
     */
    load(args: {
        /** Data to load. */
        data?: Data;
        /** API url to load data from. If `data` is provided this will be ignored. */
        url?: string;
<<<<<<< HEAD
        json?: Record<string | number, unknown>;
        keys?: { x?: string; value: string[] };
=======
        /**
         * An object to convert to data to load. Can be in the column form
         * (`{key1: [val1, val2, ...]; ...}`) or in the row form (`[{key1: val1; key2: val2}, ...]`).
         * If `data` or `url` are provided this will be ignored.
         */
        json?: Record<string, PrimitiveArray> | Array<Record<string, Primitive>>;
        /** If json is provided and is in row form, these keys are used to pull the data from each row. */
        keys?: {
            /** This is the key for the x-value in each row. */
            x?: string;
            /** List of remaining keys (besides the x key) to pull data for. */
            value: string[];
        };
        /** A list of rows, where the first row is the column names and the remaining rows are data.  If `data`, `url`, or `json` are provided this will be ignored.  */
>>>>>>> edb36b70
        rows?: PrimitiveArray[];
        /** A list of columns, where the first element in each column is the ID and the remaining elements are data. If `data`, `url`, `json`, or 'rows' are provided, this will be ignored. */
        columns?: Array<[string, ...PrimitiveArray]>;
        /** Match x columns to the corresponding data columns. */
        xs?: Record<string, string>;
        /** Match loaded data IDs with display names. */
        names?: Record<string, string>;
        /** If classes given, the classes specifed by `data.classes` will be updated. Keys should be data IDs and values should be classes to assign. */
        classes?: Record<string, string>;
        /** Array of arrays of data IDs. IDs that share a sub-array will be categorized together. */
        categories?: string[][];
        /** Match data IDs to their axes. */
        axes?: Record<string, AxisName>;
        /** Match data IDs to the colors to render that data as. */
        colors?: Record<string, string | d3.RGBColor | d3.HSLColor>;
        /** Select the plot type for the loaded data. */
        type?: string;
        /** Select the plot types for each individual data by ID. */
        types?: Record<string, string>;
        /** ID of data to remove, or list of IDs of data to remove, or `true` to remove all data. */
        unload?: true | ArrayOrString;
        /** Called when loading completes. */
        done?(): void;
    }): void;
    /**
     * Unload data from the chart.
     * @param args If given, will unload the data with the ids that match the string, the array of strings, or the `ids` argument of the object. If not given, will unload all data.
     * NOTE: If you call load API soon after/before unload, unload param of load should be used. Otherwise chart will not be rendered properly because of cancel of animation.
     */
    unload(args?: ArrayOrString | {
        ids?: ArrayOrString;
        /** Called after data is loaded, but not after rendering. This is because rendering will finish after some transition and there is some time lag between loading and rendering. */
        done?: () => void;
    }): void;
    /**
     * Flow data to the chart. By this API, you can append new data points to the chart.
     * If data that has the same target id is given, the chart will be appended. Otherwise, new target will be added.
     * @param args The arguments object for this method.
     */
    flow(args: {
<<<<<<< HEAD
        json?: Record<string | number, unknown>;
        keys?: { x?: string; value: string[] };
        rows?: PrimitiveArray[];
        columns?: PrimitiveArray[];
        to?: any;
=======
        /** An object to convert to data to load. Can be in the column form `{key1: [val1, val2, ...]; ...}` or in the row form `[{key1: val1; key2: val2}, ...]`. */
        json?: Record<string, PrimitiveArray> | Array<Record<string, Primitive>>;
        /** If json is provided and is in row form, these keys are used to pull the data from each row. */
        keys?: {
            /** This is the key for the x-value in each row. */
            x?: string;
            /** List of remaining keys (besides the x key) to pull data for. */
            value: string[];
        };
        /** A list of rows, where the first row is the column names and the remaining rows are data. If this is provided and `json` is provided, this is ignored. */
        rows?: [string[], ...PrimitiveArray[]];
        /** A list of columns, where the first element in each column is the ID and the remaining elements are data. If `json` or `rows` are provided, this will be ignored. */
        columns?: Array<[string, ...PrimitiveArray]>;
        /** If given, the lower x edge will move to that point. If not given, the lower x edge will move by the number of given data points. */
        to?: string | number;
        /** If given, the lower x edge will move by the number of this argument. */
>>>>>>> edb36b70
        length?: number;
        /** If given, the duration of the transition will be specified value. If not given, `transition.duration` will be used as default. */
        duration?: number;
        /** Will be called when the flow ends. */
        done?(): void;
    }): void;
    /**
     * Change data point state to selected. By this API, you can select data points. To use this API, `data.selection.enabled` needs to be `true`.
     * @param ids Specify target ids to be selected. If this argument is not given, all targets will be the candidate.
     * @param indices Specify indices to be selected. If this argument is not given, all data points will be the candidate.
     * @param resetOther If this argument is set true, the data points that are not specified by ids, indices will be unselected.
     */
    select(ids?: string[], indices?: number[], resetOther?: boolean): void;
    /**
     * Change data point state to unselected. By this API, you can unselect data points. To use this API, `data.selection.enabled` needs to be `true`.
     * @param ids Specify target ids to be unselected. If this argument is not given, all targets will be the candidate.
     * @param indices Specify indices to be unselected. If this argument is not given, all data points will be the candidate.
     */
    unselect(ids?: string[], indices?: number[]): void;
    /**
     * Get selected data points. By this API, you can get selected data points information. To use this API, `data.selection.enabled` needs to be `true`.
     * @param targetId You can filter the result by giving target id that you want to get. If not given, all of data points will be returned.
     */
    selected(targetId?: string): Data;
    /**
     * Change the type of the chart.
     * @param type Specify the type to be transformed. The types listed in data.type can be used.
     * @param targetIds Specify target data IDs to be transformed. If not given, all targets will be the candidate.
     */
    transform(type: ChartType, targetIds?: ArrayOrString): void;
    /**
     * Update groups for the targets.
     * @param groups An array of groups, each with an array of data IDs defining members of the groups.
     */
    groups(): string[][];
    groups<T extends string[][]>(groups?: T): T;

    xgrids: GridOperations;

    ygrids: GridOperations;

    regions: {
        /**
         * Either get the regions or override the regions.
         * @param regions Regions will be replaced with this argument.
         * @returns The regions on the plot, after running this function.
         */
        (): RegionOptions[];
        <T extends RegionOptions[]>(regions: T): T;
        /**
         * Add new region. This API adds new region instead of replacing.
         * @param grids New region or regions to be added.
         * @returns The regions on the plot, after running this function.
         */
        add(regions?: ArrayOrSingle<RegionOptions>): RegionOptions[];
        /**
         * Remove regions from the chart.
         * @param args Arguments object. If not provided, removes all regions.
         * @returns The regions on the plot, after running this function.
         */
        remove(args?: {
            /** If provided, removes the regions that have all of the specified classes. Otherwise removes all regions. */
            classes?: string[];
            /** Transition duration for fade out. */
            duration?: number;
        }): RegionOptions[];
    };

    data: {
        /**
         * Get data loaded in the chart.
         * @param targetIds If this argument is given, this API returns the specified target data. If this argument is not given, all of data will be returned.
         */
        (targetIds?: ArrayOrString): DataSeries[];
        /**
         * Get data shown in the chart.
         * @param targetIds If this argument is given, this API filters the data with specified target ids. If this argument is not given, all shown data will be returned.
         */
        shown(targetIds?: ArrayOrString): DataSeries[];
        /**
         * Get values of the data loaded in the chart.
         * @param targetIds This API returns the values of specified target. If this argument is not given, null will be retruned.
         */
        values(targetIds?: ArrayOrString): number[] | null;
        /**
         * Set names of the data loaded in the chart.
         * @param names This is a map of current names to new names.
         * @returns Map of the old names to the new names. Only includes the names that were changed.
         */
        names(): {};
        names<T extends { [key: string]: string }>(names: T): T;
        /**
         * Get and set colors of the data loaded in the chart.
         * @param colors If this argument is given, the colors of data will be updated. If not given, the current colors will be returned. The format of this argument is the same as data.colors.
         * @returns A map of all data IDs to their current colors.
         */
        colors(colors?: {
            [key: string]: string | d3.RGBColor | d3.HSLColor;
        }): { [key: string]: string };
        /**
         * Get and set axes of the data loaded in the chart.
         * @param axes If this argument is given, the axes of data will be updated. This is a map of data IDs to their new axes' names.
         * @returns Map of the changed data IDs to their new axes' names.
         */
        axes(): {};
        axes<T extends { [key: string]: AxisName }>(axes: T): T;
    };

    /**
     * Get and/or set the value of a category.
     * @param i Index of the category to get or set.
     * @param category: Value to update the category to. If not provided, no change will be made.
     * @returns The value of the category after updating.
     */
    category(i: number): string;
    category<T extends string>(i: number, category: T): T;

    /**
     * Get and/or set the categories.
     * @param categories: Value of the categories to update. If provided, will overwrite all categories. If not provided, no change will be made.
     * @returns The list of categories after updating.
     */
    categories(): string[];
    categories<T extends string[]>(categories: T): T;

    /**
     * Get the color for the specified id.
     * @returns The color that the data series with the specified id has on the chart.
     */
    color(id: string): string;

    /**
     * Get and set x values for the chart. Same as `xs` method.
     * @param x If given, x values of every target will be updated.
     * @returns A map of data IDs to their x IDs after running this function.
     */
    x(x?: {
        [key: string]: PrimitiveArray;
    }): { [key: string]: PrimitiveArray };

    /**
     * Get and set x values for the chart. Same as `x` method.
     * @param x If given, x values of every target will be updated.
     * @returns A map of data IDs to their x IDs after running this function.
     */
    xs(xs?: {
        [key: string]: PrimitiveArray;
    }): { [key: string]: PrimitiveArray };

    axis: {
        (): void;

        /**
         * Get and set axis labels.
         * @param labels If labels is given, specified axis' label will be updated.
         */
        labels(labels?: { [key in AxisName]?: string }): void;

        /**
         * Get and set axis min value.
         * @param min If an object is given, specified axis' min value will be updated. If a number is given, the min values for y and y2 will be updated.
         * @returns If `min` is *not* given, the current max values for each axis will be returned. Otherwise returns nothing.
         */
        min(): { [key in AxisName]: number };
        min(min: number | { [key in AxisName]?: number }): void;

        /**
         * Get and set axis max value.
         * @param max If an object is given, specified axis' max value will be updated. If a number is given, the max values for y and y2 will be updated.
         * @returns If `max` is *not* given, the current max values for each axis will be returned. Otherwise returns nothing.
         */
        max(): { [key in AxisName]: number };
        max(max: number | { [key in AxisName]?: number }): void;

        /**
         * Get and set axis min and max values.
         * @param range If range is given, specified axis' min and max value will be updated.
         * @returns If `range` is *not* given, returns the current min and max values for each axis.
         */
        range(): {
            min: { [key in AxisName]: number; };
            max: { [key in AxisName]: number; };
        };
        range(range: {
            min?: number | { [key in AxisName]?: number };
            max?: number | { [key in AxisName]?: number };
        }): void;
    };

    legend: {
        (): void;
        /**
         * Show legend for each target.
         * @param targetIds If targetIds is given, specified target's legend will be shown. If only one target is the candidate, String can be passed. If no argument is given, all of target's
         * legend will be shown.
         */
        show(targetIds?: ArrayOrString): void;
        /**
         * Hide legend for each target.
         * @param targetIds If targetIds is given, specified target's legend will be hidden. If only one target is the candidate, String can be passed. If no argument is given, all of target's
         * legend will be hidden.
         */
        hide(targetIds?: ArrayOrString): void;
    };

    zoom: {
        /**
         * Zoom by giving x domain.
         * @param domain If given, the chart will be zoomed to the given domain.
         * @returns `domain`, if given; otherwise the current zoom range of the chart.
         */
        (domain?: number[]): number[];

        /**
         * Enable and disable zooming.
         * @param enabled If enabled is `true`, the feature of zooming will be enabled. If `false` is given, it will be disabled.
         */
        enable(enabled: boolean): void;

        /**
         * Set or get the maximum x value of the chart for zooming.
         * @param max The new maximum zoom value.
         * @returns If `max` is _not_ given, will return the existing zoom value.
         *
         */
        max(): number;
        max(max: number): void;

        /**
         * Set or get the minimum x value of the chart for zooming.
         * @param min The new minimum zoom value.
         * @returns If `min` is _not_ given, will return the existing zoom value.
         *
         */
        min(): number;
        min(min: number): void;

        /**
         * Set or get both the max and min zoom values at the same time.
         * @param range An object with max and/or min values.
         * @returns If `range` is _not_ given, returns an object with current max and min zoom values.
         */
        range(): {
            max: number;
            min: number;
        }
        range(range: {
            max?: number;
            min?: number;
        }): void;
    };

    /**
     * Unzoom to the original domain.
     */
    unzoom(): void;

    /**
     * Resize the chart. If no size is specified it will resize to fit.
     * @param size This argument should include width and height in pixels.
     */
    resize(size?: { width?: number; height?: number }): void;

    /**
     * Force to redraw.
     */
    flush(): void;

    /**
     * Reset the chart object and remove element and events completely.
     */
<<<<<<< HEAD
    destroy(): void;
=======
    // Not a typo - returns `null` not `void`
    destroy(): null;

    tooltip: {
        (): void;
        show(args: {
            mouse: unknown;
            data?: {
                targets: DataSeries[];
            };
            id?: string;
            x?: number;
        }): void;
        hide(): void;
    };
>>>>>>> edb36b70

    internal: ChartInternal;
}

export interface ChartInternal {
<<<<<<< HEAD
    d3: typeof d3 | undefined;
    api: ChartAPI;
    config: InternalConfig;
    data: unknown;
    cache: unknown;
    axes: unknown;

    getDefaultConfig?: () => InternalConfig;
    additionalConfig?: Record<string | number, any>;
    loadConfig?: (config: Partial<InternalConfig>) => void;

    beforeInit?: () => void;
    afterInit?: () => void;
    init?: () => void;
    initParams?: () => void;
    initChartElements?: () => void;
    initWithData?: () => void;
    smoothLines?: (el: unknown[], type: string) => void;
    updateSizes?: () => void;
    updateTargets?: (targets: unknown) => void;
    showTargets?: () => void;
    redraw?: (options: RedrawOptions, transitions: unknown) => void;
    updateAndRedraw?: (options: UpdateAndRedrawOptions) => void;
    redrawWithoutRescale?: () => void;
    isTimeSeries?: () => boolean;
    isCategorized?: () => boolean;
    isCustomX?: () => boolean;
    isTimeSeriesY?: () => boolean;
    getTranslate?: (target: 'main' | 'context' | 'legend' | 'x' | 'y' | 'y2' | 'subx' | 'arc') => string;
    initialOpacity?: (d: Record<string, unknown>) => 1 | 0;
    initialOpacityForCircle?: (d: Record<string, unknown>) => number;
    opacityForCircle?: (d: Record<string, unknown>) => number;
    opacityForText?: () => 1 | 0;
    xx?: (d: Record<string, unknown>) => unknown | null;
    xvCustom?: (d: Record<string | number, unknown>, xyValue: number | string | undefined | null) => number;
    yvCustom?: (d: Record<string | number, unknown>, xyValue: number | string | undefined | null) => number;
    xv?: (d: Record<string, unknown>) => number;
    yv?: (d: Record<string, unknown>) => number;
    subxx?: (d: Record<string, unknown>) => unknown | null;
    transformMain?: (withTransition: boolean, transitions: Record<string, unknown>) => void;
    transformAll?: (withTransition: boolean, transitions: Record<string, unknown>) => void;
    updateSvgSize?: () => void;
    updateDimension?: (withoutAxis: boolean) => void;
    observeInserted?: <T extends { node: () => Node }>(selection: T) => void;

    /**
     * Binds handlers to the window resize event.
     */
    bindResize?: () => void;

    /**
     * Binds handlers to the window focus event.
     */
    bindWindowFocus?: () => void;

    /**
     * Unbinds from the window focus event.
     */
    unbindWindowFocus?: () => void;

    generateResize?: <T = () => any>() => {
        (): void;
        add: (f: () => any) => void;
        remove: (f: () => any) => void;
    };

    endall?: <
        S extends { on: (event: string, callback: () => void) => any }, 
        T extends { each: (callback: () => void) => S }
    >(
        transition: T,
        callback: (...args: any[]) => any
    ) => void;
    
    generateWait?: <T extends {empty: () => boolean; transition: () => any}>() => {
        (callback: () => any): void;
        add: (transition: T) => void;
    }

    parseDate?: (date: Date | string | object | number) => Date;
    isTabVisible?: () => boolean;
    getPathBox?: (path: SVGPathElement) => {
        x: number;
        y: number;
        width: number;
        height: number;
    };
    CLASS?: Classes;

    [key: string]: any;
}

interface GenerateResizeReturn extends Function {
    add: (f: Function) => void;
    remove: (f: Function) => void;
}

export interface RedrawOptions {
    [key: string]: boolean
}

export interface UpdateAndRedrawOptions {
    [key: string]: boolean
}

export interface InternalConfig {
    bindto: unknown;
    svg_classname: string | undefined;
    size_width: number | undefined;
    size_height: number | undefined;
    padding_left: number | undefined;
    padding_right: number | undefined;
    padding_top: number | undefined;
    padding_bottom: number | undefined;
    resize_auto: boolean;
    zoom_enabled: boolean;
    zoom_initialRange: number | undefined;
    zoom_type: string;
    zoom_disableDefaultBehavior: boolean;
    zoom_privileged: boolean;
    zoom_rescale: boolean;
    zoom_onzoom: () => void;
    zoom_onzoomstart: () => void;
    zoom_onzoomend: () => void;
    zoom_x_min: number | undefined;
    zoom_x_max: number | undefined;
    interaction_brighten: boolean;
    interaction_enabled: boolean;
    onmouseover: () => void;
    onmouseout: () => void;
    onresize: () => void;
    onresized: () => void;
    oninit: () => void;
    onrendered: () => void;
    transition_duration: number;
    data_epochs: string;
    data_x: unknown | undefined;
    data_xs: Record<string | number, unknown>;
    data_xFormat: string;
    data_xLocaltime: boolean;
    data_xSort: boolean;
    data_idConverter: <T extends unknown>(id: T) => T;
    data_names: Record<string | number, unknown>;
    data_classes: Record<string | number, unknown>;
    data_groups: unknown[];
    data_axes: Record<string | number, unknown>;
    data_type: unknown | undefined;
    data_types: Record<string | number, unknown>;
    data_labels: Record<string | number, unknown>;
    data_order: 'desc';
    data_regions: Record<string | number, unknown>;
    data_color: unknown | undefined;
    data_colors: Record<string | number, unknown>;
    data_hide: boolean;
    data_filter: unknown | undefined;
    data_selection_enabled: boolean;
    data_selection_grouped: boolean;
    data_selection_isselectable: () => boolean;
    data_selection_multiple: boolean;
    data_selection_draggable: boolean;
    data_onclick: () => void;
    data_onmouseover: () => void;
    data_onmouseout: () => void;
    data_onselected: () => void;
    data_onunselected: () => void;
    data_url: unknown | undefined;
    data_headers: unknown | undefined;
    data_json: unknown | undefined;
    data_rows: unknown | undefined;
    data_columns: unknown | undefined;
    data_mimeType: unknown | undefined;
    data_keys: unknown | undefined;

    data_empty_label_text: string;

    subchart_show: boolean;
    subchart_size_height: number;
    subchart_axis_x_show: boolean;
    subchart_onbrush: () => void;

    color_pattern: unknown[];
    color_threshold: Record<string | number, unknown>;

    legend_show: boolean;
    legend_hide: boolean;
    legend_position: string;
    legend_inset_anchor: string;
    legend_inset_x: number;
    legend_inset_y: number;
    legend_inset_step: unknown | undefined;
    legend_item_onclick: unknown | undefined;
    legend_item_onmouseover: unknown | undefined;
    legend_item_onmouseout: unknown | undefined;
    legend_equally: boolean;
    legend_padding: number;
    legend_item_tile_width: number;
    legend_item_tile_height: number;

    axis_rotated: boolean;
    axis_x_show: boolean;
    axis_x_type: 'indexed';
    axis_x_localtime: boolean;
    axis_x_categories: unknown[];
    axis_x_tick_centered: boolean;
    axis_x_tick_format: unknown | undefined;
    axis_x_tick_culling: Record<string | number, unknown>;
    axis_x_tick_culling_max: number;
    axis_x_tick_count: unknown | undefined;
    axis_x_tick_fit: boolean;
    axis_x_tick_values: unknown | null;
    axis_x_tick_rotate: number;
    axis_x_tick_outer: boolean;
    axis_x_tick_multiline: boolean;
    axis_x_tick_multilineMax: number;
    axis_x_tick_width: unknown | null;
    axis_x_max: unknown | undefined;
    axis_x_min: unknown | undefined;
    axis_x_padding: Record<string | number, unknown>;
    axis_x_height: unknown | undefined;
    axis_x_selection: unknown | undefined;
    axis_x_label: Record<string | number, unknown>;
    axis_x_inner: unknown | undefined;
    axis_y_show: boolean;
    axis_y_type: unknown | undefined;
    axis_y_max: unknown | undefined;
    axis_y_min: unknown | undefined;
    axis_y_inverted: boolean;
    axis_y_center: unknown | undefined;
    axis_y_inner: unknown | undefined;
    axis_y_label: Record<string | number, unknown>;
    axis_y_tick_format: unknown | undefined;
    axis_y_tick_outer: boolean;
    axis_y_tick_values: unknown | null;
    axis_y_tick_rotate: number;
    axis_y_tick_count: unknown | undefined;
    axis_y_tick_time_type: unknown | undefined;
    axis_y_tick_time_interval: unknown | undefined;
    axis_y_padding: Record<string | number, unknown>;
    axis_y_default: unknown | undefined;
    axis_y2_show: boolean;
    axis_y2_max: unknown | undefined;
    axis_y2_min: unknown | undefined;
    axis_y2_inverted: boolean;
    axis_y2_center: unknown | undefined;
    axis_y2_inner: unknown | undefined;
    axis_y2_label: Record<string | number, unknown>;
    axis_y2_tick_format: unknown | undefined;
    axis_y2_tick_outer: boolean;
    axis_y2_tick_values: unknown | null;
    axis_y2_tick_count: unknown | undefined;
    axis_y2_padding: Record<string | number, unknown>;
    axis_y2_default: unknown | undefined;

    grid_x_show: boolean;
    grid_x_type: string;
    grid_x_lines: unknown[];
    grid_y_show: boolean;
    // not used
    // grid_y_type: string,

    grid_y_lines: unknown[];
    grid_y_ticks: number;
    grid_focus_show: boolean;
    grid_lines_front: boolean;

    point_show: boolean;
    point_r: number;
    point_sensitivity: number;
    point_focus_expand_enabled: boolean;
    point_focus_expand_r: unknown | undefined;
    point_select_r: unknown | undefined;

    line_connectNull: boolean;
    line_step_type: string;

    bar_width: unknown | undefined;
    bar_width_ratio: number;
    bar_width_max: unknown | undefined;
    bar_zerobased: boolean;
    bar_space: number;

    area_zerobased: boolean;
    area_above: boolean;

    pie_label_show: boolean;
    pie_label_format: unknown | undefined;
    pie_label_threshold: number;
    pie_label_ratio: unknown | undefined;
    pie_expand: Record<string | number, unknown>;
    pie_expand_duration: number;

    gauge_fullCircle: boolean;
    gauge_label_show: boolean;
    gauge_labelLine_show: boolean;
    gauge_label_format: unknown | undefined;
    gauge_min: number;
    gauge_max: number;
    gauge_startingAngle: number;
    gauge_label_extents: unknown | undefined;
    gauge_units: unknown | undefined;
    gauge_width: unknown | undefined;
    gauge_arcs_minWidth: number;
    gauge_expand: Record<string | number, unknown>;
    gauge_expand_duration: number;

    donut_label_show: boolean;
    donut_label_format: unknown | undefined;
    donut_label_threshold: number;
    donut_label_ratio: unknown | undefined;
    donut_width: unknown | undefined;
    donut_title: string;
    donut_expand: Record<string | number, unknown>;
    donut_expand_duration: number;

    spline_interpolation_type: string;

    stanford_lines: unknown[];
    stanford_regions: unknown[];
    stanford_texts: unknown[];
    stanford_scaleMin: unknown | undefined;
    stanford_scaleMax: unknown | undefined;
    stanford_scaleWidth: unknown | undefined;
    stanford_scaleFormat: unknown | undefined;
    stanford_scaleValues: unknown | undefined;
    stanford_colors: unknown | undefined;
    stanford_padding: {
        top: number;
        right: number;
        bottom: number;
        left: number;
    };

    regions: unknown[];

    tooltip_show: boolean;
    tooltip_grouped: boolean;
    tooltip_order: unknown | undefined;
    tooltip_format_title: unknown | undefined;
    tooltip_format_name: unknown | undefined;
    tooltip_format_value: unknown | undefined;
    tooltip_horizontal: unknown | undefined;
    tooltip_position: unknown | undefined;
    tooltip_contents: (d: unknown, defaultTitleFormat: unknown, defaultValueFormat: unknown, color: unknown) => string;
    tooltip_init_show: boolean;
    tooltip_init_x: number;
    tooltip_init_position: {
        top: string;
        left: string;
    };
    tooltip_onshow: () => void;
    tooltip_onhide: () => void;

    title_text: unknown | undefined;
    title_padding: {
        top: number;
        right: number;
        bottom: number;
        left: number;
    };
    title_position: string;

    [key: string]: any;
    [key: number]: any;
}

// Including the default strings doesn't affect typing (yet) but it could be useful
export interface Classes {
    target: 'c3-target' | string;
    chart: 'c3-chart' | string;
    chartLine: 'c3-chart-line' | string;
    chartLines: 'c3-chart-lines' | string;
    chartBar: 'c3-chart-bar' | string;
    chartBars: 'c3-chart-bars' | string;
    chartText: 'c3-chart-text' | string;
    chartTexts: 'c3-chart-texts' | string;
    chartArc: 'c3-chart-arc' | string;
    chartArcs: 'c3-chart-arcs' | string;
    chartArcsTitle: 'c3-chart-arcs-title' | string;
    chartArcsBackground: 'c3-chart-arcs-background' | string;
    chartArcsGaugeUnit: 'c3-chart-arcs-gauge-unit' | string;
    chartArcsGaugeMax: 'c3-chart-arcs-gauge-max' | string;
    chartArcsGaugeMin: 'c3-chart-arcs-gauge-min' | string;
    selectedCircle: 'c3-selected-circle' | string;
    selectedCircles: 'c3-selected-circles' | string;
    eventRect: 'c3-event-rect' | string;
    eventRects: 'c3-event-rects' | string;
    eventRectsSingle: 'c3-event-rects-single' | string;
    eventRectsMultiple: 'c3-event-rects-multiple' | string;
    zoomRect: 'c3-zoom-rect' | string;
    brush: 'c3-brush' | string;
    dragZoom: 'c3-drag-zoom' | string;
    focused: 'c3-focused' | string;
    defocused: 'c3-defocused' | string;
    region: 'c3-region' | string;
    regions: 'c3-regions' | string;
    title: 'c3-title' | string;
    tooltipContainer: 'c3-tooltip-container' | string;
    tooltip: 'c3-tooltip' | string;
    tooltipName: 'c3-tooltip-name' | string;
    shape: 'c3-shape' | string;
    shapes: 'c3-shapes' | string;
    line: 'c3-line' | string;
    lines: 'c3-lines' | string;
    bar: 'c3-bar' | string;
    bars: 'c3-bars' | string;
    circle: 'c3-circle' | string;
    circles: 'c3-circles' | string;
    arc: 'c3-arc' | string;
    arcLabelLine: 'c3-arc-label-line' | string;
    arcs: 'c3-arcs' | string;
    area: 'c3-area' | string;
    areas: 'c3-areas' | string;
    empty: 'c3-empty' | string;
    text: 'c3-text' | string;
    texts: 'c3-texts' | string;
    gaugeValue: 'c3-gauge-value' | string;
    grid: 'c3-grid' | string;
    gridLines: 'c3-grid-lines' | string;
    xgrid: 'c3-xgrid' | string;
    xgrids: 'c3-xgrids' | string;
    xgridLine: 'c3-xgrid-line' | string;
    xgridLines: 'c3-xgrid-lines' | string;
    xgridFocus: 'c3-xgrid-focus' | string;
    ygrid: 'c3-ygrid' | string;
    ygrids: 'c3-ygrids' | string;
    ygridLine: 'c3-ygrid-line' | string;
    ygridLines: 'c3-ygrid-lines' | string;
    colorScale: 'c3-colorscale' | string;
    stanfordElements: 'c3-stanford-elements' | string;
    stanfordLine: 'c3-stanford-line' | string;
    stanfordLines: 'c3-stanford-lines' | string;
    stanfordRegion: 'c3-stanford-region' | string;
    stanfordRegions: 'c3-stanford-regions' | string;
    stanfordText: 'c3-stanford-text' | string;
    stanfordTexts: 'c3-stanford-texts' | string;
    axis: 'c3-axis' | string;
    axisX: 'c3-axis-x' | string;
    axisXLabel: 'c3-axis-x-label' | string;
    axisY: 'c3-axis-y' | string;
    axisYLabel: 'c3-axis-y-label' | string;
    axisY2: 'c3-axis-y2' | string;
    axisY2Label: 'c3-axis-y2-label' | string;
    legendBackground: 'c3-legend-background' | string;
    legendItem: 'c3-legend-item' | string;
    legendItemEvent: 'c3-legend-item-event' | string;
    legendItemTile: 'c3-legend-item-tile' | string;
    legendItemHidden: 'c3-legend-item-hidden' | string;
    legendItemFocused: 'c3-legend-item-focused' | string;
    dragarea: 'c3-dragarea' | string;
    EXPANDED: '_expanded_' | string;
    SELECTED: '_selected_' | string;
    INCLUDED: '_included_' | string;
=======
    /** Access the external Chart API. */
    api: ChartAPI;
    [key: string]: any;
}

export interface DataSeries {
    id?: string;
    id_org?: string;
    values: DataPoint[];
}

export interface DataPoint {
    x: number;
    value: number;
    id: string;
    index: number;
}

export interface RedrawOptions {
    [key: string]: boolean;
}

export interface UpdateAndRedrawOptions {
    [key: string]: boolean;
>>>>>>> edb36b70
}

export interface GridOperations {
    /**
     * Update the grid lines.
     * @param grids Grid lines will be replaced with this argument.
     */
    (): GridLineOptionsWithAxis[];
    <T extends GridLineOptionsWithAxis[]>(grids: T): T;
    /**
     * Add grid lines. This API adds new grid lines instead of replacing.
     * @param grids New grid lines will be added. It's possible to give an Object if only one line will be added.
     */
    add(grids: ArrayOrSingle<GridLineOptionsWithAxis>): GridLineOptionsWithAxis[];
    /**
     * Remove grid lines.
     * @param params Specifies which grid line to remove. If not given, all of x/y grid lines will be removed. If empty, none will be removed
     */
    remove(params?: {
        /** If provided, will remove all gridlines with this class. */
        class?: string;
        /** If provided, will remove all gridlines at this value. */
        value?: number | string;
    }): void;
}<|MERGE_RESOLUTION|>--- conflicted
+++ resolved
@@ -402,11 +402,7 @@
     /**
      * Specify headers for the data request if `data.url` is provided.
      */
-<<<<<<< HEAD
-    json?: Record<string | number, unknown>;
-=======
     headers?: unknown;
->>>>>>> edb36b70
     /**
      * Parse a JSON object for data. Can be in the column form `{key1: [val1, val2, ...]; ...}` or in the row form `[{key1: val1; key2: val2}, ...]`. If `url` is provided this will be ignored.
      */
@@ -857,11 +853,7 @@
     /**
      * The axis on which `start` and `end` values lie.
      */
-<<<<<<< HEAD
-    axis?: "x" | "y" | "y2";
-=======
     axis?: AxisName;
->>>>>>> edb36b70
     /**
      * The point on the axis at which to start the region. If not provided, will
      * use the start edge of the axis.
@@ -1220,10 +1212,6 @@
         data?: Data;
         /** API url to load data from. If `data` is provided this will be ignored. */
         url?: string;
-<<<<<<< HEAD
-        json?: Record<string | number, unknown>;
-        keys?: { x?: string; value: string[] };
-=======
         /**
          * An object to convert to data to load. Can be in the column form
          * (`{key1: [val1, val2, ...]; ...}`) or in the row form (`[{key1: val1; key2: val2}, ...]`).
@@ -1238,7 +1226,6 @@
             value: string[];
         };
         /** A list of rows, where the first row is the column names and the remaining rows are data.  If `data`, `url`, or `json` are provided this will be ignored.  */
->>>>>>> edb36b70
         rows?: PrimitiveArray[];
         /** A list of columns, where the first element in each column is the ID and the remaining elements are data. If `data`, `url`, `json`, or 'rows' are provided, this will be ignored. */
         columns?: Array<[string, ...PrimitiveArray]>;
@@ -1279,13 +1266,6 @@
      * @param args The arguments object for this method.
      */
     flow(args: {
-<<<<<<< HEAD
-        json?: Record<string | number, unknown>;
-        keys?: { x?: string; value: string[] };
-        rows?: PrimitiveArray[];
-        columns?: PrimitiveArray[];
-        to?: any;
-=======
         /** An object to convert to data to load. Can be in the column form `{key1: [val1, val2, ...]; ...}` or in the row form `[{key1: val1; key2: val2}, ...]`. */
         json?: Record<string, PrimitiveArray> | Array<Record<string, Primitive>>;
         /** If json is provided and is in row form, these keys are used to pull the data from each row. */
@@ -1302,7 +1282,6 @@
         /** If given, the lower x edge will move to that point. If not given, the lower x edge will move by the number of given data points. */
         to?: string | number;
         /** If given, the lower x edge will move by the number of this argument. */
->>>>>>> edb36b70
         length?: number;
         /** If given, the duration of the transition will be specified value. If not given, `transition.duration` will be used as default. */
         duration?: number;
@@ -1574,9 +1553,6 @@
     /**
      * Reset the chart object and remove element and events completely.
      */
-<<<<<<< HEAD
-    destroy(): void;
-=======
     // Not a typo - returns `null` not `void`
     destroy(): null;
 
@@ -1592,466 +1568,11 @@
         }): void;
         hide(): void;
     };
->>>>>>> edb36b70
 
     internal: ChartInternal;
 }
 
 export interface ChartInternal {
-<<<<<<< HEAD
-    d3: typeof d3 | undefined;
-    api: ChartAPI;
-    config: InternalConfig;
-    data: unknown;
-    cache: unknown;
-    axes: unknown;
-
-    getDefaultConfig?: () => InternalConfig;
-    additionalConfig?: Record<string | number, any>;
-    loadConfig?: (config: Partial<InternalConfig>) => void;
-
-    beforeInit?: () => void;
-    afterInit?: () => void;
-    init?: () => void;
-    initParams?: () => void;
-    initChartElements?: () => void;
-    initWithData?: () => void;
-    smoothLines?: (el: unknown[], type: string) => void;
-    updateSizes?: () => void;
-    updateTargets?: (targets: unknown) => void;
-    showTargets?: () => void;
-    redraw?: (options: RedrawOptions, transitions: unknown) => void;
-    updateAndRedraw?: (options: UpdateAndRedrawOptions) => void;
-    redrawWithoutRescale?: () => void;
-    isTimeSeries?: () => boolean;
-    isCategorized?: () => boolean;
-    isCustomX?: () => boolean;
-    isTimeSeriesY?: () => boolean;
-    getTranslate?: (target: 'main' | 'context' | 'legend' | 'x' | 'y' | 'y2' | 'subx' | 'arc') => string;
-    initialOpacity?: (d: Record<string, unknown>) => 1 | 0;
-    initialOpacityForCircle?: (d: Record<string, unknown>) => number;
-    opacityForCircle?: (d: Record<string, unknown>) => number;
-    opacityForText?: () => 1 | 0;
-    xx?: (d: Record<string, unknown>) => unknown | null;
-    xvCustom?: (d: Record<string | number, unknown>, xyValue: number | string | undefined | null) => number;
-    yvCustom?: (d: Record<string | number, unknown>, xyValue: number | string | undefined | null) => number;
-    xv?: (d: Record<string, unknown>) => number;
-    yv?: (d: Record<string, unknown>) => number;
-    subxx?: (d: Record<string, unknown>) => unknown | null;
-    transformMain?: (withTransition: boolean, transitions: Record<string, unknown>) => void;
-    transformAll?: (withTransition: boolean, transitions: Record<string, unknown>) => void;
-    updateSvgSize?: () => void;
-    updateDimension?: (withoutAxis: boolean) => void;
-    observeInserted?: <T extends { node: () => Node }>(selection: T) => void;
-
-    /**
-     * Binds handlers to the window resize event.
-     */
-    bindResize?: () => void;
-
-    /**
-     * Binds handlers to the window focus event.
-     */
-    bindWindowFocus?: () => void;
-
-    /**
-     * Unbinds from the window focus event.
-     */
-    unbindWindowFocus?: () => void;
-
-    generateResize?: <T = () => any>() => {
-        (): void;
-        add: (f: () => any) => void;
-        remove: (f: () => any) => void;
-    };
-
-    endall?: <
-        S extends { on: (event: string, callback: () => void) => any }, 
-        T extends { each: (callback: () => void) => S }
-    >(
-        transition: T,
-        callback: (...args: any[]) => any
-    ) => void;
-    
-    generateWait?: <T extends {empty: () => boolean; transition: () => any}>() => {
-        (callback: () => any): void;
-        add: (transition: T) => void;
-    }
-
-    parseDate?: (date: Date | string | object | number) => Date;
-    isTabVisible?: () => boolean;
-    getPathBox?: (path: SVGPathElement) => {
-        x: number;
-        y: number;
-        width: number;
-        height: number;
-    };
-    CLASS?: Classes;
-
-    [key: string]: any;
-}
-
-interface GenerateResizeReturn extends Function {
-    add: (f: Function) => void;
-    remove: (f: Function) => void;
-}
-
-export interface RedrawOptions {
-    [key: string]: boolean
-}
-
-export interface UpdateAndRedrawOptions {
-    [key: string]: boolean
-}
-
-export interface InternalConfig {
-    bindto: unknown;
-    svg_classname: string | undefined;
-    size_width: number | undefined;
-    size_height: number | undefined;
-    padding_left: number | undefined;
-    padding_right: number | undefined;
-    padding_top: number | undefined;
-    padding_bottom: number | undefined;
-    resize_auto: boolean;
-    zoom_enabled: boolean;
-    zoom_initialRange: number | undefined;
-    zoom_type: string;
-    zoom_disableDefaultBehavior: boolean;
-    zoom_privileged: boolean;
-    zoom_rescale: boolean;
-    zoom_onzoom: () => void;
-    zoom_onzoomstart: () => void;
-    zoom_onzoomend: () => void;
-    zoom_x_min: number | undefined;
-    zoom_x_max: number | undefined;
-    interaction_brighten: boolean;
-    interaction_enabled: boolean;
-    onmouseover: () => void;
-    onmouseout: () => void;
-    onresize: () => void;
-    onresized: () => void;
-    oninit: () => void;
-    onrendered: () => void;
-    transition_duration: number;
-    data_epochs: string;
-    data_x: unknown | undefined;
-    data_xs: Record<string | number, unknown>;
-    data_xFormat: string;
-    data_xLocaltime: boolean;
-    data_xSort: boolean;
-    data_idConverter: <T extends unknown>(id: T) => T;
-    data_names: Record<string | number, unknown>;
-    data_classes: Record<string | number, unknown>;
-    data_groups: unknown[];
-    data_axes: Record<string | number, unknown>;
-    data_type: unknown | undefined;
-    data_types: Record<string | number, unknown>;
-    data_labels: Record<string | number, unknown>;
-    data_order: 'desc';
-    data_regions: Record<string | number, unknown>;
-    data_color: unknown | undefined;
-    data_colors: Record<string | number, unknown>;
-    data_hide: boolean;
-    data_filter: unknown | undefined;
-    data_selection_enabled: boolean;
-    data_selection_grouped: boolean;
-    data_selection_isselectable: () => boolean;
-    data_selection_multiple: boolean;
-    data_selection_draggable: boolean;
-    data_onclick: () => void;
-    data_onmouseover: () => void;
-    data_onmouseout: () => void;
-    data_onselected: () => void;
-    data_onunselected: () => void;
-    data_url: unknown | undefined;
-    data_headers: unknown | undefined;
-    data_json: unknown | undefined;
-    data_rows: unknown | undefined;
-    data_columns: unknown | undefined;
-    data_mimeType: unknown | undefined;
-    data_keys: unknown | undefined;
-
-    data_empty_label_text: string;
-
-    subchart_show: boolean;
-    subchart_size_height: number;
-    subchart_axis_x_show: boolean;
-    subchart_onbrush: () => void;
-
-    color_pattern: unknown[];
-    color_threshold: Record<string | number, unknown>;
-
-    legend_show: boolean;
-    legend_hide: boolean;
-    legend_position: string;
-    legend_inset_anchor: string;
-    legend_inset_x: number;
-    legend_inset_y: number;
-    legend_inset_step: unknown | undefined;
-    legend_item_onclick: unknown | undefined;
-    legend_item_onmouseover: unknown | undefined;
-    legend_item_onmouseout: unknown | undefined;
-    legend_equally: boolean;
-    legend_padding: number;
-    legend_item_tile_width: number;
-    legend_item_tile_height: number;
-
-    axis_rotated: boolean;
-    axis_x_show: boolean;
-    axis_x_type: 'indexed';
-    axis_x_localtime: boolean;
-    axis_x_categories: unknown[];
-    axis_x_tick_centered: boolean;
-    axis_x_tick_format: unknown | undefined;
-    axis_x_tick_culling: Record<string | number, unknown>;
-    axis_x_tick_culling_max: number;
-    axis_x_tick_count: unknown | undefined;
-    axis_x_tick_fit: boolean;
-    axis_x_tick_values: unknown | null;
-    axis_x_tick_rotate: number;
-    axis_x_tick_outer: boolean;
-    axis_x_tick_multiline: boolean;
-    axis_x_tick_multilineMax: number;
-    axis_x_tick_width: unknown | null;
-    axis_x_max: unknown | undefined;
-    axis_x_min: unknown | undefined;
-    axis_x_padding: Record<string | number, unknown>;
-    axis_x_height: unknown | undefined;
-    axis_x_selection: unknown | undefined;
-    axis_x_label: Record<string | number, unknown>;
-    axis_x_inner: unknown | undefined;
-    axis_y_show: boolean;
-    axis_y_type: unknown | undefined;
-    axis_y_max: unknown | undefined;
-    axis_y_min: unknown | undefined;
-    axis_y_inverted: boolean;
-    axis_y_center: unknown | undefined;
-    axis_y_inner: unknown | undefined;
-    axis_y_label: Record<string | number, unknown>;
-    axis_y_tick_format: unknown | undefined;
-    axis_y_tick_outer: boolean;
-    axis_y_tick_values: unknown | null;
-    axis_y_tick_rotate: number;
-    axis_y_tick_count: unknown | undefined;
-    axis_y_tick_time_type: unknown | undefined;
-    axis_y_tick_time_interval: unknown | undefined;
-    axis_y_padding: Record<string | number, unknown>;
-    axis_y_default: unknown | undefined;
-    axis_y2_show: boolean;
-    axis_y2_max: unknown | undefined;
-    axis_y2_min: unknown | undefined;
-    axis_y2_inverted: boolean;
-    axis_y2_center: unknown | undefined;
-    axis_y2_inner: unknown | undefined;
-    axis_y2_label: Record<string | number, unknown>;
-    axis_y2_tick_format: unknown | undefined;
-    axis_y2_tick_outer: boolean;
-    axis_y2_tick_values: unknown | null;
-    axis_y2_tick_count: unknown | undefined;
-    axis_y2_padding: Record<string | number, unknown>;
-    axis_y2_default: unknown | undefined;
-
-    grid_x_show: boolean;
-    grid_x_type: string;
-    grid_x_lines: unknown[];
-    grid_y_show: boolean;
-    // not used
-    // grid_y_type: string,
-
-    grid_y_lines: unknown[];
-    grid_y_ticks: number;
-    grid_focus_show: boolean;
-    grid_lines_front: boolean;
-
-    point_show: boolean;
-    point_r: number;
-    point_sensitivity: number;
-    point_focus_expand_enabled: boolean;
-    point_focus_expand_r: unknown | undefined;
-    point_select_r: unknown | undefined;
-
-    line_connectNull: boolean;
-    line_step_type: string;
-
-    bar_width: unknown | undefined;
-    bar_width_ratio: number;
-    bar_width_max: unknown | undefined;
-    bar_zerobased: boolean;
-    bar_space: number;
-
-    area_zerobased: boolean;
-    area_above: boolean;
-
-    pie_label_show: boolean;
-    pie_label_format: unknown | undefined;
-    pie_label_threshold: number;
-    pie_label_ratio: unknown | undefined;
-    pie_expand: Record<string | number, unknown>;
-    pie_expand_duration: number;
-
-    gauge_fullCircle: boolean;
-    gauge_label_show: boolean;
-    gauge_labelLine_show: boolean;
-    gauge_label_format: unknown | undefined;
-    gauge_min: number;
-    gauge_max: number;
-    gauge_startingAngle: number;
-    gauge_label_extents: unknown | undefined;
-    gauge_units: unknown | undefined;
-    gauge_width: unknown | undefined;
-    gauge_arcs_minWidth: number;
-    gauge_expand: Record<string | number, unknown>;
-    gauge_expand_duration: number;
-
-    donut_label_show: boolean;
-    donut_label_format: unknown | undefined;
-    donut_label_threshold: number;
-    donut_label_ratio: unknown | undefined;
-    donut_width: unknown | undefined;
-    donut_title: string;
-    donut_expand: Record<string | number, unknown>;
-    donut_expand_duration: number;
-
-    spline_interpolation_type: string;
-
-    stanford_lines: unknown[];
-    stanford_regions: unknown[];
-    stanford_texts: unknown[];
-    stanford_scaleMin: unknown | undefined;
-    stanford_scaleMax: unknown | undefined;
-    stanford_scaleWidth: unknown | undefined;
-    stanford_scaleFormat: unknown | undefined;
-    stanford_scaleValues: unknown | undefined;
-    stanford_colors: unknown | undefined;
-    stanford_padding: {
-        top: number;
-        right: number;
-        bottom: number;
-        left: number;
-    };
-
-    regions: unknown[];
-
-    tooltip_show: boolean;
-    tooltip_grouped: boolean;
-    tooltip_order: unknown | undefined;
-    tooltip_format_title: unknown | undefined;
-    tooltip_format_name: unknown | undefined;
-    tooltip_format_value: unknown | undefined;
-    tooltip_horizontal: unknown | undefined;
-    tooltip_position: unknown | undefined;
-    tooltip_contents: (d: unknown, defaultTitleFormat: unknown, defaultValueFormat: unknown, color: unknown) => string;
-    tooltip_init_show: boolean;
-    tooltip_init_x: number;
-    tooltip_init_position: {
-        top: string;
-        left: string;
-    };
-    tooltip_onshow: () => void;
-    tooltip_onhide: () => void;
-
-    title_text: unknown | undefined;
-    title_padding: {
-        top: number;
-        right: number;
-        bottom: number;
-        left: number;
-    };
-    title_position: string;
-
-    [key: string]: any;
-    [key: number]: any;
-}
-
-// Including the default strings doesn't affect typing (yet) but it could be useful
-export interface Classes {
-    target: 'c3-target' | string;
-    chart: 'c3-chart' | string;
-    chartLine: 'c3-chart-line' | string;
-    chartLines: 'c3-chart-lines' | string;
-    chartBar: 'c3-chart-bar' | string;
-    chartBars: 'c3-chart-bars' | string;
-    chartText: 'c3-chart-text' | string;
-    chartTexts: 'c3-chart-texts' | string;
-    chartArc: 'c3-chart-arc' | string;
-    chartArcs: 'c3-chart-arcs' | string;
-    chartArcsTitle: 'c3-chart-arcs-title' | string;
-    chartArcsBackground: 'c3-chart-arcs-background' | string;
-    chartArcsGaugeUnit: 'c3-chart-arcs-gauge-unit' | string;
-    chartArcsGaugeMax: 'c3-chart-arcs-gauge-max' | string;
-    chartArcsGaugeMin: 'c3-chart-arcs-gauge-min' | string;
-    selectedCircle: 'c3-selected-circle' | string;
-    selectedCircles: 'c3-selected-circles' | string;
-    eventRect: 'c3-event-rect' | string;
-    eventRects: 'c3-event-rects' | string;
-    eventRectsSingle: 'c3-event-rects-single' | string;
-    eventRectsMultiple: 'c3-event-rects-multiple' | string;
-    zoomRect: 'c3-zoom-rect' | string;
-    brush: 'c3-brush' | string;
-    dragZoom: 'c3-drag-zoom' | string;
-    focused: 'c3-focused' | string;
-    defocused: 'c3-defocused' | string;
-    region: 'c3-region' | string;
-    regions: 'c3-regions' | string;
-    title: 'c3-title' | string;
-    tooltipContainer: 'c3-tooltip-container' | string;
-    tooltip: 'c3-tooltip' | string;
-    tooltipName: 'c3-tooltip-name' | string;
-    shape: 'c3-shape' | string;
-    shapes: 'c3-shapes' | string;
-    line: 'c3-line' | string;
-    lines: 'c3-lines' | string;
-    bar: 'c3-bar' | string;
-    bars: 'c3-bars' | string;
-    circle: 'c3-circle' | string;
-    circles: 'c3-circles' | string;
-    arc: 'c3-arc' | string;
-    arcLabelLine: 'c3-arc-label-line' | string;
-    arcs: 'c3-arcs' | string;
-    area: 'c3-area' | string;
-    areas: 'c3-areas' | string;
-    empty: 'c3-empty' | string;
-    text: 'c3-text' | string;
-    texts: 'c3-texts' | string;
-    gaugeValue: 'c3-gauge-value' | string;
-    grid: 'c3-grid' | string;
-    gridLines: 'c3-grid-lines' | string;
-    xgrid: 'c3-xgrid' | string;
-    xgrids: 'c3-xgrids' | string;
-    xgridLine: 'c3-xgrid-line' | string;
-    xgridLines: 'c3-xgrid-lines' | string;
-    xgridFocus: 'c3-xgrid-focus' | string;
-    ygrid: 'c3-ygrid' | string;
-    ygrids: 'c3-ygrids' | string;
-    ygridLine: 'c3-ygrid-line' | string;
-    ygridLines: 'c3-ygrid-lines' | string;
-    colorScale: 'c3-colorscale' | string;
-    stanfordElements: 'c3-stanford-elements' | string;
-    stanfordLine: 'c3-stanford-line' | string;
-    stanfordLines: 'c3-stanford-lines' | string;
-    stanfordRegion: 'c3-stanford-region' | string;
-    stanfordRegions: 'c3-stanford-regions' | string;
-    stanfordText: 'c3-stanford-text' | string;
-    stanfordTexts: 'c3-stanford-texts' | string;
-    axis: 'c3-axis' | string;
-    axisX: 'c3-axis-x' | string;
-    axisXLabel: 'c3-axis-x-label' | string;
-    axisY: 'c3-axis-y' | string;
-    axisYLabel: 'c3-axis-y-label' | string;
-    axisY2: 'c3-axis-y2' | string;
-    axisY2Label: 'c3-axis-y2-label' | string;
-    legendBackground: 'c3-legend-background' | string;
-    legendItem: 'c3-legend-item' | string;
-    legendItemEvent: 'c3-legend-item-event' | string;
-    legendItemTile: 'c3-legend-item-tile' | string;
-    legendItemHidden: 'c3-legend-item-hidden' | string;
-    legendItemFocused: 'c3-legend-item-focused' | string;
-    dragarea: 'c3-dragarea' | string;
-    EXPANDED: '_expanded_' | string;
-    SELECTED: '_selected_' | string;
-    INCLUDED: '_included_' | string;
-=======
     /** Access the external Chart API. */
     api: ChartAPI;
     [key: string]: any;
@@ -2076,7 +1597,6 @@
 
 export interface UpdateAndRedrawOptions {
     [key: string]: boolean;
->>>>>>> edb36b70
 }
 
 export interface GridOperations {
