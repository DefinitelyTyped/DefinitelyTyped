<<<<<<< HEAD
// Type definitions for localtunnel 2.0
// Project: https://github.com/localtunnel/localtunnel
// Definitions by: Vladyslav Khrapov <https://github.com/vladhrapov>
//                 Noam Alffasy <https://github.com/noamalffasy>
// Definitions: https://github.com/DefinitelyTyped/DefinitelyTyped
=======
/// <reference types="node" />
>>>>>>> 9b7cd68b

import { EventEmitter } from "events";

export = localtunnel;

declare function localtunnel(
    port: number | localtunnel.TunnelConfig & { port: number },
): Promise<localtunnel.Tunnel>;

declare function localtunnel(
    opts: localtunnel.TunnelConfig & { port: number },
    callback: localtunnel.TunnelCallback,
): localtunnel.Tunnel;

declare function localtunnel(
    port: number,
    opts: localtunnel.TunnelConfig,
): Promise<localtunnel.Tunnel>;

declare function localtunnel(
    port: number,
    opts: localtunnel.TunnelConfig,
    callback: localtunnel.TunnelCallback,
): localtunnel.Tunnel;

declare namespace localtunnel {
    type TunnelCallback = (
        err?: string,
        tunnel?: Tunnel,
    ) => void;

    interface TunnelConfig {
        subdomain?: string | undefined;
        host?: string | undefined;
        local_host?: string | undefined;
        local_https?: boolean | undefined;
        local_cert?: string | undefined;
        local_key?: string | undefined;
        local_ca?: string | undefined;
        allow_invalid_cert?: boolean | undefined;
    }

    interface Tunnel extends EventEmitter {
        url: string;
        tunnelCluster: TunnelCluster;
        open(cb: ((err: string) => void) | (() => void)): void;
        close(): void;
    }

    interface TunnelCluster extends EventEmitter {
        open(): void;
    }
}<|MERGE_RESOLUTION|>--- conflicted
+++ resolved
@@ -1,13 +1,3 @@
-<<<<<<< HEAD
-// Type definitions for localtunnel 2.0
-// Project: https://github.com/localtunnel/localtunnel
-// Definitions by: Vladyslav Khrapov <https://github.com/vladhrapov>
-//                 Noam Alffasy <https://github.com/noamalffasy>
-// Definitions: https://github.com/DefinitelyTyped/DefinitelyTyped
-=======
-/// <reference types="node" />
->>>>>>> 9b7cd68b
-
 import { EventEmitter } from "events";
 
 export = localtunnel;
