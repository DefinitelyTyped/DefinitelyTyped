// Type definitions for passport-github2 1.2
// Project: https://github.com/jaredhanson/passport-github
// Definitions by: Yasunori Ohoka <https://github.com/yasupeke>
//                 Maarten Mulders <https://github.com/mthmulders>
//                 Christoph Werner <https://github.com/codepunkt>
// Definitions: https://github.com/DefinitelyTyped/DefinitelyTyped
<<<<<<< HEAD
// TypeScript Version: 2.4
=======
// TypeScript Version: 2.8
>>>>>>> 03eede69

import passport = require('passport');
import oauth2 = require('passport-oauth2');
import express = require('express');

export interface Profile extends passport.Profile {
    profileUrl: string;
}

export interface StrategyOption extends passport.AuthenticateOptions {
    clientID: string;
    clientSecret: string;
    callbackURL: string;

    scope?: string[];
    userAgent?: string;
    state?: boolean;

    authorizationURL?: string;
    tokenURL?: string;
    scopeSeparator?: string;
    customHeaders?: string;
    userProfileURL?: string;
}

export type OAuth2StrategyOptionsWithoutRequiredURLs = Pick<
    oauth2._StrategyOptionsBase,
    Exclude<keyof oauth2._StrategyOptionsBase , 'authorizationURL' | 'tokenURL'>
>;

export interface _StrategyOptionsBase extends OAuth2StrategyOptionsWithoutRequiredURLs {
    clientID: string;
    clientSecret: string;
    callbackURL: string;

    scope?: string[];
    userAgent?: string;
    state?: boolean;

    authorizationURL?: string;
    tokenURL?: string;
    scopeSeparator?: string;
    customHeaders?: string;
    userProfileURL?: string;
}

export interface StrategyOptions extends _StrategyOptionsBase {
    passReqToCallback?: false;
}
export interface StrategyOptionsWithRequest extends _StrategyOptionsBase {
    passReqToCallback: true;
}

export class Strategy extends oauth2.Strategy {
    constructor(options: StrategyOptions, verify: oauth2.VerifyFunction);
    constructor(options: StrategyOptionsWithRequest, verify: oauth2.VerifyFunctionWithRequest);
    userProfile(accessToken: string, done: (err?: Error | null, profile?: any) => void): void;

    name: string;
    authenticate(req: express.Request, options?: passport.AuthenticateOptions): void;
}<|MERGE_RESOLUTION|>--- conflicted
+++ resolved
@@ -4,11 +4,7 @@
 //                 Maarten Mulders <https://github.com/mthmulders>
 //                 Christoph Werner <https://github.com/codepunkt>
 // Definitions: https://github.com/DefinitelyTyped/DefinitelyTyped
-<<<<<<< HEAD
-// TypeScript Version: 2.4
-=======
 // TypeScript Version: 2.8
->>>>>>> 03eede69
 
 import passport = require('passport');
 import oauth2 = require('passport-oauth2');
