--- conflicted
+++ resolved
@@ -6,8 +6,7 @@
 // Definitions: https://github.com/DefinitelyTyped/DefinitelyTyped
 // TypeScript Version: 2.3
 
-<<<<<<< HEAD
-declare module ActionCable {
+declare namespace ActionCable {
     interface Channel {
         unsubscribe(): void;
         perform(action: string, data: {}): void;
@@ -43,41 +42,6 @@
 
     function createConsumer(): Cable;
     function createConsumer(url: string): Cable;
-=======
-declare namespace ActionCable {
-  interface Channel {
-    unsubscribe(): void;
-    perform(action: string, data: {}): void;
-    send(data: any): boolean;
-  }
-
-  interface Subscriptions {
-    create<T extends CreateMixin>(channel: string|ChannelNameWithParams, obj?: T & ThisType<Channel>): Channel & T;
-  }
-
-  interface Cable {
-    subscriptions: Subscriptions;
-    send(data: any): void;
-    connect(): void;
-    disconnect(): void;
-    ensureActiveConnection(): void;
-  }
-
-  interface CreateMixin {
-    connected?(): void;
-    disconnected?(): void;
-    received?(obj: any): void;
-    [key: string]: any;
-  }
-
-  interface ChannelNameWithParams {
-    channel: string;
-    [key: string]: any;
-  }
-
-  function createConsumer(): Cable;
-  function createConsumer(url: string): Cable;
->>>>>>> 296fb5a7
 }
 
 declare interface AppInterface {
