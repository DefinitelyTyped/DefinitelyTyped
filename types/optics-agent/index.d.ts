--- conflicted
+++ resolved
@@ -92,8 +92,5 @@
   context: typeof context,
   Agent: typeof Agent,
 };
-<<<<<<< HEAD
-=======
 
->>>>>>> 63e44abf
 export default defaultExport;