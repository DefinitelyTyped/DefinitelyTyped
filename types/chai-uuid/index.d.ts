<<<<<<< HEAD
// Type definitions for chai-uuid 1.0
// Project: https://github.com/rfrench/chai-uuid
// Definitions by: Harm van der Werf <https://github.com/harm-less>
// Definitions: https://github.com/DefinitelyTyped/DefinitelyTyped
// TypeScript Version: 3.0

=======
/// <reference types="node" />
>>>>>>> 9b7cd68b
/// <reference types="chai" />

declare global {
    namespace Chai {
        type UuidVersion = "v1" | "v2" | "v3" | "v4" | "v5" | "";

        interface Assertion extends LanguageChains, NumericComparison, TypeComparison {
            uuid(uuid?: UuidVersion): void;
            guid(guid?: any): void;
        }

        interface Assert {
            uuid(uuid: string, version?: UuidVersion): void;
            guid(guid: string, version?: any): void;
        }
    }
}

declare const chaiUuid: Chai.ChaiPlugin;
export = chaiUuid;<|MERGE_RESOLUTION|>--- conflicted
+++ resolved
@@ -1,13 +1,3 @@
-<<<<<<< HEAD
-// Type definitions for chai-uuid 1.0
-// Project: https://github.com/rfrench/chai-uuid
-// Definitions by: Harm van der Werf <https://github.com/harm-less>
-// Definitions: https://github.com/DefinitelyTyped/DefinitelyTyped
-// TypeScript Version: 3.0
-
-=======
-/// <reference types="node" />
->>>>>>> 9b7cd68b
 /// <reference types="chai" />
 
 declare global {
