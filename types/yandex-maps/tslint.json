{
    "extends": "@definitelytyped/dtslint/dt.json",
    "rules": {
<<<<<<< HEAD
        "interface-name": false,
=======
        "npm-naming": false,
>>>>>>> c1744617
        "no-unnecessary-class": false
    }
}<|MERGE_RESOLUTION|>--- conflicted
+++ resolved
@@ -1,11 +1,3 @@
 {
-    "extends": "@definitelytyped/dtslint/dt.json",
-    "rules": {
-<<<<<<< HEAD
-        "interface-name": false,
-=======
-        "npm-naming": false,
->>>>>>> c1744617
-        "no-unnecessary-class": false
-    }
+    "extends": "@definitelytyped/dtslint/dt.json"
 }