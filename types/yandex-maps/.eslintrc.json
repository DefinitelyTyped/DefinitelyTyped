--- conflicted
+++ resolved
@@ -2,11 +2,8 @@
     "rules": {
         "@definitelytyped/export-just-namespace": "off",
         "@definitelytyped/no-any-union": "off",
-<<<<<<< HEAD
-        "@definitelytyped/npm-naming": "off"
-=======
+        "@definitelytyped/npm-naming": "off",
         "@typescript-eslint/naming-convention": "off",
         "@typescript-eslint/no-empty-interface": "off"
->>>>>>> c1744617
     }
 }