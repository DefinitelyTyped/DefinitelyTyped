// Type definitions for angular-q-extras 1.1
// Project: https://github.com/niqdev/angular-q-extras
// Definitions by: Damien Sorel <https://github.com/mistic100>
// Definitions: https://github.com/DefinitelyTyped/DefinitelyTyped
// TypeScript Version: 2.3

declare var _: string;
export = _;

import * as angular from "angular";

declare module "angular" {
    type PromiseState = "fulfilled" | "rejected";

    interface PromiseValue<T> {
        state: PromiseState;
        value?: T | undefined;
        reason?: any;
    }

    // tslint:disable-next-line interface-name
    interface IQService {
<<<<<<< HEAD
        // tslint:disable:max-line-length
        allSettled<T1, T2, T3, T4, T5, T6, T7, T8, T9, T10>(
            values: [
                T1 | IPromise<T1>,
                T2 | IPromise<T2>,
                T3 | IPromise<T3>,
                T4 | IPromise<T4>,
                T5 | IPromise<T5>,
                T6 | IPromise<T6>,
                T7 | IPromise<T7>,
                T8 | IPromise<T8>,
                T9 | IPromise<T9>,
                T10 | IPromise<T10>,
            ],
        ): IPromise<
            [
                PromiseValue<T1>,
                PromiseValue<T2>,
                PromiseValue<T3>,
                PromiseValue<T4>,
                PromiseValue<T5>,
                PromiseValue<T6>,
                PromiseValue<T7>,
                PromiseValue<T8>,
                PromiseValue<T9>,
                PromiseValue<T10>,
            ]
        >;
        allSettled<T1, T2, T3, T4, T5, T6, T7, T8, T9>(
            values: [
                T1 | IPromise<T1>,
                T2 | IPromise<T2>,
                T3 | IPromise<T3>,
                T4 | IPromise<T4>,
                T5 | IPromise<T5>,
                T6 | IPromise<T6>,
                T7 | IPromise<T7>,
                T8 | IPromise<T8>,
                T9 | IPromise<T9>,
            ],
        ): IPromise<
            [
                PromiseValue<T1>,
                PromiseValue<T2>,
                PromiseValue<T3>,
                PromiseValue<T4>,
                PromiseValue<T5>,
                PromiseValue<T6>,
                PromiseValue<T7>,
                PromiseValue<T8>,
                PromiseValue<T9>,
            ]
        >;
        allSettled<T1, T2, T3, T4, T5, T6, T7, T8>(
            values: [
                T1 | IPromise<T1>,
                T2 | IPromise<T2>,
                T3 | IPromise<T3>,
                T4 | IPromise<T4>,
                T5 | IPromise<T5>,
                T6 | IPromise<T6>,
                T7 | IPromise<T7>,
                T8 | IPromise<T8>,
            ],
        ): IPromise<
            [
                PromiseValue<T1>,
                PromiseValue<T2>,
                PromiseValue<T3>,
                PromiseValue<T4>,
                PromiseValue<T5>,
                PromiseValue<T6>,
                PromiseValue<T7>,
                PromiseValue<T8>,
            ]
        >;
        allSettled<T1, T2, T3, T4, T5, T6, T7>(
            values: [
                T1 | IPromise<T1>,
                T2 | IPromise<T2>,
                T3 | IPromise<T3>,
                T4 | IPromise<T4>,
                T5 | IPromise<T5>,
                T6 | IPromise<T6>,
                T7 | IPromise<T7>,
            ],
        ): IPromise<
            [
                PromiseValue<T1>,
                PromiseValue<T2>,
                PromiseValue<T3>,
                PromiseValue<T4>,
                PromiseValue<T5>,
                PromiseValue<T6>,
                PromiseValue<T7>,
            ]
        >;
        allSettled<T1, T2, T3, T4, T5, T6>(
            values: [
                T1 | IPromise<T1>,
                T2 | IPromise<T2>,
                T3 | IPromise<T3>,
                T4 | IPromise<T4>,
                T5 | IPromise<T5>,
                T6 | IPromise<T6>,
            ],
        ): IPromise<
            [PromiseValue<T1>, PromiseValue<T2>, PromiseValue<T3>, PromiseValue<T4>, PromiseValue<T5>, PromiseValue<T6>]
        >;
        allSettled<T1, T2, T3, T4, T5>(
            values: [T1 | IPromise<T1>, T2 | IPromise<T2>, T3 | IPromise<T3>, T4 | IPromise<T4>, T5 | IPromise<T5>],
        ): IPromise<[PromiseValue<T1>, PromiseValue<T2>, PromiseValue<T3>, PromiseValue<T4>, PromiseValue<T5>]>;
        allSettled<T1, T2, T3, T4>(
            values: [T1 | IPromise<T1>, T2 | IPromise<T2>, T3 | IPromise<T3>, T4 | IPromise<T4>],
        ): IPromise<[PromiseValue<T1>, PromiseValue<T2>, PromiseValue<T3>, PromiseValue<T4>]>;
        allSettled<T1, T2, T3>(
            values: [T1 | IPromise<T1>, T2 | IPromise<T2>, T3 | IPromise<T3>],
        ): IPromise<[PromiseValue<T1>, PromiseValue<T2>, PromiseValue<T3>]>;
        allSettled<T1, T2>(
            values: [T1 | IPromise<T1>, T2 | IPromise<T2>],
        ): IPromise<[PromiseValue<T1>, PromiseValue<T2>]>;
        // tslint:enable:max-line-length
=======
        allSettled<T1, T2, T3, T4, T5, T6, T7, T8, T9, T10>(values: [T1 | IPromise<T1>, T2 | IPromise<T2>, T3 | IPromise<T3>, T4 | IPromise<T4>, T5 | IPromise<T5>, T6 | IPromise<T6>, T7 | IPromise<T7>, T8 | IPromise<T8>, T9 | IPromise<T9>, T10 | IPromise<T10>]): IPromise<[PromiseValue<T1>, PromiseValue<T2>, PromiseValue<T3>, PromiseValue<T4>, PromiseValue<T5>, PromiseValue<T6>, PromiseValue<T7>, PromiseValue<T8>, PromiseValue<T9>, PromiseValue<T10>]>;
        allSettled<T1, T2, T3, T4, T5, T6, T7, T8, T9>(values: [T1 | IPromise<T1>, T2 | IPromise<T2>, T3 | IPromise<T3>, T4 | IPromise<T4>, T5 | IPromise<T5>, T6 | IPromise<T6>, T7 | IPromise<T7>, T8 | IPromise<T8>, T9 | IPromise<T9>]): IPromise<[PromiseValue<T1>, PromiseValue<T2>, PromiseValue<T3>, PromiseValue<T4>, PromiseValue<T5>, PromiseValue<T6>, PromiseValue<T7>, PromiseValue<T8>, PromiseValue<T9>]>;
        allSettled<T1, T2, T3, T4, T5, T6, T7, T8>(values: [T1 | IPromise<T1>, T2 | IPromise<T2>, T3 | IPromise<T3>, T4 | IPromise<T4>, T5 | IPromise<T5>, T6 | IPromise<T6>, T7 | IPromise<T7>, T8 | IPromise<T8>]): IPromise<[PromiseValue<T1>, PromiseValue<T2>, PromiseValue<T3>, PromiseValue<T4>, PromiseValue<T5>, PromiseValue<T6>, PromiseValue<T7>, PromiseValue<T8>]>;
        allSettled<T1, T2, T3, T4, T5, T6, T7>(values: [T1 | IPromise<T1>, T2 | IPromise<T2>, T3 | IPromise<T3>, T4 | IPromise<T4>, T5 | IPromise<T5>, T6 | IPromise<T6>, T7 | IPromise<T7>]): IPromise<[PromiseValue<T1>, PromiseValue<T2>, PromiseValue<T3>, PromiseValue<T4>, PromiseValue<T5>, PromiseValue<T6>, PromiseValue<T7>]>;
        allSettled<T1, T2, T3, T4, T5, T6>(values: [T1 | IPromise<T1>, T2 | IPromise<T2>, T3 | IPromise<T3>, T4 | IPromise<T4>, T5 | IPromise<T5>, T6 | IPromise<T6>]): IPromise<[PromiseValue<T1>, PromiseValue<T2>, PromiseValue<T3>, PromiseValue<T4>, PromiseValue<T5>, PromiseValue<T6>]>;
        allSettled<T1, T2, T3, T4, T5>(values: [T1 | IPromise<T1>, T2 | IPromise<T2>, T3 | IPromise<T3>, T4 | IPromise<T4>, T5 | IPromise<T5>]): IPromise<[PromiseValue<T1>, PromiseValue<T2>, PromiseValue<T3>, PromiseValue<T4>, PromiseValue<T5>]>;
        allSettled<T1, T2, T3, T4>(values: [T1 | IPromise<T1>, T2 | IPromise<T2>, T3 | IPromise<T3>, T4 | IPromise<T4>]): IPromise<[PromiseValue<T1>, PromiseValue<T2>, PromiseValue<T3>, PromiseValue<T4>]>;
        allSettled<T1, T2, T3>(values: [T1 | IPromise<T1>, T2 | IPromise<T2>, T3 | IPromise<T3>]): IPromise<[PromiseValue<T1>, PromiseValue<T2>, PromiseValue<T3>]>;
        allSettled<T1, T2>(values: [T1 | IPromise<T1>, T2 | IPromise<T2>]): IPromise<[PromiseValue<T1>, PromiseValue<T2>]>;
>>>>>>> 25061846

        allSettled<TAll>(promises: Array<TAll | IPromise<TAll>>): IPromise<Array<PromiseValue<TAll>>>;

        allSettled<T>(
            promises: { [K in keyof T]: (T[K] | IPromise<T[K]>) },
        ): IPromise<{ [K in keyof T]: PromiseValue<T[K]> }>;

        isFulfilledState(promise: PromiseValue<any>): boolean;
        isRejectedState(promise: PromiseValue<any>): boolean;
    }
}<|MERGE_RESOLUTION|>--- conflicted
+++ resolved
@@ -20,130 +20,6 @@
 
     // tslint:disable-next-line interface-name
     interface IQService {
-<<<<<<< HEAD
-        // tslint:disable:max-line-length
-        allSettled<T1, T2, T3, T4, T5, T6, T7, T8, T9, T10>(
-            values: [
-                T1 | IPromise<T1>,
-                T2 | IPromise<T2>,
-                T3 | IPromise<T3>,
-                T4 | IPromise<T4>,
-                T5 | IPromise<T5>,
-                T6 | IPromise<T6>,
-                T7 | IPromise<T7>,
-                T8 | IPromise<T8>,
-                T9 | IPromise<T9>,
-                T10 | IPromise<T10>,
-            ],
-        ): IPromise<
-            [
-                PromiseValue<T1>,
-                PromiseValue<T2>,
-                PromiseValue<T3>,
-                PromiseValue<T4>,
-                PromiseValue<T5>,
-                PromiseValue<T6>,
-                PromiseValue<T7>,
-                PromiseValue<T8>,
-                PromiseValue<T9>,
-                PromiseValue<T10>,
-            ]
-        >;
-        allSettled<T1, T2, T3, T4, T5, T6, T7, T8, T9>(
-            values: [
-                T1 | IPromise<T1>,
-                T2 | IPromise<T2>,
-                T3 | IPromise<T3>,
-                T4 | IPromise<T4>,
-                T5 | IPromise<T5>,
-                T6 | IPromise<T6>,
-                T7 | IPromise<T7>,
-                T8 | IPromise<T8>,
-                T9 | IPromise<T9>,
-            ],
-        ): IPromise<
-            [
-                PromiseValue<T1>,
-                PromiseValue<T2>,
-                PromiseValue<T3>,
-                PromiseValue<T4>,
-                PromiseValue<T5>,
-                PromiseValue<T6>,
-                PromiseValue<T7>,
-                PromiseValue<T8>,
-                PromiseValue<T9>,
-            ]
-        >;
-        allSettled<T1, T2, T3, T4, T5, T6, T7, T8>(
-            values: [
-                T1 | IPromise<T1>,
-                T2 | IPromise<T2>,
-                T3 | IPromise<T3>,
-                T4 | IPromise<T4>,
-                T5 | IPromise<T5>,
-                T6 | IPromise<T6>,
-                T7 | IPromise<T7>,
-                T8 | IPromise<T8>,
-            ],
-        ): IPromise<
-            [
-                PromiseValue<T1>,
-                PromiseValue<T2>,
-                PromiseValue<T3>,
-                PromiseValue<T4>,
-                PromiseValue<T5>,
-                PromiseValue<T6>,
-                PromiseValue<T7>,
-                PromiseValue<T8>,
-            ]
-        >;
-        allSettled<T1, T2, T3, T4, T5, T6, T7>(
-            values: [
-                T1 | IPromise<T1>,
-                T2 | IPromise<T2>,
-                T3 | IPromise<T3>,
-                T4 | IPromise<T4>,
-                T5 | IPromise<T5>,
-                T6 | IPromise<T6>,
-                T7 | IPromise<T7>,
-            ],
-        ): IPromise<
-            [
-                PromiseValue<T1>,
-                PromiseValue<T2>,
-                PromiseValue<T3>,
-                PromiseValue<T4>,
-                PromiseValue<T5>,
-                PromiseValue<T6>,
-                PromiseValue<T7>,
-            ]
-        >;
-        allSettled<T1, T2, T3, T4, T5, T6>(
-            values: [
-                T1 | IPromise<T1>,
-                T2 | IPromise<T2>,
-                T3 | IPromise<T3>,
-                T4 | IPromise<T4>,
-                T5 | IPromise<T5>,
-                T6 | IPromise<T6>,
-            ],
-        ): IPromise<
-            [PromiseValue<T1>, PromiseValue<T2>, PromiseValue<T3>, PromiseValue<T4>, PromiseValue<T5>, PromiseValue<T6>]
-        >;
-        allSettled<T1, T2, T3, T4, T5>(
-            values: [T1 | IPromise<T1>, T2 | IPromise<T2>, T3 | IPromise<T3>, T4 | IPromise<T4>, T5 | IPromise<T5>],
-        ): IPromise<[PromiseValue<T1>, PromiseValue<T2>, PromiseValue<T3>, PromiseValue<T4>, PromiseValue<T5>]>;
-        allSettled<T1, T2, T3, T4>(
-            values: [T1 | IPromise<T1>, T2 | IPromise<T2>, T3 | IPromise<T3>, T4 | IPromise<T4>],
-        ): IPromise<[PromiseValue<T1>, PromiseValue<T2>, PromiseValue<T3>, PromiseValue<T4>]>;
-        allSettled<T1, T2, T3>(
-            values: [T1 | IPromise<T1>, T2 | IPromise<T2>, T3 | IPromise<T3>],
-        ): IPromise<[PromiseValue<T1>, PromiseValue<T2>, PromiseValue<T3>]>;
-        allSettled<T1, T2>(
-            values: [T1 | IPromise<T1>, T2 | IPromise<T2>],
-        ): IPromise<[PromiseValue<T1>, PromiseValue<T2>]>;
-        // tslint:enable:max-line-length
-=======
         allSettled<T1, T2, T3, T4, T5, T6, T7, T8, T9, T10>(values: [T1 | IPromise<T1>, T2 | IPromise<T2>, T3 | IPromise<T3>, T4 | IPromise<T4>, T5 | IPromise<T5>, T6 | IPromise<T6>, T7 | IPromise<T7>, T8 | IPromise<T8>, T9 | IPromise<T9>, T10 | IPromise<T10>]): IPromise<[PromiseValue<T1>, PromiseValue<T2>, PromiseValue<T3>, PromiseValue<T4>, PromiseValue<T5>, PromiseValue<T6>, PromiseValue<T7>, PromiseValue<T8>, PromiseValue<T9>, PromiseValue<T10>]>;
         allSettled<T1, T2, T3, T4, T5, T6, T7, T8, T9>(values: [T1 | IPromise<T1>, T2 | IPromise<T2>, T3 | IPromise<T3>, T4 | IPromise<T4>, T5 | IPromise<T5>, T6 | IPromise<T6>, T7 | IPromise<T7>, T8 | IPromise<T8>, T9 | IPromise<T9>]): IPromise<[PromiseValue<T1>, PromiseValue<T2>, PromiseValue<T3>, PromiseValue<T4>, PromiseValue<T5>, PromiseValue<T6>, PromiseValue<T7>, PromiseValue<T8>, PromiseValue<T9>]>;
         allSettled<T1, T2, T3, T4, T5, T6, T7, T8>(values: [T1 | IPromise<T1>, T2 | IPromise<T2>, T3 | IPromise<T3>, T4 | IPromise<T4>, T5 | IPromise<T5>, T6 | IPromise<T6>, T7 | IPromise<T7>, T8 | IPromise<T8>]): IPromise<[PromiseValue<T1>, PromiseValue<T2>, PromiseValue<T3>, PromiseValue<T4>, PromiseValue<T5>, PromiseValue<T6>, PromiseValue<T7>, PromiseValue<T8>]>;
@@ -153,7 +29,6 @@
         allSettled<T1, T2, T3, T4>(values: [T1 | IPromise<T1>, T2 | IPromise<T2>, T3 | IPromise<T3>, T4 | IPromise<T4>]): IPromise<[PromiseValue<T1>, PromiseValue<T2>, PromiseValue<T3>, PromiseValue<T4>]>;
         allSettled<T1, T2, T3>(values: [T1 | IPromise<T1>, T2 | IPromise<T2>, T3 | IPromise<T3>]): IPromise<[PromiseValue<T1>, PromiseValue<T2>, PromiseValue<T3>]>;
         allSettled<T1, T2>(values: [T1 | IPromise<T1>, T2 | IPromise<T2>]): IPromise<[PromiseValue<T1>, PromiseValue<T2>]>;
->>>>>>> 25061846
 
         allSettled<TAll>(promises: Array<TAll | IPromise<TAll>>): IPromise<Array<PromiseValue<TAll>>>;
 
