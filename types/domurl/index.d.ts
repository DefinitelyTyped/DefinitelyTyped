--- conflicted
+++ resolved
@@ -1,11 +1,3 @@
-<<<<<<< HEAD
-// Type definitions for domurl
-// Project: https://github.com/Mikhus/domurl
-// Definitions by: Mikhus <ttps://github.com/Mikhus>
-// Definitions: https://github.com/Mikhus/DefinitelyTyped
-
-=======
->>>>>>> 9b7cd68b
 declare namespace domurl {
     type QueryString<T> = T;
 }
