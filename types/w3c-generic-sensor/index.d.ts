--- conflicted
+++ resolved
@@ -34,23 +34,16 @@
 }
 
 interface MotionSensorOptions extends SensorOptions {
-    referenceFrame?: string;
+    referenceFrame?: string | undefined;
 }
 
 // Accelerometer: https://www.w3.org/TR/accelerometer/
 
 declare class Accelerometer extends Sensor {
-<<<<<<< HEAD
   constructor(options?: MotionSensorOptions);
-  readonly x?: number;
-  readonly y?: number;
-  readonly z?: number;
-=======
-  constructor(options?: SensorOptions);
   readonly x?: number | undefined;
   readonly y?: number | undefined;
   readonly z?: number | undefined;
->>>>>>> e15defba
 }
 
 declare class LinearAccelerationSensor extends Accelerometer {
@@ -64,53 +57,29 @@
 // Gyroscope: https://www.w3.org/TR/gyroscope/
 
 declare class Gyroscope extends Sensor {
-<<<<<<< HEAD
     constructor(options?: MotionSensorOptions);
-    readonly x?: number;
-    readonly y?: number;
-    readonly z?: number;
-=======
-    constructor(options?: SensorOptions);
     readonly x?: number | undefined;
     readonly y?: number | undefined;
     readonly z?: number | undefined;
->>>>>>> e15defba
 }
 
 // Magnetometer: https://www.w3.org/TR/magnetometer/
 
 declare class Magnetometer extends Sensor {
-<<<<<<< HEAD
     constructor(options?: MotionSensorOptions);
-    readonly x?: number;
-    readonly y?: number;
-    readonly z?: number;
-}
-
-declare class UncalibratedMagnetometer extends Sensor {
-    constructor(options?: MotionSensorOptions);
-    readonly x?: number;
-    readonly y?: number;
-    readonly z?: number;
-    readonly xBias?: number;
-    readonly yBias?: number;
-    readonly zBias?: number;
-=======
-    constructor(options?: SensorOptions);
     readonly x?: number | undefined;
     readonly y?: number | undefined;
     readonly z?: number | undefined;
 }
 
 declare class UncalibratedMagnetometer extends Sensor {
-    constructor(options?: SensorOptions);
+    constructor(options?: MotionSensorOptions);
     readonly x?: number | undefined;
     readonly y?: number | undefined;
     readonly z?: number | undefined;
     readonly xBias?: number | undefined;
     readonly yBias?: number | undefined;
     readonly zBias?: number | undefined;
->>>>>>> e15defba
 }
 
 // Orientation Sensor: https://www.w3.org/TR/orientation-sensor/
