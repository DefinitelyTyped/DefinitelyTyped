--- conflicted
+++ resolved
@@ -1,10 +1,7 @@
 {
     "rules": {
         "@definitelytyped/dt-header": "off",
-<<<<<<< HEAD
-        "@definitelytyped/npm-naming": "off"
-=======
+        "@definitelytyped/npm-naming": "off",
         "@typescript-eslint/no-empty-interface": "off"
->>>>>>> c1744617
     }
 }