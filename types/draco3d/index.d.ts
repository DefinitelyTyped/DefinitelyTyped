--- conflicted
+++ resolved
@@ -42,14 +42,8 @@
 }
 
 export interface EncoderModule extends BaseModule {
-<<<<<<< HEAD
     Encoder: new() => Encoder;
     MeshBuilder: new() => MeshBuilder;
-=======
-    Encoder: new () => Encoder;
-    ExpertEncoder: new (pc: PointCloud) => ExpertEncoder;
-    MeshBuilder: new () => MeshBuilder;
->>>>>>> e3552f21
 
     MESH_SEQUENTIAL_ENCODING: number;
     MESH_EDGEBREAKER_ENCODING: number;
