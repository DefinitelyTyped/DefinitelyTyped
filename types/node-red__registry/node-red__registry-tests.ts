import registry = require("@node-red/registry");

function registryTests() {
    interface ExtendedNodeRedSettings extends registry.NodeAPISettingsWithData {
        myKey: string;
    }
    interface MyNodeProperties {
        defKey: string;
    }
    interface MyNodeCredentials {
        username: string;
        password: string;
    }
    interface MyNode extends registry.Node<MyNodeCredentials> {
        instanceKey: string;
    }
    interface MyNodeDef extends registry.NodeDef, MyNodeProperties {}

    function nodeAPITests(RED: registry.NodeAPI<ExtendedNodeRedSettings>) {
        // $ExpectType string
        RED.settings.myKey;
        // $ExpectType boolean | undefined
        RED.settings.verbose;
        // @ts-expect-error
        RED.settings.wrongKey;

<<<<<<< HEAD
        // tslint:disable-next-line:space-before-function-paren
        const nodeConstructor: registry.NodeConstructor<MyNode, MyNodeDef, MyNodeCredentials> = function(nodeDef) {
=======
        const nodeConstructor: registry.NodeConstructor<MyNode, MyNodeDef, MyNodeCredentials> = function (nodeDef) {
>>>>>>> 7da74815
            RED.nodes.createNode(this, nodeDef);

            // $ExpectType FlowInfo | undefined
            this._flow;
            // $ExpectType string | undefined
            this._alias;

            // $ExpectType string
            nodeDef.defKey;
            // @ts-expect-error
            nodeDef.wrongKey;

            // $ExpectType string
            this.credentials.password;
            // $ExpectType string
            this.credentials.username;
            // @ts-expect-error
            this.credentials.wrongKey;

            this.instanceKey = "value";
            // @ts-expect-error
            this.instanceKey = 123;
            // @ts-expect-error
            this.wrongKey;

            const status: registry.NodeStatus = {
                text: "status",
                fill: "blue",
                shape: "dot",
            };
            // @ts-expect-error
            status.fill = "invalid-fill";
            // @ts-expect-error
            status.shape = "invalid-shape";
            this.status(status);
            this.status({});

            this.context().set("key", "value");
            this.context().set("key", 123);
            this.context().set("key", undefined);
            this.context().get("key");

            this.on("input", (msg, send, done) => {
                // $ExpectType string
                msg._msgid;

                // $ExpectType boolean
                this.metric();
                this.metric("eventname", msg, 10);
                this.log("log info");
                this.warn("log warn");
                this.error("log error");
                this.trace("log trace");
                this.debug("log debug");

                send(msg);

                // send a new message with a topic

                send({
                    payload: "payload",
                    topic: "topic",
                });

                this.send({
                    payload: "payload",
                    topic: "topic",
                });

                // send messages to a subset of the outputs

                send([
                    {
                        payload: "payload",
                        topic: "topic",
                    },
                    null,
                ]);

                this.send([
                    {
                        payload: "payload",
                        topic: "topic",
                    },
                    null,
                ]);

                // send multiple messages to a particular output

                send([
                    null,
                    [
                        {
                            payload: "payload",
                            topic: "topic",
                        },
                        {
                            payload: "payload",
                            topic: "topic",
                        },
                    ],
                ]);

                this.send([
                    null,
                    [
                        {
                            payload: "payload",
                            topic: "topic",
                        },
                        {
                            payload: "payload",
                            topic: "topic",
                        },
                    ],
                ]);

                done();

                done(new Error("error"));
            });

            this.on("close", () => {});

            this.receive({});

            // $ExpectType Node<{}>
            RED.nodes.getNode("node-id");

            // RED.util covered in @node-red/util
            // just check the link
            // $ExpectType Util
            RED.util;
            // $ExpectType Hooks
            RED.hooks;

            // $ExpectType Express
            RED.httpNode;
            // $ExpectType Express
            RED.httpAdmin;
            // $ExpectType Server<typeof IncomingMessage, typeof ServerResponse>
            RED.server;

            // $ExpectType string
            RED._("myNode.label");
            // $ExpectType string
            RED._("myNode.status", { num: 10 });
        };

        RED.nodes.registerType("my-node", nodeConstructor);

        RED.plugins.registerPlugin("my-plugin", { type: "my-plugin-type" });

        // $ExpectType PluginDefinition<PluginDef>
        RED.plugins.get("my-plugin");

        // $ExpectType PluginDefinition<PluginDef>[]
        RED.plugins.getByType("my-plugin-type");
    }

    interface MyPluginDef extends registry.PluginDef {
        defKey: string;
    }

    function pluginAPITests(RED: registry.NodeAPI<ExtendedNodeRedSettings>) {
        const pluginDefinition: registry.PluginDefinition<MyPluginDef> = {
            type: "my-plugin",
            settings: {
                "*": { value: "", exportable: true },
                defKey: { value: "", exportable: true },
            },
            onadd: () => {
                RED.comms.publish(`my-route-for-plugin`, true, true);
            },
        };
        RED.plugins.registerPlugin("my-plugin", pluginDefinition);
    }
}<|MERGE_RESOLUTION|>--- conflicted
+++ resolved
@@ -24,12 +24,7 @@
         // @ts-expect-error
         RED.settings.wrongKey;
 
-<<<<<<< HEAD
-        // tslint:disable-next-line:space-before-function-paren
         const nodeConstructor: registry.NodeConstructor<MyNode, MyNodeDef, MyNodeCredentials> = function(nodeDef) {
-=======
-        const nodeConstructor: registry.NodeConstructor<MyNode, MyNodeDef, MyNodeCredentials> = function (nodeDef) {
->>>>>>> 7da74815
             RED.nodes.createNode(this, nodeDef);
 
             // $ExpectType FlowInfo | undefined
