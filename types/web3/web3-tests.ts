import Web3 = require("web3");
import BigNumber from "bignumber.js";
const web3 = new Web3();
const myProvider = new web3.providers.HttpProvider("http://localhost:5454");
web3.setProvider(myProvider);
web3.eth.setProvider(myProvider);

const myContract = new web3.eth.Contract(
	[],
	"0xde0B295669a9FD93d5F28D9Ec85E40f4cb697BAe",
	{
		from: "0x1234567890123456789012345678901234567891",
		gasPrice: "20000000000"
	}
);

myContract.options.from = "0x1234567890123456789012345678901234567891";
myContract.options.gasPrice = "20000000000000";
myContract.options.gas = 5000000;

const weiStr: string = web3.utils.toWei("100", "gwei");
const weiBn: BigNumber = web3.utils.toWei(web3.utils.toBN("1"));
const rndHex: string = Web3.utils.randomHex(10);
<<<<<<< HEAD

web3.eth.personal.unlockAccount(
    web3.eth.defaultAccount,
    "passphrase",
    600
);
=======
const shhPromise: Promise<string> = web3.shh.generateSymKeyFromPassword("xyz");
>>>>>>> 2b9558d8
<|MERGE_RESOLUTION|>--- conflicted
+++ resolved
@@ -21,13 +21,11 @@
 const weiStr: string = web3.utils.toWei("100", "gwei");
 const weiBn: BigNumber = web3.utils.toWei(web3.utils.toBN("1"));
 const rndHex: string = Web3.utils.randomHex(10);
-<<<<<<< HEAD
+const shhPromise: Promise<string> = web3.shh.generateSymKeyFromPassword("xyz");
 
 web3.eth.personal.unlockAccount(
     web3.eth.defaultAccount,
     "passphrase",
     600
 );
-=======
-const shhPromise: Promise<string> = web3.shh.generateSymKeyFromPassword("xyz");
->>>>>>> 2b9558d8
+
