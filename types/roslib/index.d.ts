--- conflicted
+++ resolved
@@ -1,11 +1,6 @@
 // Type definitions for roslib.js 1.1.0
 // Project: http://wiki.ros.org/roslibjs
-<<<<<<< HEAD
-// Definitions by: Stefan Profanter <https://github.com/Pro>,
-=======
 // Definitions by: Stefan Profanter <https://github.com/Pro>
-//                 Cooper Benson <https://github.com/skycoop>
->>>>>>> f9851f4d
 //                 David Gonzalez <https://github.com/dgorobopec>
 //                 Arvid Norlander <https://github.com/VorpalBlade>
 //                 Aluma Gelbard <https://github.com/alumag>
