// Type definitions for rdf-dataset-indexed 0.4
// Project: https://github.com/rdf-ext/rdf-dataset-indexed
// Definitions by: Chris Wilkinson <https://github.com/thewilkybarkid>
// Definitions: https://github.com/DefinitelyTyped/DefinitelyTyped

import { BaseQuad, DataFactory, DatasetCore, Quad } from 'rdf-js';

<<<<<<< HEAD
declare function datasetFactory<Q extends BaseQuad = Quad>(quads?: Q[], dataFactory?: DataFactory): DatasetCore<Q, BaseQuad>;
=======
declare function datasetFactory<Q extends BaseQuad = Quad>(quads?: Q[], dataFactory?: DataFactory<Q>): DatasetCore<Q>;
>>>>>>> 253c9edc

export = datasetFactory;<|MERGE_RESOLUTION|>--- conflicted
+++ resolved
@@ -5,10 +5,6 @@
 
 import { BaseQuad, DataFactory, DatasetCore, Quad } from 'rdf-js';
 
-<<<<<<< HEAD
-declare function datasetFactory<Q extends BaseQuad = Quad>(quads?: Q[], dataFactory?: DataFactory): DatasetCore<Q, BaseQuad>;
-=======
-declare function datasetFactory<Q extends BaseQuad = Quad>(quads?: Q[], dataFactory?: DataFactory<Q>): DatasetCore<Q>;
->>>>>>> 253c9edc
+declare function datasetFactory<Q extends BaseQuad = Quad>(quads?: Q[], dataFactory?: DataFactory<Q>): DatasetCore<Q, BaseQuad>;
 
 export = datasetFactory;