// Type definitions for cached 6.0
// Project: https://github.com/groupon/node-cached
// Definitions by: Juraj Mäsiar <https://github.com/Juraj-Masiar>
// Definitions: https://github.com/DefinitelyTyped/DefinitelyTyped
// TypeScript Version: 4.0

import Memcached = require('memcached');

export = cached;

interface CacheOptions {
    defaults?: CacheDefaults | undefined;
    backend: BackendOptions;
}

interface NewCacheOptions extends CacheOptions {
    name?: string | undefined;
}

interface CacheDefaults {
    /**
     * expire is the time in seconds after which a value should be deleted from the cache (or whatever expiring natively means for the backend).
     * Usually you'd want this to be 0 (never expire).
     */
    expire?: number | undefined;
    /**
     * freshFor is the time in seconds after which a value should be replaced.
     * Replacing the value is done in the background and while the new value is generated (e.g. data is fetched from some service) the stale value is returned.
     * Think of freshFor as a smarter expire.
     */
    freshFor?: number | undefined;
    /**
     * timeout is the maximum time in milliseconds to wait for cache operations to complete.
     * Configuring a timeout ensures that all get, set, and unset operations fail fast.
     * Otherwise there will be situations where one of the cache hosts goes down and reads hang for minutes while the memcached client retries to establish a connection.
     * It's highly recommended to set a timeout. If timeout is left undefined, no timeout will be set and the operations will only fail once the underlying client, e.g. memcached, gave up.
     */
    timeout?: number | undefined;
}

interface BackendOptions {
    type: 'memcached' | 'memory' | 'noop';
    client?: Memcached | undefined;
    hosts?: string | undefined;
    poolSize?: number | undefined;
}

/**
 * Function creates new cache store or returns existing - if same "name" is provided.
 * @param name - Name of the cache - should be unique per-cache. If you create two instances with the same name, you'll get the same instance.
 * @param options - CacheOptions
 */
declare function cached<T>(name: string, options: CacheOptions): Cache<T>;

declare namespace cached {
    /**
     * This allows you to circumvent the global named caches. The options are the same as above, just name is also part of the options object when using this function.
     * @param options
     */
    function createCache<T>(options: NewCacheOptions): Cache<T>;

    /**
     * Drop the given named cache.
     * @param name - name of the cache store to drop
     */
    function dropNamedCache(name: string): typeof cached;

    /**
     * Drop all named caches.
     */
    function dropNamedCaches(): typeof cached;

    function knownCaches(): string[];

    /**
     * Convert a node-style function that takes a callback as its first parameter into a parameterless function that generates a promise.
     * In other words: this is what you'd want to wrap your node-style functions in when using them as value arguments to set or getOrElse.
     */
    function deferred<T>(func: (callback: (err: any, result?: T) => void) => void): Promise<T>;
}

declare class Cache<T> {
    constructor(options: {
        name: string;
        defaults: CacheDefaults;
        backend: BackendOptions;
    });

    setDefaults(defaults: CacheDefaults): {
        freshFor: number;
        expire: number;
        timeout?: number | undefined;
    };

    /**
     * Cache store operation.
     * @param key - has to be a string
     * @param value - value can be any of the following:
     * a. Anything that can be converted to JSON
     * b. A Promise of (a)
     * c. A function returning (a) or (b)
     * @param options - optional cache options for this key only
     */
    set(key: string, value: T | (() => T) | Promise<T> | (() => Promise<T>), options?: CacheDefaults): Promise<void>;

    /**
     * Cache retrieve operation. key has to be a string.
     * Cache misses are generally treated the same as retrieving null, errors should only be caused by transport errors and connection problems.
     * If you want to cache null/undefined (e.g. 404 responses), you may want to wrap it or choose a different value, like false, to represent this condition.
     */
    get(key: string): Promise<T>;

    /**
     * This is the function you'd want to use most of the time.
     * It takes the same arguments as set but it will check the cache first.
     * If a value is already cached, it will return it directly (respond as fast as possible).
     * If the value is marked as stale (generated n seconds ago with n > freshFor), it will replace the value in the cache.
     * When multiple getOrElse calls concurrently encounter the same stale value, it will only replace the value once.
     * This is done on a per-instance level, so if you create many cache instances reading and writing the same keys, you are asking for trouble.
     * If you don't, the worst case is every process in your system fetching the value at once. Which should be a smaller number than the number of concurrent requests in most cases.
     */
<<<<<<< HEAD
    getOrElse(key: string, value: T | (() => T) | Promise<T> | (() => Promise<T>), options?: CacheDefaults): Promise<T>;
=======
    getOrElse<T>(key: string, value: T | (() => T) | Promise<T> | (() => Promise<T>), options?: CacheDefaults, callback?: (err: any, value: T) => void): Promise<T>;
>>>>>>> 956799e6

    /**
     * Cache delete operation. key has to be a string.
     */
    unset(key: string): Promise<void>;
}<|MERGE_RESOLUTION|>--- conflicted
+++ resolved
@@ -119,11 +119,7 @@
      * This is done on a per-instance level, so if you create many cache instances reading and writing the same keys, you are asking for trouble.
      * If you don't, the worst case is every process in your system fetching the value at once. Which should be a smaller number than the number of concurrent requests in most cases.
      */
-<<<<<<< HEAD
     getOrElse(key: string, value: T | (() => T) | Promise<T> | (() => Promise<T>), options?: CacheDefaults): Promise<T>;
-=======
-    getOrElse<T>(key: string, value: T | (() => T) | Promise<T> | (() => Promise<T>), options?: CacheDefaults, callback?: (err: any, value: T) => void): Promise<T>;
->>>>>>> 956799e6
 
     /**
      * Cache delete operation. key has to be a string.
