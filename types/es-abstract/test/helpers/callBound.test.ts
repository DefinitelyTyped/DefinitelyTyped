--- conflicted
+++ resolved
@@ -12,9 +12,5 @@
 callBound('%PromiseProto_then%');
 
 // Dotted intrinsic:
-<<<<<<< HEAD
-callBound('%Object.prototype.hasOwnProperty%'); // $ExpectType (thisArg: unknown, v: string | number | symbol) => boolean || (thisArg: unknown, v: PropertyKey) => boolean
-=======
 // $ExpectType (thisArg: unknown, v: string | number | symbol) => boolean || (thisArg: unknown, v: PropertyKey) => boolean
-callBound('%Object.prototype.hasOwnProperty%');
->>>>>>> 706385ce
+callBound('%Object.prototype.hasOwnProperty%');