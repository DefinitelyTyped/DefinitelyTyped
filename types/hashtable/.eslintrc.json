{
    "rules": {
        "@definitelytyped/no-unnecessary-generics": "off",
        "@definitelytyped/no-declare-current-package": "off",
        "@definitelytyped/no-single-declare-module": "off",
<<<<<<< HEAD
        "@definitelytyped/npm-naming": "off"
=======
        "@typescript-eslint/naming-convention": "off"
>>>>>>> c1744617
    }
}<|MERGE_RESOLUTION|>--- conflicted
+++ resolved
@@ -3,10 +3,7 @@
         "@definitelytyped/no-unnecessary-generics": "off",
         "@definitelytyped/no-declare-current-package": "off",
         "@definitelytyped/no-single-declare-module": "off",
-<<<<<<< HEAD
-        "@definitelytyped/npm-naming": "off"
-=======
+        "@definitelytyped/npm-naming": "off",
         "@typescript-eslint/naming-convention": "off"
->>>>>>> c1744617
     }
 }