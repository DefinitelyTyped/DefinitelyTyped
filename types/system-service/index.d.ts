--- conflicted
+++ resolved
@@ -1,10 +1,5 @@
 import { FileConfiguration, Logger, LoggerConfiguration, SourcesConfiguration } from "system-logger";
 
-<<<<<<< HEAD
-import { Logger, LoggerConfiguration, FileConfiguration, SourcesConfiguration } from 'system-logger';
-
-export { Logger, level as Level, fileRotateType as FileRotateType, LoggerConfiguration, FileConfiguration, SourcesConfiguration } from 'system-logger';
-=======
 export {
     FileConfiguration,
     fileRotateType as FileRotateType,
@@ -13,7 +8,6 @@
     LoggerConfiguration,
     SourcesConfiguration,
 } from "system-logger";
->>>>>>> 9b7cd68b
 
 export interface ServiceConfiguration {
     log: {
