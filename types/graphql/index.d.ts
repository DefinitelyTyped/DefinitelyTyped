// Type definitions for graphql 0.10
// Project: https://www.npmjs.com/package/graphql
<<<<<<< HEAD
// Definitions by: TonyYang <https://github.com/TonyPythoneer>, Caleb Meredith <https://github.com/calebmer>, Dominic Watson <https://github.com/intellix>, Firede <https://github.com/firede>, Kepennar <https://github.com/kepennar>, Mikhail Novikov <https://github.com/freiksenet>
=======
// Definitions by: TonyYang <https://github.com/TonyPythoneer>
//                 Caleb Meredith <https://github.com/calebmer>
//                 Dominic Watson <https://github.com/intellix>
//                 Firede <https://github.com/firede>
//                 Kepennar <https://github.com/kepennar>
>>>>>>> 02c08f6a
// Definitions: https://github.com/DefinitelyTyped/DefinitelyTyped
// TypeScript Version: 2.3

// The primary entry point into fulfilling a GraphQL request.
export {
    graphql
} from './graphql';

// Create and operate on GraphQL type definitions and schema.
export * from './type';

// Parse and operate on GraphQL language source files.
export * from './language';

export * from './subscription';

// Execute GraphQL queries.
export {
    execute,
    defaultFieldResolver,
    responsePathAsArray,
    ExecutionResult,
} from './execution';

// Validate GraphQL queries.
export {
    validate,
    ValidationContext,
    specifiedRules,
} from './validation';

// Create and format GraphQL errors.
export {
    GraphQLError,
    formatError,
    GraphQLFormattedError,
    GraphQLErrorLocation,
} from './error';

// Utilities for operating on GraphQL type schema and parsed sources.
export {
    // The GraphQL query recommended for a full schema introspection.
    introspectionQuery,

    // Gets the target Operation from a Document
    getOperationAST,

    // Build a GraphQLSchema from an introspection result.
    buildClientSchema,

    // Build a GraphQLSchema from a parsed GraphQL Schema language AST.
    buildASTSchema,

    // Build a GraphQLSchema from a GraphQL schema language document.
    buildSchema,

    // Extends an existing GraphQLSchema from a parsed GraphQL Schema
    // language AST.
    extendSchema,

    // Print a GraphQLSchema to GraphQL Schema language.
    printSchema,

    // Print a GraphQLType to GraphQL Schema language.
    printType,

    // Create a GraphQLType from a GraphQL language AST.
    typeFromAST,

    // Create a JavaScript value from a GraphQL language AST.
    valueFromAST,

    // Create a GraphQL language AST from a JavaScript value.
    astFromValue,

    // A helper to use within recursive-descent visitors which need to be aware of
    // the GraphQL type system.
    TypeInfo,

    // Determine if JavaScript values adhere to a GraphQL type.
    isValidJSValue,

    // Determine if AST values adhere to a GraphQL type.
    isValidLiteralValue,

    // Concatenates multiple AST together.
    concatAST,

    // Separates an AST into an AST per Operation.
    separateOperations,

    // Comparators for types
    isEqualType,
    isTypeSubTypeOf,
    doTypesOverlap,

    // Asserts a string is a valid GraphQL name.
    assertValidName,

    // Compares two GraphQLSchemas and detects breaking changes.
    findBreakingChanges,

    // Report all deprecated usage within a GraphQL document.
    findDeprecatedUsages,

    BreakingChange,

    IntrospectionDirective,
    IntrospectionEnumType,
    IntrospectionEnumValue,
    IntrospectionField,
    IntrospectionInputObjectType,
    IntrospectionInputValue,
    IntrospectionInterfaceType,
    IntrospectionListTypeRef,
    IntrospectionNamedTypeRef,
    IntrospectionNonNullTypeRef,
    IntrospectionObjectType,
    IntrospectionQuery,
    IntrospectionScalarType,
    IntrospectionSchema,
    IntrospectionType,
    IntrospectionTypeRef,
    IntrospectionUnionType,
} from './utilities';<|MERGE_RESOLUTION|>--- conflicted
+++ resolved
@@ -1,14 +1,11 @@
 // Type definitions for graphql 0.10
 // Project: https://www.npmjs.com/package/graphql
-<<<<<<< HEAD
-// Definitions by: TonyYang <https://github.com/TonyPythoneer>, Caleb Meredith <https://github.com/calebmer>, Dominic Watson <https://github.com/intellix>, Firede <https://github.com/firede>, Kepennar <https://github.com/kepennar>, Mikhail Novikov <https://github.com/freiksenet>
-=======
 // Definitions by: TonyYang <https://github.com/TonyPythoneer>
 //                 Caleb Meredith <https://github.com/calebmer>
 //                 Dominic Watson <https://github.com/intellix>
 //                 Firede <https://github.com/firede>
 //                 Kepennar <https://github.com/kepennar>
->>>>>>> 02c08f6a
+//                 Mikhail Novikov <https://github.com/freiksenet>
 // Definitions: https://github.com/DefinitelyTyped/DefinitelyTyped
 // TypeScript Version: 2.3
 
