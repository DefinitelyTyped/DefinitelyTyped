--- conflicted
+++ resolved
@@ -22,12 +22,8 @@
     rootValue: any;
     operation: OperationDefinitionNode;
     variableValues: { [key: string]: any };
-<<<<<<< HEAD
     fieldResolver: GraphQLFieldResolver<any, any>;
-    errors: Array<GraphQLError>;
-=======
     errors: GraphQLError[];
->>>>>>> 02c08f6a
 }
 
 /**
