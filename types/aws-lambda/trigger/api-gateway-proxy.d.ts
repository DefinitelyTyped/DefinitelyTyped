--- conflicted
+++ resolved
@@ -136,8 +136,7 @@
             jwt?: {
                 claims: { [name: string]: string | number | boolean | string[] };
                 scopes: string[];
-<<<<<<< HEAD
-            },
+            } | undefined;
             iam?: {
                 accessKey: string;
                 accountId: string;
@@ -150,12 +149,8 @@
                 principalOrgId: string;
                 userArn: string;
                 userId: string;
-            },
-        };
-=======
-            };
+            } | undefined;
         } | undefined;
->>>>>>> d444f9fe
         domainName: string;
         domainPrefix: string;
         http: {
