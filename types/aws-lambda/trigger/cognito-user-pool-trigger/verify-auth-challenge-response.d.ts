--- conflicted
+++ resolved
@@ -4,20 +4,6 @@
 /**
  * @see https://docs.aws.amazon.com/cognito/latest/developerguide/user-pool-lambda-verify-auth-challenge-response.html
  */
-<<<<<<< HEAD
-export interface VerifyAuthChallengeResponseTriggerEvent
-    extends BaseTriggerEvent<'VerifyAuthChallengeResponse_Authentication'> {
-    request: {
-        userAttributes: StringMap;
-        privateChallengeParameters: StringMap;
-        challengeAnswer: string;
-        clientMetadata?: StringMap | undefined;
-        userNotFound?: boolean | undefined;
-    };
-    response: {
-        answerCorrect: boolean;
-    };
-=======
 export interface VerifyAuthChallengeResponseTriggerEvent extends BaseTriggerEvent<'VerifyAuthChallengeResponse_Authentication'> {
   request: {
       userAttributes: StringMap;
@@ -29,7 +15,6 @@
   response: {
       answerCorrect: boolean;
   };
->>>>>>> 296c0a09
 }
 
 export type VerifyAuthChallengeResponseTriggerHandler = Handler<VerifyAuthChallengeResponseTriggerEvent>;