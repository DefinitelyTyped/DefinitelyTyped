--- conflicted
+++ resolved
@@ -5,20 +5,12 @@
  * @see https://docs.aws.amazon.com/cognito/latest/developerguide/user-pool-lambda-pre-authentication.html
  */
 export interface PreAuthenticationTriggerEvent extends BaseTriggerEvent<'PreAuthentication_Authentication'> {
-<<<<<<< HEAD
-    request: {
-        userAttributes: StringMap;
-        userNotFound?: boolean | undefined;
-        validationData?: StringMap | undefined;
-    };
-=======
   request: {
       userAttributes: StringMap;
       userNotFound?: boolean | undefined;
       validationData?: StringMap | undefined;
       clientMetadata?: StringMap | undefined;
   };
->>>>>>> 296c0a09
 }
 
 export type PreAuthenticationTriggerHandler = Handler<PreAuthenticationTriggerEvent>;