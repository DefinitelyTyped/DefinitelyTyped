--- conflicted
+++ resolved
@@ -5,19 +5,6 @@
  * @see https://docs.aws.amazon.com/cognito/latest/developerguide/user-pool-lambda-define-auth-challenge.html
  */
 export interface DefineAuthChallengeTriggerEvent extends BaseTriggerEvent<'DefineAuthChallenge_Authentication'> {
-<<<<<<< HEAD
-    request: {
-        userAttributes: StringMap;
-        session: Array<ChallengeResult | CustomChallengeResult>;
-        clientMetadata?: StringMap | undefined;
-        userNotFound?: boolean | undefined;
-    };
-    response: {
-        challengeName: string;
-        failAuthentication: boolean;
-        issueTokens: boolean;
-    };
-=======
   request: {
       userAttributes: StringMap;
       session: Array<ChallengeResult | CustomChallengeResult>;
@@ -29,7 +16,6 @@
       failAuthentication: boolean;
       issueTokens: boolean;
   };
->>>>>>> 296c0a09
 }
 
 export type DefineAuthChallengeTriggerHandler = Handler<DefineAuthChallengeTriggerEvent>;