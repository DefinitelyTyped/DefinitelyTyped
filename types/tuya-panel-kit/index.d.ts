--- conflicted
+++ resolved
@@ -4,12 +4,7 @@
 //                 ShinyLeee <https://github.com/ShinyLeee>
 // Definitions: https://github.com/DefinitelyTyped/DefinitelyTyped
 // Minimum TypeScript Version: 3.8
-<<<<<<< HEAD
-// tslint:disable:max-line-length
 import * as React from "react";
-=======
-import * as React from 'react';
->>>>>>> 7da74815
 import {
     FlatListProps,
     GestureResponderEvent,
