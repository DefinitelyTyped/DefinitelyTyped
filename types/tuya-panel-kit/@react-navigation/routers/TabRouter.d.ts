--- conflicted
+++ resolved
@@ -40,15 +40,10 @@
      * @param name Name of the route for the tab.
      * @param [params] Params object for the route.
      */
-<<<<<<< HEAD
-    // tslint:disable-next-line max-line-length
     jumpTo<RouteName extends Extract<keyof ParamList, string>>(
         ...args: undefined extends ParamList[RouteName] ? [RouteName] | [RouteName, ParamList[RouteName]]
             : [RouteName, ParamList[RouteName]]
     ): void;
-=======
-    jumpTo<RouteName extends Extract<keyof ParamList, string>>(...args: undefined extends ParamList[RouteName] ? [RouteName] | [RouteName, ParamList[RouteName]] : [RouteName, ParamList[RouteName]]): void;
->>>>>>> 7da74815
 };
 // tslint:disable-next-line strict-export-declare-modifiers
 export declare const TabActions: {
