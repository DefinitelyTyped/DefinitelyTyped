--- conflicted
+++ resolved
@@ -54,7 +54,6 @@
     };
 };
 // tslint:disable-next-line strict-export-declare-modifiers
-<<<<<<< HEAD
 export declare type EventArg<
     EventName extends string,
     CanPreventDefault extends boolean | undefined = false,
@@ -84,34 +83,10 @@
         : {
             readonly data: Readonly<Data>;
         });
-// tslint:disable-next-line strict-export-declare-modifiers max-line-length
+// tslint:disable-next-line strict-export-declare-modifiers
 export declare type EventListenerCallback<EventMap extends EventMapBase, EventName extends keyof EventMap> = (
     e: EventArg<Extract<EventName, string>, EventMap[EventName]["canPreventDefault"], EventMap[EventName]["data"]>,
 ) => void;
-=======
-export declare type EventArg<EventName extends string, CanPreventDefault extends boolean | undefined = false, Data = undefined> = {
-    /**
-     * Type of the event (e.g. `focus`, `blur`)
-     */
-    readonly type: EventName;
-    readonly target?: string | undefined;
-} & (CanPreventDefault extends true ? {
-    /**
-     * Whether `event.preventDefault()` was called on this event object.
-     */
-    readonly defaultPrevented: boolean;
-    /**
-     * Prevent the default action which happens on this event.
-     */
-    preventDefault(): void;
-} : {}) & (undefined extends Data ? {
-    readonly data?: Readonly<Data> | undefined;
-} : {
-    readonly data: Readonly<Data>;
-});
-// tslint:disable-next-line strict-export-declare-modifiers
-export declare type EventListenerCallback<EventMap extends EventMapBase, EventName extends keyof EventMap> = (e: EventArg<Extract<EventName, string>, EventMap[EventName]['canPreventDefault'], EventMap[EventName]['data']>) => void;
->>>>>>> 7da74815
 // tslint:disable-next-line strict-export-declare-modifiers interface-over-type-literal
 export declare type EventConsumer<EventMap extends EventMapBase> = {
     /**
@@ -286,8 +261,7 @@
      */
     children: React.ReactNode;
 };
-<<<<<<< HEAD
-// tslint:disable-next-line strict-export-declare-modifiers max-line-length
+// tslint:disable-next-line strict-export-declare-modifiers
 export declare type NavigationProp<
     ParamList extends ParamListBase,
     RouteName extends keyof ParamList = string,
@@ -319,7 +293,7 @@
     Extract<RouteName, string>,
     ParamList[RouteName]
 >;
-// tslint:disable-next-line strict-export-declare-modifiers max-line-length
+// tslint:disable-next-line strict-export-declare-modifiers
 export declare type CompositeNavigationProp<
     A extends NavigationProp<ParamListBase, string, any, any>,
     B extends NavigationHelpersCommon<ParamListBase, any>,
@@ -353,7 +327,7 @@
          */
         A extends NavigationProp<any, any, any, any, infer E> ? E : {}
     >;
-// tslint:disable-next-line strict-export-declare-modifiers max-line-length interface-over-type-literal
+// tslint:disable-next-line strict-export-declare-modifiers interface-over-type-literal
 export declare type Descriptor<
     ParamList extends ParamListBase,
     RouteName extends keyof ParamList = string,
@@ -361,55 +335,6 @@
     ScreenOptions extends {} = {},
     EventMap extends EventMapBase = {},
 > = {
-=======
-// tslint:disable-next-line strict-export-declare-modifiers
-export declare type NavigationProp<ParamList extends ParamListBase, RouteName extends keyof ParamList = string, State extends NavigationState = NavigationState<ParamList>, ScreenOptions extends {} = {}, EventMap extends EventMapBase = {}> = NavigationHelpersCommon<ParamList, State> & {
-    /**
-     * Update the param object for the route.
-     * The new params will be shallow merged with the old one.
-     *
-     * @param params Params object for the current route.
-     */
-    setParams(params: Partial<ParamList[RouteName]>): void;
-    /**
-     * Update the options for the route.
-     * The options object will be shallow merged with default options object.
-     *
-     * @param options Options object for the route.
-     */
-    setOptions(options: Partial<ScreenOptions>): void;
-} & EventConsumer<EventMap & EventMapCore<State>> & PrivateValueStore<ParamList, RouteName, EventMap>;
-// tslint:disable-next-line strict-export-declare-modifiers
-export declare type RouteProp<ParamList extends ParamListBase, RouteName extends keyof ParamList> = Route<Extract<RouteName, string>, ParamList[RouteName]>;
-// tslint:disable-next-line strict-export-declare-modifiers
-export declare type CompositeNavigationProp<A extends NavigationProp<ParamListBase, string, any, any>, B extends NavigationHelpersCommon<ParamListBase, any>> = Omit<A & B, keyof NavigationProp<any>> & NavigationProp<
-/**
- * Param list from both navigation objects needs to be combined
- * For example, we should be able to navigate to screens in both A and B
- */
-(A extends NavigationHelpersCommon<infer T> ? T : never) & (B extends NavigationHelpersCommon<infer U> ? U : never),
-/**
- * The route name should refer to the route name specified in the first type
- * Ideally it should work for any of them, but it's not possible to infer that way
- */
-A extends NavigationProp<any, infer R> ? R : string,
-/**
- * The type of state should refer to the state specified in the first type
- */
-A extends NavigationProp<any, any, infer S> ? S : NavigationState,
-/**
- * Screen options from both navigation objects needs to be combined
- * This allows typechecking `setOptions`
- */
-(A extends NavigationProp<any, any, any, infer O> ? O : {}) & (B extends NavigationProp<any, any, any, infer P> ? P : {}),
-/**
- * Event consumer config should refer to the config specified in the first type
- * This allows typechecking `addListener`/`removeListener`
- */
-A extends NavigationProp<any, any, any, any, infer E> ? E : {}>;
-// tslint:disable-next-line strict-export-declare-modifiers interface-over-type-literal
-export declare type Descriptor<ParamList extends ParamListBase, RouteName extends keyof ParamList = string, State extends NavigationState = NavigationState, ScreenOptions extends {} = {}, EventMap extends EventMapBase = {}> = {
->>>>>>> 7da74815
     /**
      * Render the component associated with this route.
      */
@@ -532,7 +457,6 @@
     };
 };
 // tslint:disable-next-line strict-export-declare-modifiers
-<<<<<<< HEAD
 export declare type NavigationContainerRef =
     & NavigationHelpers<ParamListBase>
     & EventConsumer<NavigationContainerEventMap>
@@ -556,7 +480,7 @@
          */
         getCurrentOptions(): object | undefined;
     };
-// tslint:disable-next-line strict-export-declare-modifiers max-line-length interface-over-type-literal
+// tslint:disable-next-line strict-export-declare-modifiers interface-over-type-literal
 export declare type TypedNavigator<
     ParamList extends ParamListBase,
     State extends NavigationState,
@@ -564,30 +488,6 @@
     EventMap extends EventMapBase,
     Navigator extends React.ComponentType<any>,
 > = {
-=======
-export declare type NavigationContainerRef = NavigationHelpers<ParamListBase> & EventConsumer<NavigationContainerEventMap> & {
-    /**
-     * Reset the navigation state of the root navigator to the provided state.
-     *
-     * @param state Navigation state object.
-     */
-    resetRoot(state?: PartialState<NavigationState> | NavigationState): void;
-    /**
-     * Get the rehydrated navigation state of the navigation tree.
-     */
-    getRootState(): NavigationState;
-    /**
-     * Get the currently focused navigation route.
-     */
-    getCurrentRoute(): Route<string> | undefined;
-    /**
-     * Get the currently focused route's options.
-     */
-    getCurrentOptions(): object | undefined;
-};
-// tslint:disable-next-line strict-export-declare-modifiers interface-over-type-literal
-export declare type TypedNavigator<ParamList extends ParamListBase, State extends NavigationState, ScreenOptions extends {}, EventMap extends EventMapBase, Navigator extends React.ComponentType<any>> = {
->>>>>>> 7da74815
     /**
      * Navigator component which manages the child screens.
      */
