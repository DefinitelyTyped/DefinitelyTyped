--- conflicted
+++ resolved
@@ -6,8 +6,6 @@
 declare function StackNavigator({ initialRouteName, children, screenOptions, ...rest }: Props): JSX.Element;
 /* eslint-disable @definitelytyped/no-unnecessary-generics */
 /* eslint-disable @definitelytyped/prefer-declare-function */
-<<<<<<< HEAD
-// tslint:disable-next-line max-line-length
 declare const _default: <ParamList extends Record<string, object | undefined>>() =>
     import("../../native").TypedNavigator<
         ParamList,
@@ -16,9 +14,6 @@
         StackNavigationEventMap,
         typeof StackNavigator
     >;
-=======
-declare const _default: <ParamList extends Record<string, object | undefined>>() => import("../../native").TypedNavigator<ParamList, StackNavigationState<Record<string, object | undefined>>, StackNavigationOptions, StackNavigationEventMap, typeof StackNavigator>;
->>>>>>> 7da74815
 /* eslist-enable @definitelytyped/prefer-declare-function */
 /* eslist-enable @definitelytyped/no-unnecessary-generics */
 export default _default;