--- conflicted
+++ resolved
@@ -32,8 +32,6 @@
 /**
  * Types
  */
-<<<<<<< HEAD
-// tslint:disable-next-line max-line-length
 export type {
     StackCardInterpolatedStyle,
     StackCardInterpolationProps,
@@ -47,7 +45,4 @@
     StackNavigationOptions,
     StackNavigationProp,
     StackScreenProps,
-} from "./types";
-=======
-export type { StackNavigationOptions, StackNavigationProp, StackScreenProps, StackHeaderProps, StackHeaderLeftButtonProps, StackHeaderTitleProps, StackCardInterpolatedStyle, StackCardInterpolationProps, StackCardStyleInterpolator, StackHeaderInterpolatedStyle, StackHeaderInterpolationProps, StackHeaderStyleInterpolator, } from './types';
->>>>>>> 7da74815
+} from "./types";