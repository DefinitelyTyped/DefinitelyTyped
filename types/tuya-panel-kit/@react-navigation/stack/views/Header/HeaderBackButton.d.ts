/// <reference types="react" />
import type { StackHeaderLeftButtonProps } from "../../types";
// tslint:disable-next-line strict-export-declare-modifiers
declare type Props = StackHeaderLeftButtonProps;
<<<<<<< HEAD
// tslint:disable-next-line max-line-length
export default function HeaderBackButton(
    {
        disabled,
        allowFontScaling,
        backImage,
        label,
        labelStyle,
        labelVisible,
        onLabelLayout,
        onPress,
        pressColorAndroid: customPressColorAndroid,
        screenLayout,
        tintColor: customTintColor,
        titleLayout,
        truncatedLabel,
        accessibilityLabel,
        style,
    }: Props,
): JSX.Element;
=======
export default function HeaderBackButton({ disabled, allowFontScaling, backImage, label, labelStyle, labelVisible, onLabelLayout, onPress, pressColorAndroid: customPressColorAndroid, screenLayout, tintColor: customTintColor, titleLayout, truncatedLabel, accessibilityLabel, style, }: Props): JSX.Element;
>>>>>>> 7da74815
export {};<|MERGE_RESOLUTION|>--- conflicted
+++ resolved
@@ -2,8 +2,6 @@
 import type { StackHeaderLeftButtonProps } from "../../types";
 // tslint:disable-next-line strict-export-declare-modifiers
 declare type Props = StackHeaderLeftButtonProps;
-<<<<<<< HEAD
-// tslint:disable-next-line max-line-length
 export default function HeaderBackButton(
     {
         disabled,
@@ -23,7 +21,4 @@
         style,
     }: Props,
 ): JSX.Element;
-=======
-export default function HeaderBackButton({ disabled, allowFontScaling, backImage, label, labelStyle, labelVisible, onLabelLayout, onPress, pressColorAndroid: customPressColorAndroid, screenLayout, tintColor: customTintColor, titleLayout, truncatedLabel, accessibilityLabel, style, }: Props): JSX.Element;
->>>>>>> 7da74815
 export {};