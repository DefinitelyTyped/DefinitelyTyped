// Type definitions for react-navigation 2.0
// Project: https://github.com/react-navigation/react-navigation
// Definitions by: Huhuanming <https://github.com/huhuanming>
//                 mhcgrq <https://github.com/mhcgrq>
//                 fangpenlin <https://github.com/fangpenlin>
//                 petejkim <https://github.com/petejkim>
//                 Kyle Roach <https://github.com/iRoachie>
//                 phanalpha <https://github.com/phanalpha>
//                 charlesfamu <https://github.com/charlesfamu>
//                 Tim Wang <https://github.com/timwangdev>
//                 Qibang Sun <https://github.com/bang88>
//                 Sergei Butko: <https://github.com/svbutko>
//                 Veit Lehmann: <https://github.com/levito>
//                 Steven Miller <https://github.com/YourGamesBeOver>
//                 Armando Assuncao <https://github.com/ArmandoAssuncao>
//                 Ciaran Liedeman <https://github.com/cliedeman>
//                 Edward Sammut Alessi <https://github.com/Slessi>
//                 Jérémy Magrin <https://github.com/magrinj>
//                 Luca Campana <https://github.com/TizioFittizio>
//                 Ullrich Schaefer <https://github.com/stigi>
//                 Linus Unnebäck <https://github.com/LinusU>
//                 Yosuke Seki <https://github.com/jshosomichi>
//                 Jake <https://github.com/jakebooyah>
//                 Gustavo Brunoro <https://github.com/brunoro>
//                 Denis Frezzato <https://github.com/DenisFrezzato>
//                 Mickael Wegerich <https://github.com/mickaelw>
//                 Max Davidson <https://github.com/maxdavidson>
// Definitions: https://github.com/DefinitelyTyped/DefinitelyTyped
// TypeScript Version: 2.8

/**
 * Reference: https://github.com/react-navigation/react-navigation/tree/a37473c5e4833f48796ee6c7c9cb4a8ac49d9c06
 *
 * NOTE: Please update the commit/link above when updating to a new Flow
 * react-navigation/flow/react-navigation.js reference, so we can conveniently just look at diffs on
 * react-navigation/flow/react-navigation.js between this latest reference point and the one you are
 * using when making new updates.
 */

import * as React from 'react';
import {
  Animated,
  TextStyle,
  ViewProps,
  ViewStyle,
  StyleProp,
} from 'react-native';

// @todo when we split types into common, native and web,
// we can properly change Animated.Value to its real value
export type AnimatedValue = any;

export type HeaderMode = 'float' | 'screen' | 'none';

export interface HeaderForceInset {
  horizontal?: string;
  vertical?: string;
  left?: string;
  right?: string;
  top?: string;
  bottom?: string;
}

export interface HeaderProps extends NavigationSceneRendererProps {
  mode: HeaderMode;
  router: NavigationRouter<NavigationState, NavigationStackScreenOptions>;
  getScreenDetails: (
    navigationScene: NavigationScene
  ) => NavigationScreenDetails<NavigationStackScreenOptions>;
  leftInterpolator: (props: NavigationSceneRendererProps) => {};
  titleInterpolator: (props: NavigationSceneRendererProps) => {};
  rightInterpolator: (props: NavigationSceneRendererProps) => {};
  style: StyleProp<ViewStyle>;
}

/**
 * NavigationState is a tree of routes for a single navigator, where each child
 * route may either be a NavigationScreenRoute or a NavigationRouterRoute.
 * NavigationScreenRoute represents a leaf screen, while the
 * NavigationRouterRoute represents the state of a child navigator.
 *
 * NOTE: NavigationState is a state tree local to a single navigator and
 * its child navigators (via the routes field).
 * If we're in navigator nested deep inside the app, the state will only be the
 * state for that navigator.
 * The state for the root navigator of our app represents the whole navigation
 * state for the whole app.
 */
export interface NavigationState {
  /**
   * Index refers to the active child route in the routes array.
   */
  index: number;
  routes: NavigationRoute[];
}

export interface DrawerNavigationState extends NavigationState {
  isDrawerOpen: boolean;
  isTransitioning: boolean;
}

export type NavigationRoute<Params = NavigationParams> =
  | NavigationLeafRoute<Params>
  | NavigationStateRoute<Params>;

export interface NavigationLeafRoute<Params = NavigationParams> {
  /**
   * React's key used by some navigators. No need to specify these manually,
   * they will be defined by the router.
   */
  key: string;
  /**
   * Index that represents the depth of the stack
   */
  index: number;
  /**
   * For example 'Home'.
   * This is used as a key in a route config when creating a navigator.
   */
  routeName: string;
  /**
   * Path is an advanced feature used for deep linking and on the web.
   */
  path?: string;
  /**
   * Params passed to this route when navigating to it,
   * e.g. `{ car_id: 123 }` in a route that displays a car.
   */
  params?: Params;
}

export type NavigationStateRoute<
  NavigationLeafRouteParams
  > = NavigationLeafRoute<NavigationLeafRouteParams> & NavigationState;

export type NavigationScreenOptionsGetter<Options> = (
  navigation: NavigationScreenProp<NavigationRoute<any>>,
  screenProps?: { [key: string]: any }
) => Options;

export interface NavigationRouter<State = NavigationState, Options = {}> {
  /**
   * The reducer that outputs the new navigation state for a given action, with
   * an optional previous state. When the action is considered handled but the
   * state is unchanged, the output state is null.
   */
  getStateForAction: (
    action: NavigationAction,
    lastState?: State
  ) => State | null;

  /**
   * Maps a URI-like string to an action. This can be mapped to a state
   * using `getStateForAction`.
   */
  getActionForPathAndParams: (
    path: string,
    params?: NavigationParams
  ) => NavigationAction | null;

  getPathAndParamsForState: (
    state: State
  ) => {
      path: string;
      params?: NavigationParams;
    };

  getComponentForRouteName: (routeName: string) => NavigationComponent;

  getComponentForState: (state: State) => NavigationComponent;

  /**
   * Gets the screen navigation options for a given screen.
   *
   * For example, we could get the config for the 'Foo' screen when the
   * `navigation.state` is:
   *
   *  {routeName: 'Foo', key: '123'}
   */
  getScreenOptions: NavigationScreenOptionsGetter<Options>;
}

export type NavigationScreenOption<T> =
  | T
  | ((navigation: NavigationScreenProp<NavigationRoute>, config: T) => T);

export interface NavigationScreenDetails<T> {
  options: T;
  state: NavigationRoute;
  navigation: NavigationScreenProp<NavigationRoute>;
}

export type NavigationScreenOptions = NavigationStackScreenOptions &
  NavigationTabScreenOptions &
  NavigationDrawerScreenOptions;

export interface NavigationScreenConfigProps {
  navigation: NavigationScreenProp<NavigationRoute>;
  screenProps: { [key: string]: any };
}

export type NavigationScreenConfig<Options> =
  | Options
  | ((
    navigationOptionsContainer: NavigationScreenConfigProps & {
      navigationOptions: NavigationScreenProp<NavigationRoute>;
    }
  ) => Options);

export type NavigationComponent =
  | NavigationScreenComponent<NavigationParams, any, any>
  | NavigationNavigator<any, any, any>
  | any;

export type NavigationScreenComponent<
  Params = NavigationParams,
  Options = {},
  Props = {}
  > = React.ComponentType<NavigationScreenProps<Params, Options> & Props> & {
    navigationOptions?: NavigationScreenConfig<Options>;
  };

export type NavigationNavigator<
  State = NavigationState,
  Options = {},
  Props = {}
  > = React.ComponentType<NavigationNavigatorProps<Options, State> & Props> & {
    router: NavigationRouter<State, Options>;
    navigationOptions?: NavigationScreenConfig<Options>;
  };

export interface NavigationParams {
  [key: string]: any;
}

export interface NavigationNavigateActionPayload {
  routeName: string;
  params?: NavigationParams;

  // The action to run inside the sub-router
  action?: NavigationNavigateAction;

  key?: string;
}

export interface NavigationNavigateAction
  extends NavigationNavigateActionPayload {
  type: 'Navigation/NAVIGATE';
}

export interface NavigationBackActionPayload {
  key?: string | null;
}

export interface NavigationBackAction extends NavigationBackActionPayload {
  type: 'Navigation/BACK';
}

export interface NavigationSetParamsActionPayload {
  // The key of the route where the params should be set
  key: string;

  // The new params to merge into the existing route params
  params?: NavigationParams;
}

export interface NavigationSetParamsAction
  extends NavigationSetParamsActionPayload {
  type: 'Navigation/SET_PARAMS';
}

export interface NavigationInitActionPayload {
  params?: NavigationParams;
}

export interface NavigationInitAction extends NavigationInitActionPayload {
  type: 'Navigation/INIT';
}

export interface NavigationReplaceActionPayload {
    key?: string;
    newKey?: string;
    routeName: string;
    params?: NavigationParams;
    action?: NavigationNavigateAction;
}

export interface NavigationReplaceAction {
    type: 'Navigation/REPLACE';
    key: string;
    routeName: string;
    params?: NavigationParams;
    action?: NavigationNavigateAction;
}

export interface NavigationCompleteTransitionActionPayload {
    key?: string;
}

export interface NavigationCompleteTransitionAction {
    type: 'Navigation/COMPLETE_TRANSITION';
    key: string;
}

export interface NavigationResetActionPayload {
  index: number;
  key?: string | null;
  actions: NavigationNavigateAction[];
}

export interface NavigationResetAction extends NavigationResetActionPayload {
  type: 'Navigation/RESET';
}

export interface NavigationUriActionPayload {
  uri: string;
}

export interface NavigationUriAction extends NavigationUriActionPayload {
  type: 'Navigation/URI';
}

export interface NavigationPopActionPayload {
  // n: the number of routes to pop of the stack
  n?: number;
  immediate?: boolean;
}

export interface NavigationPopAction extends NavigationPopActionPayload {
  type: 'Navigation/POP';
}

export interface NavigationPopToTopActionPayload {
  key?: string;
  immediate?: boolean;
}

export interface NavigationPopToTopAction
  extends NavigationPopToTopActionPayload {
  type: 'Navigation/POP_TO_TOP';
}

export interface NavigationPushActionPayload {
    routeName: string;
    params?: NavigationParams;
    action?: NavigationNavigateAction;
    key?: string;
}

export interface NavigationPushAction {
    type: 'Navigation/PUSH';
    routeName: string;
    params?: NavigationParams;
    action?: NavigationNavigateAction;
    key?: string;
}

export interface NavigationOpenDrawerAction {
    key?: string;
    type: 'Navigation/OPEN_DRAWER';
}

export interface NavigationCloseDrawerAction {
    key?: string;
    type: 'Navigation/CLOSE_DRAWER';
}

export interface NavigationToggleDrawerAction {
    key?: string;
    type: 'Navigation/TOGGLE_DRAWER';
}

export interface NavigationStackViewConfig {
  mode?: 'card' | 'modal';
  headerMode?: HeaderMode;
  headerTransitionPreset?: 'fade-in-place' | 'uikit';
  cardStyle?: StyleProp<ViewStyle>;
  transitionConfig?: (
    transitionProps: NavigationTransitionProps,
    prevTransitionProps: NavigationTransitionProps,
    isModal: boolean
  ) => TransitionConfig;
  onTransitionStart?: (
    transitionProps: NavigationTransitionProps,
    prevTransitionProps?: NavigationTransitionProps
  ) => Promise<void> | void;
  onTransitionEnd?: (
    transitionProps: NavigationTransitionProps,
    prevTransitionProps?: NavigationTransitionProps
  ) => void;
}

/**
 * Switch Navigator
 */

export interface NavigationSwitchRouterConfig {
  initialRouteName?: string;
  initialRouteParams?: NavigationParams;
  paths?: NavigationPathsConfig;
  navigationOptions?: NavigationScreenConfig<NavigationScreenOptions>;
  order?: string[];
  backBehavior?: 'none' | 'initialRoute'; // defaults to `'none'`
  resetOnBlur?: boolean; // defaults to `true`
}

export interface NavigationStackScreenOptions {
  title?: string;
  header?:
  | React.ReactElement<any>
  | ((headerProps: HeaderProps) => React.ReactElement<any>)
  | null;
  headerTransparent?: boolean;
  headerTitle?: string | React.ReactElement<any>;
  headerTitleStyle?: StyleProp<TextStyle>;
  headerTitleAllowFontScaling?: boolean;
  headerTintColor?: string;
  headerLeft?:
  | React.ReactElement<any>
  | ((backButtonProps: HeaderBackButtonProps) => React.ReactElement<any>)
  | null;
  headerBackTitle?: string | null;
  headerBackImage?: React.ReactElement<any>;
  headerTruncatedBackTitle?: string;
  headerBackTitleStyle?: StyleProp<TextStyle>;
  headerPressColorAndroid?: string;
  headerRight?: React.ReactElement<any> | null;
  headerStyle?: StyleProp<ViewStyle>;
  headerForceInset?: HeaderForceInset;
  headerBackground?: React.ReactNode | React.ReactType;
  gesturesEnabled?: boolean;
  gestureResponseDistance?: { vertical?: number; horizontal?: number };
  gestureDirection?: 'default' | 'inverted';
}

export interface NavigationStackRouterConfig {
  headerTransitionPreset?: 'fade-in-place' | 'uikit';
  initialRouteName?: string;
  initialRouteParams?: NavigationParams;
  paths?: NavigationPathsConfig;
  navigationOptions?: NavigationScreenConfig<NavigationScreenOptions>;
  initialRouteKey?: string;
}

export type NavigationStackAction =
  | NavigationInitAction
  | NavigationNavigateAction
  | NavigationBackAction
  | NavigationSetParamsAction
  | NavigationResetAction
  | NavigationReplaceAction
  | NavigationPopAction
  | NavigationPushAction
  | NavigationPopToTopAction
  | NavigationCompleteTransitionAction;

export type NavigationTabAction =
  | NavigationInitAction
  | NavigationNavigateAction
  | NavigationBackAction;

export type NavigationDrawerAction =
  | NavigationOpenDrawerAction
  | NavigationCloseDrawerAction
  | NavigationToggleDrawerAction;

export type NavigationAction =
  | NavigationInitAction
  | NavigationStackAction
  | NavigationTabAction
  | NavigationDrawerAction;

export type NavigationRouteConfig =
  | NavigationComponent
  | ({
    navigationOptions?: NavigationScreenConfig<any>;
    path?: string;
  } & NavigationScreenRouteConfig);

export type NavigationScreenRouteConfig =
  | NavigationComponent
  | {
    screen: NavigationComponent;
  }
  | {
    getScreen: () => NavigationComponent;
  };

export interface NavigationPathsConfig {
  [routeName: string]: string;
}

// tslint:disable-next-line:strict-export-declare-modifiers
interface NavigationTabRouterConfigBase {
  initialRouteName?: string;
  initialRouteParams?: NavigationParams;
  paths?: NavigationPathsConfig;
  order?: string[]; // todo: type these as the real route names rather than 'string'

  // Does the back button cause the router to switch to the initial tab
  backBehavior?: 'none' | 'initialRoute'; // defaults `initialRoute`
}
export interface NavigationTabRouterConfig extends NavigationTabRouterConfigBase {
  navigationOptions?: NavigationScreenConfig<NavigationScreenOptions>;
}
export interface NavigationBottomTabRouterConfig extends NavigationTabRouterConfigBase {
  navigationOptions?: NavigationScreenConfig<NavigationBottomTabScreenOptions>;
}
export interface TabScene {
  route: NavigationRoute;
  focused: boolean;
  index: number;
  tintColor?: string;
}
// tslint:disable-next-line:strict-export-declare-modifiers
interface NavigationTabScreenOptionsBase {
  title?: string;
  tabBarIcon?:
  | React.ReactElement<any>
  | ((
    options: { tintColor: string | null; focused: boolean }
  ) => React.ReactElement<any> | null);
  tabBarLabel?:
  | string
  | React.ReactElement<any>
  | ((
    options: { tintColor: string | null; focused: boolean }
  ) => React.ReactElement<any> | string | null);
  tabBarVisible?: boolean;
  tabBarTestIDProps?: { testID?: string; accessibilityLabel?: string };
}
export interface NavigationTabScreenOptions
  extends NavigationTabScreenOptionsBase {
  swipeEnabled?: boolean;
  tabBarOnPress?: (
    options: {
      previousScene: TabScene;
      scene: TabScene;
      jumpToIndex: (index: number) => void;
    }
  ) => void;
}
export interface NavigationBottomTabScreenOptions
  extends NavigationTabScreenOptionsBase {
  tabBarOnPress?: (
    options: {
      navigation: NavigationScreenProp<NavigationRoute>;
      defaultHandler: () => void;
    }
  ) => void;
}

export interface NavigationDrawerScreenOptions {
  title?: string;
  drawerIcon?:
  | React.ReactElement<any>
  | ((
    options: { tintColor: string | null; focused: boolean }
  ) => React.ReactElement<any> | null);
  drawerLabel?:
  | string
  | React.ReactElement<any>
  | ((
    options: { tintColor: string | null; focused: boolean }
  ) => React.ReactElement<any> | null);
  drawerLockMode?: 'unlocked' | 'locked-closed' | 'locked-open';
}

export interface NavigationRouteConfigMap {
  [routeName: string]: NavigationRouteConfig;
}

export type NavigationDispatch = (action: NavigationAction) => boolean;

export interface NavigationProp<S> {
  state: S;
  dispatch: NavigationDispatch;
}

export type EventType =
  | 'willFocus'
  | 'didFocus'
  | 'willBlur'
  | 'didBlur'
  | 'action';

export interface NavigationEventPayload {
  type: EventType;
  action: NavigationAction;
  state: NavigationState;
  lastState: NavigationState | null | undefined;
}

export type NavigationEventCallback = (payload: NavigationEventPayload) => void;

export interface NavigationEventSubscription {
  remove: () => void;
}

export interface NavigationEventsProps extends ViewProps {
  navigation?: NavigationNavigator;
  onWillFocus?: NavigationEventCallback;
  onDidFocus?: NavigationEventCallback;
  onWillBlur?: NavigationEventCallback;
  onDidBlur?: NavigationEventCallback;
}

export const NavigationEvents: React.ComponentType<NavigationEventsProps>;

export interface NavigationScreenProp<S, P = NavigationParams> {
  state: S & { params?: P };
  dispatch: NavigationDispatch;
  goBack: (routeKey?: string | null) => boolean;
  dismiss: () => boolean;
  navigate(options: {
    routeName: string | {
      routeName: string;
      params?: NavigationParams;
      action?: NavigationNavigateAction;
      key?: string;
    };
    params?: NavigationParams;
    action?: NavigationAction;
    key?: string;
  }): boolean;
  navigate(
    routeNameOrOptions: string,
    params?: NavigationParams,
    action?: NavigationAction
  ): boolean;
  openDrawer: () => any;
  closeDrawer: () => any;
  toggleDrawer: () => any;
  getParam<T extends keyof P>(param: T, fallback: NonNullable<P[T]>): NonNullable<P[T]>;
  getParam<T extends keyof P>(param: T): P[T];
  setParams: (newParams: Partial<P>) => boolean;
  addListener: (
    eventName: 'willBlur' | 'willFocus' | 'didFocus' | 'didBlur',
    callback: NavigationEventCallback
  ) => NavigationEventSubscription;
  push: (
    routeName: string,
    params?: NavigationParams,
    action?: NavigationNavigateAction
  ) => boolean;
  replace: (
    routeName: string,
    params?: NavigationParams,
    action?: NavigationNavigateAction
  ) => boolean;
  pop: (n?: number, params?: { immediate?: boolean }) => boolean;
  popToTop: (params?: { immediate?: boolean }) => boolean;
  isFocused: () => boolean;
}

export interface NavigationNavigatorProps<O = {}, S = {}> {
  navigation?: NavigationProp<S>;
  screenProps?: { [key: string]: any };
  navigationOptions?: O;
}

/**
 * Gestures, Animations, and Interpolators
 */

export type NavigationGestureDirection = 'horizontal' | 'vertical';

export interface NavigationLayout {
  height: AnimatedValue;
  initHeight: number;
  initWidth: number;
  isMeasured: boolean;
  width: AnimatedValue;
}

export interface NavigationScene {
  index: number;
  isActive: boolean;
  isStale: boolean;
  key: string;
  route: NavigationRoute;
  descriptor: NavigationDescriptor;
}

export interface NavigationTransitionProps {
  // The layout of the screen container
  layout: NavigationLayout;

  // The destination navigation state of the transition
  navigation: NavigationScreenProp<NavigationState>;

  // The progressive index of the transitioner's navigation state.
  position: AnimatedValue;

  // The value that represents the progress of the transition when navigation
  // state changes from one to another. Its numberic value will range from 0
  // to 1.
  //  progress.__getAnimatedValue() < 1 : transtion is happening.
  //  progress.__getAnimatedValue() == 1 : transtion completes.
  progress: AnimatedValue;

  // All the scenes of the transitioner.
  scenes: NavigationScene[];

  // The active scene, corresponding to the route at
  // `navigation.state.routes[navigation.state.index]`. When rendering
  // NavigationSceneRendererPropsIndex, the scene does not refer to the active
  // scene, but instead the scene that is being rendered. The index always
  // is the index of the scene
  scene: NavigationScene;
  index: number;

  screenProps?: { [key: string]: any };
}

// The scene renderer props are nearly identical to the props used for rendering
// a transition. The exception is that the passed scene is not the active scene
// but is instead the scene that the renderer should render content for.
export type NavigationSceneRendererProps = NavigationTransitionProps;

export interface NavigationTransitionSpec {
  duration?: number;
  // An easing function from `Easing`.
  easing?: (t: number) => number;
  // A timing function such as `Animated.timing`.
  timing?: (value: AnimatedValue, config: any) => any;
}

/**
 * Describes a visual transition from one screen to another.
 */
export interface TransitionConfig {
  // The basics properties of the animation, such as duration and easing
  transitionSpec?: NavigationTransitionSpec;
  // How to animate position and opacity of the screen
  // based on the value generated by the transitionSpec
  screenInterpolator?: (props: NavigationSceneRendererProps) => any;
  // How to animate position and opacity of the header componetns
  // based on the value generated by the transitionSpec
  headerLeftInterpolator?: (props: NavigationSceneRendererProps) => any;
  headerTitleInterpolator?: (props: NavigationSceneRendererProps) => any;
  headerRightInterpolator?: (props: NavigationSceneRendererProps) => any;
  // The style of the container. Useful when a scene doesn't have
  // 100% opacity and the underlying container is visible.
  containerStyle?: StyleProp<ViewStyle>;
}

export type TransitionConfigurer = (
  transitionProps: NavigationTransitionProps,
  prevTransitionProps: NavigationTransitionProps,
  isModal: boolean
) => TransitionConfig;

export interface StackViewTransitionConfigsType {
  defaultTransitionConfig: TransitionConfigurer;
  getTransitionConfig: (
    transitionConfigurer: TransitionConfigurer,
    transitionProps: NavigationTransitionProps,
    prevTransitionProps: NavigationTransitionProps,
    isModal: boolean
  ) => TransitionConfig;
  SlideFromRightIOS: TransitionConfig;
  ModalSlideFromBottomIOS: TransitionConfig;
  FadeInFromBottomAndroid: TransitionConfig;
  FadeOutToBottomAndroid: TransitionConfig;
}

export const StackViewTransitionConfigs: StackViewTransitionConfigsType;

export type NavigationAnimationSetter = (
  position: AnimatedValue,
  newState: NavigationState,
  lastState: NavigationState
) => void;

export type NavigationSceneRenderer = () => React.ReactElement<any> | null;

export type NavigationStyleInterpolator = (
  props: NavigationSceneRendererProps
) => ViewStyle;

export interface LayoutEvent {
  nativeEvent: {
    layout: {
      x: number;
      y: number;
      width: number;
      height: number;
    };
  };
}

export type NavigatorType =
  | 'react-navigation/STACK'
  | 'react-navigation/TABS'
  | 'react-navigation/DRAWER';

export interface NavigationContainerProps<S = {}, O = {}> {
  uriPrefix?: string | RegExp;
  onNavigationStateChange?: (
    prevNavigationState: NavigationState,
    nextNavigationState: NavigationState,
    action: NavigationAction
  ) => void | null | undefined;
  navigation?: NavigationScreenProp<S>;
  persistenceKey?: string | null;
  renderLoadingExperimental?: React.ComponentType;
  screenProps?: any;
  navigationOptions?: O;
  style?: StyleProp<ViewStyle>;
}

export interface NavigationContainerComponent
  extends React.Component<
  NavigationContainerProps & NavigationNavigatorProps<any>
  > {
  dispatch: NavigationDispatch;
}

export interface NavigationContainer
  extends React.ComponentClass<
  NavigationContainerProps & NavigationNavigatorProps<any>
  > {
  new(
    props: NavigationContainerProps & NavigationNavigatorProps<any>,
    context?: any
  ): NavigationContainerComponent;

  router: NavigationRouter<any, any>;
  screenProps: { [key: string]: any };
  navigationOptions: any;
  state: { nav: NavigationState | null };
}

export interface StackNavigatorConfig
  extends NavigationStackViewConfig,
  NavigationStackRouterConfig {
  containerOptions?: any;
}

// Return createNavigationContainer
export function StackNavigator(
  routeConfigMap: NavigationRouteConfigMap,
  stackConfig?: StackNavigatorConfig
): NavigationContainer;

export function createStackNavigator(
  routeConfigMap: NavigationRouteConfigMap,
  stackConfig?: StackNavigatorConfig
): NavigationContainer;

export interface SwitchNavigatorConfig {
  initialRouteName: string;
  resetOnBlur?: boolean;
  paths?: NavigationPathsConfig;
  backBehavior?: 'none' | 'initialRoute';
}

// Return createNavigationContainer
export type _SwitchNavigatorConfig = NavigationSwitchRouterConfig;

export function SwitchNavigator(
  routeConfigMap: NavigationRouteConfigMap,
  switchConfig?: SwitchNavigatorConfig
): NavigationContainer;

export function createSwitchNavigator(
  routeConfigMap: NavigationRouteConfigMap,
  switchConfig?: SwitchNavigatorConfig
): NavigationContainer;

// DrawerItems
export const DrawerItems: React.ReactType;

/**
 * Drawer Navigator
 */
export interface DrawerViewConfig {
  drawerBackgroundColor?: string;
  drawerWidth?: number;
  drawerPosition?: 'left' | 'right';
  contentComponent?: React.ReactType;
  contentOptions?: any;
  style?: StyleProp<ViewStyle>;
}
export interface DrawerNavigatorConfig
  extends NavigationTabRouterConfig,
  DrawerViewConfig {
  containerConfig?: any;
  contentOptions?: {
    activeTintColor?: string;
    activeBackgroundColor?: string;
    inactiveTintColor?: string;
    inactiveBackgroundColor?: string;
    style?: StyleProp<ViewStyle>;
    labelStyle?: StyleProp<TextStyle>;
  };
}

export function DrawerNavigator(
  routeConfigMap: NavigationRouteConfigMap,
  drawerConfig?: DrawerNavigatorConfig
): NavigationContainer;

export function createDrawerNavigator(
  routeConfigMap: NavigationRouteConfigMap,
  drawerConfig?: DrawerNavigatorConfig
): NavigationContainer;

/**
 * Tab Navigator
 */

// From views/TabView/TabView.js
export interface TabViewConfig {
  tabBarComponent?: React.ReactType;
  tabBarPosition?: 'top' | 'bottom';
  tabBarOptions?: {
    activeTintColor?: string;
    allowFontScaling?: boolean;
    activeBackgroundColor?: string;
    inactiveTintColor?: string;
    inactiveBackgroundColor?: string;
    showLabel?: boolean;
    style?: StyleProp<ViewStyle>;
    labelStyle?: StyleProp<TextStyle>;
    iconStyle?: StyleProp<ViewStyle>;
    // Top
    showIcon?: boolean;
    upperCaseLabel?: boolean;
    pressColor?: string;
    pressOpacity?: number;
    scrollEnabled?: boolean;
    tabStyle?: StyleProp<ViewStyle>;
    indicatorStyle?: StyleProp<ViewStyle>;
  };
  swipeEnabled?: boolean;
  animationEnabled?: boolean;
  lazy?: boolean;
}

// From navigators/TabNavigator.js
export interface TabNavigatorConfig
  extends NavigationTabRouterConfig,
  TabViewConfig {
  lazy?: boolean;
  removeClippedSubviews?: boolean;
  initialLayout?: { height: number; width: number };
}
export interface BottomTabNavigatorConfig
  extends NavigationBottomTabRouterConfig,
  TabViewConfig {
  lazy?: boolean;
  removeClippedSubviews?: boolean;
  initialLayout?: { height: number; width: number };
}

// From navigators/TabNavigator.js
export function TabNavigator(
  routeConfigMap: NavigationRouteConfigMap,
  drawConfig?: TabNavigatorConfig
): NavigationContainer;

export function createTabNavigator(
  routeConfigMap: NavigationRouteConfigMap,
  drawConfig?: TabNavigatorConfig
): NavigationContainer;

export function createBottomTabNavigator(
  routeConfigMap: NavigationRouteConfigMap,
  drawConfig?: BottomTabNavigatorConfig
): NavigationContainer;

export function createMaterialTopTabNavigator(
  routeConfigMap: NavigationRouteConfigMap,
  drawConfig?: TabNavigatorConfig
): NavigationContainer;

export interface TabBarTopProps {
  activeTintColor: string;
  inactiveTintColor: string;
  indicatorStyle: StyleProp<ViewStyle>;
  showIcon: boolean;
  showLabel: boolean;
  upperCaseLabel: boolean;
  allowFontScaling: boolean;
  position: AnimatedValue;
  tabBarPosition: string;
  navigation: NavigationScreenProp<NavigationState>;
  jumpToIndex: (index: number) => void;
  getLabel: (scene: TabScene) => React.ReactNode | string;
  getOnPress: (
    previousScene: NavigationRoute,
    scene: TabScene
  ) => (
      args: {
        previousScene: NavigationRoute;
        scene: TabScene;
        jumpToIndex: (index: number) => void;
      }
    ) => void;
  renderIcon: (scene: TabScene) => React.ReactElement<any>;
  labelStyle?: TextStyle;
  iconStyle?: ViewStyle;
}

export interface TabBarBottomProps {
  activeTintColor: string;
  activeBackgroundColor: string;
  adaptive?: boolean;
  inactiveTintColor: string;
  inactiveBackgroundColor: string;
  showLabel?: boolean;
  allowFontScaling: boolean;
  position: AnimatedValue;
  navigation: NavigationScreenProp<NavigationState>;
  jumpToIndex: (index: number) => void;
  getLabel: (scene: TabScene) => React.ReactNode | string;
  getOnPress: (
    previousScene: NavigationRoute,
    scene: TabScene
  ) => (
      args: {
        previousScene: NavigationRoute;
        scene: TabScene;
        jumpToIndex: (index: number) => void;
      }
    ) => void;
  getTestIDProps: (scene: TabScene) => (scene: TabScene) => any;
  renderIcon: (scene: TabScene) => React.ReactNode;
  style?: ViewStyle;
  animateStyle?: ViewStyle;
  labelStyle?: TextStyle;
  tabStyle?: ViewStyle;
  showIcon?: boolean;
}

export const TabBarTop: React.ComponentType<TabBarTopProps>;
export const TabBarBottom: React.ComponentType<TabBarBottomProps>;

/**
 * NavigationActions
 */
export namespace NavigationActions {
  const BACK: 'Navigation/BACK';
  const INIT: 'Navigation/INIT';
  const NAVIGATE: 'Navigation/NAVIGATE';
  const SET_PARAMS: 'Navigation/SET_PARAMS';

  function init(options?: NavigationInitActionPayload): NavigationInitAction;
  function navigate(
    options: NavigationNavigateActionPayload
  ): NavigationNavigateAction;
  function back(options?: NavigationBackActionPayload): NavigationBackAction;
  function setParams(
    options: NavigationSetParamsActionPayload
  ): NavigationSetParamsAction;
}

/**
 * DrawerActions
 */
export namespace DrawerActions {
    const OPEN_DRAWER: 'Navigation/OPEN_DRAWER';
    const CLOSE_DRAWER: 'Navigation/CLOSE_DRAWER';
    const TOGGLE_DRAWER: 'Navigation/TOGGLE_DRAWER';

    function openDrawer(): NavigationOpenDrawerAction;
    function closeDrawer(): NavigationCloseDrawerAction;
    function toggleDrawer(): NavigationToggleDrawerAction;
}

/**
 * StackActions
 */
export namespace StackActions {
    const POP: 'Navigation/POP';
    const POP_TO_TOP: 'Navigation/POP_TO_TOP';
    const PUSH: 'Navigation/PUSH';
    const RESET: 'Navigation/RESET';
    const REPLACE: 'Navigation/REPLACE';
    const COMPLETE_TRANSITION: 'Navigation/COMPLETE_TRANSITION';

    function pop(options: NavigationPopActionPayload): NavigationPopAction;
    function popToTop(
        options: NavigationPopToTopActionPayload
    ): NavigationPopToTopAction;

    function push(options: NavigationPushActionPayload): NavigationPushAction;
    function reset(options: NavigationResetActionPayload): NavigationResetAction;

    function replace(
        options: NavigationReplaceActionPayload
    ): NavigationReplaceAction;

    function completeTransition(
        payload: NavigationCompleteTransitionActionPayload
    ): NavigationCompleteTransitionAction;
}

/**
 * Transitioner
 * @desc From react-navigation/src/views/Transitioner.js
 */
export interface TransitionerProps {
  configureTransition: (
    transitionProps: NavigationTransitionProps,
    prevTransitionProps?: NavigationTransitionProps
  ) => NavigationTransitionSpec;
  navigation: NavigationScreenProp<NavigationState>;
  onTransitionStart?: (
    transitionProps: NavigationTransitionProps,
    prevTransitionProps?: NavigationTransitionProps
  ) => Promise<void> | void;
  onTransitionEnd?: (
    transitionProps: NavigationTransitionProps,
    prevTransitionProps?: NavigationTransitionProps
  ) => void;
  render: (
    transitionProps: NavigationTransitionProps,
    prevTransitionProps?: NavigationTransitionProps
  ) => any;
  style?: StyleProp<ViewStyle>;
}

export interface TransitionerState {
  layout: NavigationLayout;
  position: Animated.Value;
  progress: Animated.Value;
  scenes: NavigationScene[];
}

export class Transitioner extends React.Component<
  TransitionerProps,
  TransitionerState
  > { }

/**
 * Tab Router
 *
 * @desc from react-navigation/src/routers/TabRouter.js
 */
export function TabRouter(
  routeConfigs: NavigationRouteConfigMap,
  config: NavigationTabRouterConfig
): NavigationRouter<any, any>;

/**
 * Stack Router
 *
 * @desc from react-navigation/src/routers/StackRouter.js
 */
export function StackRouter(
  routeConfigs: NavigationRouteConfigMap,
  config: NavigationTabRouterConfig
): NavigationRouter<any, any>;

/**
 * Create Navigator
 *
 * @see https://github.com/react-navigation/react-navigation/blob/master/src/navigators/createNavigator.js
 */
export interface NavigationDescriptor<Params = NavigationParams> {
  key: string;
  state: NavigationLeafRoute<Params> | NavigationStateRoute<Params>;
  navigation: NavigationScreenProp<any>;
  options: NavigationScreenOptions;
  getComponent: () => React.ComponentType;
}

export type NavigationView<O, S> = React.ComponentType<{
  descriptors: { [key: string]: NavigationDescriptor };
} & NavigationInjectedProps>;

export function createNavigator<S, Options>(
  view: NavigationView<Options, S>,
  router: NavigationRouter<S, Options>,
  navigatorConfig?: {} | null,
  navigatorType?: NavigatorType
): any;

/**
 * Create an HOC that injects the navigation and manages the navigation state
 * in case it's not passed from above.
 * This allows to use e.g. the StackNavigator and TabNavigator as root-level
 * components.
 *
 * @see https://github.com/react-navigation/react-navigation/blob/master/src/createNavigationContainer.js
 */
export function createNavigationContainer(
  Component: NavigationNavigator<any, any, any>
): NavigationContainer;
/**
 * END MANUAL DEFINITIONS OUTSIDE OF TYPEDEFINITION.JS
 */

/**
 * BEGIN CUSTOM CONVENIENCE INTERFACES
 */

export interface NavigationScreenProps<
  Params = NavigationParams,
  Options = any
  > {
  navigation: NavigationScreenProp<NavigationRoute<Params>, Params>;
  screenProps?: { [key: string]: any };
  navigationOptions?: NavigationScreenConfig<Options>;
}

/**
 * END CUSTOM CONVENIENCE INTERFACES
 */

/*
 * Header
 */

// src/views/HeaderBackButton.js

export interface HeaderBackButtonProps {
  onPress?: () => void;
  pressColorAndroid?: string;
  title?: string;
  titleStyle?: StyleProp<TextStyle>;
  tintColor?: string;
  truncatedTitle?: string;
  width?: number;
}

export const HeaderBackButton: React.ComponentClass<HeaderBackButtonProps>;
/**
 * Header Component
 */
export class Header extends React.Component<HeaderProps> {
  static HEIGHT: number;
}

export type Omit<T, K extends keyof any> = Pick<T, Exclude<keyof T, K>>;

export type InferProps<T extends React.ComponentType<any>> = T extends React.ComponentType<infer P> ? P : never;

export interface NavigationInjectedProps<P = NavigationParams> {
  navigation: NavigationScreenProp<NavigationState, P>;
}

// If the wrapped component is a class, we can get a ref to it
export function withNavigation<T extends React.ComponentClass<NavigationInjectedProps>>(
  Component: T,
): React.ComponentType<Omit<InferProps<T>, keyof NavigationInjectedProps> & { onRef?: React.Ref<InstanceType<T>> }>;

export function withNavigation<T extends React.ComponentType<NavigationInjectedProps>>(
  Component: T,
): React.ComponentType<Omit<InferProps<T>, keyof NavigationInjectedProps>>;

// For backwards compatibility
export function withNavigation<T = {}, P = NavigationParams>(
<<<<<<< HEAD
  Component: React.ComponentType<T | (T & NavigationInjectedProps<P>)>
=======
  Component: React.ComponentType<T & NavigationInjectedProps<P>>,
>>>>>>> 118bdba2
): React.ComponentType<T & { onRef?: React.Ref<React.Component<T & NavigationInjectedProps<P>>> }>;

export interface NavigationFocusInjectedProps<P = NavigationParams> extends NavigationInjectedProps<P> {
  isFocused: boolean;
}

// If the wrapped component is a class, we can get a ref to it
export function withNavigationFocus<T extends React.ComponentClass<NavigationFocusInjectedProps>>(
  Component: T,
): React.ComponentType<Omit<InferProps<T>, keyof NavigationFocusInjectedProps> & { onRef?: React.Ref<InstanceType<T>> }>;

export function withNavigationFocus<T extends React.ComponentType<NavigationFocusInjectedProps>>(
  Component: T,
): React.ComponentType<Omit<InferProps<T>, keyof NavigationFocusInjectedProps>>;

// For backwards compatibility
export function withNavigationFocus<T = {}, P = NavigationParams>(
  Component: React.ComponentType<T & NavigationFocusInjectedProps<P>>,
): React.ComponentType<T & { onRef?: React.Ref<React.Component<T & NavigationFocusInjectedProps<P>>> }>;

/**
 * SafeAreaView Component
 */
export type SafeAreaViewForceInsetValue = 'always' | 'never';
export interface SafeAreaViewProps extends ViewProps {
  forceInset?: {
    top?: SafeAreaViewForceInsetValue;
    bottom?: SafeAreaViewForceInsetValue;
    left?: SafeAreaViewForceInsetValue;
    right?: SafeAreaViewForceInsetValue;
    horizontal?: SafeAreaViewForceInsetValue;
    vertical?: SafeAreaViewForceInsetValue;
  };
  children?: React.ReactNode;
}

export const SafeAreaView: React.ComponentClass<SafeAreaViewProps>;<|MERGE_RESOLUTION|>--- conflicted
+++ resolved
@@ -1254,11 +1254,7 @@
 
 // For backwards compatibility
 export function withNavigation<T = {}, P = NavigationParams>(
-<<<<<<< HEAD
-  Component: React.ComponentType<T | (T & NavigationInjectedProps<P>)>
-=======
-  Component: React.ComponentType<T & NavigationInjectedProps<P>>,
->>>>>>> 118bdba2
+  Component: React.ComponentType<T | (T & NavigationInjectedProps<P>)>,
 ): React.ComponentType<T & { onRef?: React.Ref<React.Component<T & NavigationInjectedProps<P>>> }>;
 
 export interface NavigationFocusInjectedProps<P = NavigationParams> extends NavigationInjectedProps<P> {
