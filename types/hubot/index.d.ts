--- conflicted
+++ resolved
@@ -66,18 +66,6 @@
         readonly adapter: A;
 
         constructor(adapterPath: string, adapter: string, httpd: boolean, name: string, alias?: string);
-<<<<<<< HEAD
-        hear(regex: RegExp, callback: ListenerCallback): void;
-        hear(regex: RegExp, options: any, callback: ListenerCallback): void;
-        respond(regex: RegExp, callback: ListenerCallback): void;
-        respond(regex: RegExp, options: any, callback: ListenerCallback): void;
-        enter(callback: ListenerCallback): void;
-        enter(options: any, callback: ListenerCallback): void;
-        topic(callback: ListenerCallback): void;
-        topic(options: any, callback: ListenerCallback): void;
-        on(event: string | symbol, listener: (...args: any[]) => void): this;
-        emit(event: string | symbol, ...args: any[]): boolean;
-=======
         catchAll(callback: ListenerCallback<this>): void;
         catchAll(options: any, callback: ListenerCallback<this>): void;
         hear(regex: RegExp, callback: ListenerCallback<this>): void;
@@ -86,7 +74,12 @@
         loadFile(directory: string, fileName: string): void;
         respond(regex: RegExp, callback: ListenerCallback<this>): void;
         respond(regex: RegExp, options: any, callback: ListenerCallback<this>): void;
->>>>>>> 32d44c43
+        enter(callback: ListenerCallback): void;
+        enter(options: any, callback: ListenerCallback): void;
+        topic(callback: ListenerCallback): void;
+        topic(options: any, callback: ListenerCallback): void;
+        on(event: string | symbol, listener: (...args: any[]) => void): this;
+        emit(event: string | symbol, ...args: any[]): boolean;
     }
 }
 
