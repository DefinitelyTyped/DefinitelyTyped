<<<<<<< HEAD
// Type definitions for react-rnd 7.3 -> 7.4
// Project: https://github.com/bokuweb/react-rnd
// Definitions by: Ragg <https://github.com/Ragg->(7.3)
// Definitions by: columnistdc <https://github.com/columnistdc>(7.4)
=======
// Type definitions for react-rnd 7.4
// Project: https://github.com/bokuweb/react-rnd
// Definitions by: Ragg <https://github.com/Ragg->
//                 fsubal <https://github.com/fsubal>
>>>>>>> e4a45e56
// Definitions: https://github.com/DefinitelyTyped/DefinitelyTyped
// TypeScript Version: 2.8
import React = require("react");

type Style = { [key: string]: string | number };

declare namespace Rnd {
    type Direction =
        | "bottom"
        | "bottomLeft"
        | "bottomRight"
        | "left"
        | "right"
        | "top"
        | "topLeft"
        | "topRight";

    interface Enable {
        bottom?: boolean;
        bottomLeft?: boolean;
        bottomRight?: boolean;
        left?: boolean;
        right?: boolean;
        top?: boolean;
        topLeft?: boolean;
        topRight?: boolean;
    }

    interface HandleClasses {
        bottom?: string;
        bottomLeft?: string;
        bottomRight?: string;
        left?: string;
        right?: string;
        top?: string;
        topLeft?: string;
        topRight?: string;
    }

    interface HandleStyles {
        bottom?: Style;
        bottomLeft?: Style;
        bottomRight?: Style;
        left?: Style;
        right?: Style;
        top?: Style;
        topLeft?: Style;
        topRight?: Style;
    }

    interface Position {
        x: number;
        y: number;
    }

    interface Size {
        width: number;
        height: number;
    }

    type defaultProps = {
        x: number;
        y: number;
        width?: number | string;
        height?: number | string;
    };

    type Enable = {
        bottom?: boolean;
        bottomLeft?: boolean;
        bottomRight?: boolean;
        left?: boolean;
        right?: boolean;
        top?: boolean;
        topLeft?: boolean;
        topRight?: boolean;
    };

    type ResizeStartCallback = (
        e: MouseEvent | TouchEvent,
        dir: Direction,
        refToElement: HTMLDivElement
    ) => void;

    type ResizeCallback = (
        e: MouseEvent | TouchEvent,
        dir: Direction,
        refToElement: HTMLDivElement,
        delta: Size,
        position: Position
    ) => void;

    type DraggableEventHandler = (
        e: MouseEvent | TouchEvent,
        data: DraggableData
    ) => void | false;

    interface DraggableData {
        node: HTMLElement;
        x: number;
        y: number;
        deltaX: number;
        deltaY: number;
        lastX: number;
        lastY: number;
    }

    interface Options {
        default: defaultProps;
        size?: {
            width: number | string;
            height: number | string;
        };
        position?: Position;
        className?: string;
        style?: { [key: string]: string };
        minWidth?: number | string;
        minHeight?: number | string;
        maxWidth?: number | string;
        maxHeight?: number | string;
        z?: number;
        resizeGrid?: [number, number];
        dragGrid?: [number, number];
        lockAspectRatio?: boolean | number;
        lockAspectRatioExtraWidth?: number;
        lockAspectRatioExtraHeight?: number;
        dragHandleClassName?: string;
        resizeHandleStyles?: HandleStyles;
        resizeHandleClasses: HandleClasses;
<<<<<<< HEAD
        resizeHandleWrapperClass?: string;
        resizeHandleWrapperStyle?: Style;
        enableResizing: Enable;
        disableDragging?: boolean;
        cancel?: string;
        extendsProps?: { [key: string]: any };
        dragAxis?: "x" | "y" | "both" | "none";
        bounds?: string;
        enableUserSelectHack?: boolean;
=======
        resizeHandleStyles: HandleStyles;

        lockAspectRatio: boolean;
        enableResizing?: Enable;
        disableDragging?: boolean;
>>>>>>> e4a45e56

        onResizeStart?: ResizeStartCallback;
        onResize?: ResizeCallback;
        onResizeStop?: ResizeCallback;

        onDragStart?: DraggableEventHandler;
        onDrag?: DraggableEventHandler;
        onDragStop?: DraggableEventHandler;
    }
}

declare class Rnd extends React.Component<Partial<Rnd.Options>> {}

export = Rnd;<|MERGE_RESOLUTION|>--- conflicted
+++ resolved
@@ -1,14 +1,7 @@
-<<<<<<< HEAD
-// Type definitions for react-rnd 7.3 -> 7.4
-// Project: https://github.com/bokuweb/react-rnd
-// Definitions by: Ragg <https://github.com/Ragg->(7.3)
-// Definitions by: columnistdc <https://github.com/columnistdc>(7.4)
-=======
 // Type definitions for react-rnd 7.4
 // Project: https://github.com/bokuweb/react-rnd
 // Definitions by: Ragg <https://github.com/Ragg->
 //                 fsubal <https://github.com/fsubal>
->>>>>>> e4a45e56
 // Definitions: https://github.com/DefinitelyTyped/DefinitelyTyped
 // TypeScript Version: 2.8
 import React = require("react");
@@ -138,7 +131,6 @@
         dragHandleClassName?: string;
         resizeHandleStyles?: HandleStyles;
         resizeHandleClasses: HandleClasses;
-<<<<<<< HEAD
         resizeHandleWrapperClass?: string;
         resizeHandleWrapperStyle?: Style;
         enableResizing: Enable;
@@ -148,13 +140,6 @@
         dragAxis?: "x" | "y" | "both" | "none";
         bounds?: string;
         enableUserSelectHack?: boolean;
-=======
-        resizeHandleStyles: HandleStyles;
-
-        lockAspectRatio: boolean;
-        enableResizing?: Enable;
-        disableDragging?: boolean;
->>>>>>> e4a45e56
 
         onResizeStart?: ResizeStartCallback;
         onResize?: ResizeCallback;
