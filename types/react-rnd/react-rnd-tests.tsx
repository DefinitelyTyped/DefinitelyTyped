import React = require("react");
import Rnd = require("react-rnd");

const onResize: Rnd.ResizeCallback = (e, direction, ref, delta, position) => {
    direction === "right";
    delta.width;
    delta.height;
    position.x;
    position.y;
};

const enable = {
    bottom: false,
    bottomLeft: false,
    bottomRight: true,
    left: false,
    right: false,
    top: false,
    topLeft: false,
    topRight: false
};

const defaultProp: Rnd.defaultProps = {
    x: 0,
    y: 1,
    width: "150px"
};

<Rnd
    default={defaultProp}
    className="class"
    lockAspectRatio
    maxWidth={100}
<<<<<<< HEAD
    enableResizing={enable}
=======
    enableResizing={{
        bottom: true,
        bottomLeft: true,
        bottomRight: false,
        left: false
    }}
    disableDragging={false}
>>>>>>> e4a45e56
    resizeHandleStyles={{
        top: { background: "#000" }
    }}
/>;<|MERGE_RESOLUTION|>--- conflicted
+++ resolved
@@ -31,9 +31,6 @@
     className="class"
     lockAspectRatio
     maxWidth={100}
-<<<<<<< HEAD
-    enableResizing={enable}
-=======
     enableResizing={{
         bottom: true,
         bottomLeft: true,
@@ -41,7 +38,6 @@
         left: false
     }}
     disableDragging={false}
->>>>>>> e4a45e56
     resizeHandleStyles={{
         top: { background: "#000" }
     }}
