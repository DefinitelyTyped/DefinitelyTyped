--- conflicted
+++ resolved
@@ -220,7 +220,13 @@
     uploadBatchSize: 100,
 };
 
-<<<<<<< HEAD
+// For versions starting from 8.9.0
+// No need to call setServerUrl for sending data to Amplitude's EU servers
+amplitude.getInstance().init('API_KEY', 'USER_ID', {
+    serverZone: 'EU',
+    serverZoneBasedApi: true,
+});
+
 // cookieStorage use example
 // https://github.com/DefinitelyTyped/DefinitelyTyped/discussions/57387
 const deviceId = amplitude.getInstance().cookieStorage.get('deviceId');
@@ -232,11 +238,3 @@
 
 const domain = amplitude.getInstance().cookieStorage.options().domain;
 amplitude.getInstance().cookieStorage.options({ domain });
-=======
-// For versions starting from 8.9.0
-// No need to call setServerUrl for sending data to Amplitude's EU servers
-amplitude.getInstance().init('API_KEY', 'USER_ID', {
-    serverZone: 'EU',
-    serverZoneBasedApi: true,
-});
->>>>>>> dc34bfea
