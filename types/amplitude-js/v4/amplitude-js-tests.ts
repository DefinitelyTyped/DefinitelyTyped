// Tests for Amplitude SDK TypeScript definitions

import amplitude = require("amplitude-js");

<<<<<<< HEAD
module Amplitude.Tests {
=======
namespace Amplitude.Tests {

>>>>>>> 296fb5a7
    function all() {
        var client: amplitude.AmplitudeClient = new amplitude.AmplitudeClient();
        var identify: amplitude.Identify = new amplitude.Identify();
        var revenue: amplitude.Revenue = new amplitude.Revenue();

        client = amplitude.getInstance();
        client = amplitude.getInstance("some name");

        amplitude.__VERSION__ === "1.2.3";
        amplitude.options.logLevel = "WARN";

        amplitude.init("API_KEY", "USER_ID", {
            saveEvents: true,
            includeUtm: true,
            includeReferrer: true,
            batchEvents: true,
            eventUploadThreshold: 50,
        }, function() {});
        amplitude.init("API_KEY", "USER_ID", { includeReferrer: true, includeUtm: true });
        amplitude.init("API_KEY", "USER_ID");
        amplitude.init("API_KEY");

        amplitude.logEvent("Clicked Homepage Button", { "finished_flow": false, "clicks": 15 });
        amplitude.logEvent("EVENT_IDENTIFIER_HERE", { "color": "blue", "age": 20, "key": "value" });
        amplitude.logEvent("EVENT_IDENTIFIER_HERE", null, (httpCode, response) => {});
        amplitude.logEventWithGroups("initialize_game", { "key": "value" }, { "sport": "soccer" });

        amplitude.setDeviceId("45f0954f-eb79-4463-ac8a-233a6f45a8f0");
        amplitude.setDomain(".amplitude.com");
        amplitude.setGroup("orgId", "15");
        amplitude.setGroup("orgId", ["15", "16"]);
        amplitude.setUserId("joe@gmail.com");
        amplitude.setUserId(null);
        amplitude.setUserProperties({ "gender": "female", "sign_up_complete": true });
        amplitude.setVersionName("1.12.3");
        amplitude.isNewSession();
        amplitude.getSessionId() === 123;

        amplitude.identify(identify);
        amplitude.logRevenue(3.99, 1, "product_1234");
        amplitude.logRevenueV2(revenue);

        client.init("API_KEY", "USER_ID", {
            saveEvents: true,
            includeUtm: true,
            includeReferrer: true,
            batchEvents: true,
            eventUploadThreshold: 50,
        }, function() {});
        client.init("API_KEY", "USER_ID", { includeReferrer: true, includeUtm: true });
        client.init("API_KEY", "USER_ID");
        client.init("API_KEY");

        client.logEvent("Clicked Homepage Button", { "finished_flow": false, "clicks": 15 });
        client.logEvent("EVENT_IDENTIFIER_HERE", { "color": "blue", "age": 20, "key": "value" });
        client.logEvent("EVENT_IDENTIFIER_HERE", null, (httpCode, response) => {});
        client.logEventWithGroups("initialize_game", { "key": "value" }, { "sport": "soccer" });
        client.logEventWithTimestamp(
            "EVENT_IDENTIFIER_HERE",
            { "key": "value" },
            1505430378000,
            (httpCode, response) => {},
        );

        client.setDeviceId("45f0954f-eb79-4463-ac8a-233a6f45a8f0");
        client.setDomain(".amplitude.com");
        client.setUserId("joe@gmail.com");
        client.setUserId(null);
        client.setOptOut(true);
        client.setGroup("type", "name");
        client.setGroup("type", ["name", "name2"]);
        client.setUserProperties({ "gender": "female", "sign_up_complete": true });
        client.setGlobalUserProperties({ "gender": "female", "sign_up_complete": true });
        client.setVersionName("1.12.3");
        client.setSessionId(1505430378000);

        client.options.logLevel = "WARN";
        client.getSessionId() === 123;
        client.isNewSession() === true;
        client.regenerateDeviceId();
        client.clearUserProperties();

        client.identify(identify);
        client.logRevenue(3.99, 1, "product_1234");
        client.logRevenueV2(revenue);

        identify = new amplitude.Identify().set("colors", ["rose", "gold"]).add("karma", 1).setOnce(
            "sign_up_date",
            "2016-03-31",
        );
        identify = new amplitude.Identify().add("karma", 1).add("friends", 1);
        identify = new amplitude.Identify().set("karma", 10).add("karma", 1).unset("karma");
        identify = new amplitude.Identify().append("ab-tests", "new-user-tests");
        identify.append("some_list", [1, 2, 3, 4, "values"]);
        identify = new amplitude.Identify().prepend("ab-tests", "new-user-tests");
        identify.prepend("some_list", [1, 2, 3, 4, "values"]);
        identify = new amplitude.Identify().set("user_type", "beta");
        identify.set("name", { "first": "John", "last": "Doe" });
        identify = new amplitude.Identify().setOnce("sign_up_date", "2016-04-01");
        identify = new amplitude.Identify().unset("user_type").unset("age");
        identify = new amplitude.Identify()
            .set("colors", ["rose", "gold"])
            .append("ab-tests", "campaign_a")
            .append("existing_list", [4, 5]);

        revenue = new amplitude.Revenue().setProductId("productIdentifier").setPrice(10.99);
        revenue = new amplitude.Revenue().setProductId("productIdentifier").setPrice(10.99).setEventProperties({
            "city": "San Francisco",
        });
        revenue = new amplitude.Revenue().setProductId("productIdentifier").setPrice(10.99).setQuantity(5);
        revenue = new amplitude.Revenue().setProductId("productIdentifier").setPrice(10.99).setRevenueType(
            "purchase",
        );

        identify = new client.Identify();
        revenue = new client.Revenue();
    }
}<|MERGE_RESOLUTION|>--- conflicted
+++ resolved
@@ -2,12 +2,7 @@
 
 import amplitude = require("amplitude-js");
 
-<<<<<<< HEAD
-module Amplitude.Tests {
-=======
 namespace Amplitude.Tests {
-
->>>>>>> 296fb5a7
     function all() {
         var client: amplitude.AmplitudeClient = new amplitude.AmplitudeClient();
         var identify: amplitude.Identify = new amplitude.Identify();
@@ -118,9 +113,7 @@
             "city": "San Francisco",
         });
         revenue = new amplitude.Revenue().setProductId("productIdentifier").setPrice(10.99).setQuantity(5);
-        revenue = new amplitude.Revenue().setProductId("productIdentifier").setPrice(10.99).setRevenueType(
-            "purchase",
-        );
+        revenue = new amplitude.Revenue().setProductId("productIdentifier").setPrice(10.99).setRevenueType("purchase");
 
         identify = new client.Identify();
         revenue = new client.Revenue();
