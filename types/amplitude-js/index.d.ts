<<<<<<< HEAD
// Type definitions for Amplitude SDK 8.5
=======
// Type definitions for Amplitude SDK 8.9
>>>>>>> dc34bfea
// Project: https://github.com/amplitude/Amplitude-Javascript
// Definitions by: Dan Manastireanu <https://github.com/danmana>
//                 Kimmo Hintikka <https://github.com/HintikkaKimmo>
// Definitions: https://github.com/DefinitelyTyped/DefinitelyTyped

export as namespace amplitude;

export type Callback = (responseCode: number, responseBody: string, details?: { reason: string }) => void;
export type LogReturn = number | undefined;
<<<<<<< HEAD
export type Transport = 'http' | 'beacon';
=======
// https://github.com/amplitude/Amplitude-JavaScript/blob/v8.9.0/src/server-zone.js#L9
export type ServerZone = 'EU' | 'US';
>>>>>>> dc34bfea

export interface Config {
    apiEndpoint?: string | undefined;
    batchEvents?: boolean | undefined;
    cookieExpiration?: number | undefined;
    cookieForceUpgrade?: boolean | undefined;
    cookieName?: string | undefined;
    userId?: string | undefined;
    deferInitialization?: boolean | undefined;
    deviceId?: string | undefined;
    deviceIdFromUrlParam?: boolean | undefined;
    disableCookies?: boolean | undefined;
    domain?: string | undefined;
    eventUploadPeriodMillis?: number | undefined;
    eventUploadThreshold?: number | undefined;
    forceHttps?: boolean | undefined;
    includeFbclid?: boolean | undefined;
    includeGclid?: boolean | undefined;
    includeReferrer?: boolean | undefined;
    includeUtm?: boolean | undefined;
    language?: string | undefined;
    logLevel?: 'DISABLE' | 'ERROR' | 'WARN' | 'INFO' | undefined;
    optOut?: boolean | undefined;
    onError?: (() => void) | undefined;
    platform?: string | undefined;
    sameSiteCookie?: 'Lax' | 'Strict' | 'None' | undefined;
    saveEvents?: boolean | undefined;
    savedMaxCount?: number | undefined;
    saveParamsReferrerOncePerSession?: boolean | undefined;
    secureCookie?: boolean | undefined;
    sessionTimeout?: number | undefined;
    trackingOptions?: {
        city?: boolean | undefined;
        country?: boolean | undefined;
        carrier?: boolean | undefined;
        device_manufacturer?: boolean | undefined;
        device_model?: boolean | undefined;
        dma?: boolean | undefined;
        ip_address?: boolean | undefined;
        language?: boolean | undefined;
        os_name?: boolean | undefined;
        os_version?: boolean | undefined;
        platform?: boolean | undefined;
        region?: boolean | undefined;
        version_name?: boolean | undefined;
    } | undefined;
    unsetParamsReferrerOnNewSession?: boolean | undefined;
    unsentKey?: string | undefined;
    unsentIdentifyKey?: string | undefined;
    uploadBatchSize?: number | undefined;
    useNativeDeviceInfo?: boolean | undefined;
<<<<<<< HEAD
    transport?: Transport | undefined;
=======
    serverZone?: ServerZone | undefined;
    serverZoneBasedApi?: boolean | undefined;
>>>>>>> dc34bfea
}

export class Identify {
    /** increment a user property by a given value (can also be negative to decrement). */
    add(key: string, value: number | string): Identify;
    /** Append a value or values to a user property */
    append(key: string, value: number | string | any[] | object): Identify;
    /** Prepend a value or values to a user property */
    prepend(key: string, value: boolean | number | string | any[] | object): Identify;
    /** Preinsert a value or values to a user property */
    preInsert(key: string, value: number | string | any[] | object): Identify;
    /** Sets the value of a given user property */
    set(key: string, value: boolean | number | string | any[] | object): Identify;
    /** Sets the value of a given user property only once */
    setOnce(key: string, value: boolean | number | string | any[] | object): Identify;
    /** Unset and remove a user property */
    unset(key: string): Identify;
}

export class Revenue {
    setProductId(productId: string): Revenue;
    setQuantity(quantity: number): Revenue;
    setPrice(price: number): Revenue;
    setRevenueType(revenueType: string): Revenue;
    setEventProperties(eventProperties: any): Revenue;
}

export class AmplitudeClient {
    constructor(instanceName?: string);

    options: Config;

    init(apiKey: string, userId?: string, config?: Config, callback?: (client: AmplitudeClient) => void): void;

    setVersionName(versionName: string): void;

    isNewSession(): boolean;
    setSessionId(sessionId: number): void;
    getSessionId(): number;
    resetSessionId(): void;

    setDomain(domain: string): void;
    setUserId(userId: string | null): void;

    setDeviceId(id: string): void;
    regenerateDeviceId(): void;

    identify(identify: Identify, callback?: Callback): void;
    groupIdentify(groupType: string, groupName: string | string[], identify: Identify, callback?: Callback): void;

    setUserProperties(properties: any): void;
    setGlobalUserProperties(properties: any): void;
    clearUserProperties(): void;

    setOptOut(enable: boolean): void;

    setGroup(groupType: string, groupName: string | string[]): void;

    setTransport(transport: Transport): void;

    logEvent(event: string, data?: any, callback?: Callback): LogReturn;
    logEventWithGroups(event: string, data?: any, groups?: any, callback?: Callback): LogReturn;
    logRevenueV2(revenue_obj: Revenue): LogReturn;
    logRevenue(pric: number, quantity: number, product: string): LogReturn;
    logEventWithTimestamp(event: string, data?: any, timestamp?: number, callback?: Callback): LogReturn;

    Identify: typeof Identify;
    Revenue: typeof Revenue;
}

// Proxy methods that get executed on the default AmplitudeClient instance (not all client methods are proxied)

/**
 *
 * @deprecated Please use amplitude.getInstance().init(apiKey, opt_userId, opt_config, opt_callback);
 */
export function init(
    apiKey: string,
    userId?: string,
    options?: Config,
    callback?: (client: AmplitudeClient) => void,
): void;
/**
 * @deprecated Please use amplitude.getInstance().setVersionName(versionName)
 */
export function setVersionName(version: string): void;

/**
 * @deprecated Please use amplitude.getInstance().isNewSession();
 */
export function isNewSession(): boolean;
/**
 * Returns the id of the current session.
 * @deprecated Please use amplitude.getInstance().getSessionId();
 */
export function getSessionId(): number;

export function setDomain(domain: string): void;

export function setUserId(userId: string | null): void;
/**
 * @deprecated Please use amplitude.getInstance().setDeviceId(deviceId)
 */
export function setDeviceId(id: string): void;
/**
 * @deprecated Please use amplitude.getInstance().regenerateDeviceId()
 */
export function regenerateDeviceId(): void;

/** Send an identify call containing user property operations to Amplitude servers */
export function identify(identify: Identify, callback?: Callback): void;
/**
 * @deprecated Please use amplitude.getInstance.setUserProperties(userProperties)
 */
export function setUserProperties(properties: any): void;
/**
 * @deprecated Note this is deprecated, and we recommend using setUserProperties
 */
export function setGlobalUserProperties(properties: any): void;
export function clearUserProperties(): void;

/**
 * @deprecated Please use amplitude.getInstance().setUserId(userId)
 */
export function setOptOut(optOut: boolean): void;
/**
 * @deprecated Please use amplitude.getInstance().setGroup(groupType, groupName)
 */
export function setGroup(groupType: string, groupName: string | string[]): void;

/**
 * @deprecated Please use amplitude.getInstance().logEvent(eventType, eventProperties, opt_callback);
 */
export function logEvent(event: string, data?: any, callback?: Callback): LogReturn;

/**
 * Log an event with eventType, eventProperties, and groups
 */
export function logEventWithGroups(event: string, data?: any, groups?: any, callback?: Callback): LogReturn;
/**
 * @deprecated Please use amplitude.getInstance().logRevenueV2(revenue_obj);
 */
export function logRevenueV2(revenue_obj: Revenue): LogReturn;
/**
 * @deprecated Please use amplitude.getInstance().logRevenueV2(revenue_obj);
 */
export function logRevenue(pric: number, quantity: number, product: string): LogReturn;
export function logEventWithTimestamp(event: string, data?: any, timestamp?: number, callback?: Callback): LogReturn;

export function getInstance(instanceName?: string): AmplitudeClient;
export const __VERSION__: string;
export const options: Config;<|MERGE_RESOLUTION|>--- conflicted
+++ resolved
@@ -1,8 +1,4 @@
-<<<<<<< HEAD
-// Type definitions for Amplitude SDK 8.5
-=======
 // Type definitions for Amplitude SDK 8.9
->>>>>>> dc34bfea
 // Project: https://github.com/amplitude/Amplitude-Javascript
 // Definitions by: Dan Manastireanu <https://github.com/danmana>
 //                 Kimmo Hintikka <https://github.com/HintikkaKimmo>
@@ -12,12 +8,9 @@
 
 export type Callback = (responseCode: number, responseBody: string, details?: { reason: string }) => void;
 export type LogReturn = number | undefined;
-<<<<<<< HEAD
 export type Transport = 'http' | 'beacon';
-=======
 // https://github.com/amplitude/Amplitude-JavaScript/blob/v8.9.0/src/server-zone.js#L9
 export type ServerZone = 'EU' | 'US';
->>>>>>> dc34bfea
 
 export interface Config {
     apiEndpoint?: string | undefined;
@@ -69,12 +62,9 @@
     unsentIdentifyKey?: string | undefined;
     uploadBatchSize?: number | undefined;
     useNativeDeviceInfo?: boolean | undefined;
-<<<<<<< HEAD
     transport?: Transport | undefined;
-=======
     serverZone?: ServerZone | undefined;
     serverZoneBasedApi?: boolean | undefined;
->>>>>>> dc34bfea
 }
 
 export class Identify {
