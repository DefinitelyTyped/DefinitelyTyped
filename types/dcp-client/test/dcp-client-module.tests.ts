/**
 * @file Tests using the UMD module as a module.
 */

<<<<<<< HEAD
import { init, initSync, type PaymentParams } from "dcp-client";
import { MultiRangeObject, RangeObject, ResultHandle, SuperRangeObject } from "dcp/compute";
import { AuthKeystoreOptions, Keystore, LoadOptions } from "dcp/wallet";
import { Sandbox } from "dcp/worker";
=======
import { init, initSync, type PaymentParams } from 'dcp-client';
import { RangeObject, ResultHandle, SuperRangeObject, MultiRangeObject } from 'dcp/compute';
import { AuthKeystoreOptions, LoadOptions, Keystore, Address, AuthKeystore } from 'dcp/wallet';
import { Sandbox } from 'dcp/worker';
>>>>>>> e3552f21

// @ts-expect-error
dcp;

// #region Models
export const authKeystoreOptions: AuthKeystoreOptions = {
    name: "default",
    checkEmpty: false,
};
export const loadOptions: LoadOptions = {
    filename: "",
    name: "",
    dir: "",
};
// #endregion

(async () => {
    let { compute, wallet, worker } = await init();
    // $ExpectType Compute
    compute;
    // $ExpectType Wallet
    wallet;
    // $ExpectType Worker
    worker;

    ({ compute, wallet, worker } = initSync());
    // $ExpectType Compute
    compute;
    // $ExpectType Wallet
    wallet;
    // $ExpectType Worker
    worker;

    // #region RangeObject Tests
    const rangeObject = new RangeObject(0, 10);
    // $ExpectType number
    rangeObject.length;
    rangeObject.toString();
    rangeObject.toObject();
    rangeObject.nthValue(1);
    rangeObject.filter((num: number) => num % 2 === 0);
    rangeObject.slice(1, 5, 6);
    // #endregion

    // #region ResultHandle Tests
    const resultHandle = new ResultHandle();
    // $ExpectType number
    resultHandle.length;
    resultHandle.entries();
    resultHandle.key(1);
    resultHandle.keys();
    resultHandle.lookupValue("lookupValue");
    resultHandle.values();
    resultHandle.fetch(rangeObject, "resultHandleEvent");
    // #endregion

    // #region ResultHandle Tests
    const superRangeObject = new SuperRangeObject();
    superRangeObject.filter((num: number) => num % 2 === 0);
    superRangeObject.slice(2, 5);
    // #endregion

    // #region MultiRangeObject Tests
    const r0 = new RangeObject(1, 2);
    const r1 = new RangeObject(1, 3);
    const multiRangeObject = new MultiRangeObject(r0, r1);
    multiRangeObject.filter((num: number) => num % 2 === 0);
    multiRangeObject.slice(2, 3, 5);

    // #endregion

<<<<<<< HEAD
    // #region Job Tests
=======
    // #region Wallet Tests

    // $ExpectType Keystore
    await new Keystore(null, '');
    // $ExpectType Address
    new Address('');

    // #endregion

    //#region Job Tests
>>>>>>> e3552f21
    const initialSliceProfile = {};
    // $ExpectType Keystore
    const keystore = await new Keystore();

    const iterable = [1, 2, 3, 4, 5];
    const MY_RESEARCH_URL = "https://localhost:8080/someURL";

    const job = compute.for(iterable, "work", [100]);

    job.id = "job-1";
    job.address = "job-1";
    job.public.name = "DCP for Physics!";
    job.public.description = "Using DCP for electromagnetic force calculations";
    job.public.link = MY_RESEARCH_URL;
    job.useStrict = true;

    await job.exec(1, keystore, initialSliceProfile);
    // $ExpectType ResultHandle
    await job.localExec();
    await job.localExec(1, 1, keystore, initialSliceProfile);
    await job.cancel("reason");
    await job.resume("reason");
    await job.requires("path");

    job.addEventListener("accepted", () => "job accepted");
    job.addEventListener("complete", () => "job complete");
    job.addEventListener("readystatechange", () => "job readystatechange");
    job.addEventListener("console", () => "job console");
    job.addEventListener("result", _event => "job result");
    // #endregion

    // #region Compute API Tests
    await compute.cancel();
    const startTime = 0;
    const endTime = Date.now();

    job.addEventListener("result", async () => {
        // $ExpectType JobHandle
        compute.status(startTime, endTime, keystore);
    });

    const rangeObject1 = new RangeObject(1, 1000, 2);
    const rangeObject2 = new RangeObject(0, 1000, 2);
    const multiRange = new MultiRangeObject(rangeObject1, rangeObject2);
    // $ExpectType JobHandle
    compute.for(
        multiRange,
        async (sliceIndex: number[], data) => {
            progress();
            return sliceIndex[0] ** 2 + sliceIndex[1] ** 2 + Math.sqrt(data);
        },
        [100],
    );
    // #endregion

    // #region Wallet API Tests
    await wallet.get(authKeystoreOptions);
    await wallet.load(loadOptions);
    await wallet.getId();
    // #endregion

    // #region Worker API Tests
    await worker.start();
    await worker.stop(false);

    worker.on("start", () => "worker is started");
    worker.on("stop", () => "worker is stopped");
    worker.on("fetchStart", () => "fetchStart event triggered");
    worker.on("fetchEnd", () => "fetchEnd event triggered");
    worker.on("fetch", () => "fetch event triggered");
    worker.on("fetchError", () => "fetchError event triggered");
    worker.on("submitStart", () => "submitStart event triggered");
    worker.on("submitEnd", () => "submitEnd event triggered");
    worker.on("submit", () => "submit event triggered");
    worker.on("submitError", () => "submitError event triggered");
    worker.on("payment", (payment: PaymentParams) => payment);

    worker.on("sandbox", (sandbox: Sandbox) => {
        sandbox.addEventListener("sliceStart", (job: object) => job);
        sandbox.addEventListener("sliceFinish", () => {
            return;
        });
        sandbox.addEventListener("sliceError", () => "sliceError event triggered");
        sandbox.addEventListener("sliceEnd", () => "sliceEnd event triggered");
        sandbox.addEventListener("terminate", () => "terminate event triggered");
    });

    worker.schedMsg.reload();
    worker.schedMsg.openPopup("href");
    worker.schedMsg.kill(false);
    worker.schedMsg.remove("jobAddress");
    worker.schedMsg.restart();
    worker.schedMsg.announce("message");
    // #endregion
})();<|MERGE_RESOLUTION|>--- conflicted
+++ resolved
@@ -2,17 +2,10 @@
  * @file Tests using the UMD module as a module.
  */
 
-<<<<<<< HEAD
 import { init, initSync, type PaymentParams } from "dcp-client";
 import { MultiRangeObject, RangeObject, ResultHandle, SuperRangeObject } from "dcp/compute";
 import { AuthKeystoreOptions, Keystore, LoadOptions } from "dcp/wallet";
 import { Sandbox } from "dcp/worker";
-=======
-import { init, initSync, type PaymentParams } from 'dcp-client';
-import { RangeObject, ResultHandle, SuperRangeObject, MultiRangeObject } from 'dcp/compute';
-import { AuthKeystoreOptions, LoadOptions, Keystore, Address, AuthKeystore } from 'dcp/wallet';
-import { Sandbox } from 'dcp/worker';
->>>>>>> e3552f21
 
 // @ts-expect-error
 dcp;
@@ -84,20 +77,7 @@
 
     // #endregion
 
-<<<<<<< HEAD
     // #region Job Tests
-=======
-    // #region Wallet Tests
-
-    // $ExpectType Keystore
-    await new Keystore(null, '');
-    // $ExpectType Address
-    new Address('');
-
-    // #endregion
-
-    //#region Job Tests
->>>>>>> e3552f21
     const initialSliceProfile = {};
     // $ExpectType Keystore
     const keystore = await new Keystore();
