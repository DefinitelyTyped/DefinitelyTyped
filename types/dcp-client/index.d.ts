--- conflicted
+++ resolved
@@ -11,9 +11,9 @@
 /// <reference path="./wallet.d.ts" />
 /// <reference path="./worker.d.ts" />
 
-import type Compute from 'dcp/compute';
-import type Wallet from 'dcp/wallet';
-import type Worker from 'dcp/worker';
+import type Compute from "dcp/compute";
+import type Wallet from "dcp/wallet";
+import type Worker from "dcp/worker";
 
 /**
  * Asynchronously initialize the dcp-client bundle for use by the compute API, etc.
@@ -36,301 +36,6 @@
     function progress(n?: string | number): void | EnoProgressError;
 }
 
-<<<<<<< HEAD
-export namespace compute {
-    interface Compute {
-        /**
-         * This function allows the client to cancel a running job. This function takes as its sole argument
-         * a Job id and tells the scheduler to cancel the job.
-         * This method returns a promise which is resolved once the scheduler acknowledges the cancellation
-         * and has transitioned to a state where no further costs will be incurred as a result of the job.
-         * @returns a Promise which will be fulfilled with an object.
-         */
-        cancel(): Promise<void>;
-
-        /**
-         * form 1: compute.do(work, arguments)
-         * This function returns a JobHandle (an object which corresponds to a job), and accepts one or more arguments,
-         * depending on form.
-         * @returns a Promise which will be fulfilled with a JobHandle object.
-         * @param n
-         * @param arguments
-         */
-        do(n: number, arguments: object): Promise<JobHandle>;
-
-        /**
-         * form 2: compute.do(n, work, arguments)
-         * This function returns a JobHandle (an object which corresponds to a job), and accepts one or more arguments, depending on form.
-         * @returns a Promise which will be fulfilled with a JobHandle object.
-         * @param n
-         * @param work: Function | string | URL | DcpURL
-         * @param arguments
-         */
-        do(n: number, work: object | string | URL | DcpURL, arguments?: object): Promise<JobHandle>;
-
-        /**
-         * Form 1: for (rangeObject, work, arguments)
-         * This form accepts a range object rangeObject, (see below) and this range object is used as part of the job on the scheduler.
-         * What this means is that this form is very efficient, particularly for large ranges, as the iteration through the set happens on the scheduler,
-         * and one item at a time. When the range has { start:0, step:1 }, the returned promise is resolved with an array of resultant values.
-         * Otherwise, the returned promise is resolved with an object whose keys are the values in the range.
-         * Form 3: for ({ ranges: [rangeObject, rangeObject...] }, work, arguments) Similar to form1,
-         * except with a multi range object containing an array of range objects in the key ranges.
-         * These are used to create multidimensional ranges, like nested loops. If they were written as traditional loops,
-         * the outermost loop would be the leftmost range object, and the innermost loop would be the rightmost range object.
-         * Form 4: for (iterableObject, work, arguments)
-         * Future Note - form4 with an ES6 functionjob argument presents the possibility where, in a future version of DCP,
-         * the protocol will support extremely large input sets without transferring the sets to the scheduler in their entirety.
-         * Since these are ES6 function generators, the scheduler could request blocks of data from the client even while the client is ‘blocked’ in an await call,
-         * without altering the API. This means DCP could process, for example,
-         * jobs where the input set is a very long list of video frames and each slice represents one frame.
-         * iterableObject could be an Array, ES6 function* generator, or any other type of iterable object.
-         * @param rangeObject object | Ranges
-         * @param work Function | string | URL | DcpURL
-         * @param arguments An optional Array-like object which contains arguments which are passed to the work function.
-         * @returns A {@link JobHandle}.
-         */
-        for<T>(
-            rangeObject: object | Ranges,
-            work: object | string | URL | DcpURL | ((input: any, ...data: T[]) => any),
-            arguments?: ReadonlyArray<T>,
-        ): JobHandle;
-
-        /**
-         * form 2a: for (start, end, step, work, arguments) - start, end, and step are numbers used to create a range object.
-         * Otherwise, this is the same as form 1.
-         * @returns a Promise which will be fulfilled with a JobHandle object.
-         * @param start
-         * @param end
-         * @param step
-         * @param work: Function | string | URL | DcpURL
-         * @param arguments
-         */
-        for(
-            start: number,
-            end: number,
-            step: number,
-            work: object | string | URL | DcpURL,
-            arguments?: object,
-        ): JobHandle;
-
-        /**
-         * form 2b: for (start, end, work, arguments) - exactly the same as form 2a, except step is always 1.
-         * @returns a Promise which will be fulfilled with a JobHandle object.
-         * @param start
-         * @param end
-         * @param step
-         * @param work
-         * @param arguments
-         */
-        for(
-            start: number,
-            end: number,
-            step: number,
-            work: object | string | URL | DcpURL,
-            arguments?: object,
-        ): JobHandle;
-
-        /**
-         * form 2b: for (start, end, work, arguments) - exactly the same as form 2a, except step is always 1.
-         * @returns a Promise which will be fulfilled with a JobHandle object.
-         * @param start
-         * @param end
-         * @param step
-         * @param work: Function | string | URL | DcpURL
-         * @param arguments
-         */
-        for(
-            start: number,
-            end: number,
-            step: number,
-            work: object | string | URL | DcpURL,
-            arguments: object,
-        ): JobHandle;
-
-        /**
-         * Form 1: compute.status(job): returns a status object describing a given job.
-         * The argument can be either a job Id or a Job Handle.
-         * @returns Returns the status of jobs deployed to the scheduler with information including: deployTime,
-         * endTime, lastSliceNumber, link, name, nextSliceNumber, ownerAddress, paymentAccount, status, uuid and jobAddress
-         * @param job jobId or JobHandle
-         */
-        status(job: jobId | JobHandle): Status | Status[];
-
-        /**
-         * Form 2: compute.status(paymentAccount, startTime, endTime): returns an array of status objects corresponding to the status of jobs deployed by the given payment account.
-         * If startTime is specified, jobs older than this will not be listed. If endTime is specified,
-         * jobs newer than this will not be listed. startTime and endTime can be either the number of milliseconds since the epoch, or instances of Date.
-         * The paymentAccount argument can be a Keystore object, or any valid argument to the Keystore constructor (see: Wallet API).
-         * @returns a Promise which will be fulfilled with a JobHandle object.
-         * @param paymentAccount
-         * @param startTime
-         * @param endTime
-         */
-        status(startTime: number, endTime: number, paymentAccount: Keystore): JobHandle;
-
-        /**
-         * This async function accepts job Id as its argument and returns information and status of a job specified with jobID.
-         * @returns a JobInfo object.
-         * @param jobId
-         */
-        getJobInfo(jobId: number): JobInfo;
-
-        /**
-         * This async function accepts job Id as its argument and returns status and history of a slice(s) of the job specified with jobID.
-         * @returns a JobHistory object.
-         * @param jobId
-         */
-        getSliceInfo(jobId: number): JobHistory;
-
-        /**
-         * Form 1: compute.marketRate
-         * Using marketRate as a property will use the most recent market rate for each slice
-         * Form 2: compute.marketRate(factor = 1.0)
-         * Calling marketRate as a function will cause the job to use the daily calculated rate, multiplied by the provided factor.
-         * @param factor
-         */
-        marketRate(factor?: number): void;
-
-        /**
-         * This function returns a promise which is resolved with a signed WorkValueQuote object.
-         * This object contains a digital signature which allows it to be used as a firm price quote during the characterization phase of the job lifecycle,
-         * provided the job is deployed before the quoteExpiry and the CPUHour, GPUHour, InputMByte and OutputMByte fields are not modified.
-         * This function ensures the client developer’s ability to control costs during job characterization,
-         * rather than being completely at the mercy of the market. Note: Market rates are treated as spot prices, but are calculated as running averages.
-         */
-        getMarketValue(): WorkValueQuote;
-
-        /**
-         * This function accepts as its arguments a SliceProfile object and a WorkValue object,
-         * returning a number which describes the payment required to compute such a slice on a worker or in a market working at the rates described in the WorkValue object.
-         * This function does not take into account job-related overhead.
-         */
-        calculateSlicePayment(sliceProfile: SliceProfile, workValue: WorkValue): number;
-    }
-}
-
-export namespace wallet {
-    interface Wallet {
-        /**
-         * [See docs](https://docs.dcp.dev/specs/wallet-api.html#wallet-api)
-         * Gets a keystore from the wallet
-         * @returns a Promise which will be fulfilled with a AuthKeystore object.
-         * @param options AuthKeystoreOptions
-         */
-        get(options: AuthKeystoreOptions): Promise<AuthKeystore>;
-
-        /**
-         * This function behaves exactly the same as get(),
-         * except its default keystore file is the id keystore instead of the default keystore.
-         */
-        getId(): Promise<number>;
-
-        /**
-         * This function will add the provided keystore to the wallet API internal cache,
-         * which will return the same keystore when get is called with the same name.
-         *  @param keystore Keystore
-         *  @param name string = ‘default’
-         */
-        add(keystore: Keystore, name: string): Promise<number>;
-
-        /**
-         * This function will clear the wallet API’s internal keystore cache.
-         * @param keystore Keystore
-         */
-        addId(keystore: Keystore): Promise<number>;
-
-        /**
-         * This function will clear the wallet API’s internal keystore cache.
-         */
-        clear(): Promise<void>;
-
-        /**
-         * Gets a keystore from the disk
-         * @returns a Promise which will be fulfilled with a AuthKeystore object.
-         * @param options LoadOptions
-         */
-        load(options: LoadOptions): Promise<LoadResult>;
-    }
-}
-
-export namespace worker {
-    class Worker {
-        /**
-         * start - Emitted when the worker is started.
-         * stop - Emitted when the worker is stopped.
-         * fetchStart - Emitted when the worker submits a result. Contains the value of DCC earned.
-         * fetchEnd - Emitted when the worker’s slice fetch request is finished, on both success and error. If it was emmitted due to an error, the callback argument will be the error instance.
-         * fetch - Emitted when the worker successfully fetches slices from the scheduler.
-         * fetchError - Emitted when the worker’s slice fetch request returns an error. The callback argument is the error instance.
-         * submitStart - Emitted when the worker starts a request to submit a result to the scheduler.
-         * submitEnd - Emitted when the worker’s result submit request is finished, on both success and error. If it was emitted due to an error, the callback argument wil be the error instance.
-         * submit - Emitted when the worker successfully submits a result to the scheduler.
-         * submitError - Emitted when the worker successfully submits a result to the scheduler.
-         */
-        on(
-            event:
-                | "start"
-                | "stop"
-                | "fetchStart"
-                | "fetchEnd"
-                | "fetch"
-                | "fetchError"
-                | "submitStart"
-                | "submitEnd"
-                | "submit"
-                | "submitError",
-            listener: () => void,
-        ): this;
-
-        /**
-         * Emitted when the worker instantiates a new sandbox. The argument provided to the callback is the Sandbox instance.
-         */
-        on(event: "sandbox", listener: (sandbox: Sandbox) => void): this;
-
-        /**
-         * Emitted when the worker submits a result. Contains the value of DCC earned.
-         */
-        on(event: "payment", listener: (paymentParams: PaymentParams) => void): this;
-
-        /**
-         * This boolean indicates the current status of the worker. It should not be set manually.
-         */
-        working: boolean;
-
-        /**
-         * @summary The internal supervisor instance.
-         */
-        supervisor: Supervisor;
-
-        /**
-         * @summary The internal schedMsg client instance. Custom behaviour for schedMsg commands can be provided on this object
-         */
-        schedMsg: SchedMsg;
-
-        /**
-         * [See docs](https://docs.dcp.dev/specs/worker-api.html?highlight=maxworkingsandboxes%20number#methods)
-         * This static method will set a key in local storage (or on the file system on Node) to disable the worker.
-         * The user will need to manually intervene before the worker can be started again.
-         */
-        static disableWorker(): void;
-
-        /**
-         * This method will start the worker. It will begin to fetch work from the supervisor and submit the computed results automatically.
-         * It will throw if the worker is already started.
-         */
-        start(): Promise<void>;
-
-        /**
-         * This method will stop the worker. If the immediate flag is true,
-         * the worker will terminate all working sandboxes without waiting for them to finish working.
-         */
-        stop(immediate: boolean): Promise<void>;
-    }
-}
-
-=======
->>>>>>> 25061846
 /**
  * [See docs](https://docs.dcp.dev/specs/worker-api.html?highlight=string%20representation%20dcc%20value%20paid%20out#events)
  */
@@ -353,55 +58,6 @@
     paymentAddress: string;
 }
 
-<<<<<<< HEAD
-export interface AuthKeystoreOptions {
-    /**
-     * The keystore name.
-     */
-    name: string | "default";
-
-    /**
-     * An optional, user-defined identifier used for caching keystores.
-     */
-    contextId?: string | undefined;
-
-    /**
-     *  An optional name for the job that they keystore is being requested for.
-     */
-    jobName?: string | undefined;
-
-    /**
-     * Try an empty password before prompting user. Defaults to true.
-     */
-    checkEmpty: boolean | true;
-}
-
-/**
- * [See docs](https://docs.dcp.dev/specs/worker-api.html?highlight=maxworkingsandboxes%20number#sandbox-api)
- */
-export class Sandbox {
-    /**
-     * Emitted when the sandbox begins working on a slice. The job description object. Use job.public for accessing the job’s title/description.
-     */
-    addEventListener(event: "sliceStart", listener: (job: object) => void): void;
-
-    /**
-     * Emitted when the sandbox completes the slice it was working on.
-     */
-    addEventListener(event: "sliceFinish", listener: (result: any) => void): void;
-
-    /**
-     * sliceError - Emitted when the slice the sandbox was working on throws an error. The first argument is the same payload from sliceStart, the second argument is the error instance.
-     * sliceEnd - Emitted when the slice either finishes or throws an error. The callback argument is the payload from sliceStart.
-     * terminate - Emitted when the sandbox environment is terminated. The sandbox will not be used after this event is emitted.
-     */
-    addEventListener(event: "sliceError" | "sliceEnd" | "terminate", listener: () => void): void;
-
-    on: typeof Sandbox.prototype.addEventListener;
-}
-
-=======
->>>>>>> 25061846
 /**
  * [See docs](https://docs.dcp.dev/specs/worker-api.html?highlight=maxworkingsandboxes%20number#schedmsg-commands)
  */
@@ -479,296 +135,4 @@
      * Public-facing link to an external resource about the job.
      */
     link: string;
-<<<<<<< HEAD
-}
-
-/**
- * [See docs](https://docs.dcp.dev/api/compute/classes/job.html#methods)
- */
-export class JobHandle {
-    /**
-     * Job id
-     * Note: The job id is a getter for job address.
-     */
-    id: string;
-
-    /**
-     * Job address
-     */
-    address: string;
-
-    /**
-     * An object to store public-facing attributes of a job. Anything stored in this object will be available for use inside the work function.
-     * Properties of this object can be seen by the worker in order to display what job it is currently working on.
-     */
-    public: PublicProperties;
-
-    /**
-     * Setting Job.useStrict true runs the work function in the strict mode.
-     */
-    useStrict: boolean;
-
-    /**
-     * Executes the function `listener` when the event `eventName` is triggered.
-     * @param eventName A case-sensitive string representing the event type to listen for.
-     * @param listener A function that is called when the specified event type occurs.
-     * @event accepted: The job gets accepted by the DCP Scheduler.
-     * @event complete: The job finishes.
-     * @event readystatechange: Emitted leading up to deployment of the job.
-     * @event console: Used to collect the console output of the workers.
-     * @event result A slice completes and returns.
-     */
-    addEventListener(eventName: "readystatechange" | "resultsUpdated" | "cancel", listener: () => void): void;
-    addEventListener(eventName: "accepted", listener: (event: { job: JobHandle }) => void): void;
-    addEventListener(
-        eventName: "result",
-        listener: (event: {
-            /**
-             * The address (id) of the the job.
-             */
-            address: Address;
-            /**
-             * The address of the task (slice) that the result came from.
-             */
-            task: Address;
-            /**
-             * The index of the slice.
-             */
-            sort: number;
-            result: {
-                request: "main";
-                /**
-                 * The value returned.
-                 */
-                result: any;
-            };
-        }) => void,
-    ): void;
-    addEventListener(eventName: "complete", listener: (event: ResultHandle) => void): void;
-    addEventListener(
-        eventName: "status",
-        listener: (event: {
-            /**
-             * The address (id) of the job.
-             */
-            address: Address;
-            /**
-             * Total number of slices.
-             */
-            total: number;
-            /**
-             * Number of slices that have been distributed.
-             */
-            distributed: number;
-            /**
-             * The job's run status before any updates from a status event.
-             */
-            runStatus: string;
-        }) => void,
-    ): void;
-    addEventListener(
-        eventName: "error",
-        listener: (event: {
-            /**
-             * The address (id) of the job.
-             */
-            address: Address;
-            /**
-             * The index of the slice that threw the error.
-             */
-            sliceIndex: number;
-            /**
-             * The error message.
-             */
-            message: string;
-            /**
-             * The error's stack trace.
-             */
-            stack: string;
-            /**
-             * The error's name.
-             */
-            name: string;
-        }) => void,
-    ): void;
-    addEventListener(
-        eventName: "console",
-        listener: (event: {
-            /**
-             * The address (id) of the job.
-             */
-            address: Address;
-            /**
-             * The index of the slice that threw the error.
-             */
-            sliceIndex: number;
-            /**
-             * The log level.
-             */
-            level: "debug" | "info" | "log" | "warn" | "error";
-            /**
-             * The console message.
-             */
-            message: string;
-        }) => void,
-    ): void;
-    addEventListener(
-        eventName: "console",
-        listener: (event: {
-            /**
-             * The address (id) of the job.
-             */
-            address: Address;
-            /**
-             * The index of the slice that threw the error.
-             */
-            sliceIndex: number;
-            /**
-             * The log level.
-             */
-            level: "debug" | "info" | "log" | "warn" | "error";
-            /**
-             * The console message.
-             */
-            message: string;
-        }) => void,
-    ): void;
-
-    /**
-     * Same as {@link JobHandle.addEventListener}
-     */
-    on: typeof JobHandle.prototype.addEventListener;
-    /**
-     * Same as {@link JobHandle.addEventListener}
-     */
-    addListener: typeof JobHandle.prototype.addEventListener;
-
-    /**
-     * Deploys the job to the scheduler for work to be done by distributed workers all throughout the DCP network.
-     * @param slicePaymentOffer - The amount of DCC user is willing to pay per slice.
-     * @param paymentAccountKeystore – Instance of Wallet API Keystore being used as the payment account for executing a job.
-     * @param initialSliceProfile – Object describing the cost the user believes the average slice will incur in terms of CPU/GPU and I/O.
-     * @returns Promise<ResultHandle>
-     */
-    exec(
-        slicePaymentOffer?: number | object,
-        paymentAccountKeystore?: Keystore,
-        initialSliceProfile?: object,
-    ): Promise<ResultHandle>;
-
-    /**
-     * Deploys the job for work to be done in locally in the client.
-     * @param cores The number of local cores to be used to execute the job.
-     * @param slicePaymentOffer The amount of DCC user is willing to pay per slice. However, localExec jobs don’t take DCC.
-     * @param paymentAccountKeystore Instance of Wallet API Keystore being used as the payment account for executing a job.
-     * @param initialSliceProfile Object describing the cost the user believes the average slice will incur in terms of CPU/CPU and I/O.
-     * @returns The same result handle returned by `JobHandle.prototype.exec`.
-     */
-    localExec(
-        cores?: number,
-        slicePaymentOffer?: number | object,
-        paymentAccountKeystore?: Keystore,
-        initialSliceProfile?: object,
-    ): Promise<ResultHandle>;
-
-    /**
-     * Deploys the job for work to be done in locally in the client.
-     * @param reason string – The reason for job cancellation, sent to client if provided.
-     * @returns Promise<void>
-     */
-    cancel(reason: string): Promise<void>;
-
-    /**
-     * Resumes the job.
-     * @returns Promise<void>
-     */
-    resume(reason: string): Promise<void>;
-
-    /**
-     * Resumes the job.
-     * modulePaths should not have .js extension at the end of the path. For more information on moduleIdentifiers, view the CommonJs specification in
-     * [See docs](https://wiki.commonjs.org/wiki/Modules/1.1#Module_Identifiers)
-     * @param modulePaths – Either a string or a list of strings that represent the module dependency path.
-     * @returns Promise<void>
-     */
-    requires(modulePaths: string | string[]): Promise<void>;
-}
-
-export type URL = string;
-export type DcpURL = object | string;
-export type jobId = number;
-export type SliceProfile = object;
-
-export interface LoadResult {
-    keystore: Keystore;
-    safe: boolean | false;
-}
-
-export interface Ranges {
-    ranges: [];
-}
-
-export interface DCPClient {
-    compute: compute.Compute;
-    wallet: wallet.Wallet;
-    worker: worker.Worker;
-}
-
-export class Status {}
-
-export class JobInfo {
-    status: string;
-    jobInfo: object;
-}
-
-export class JobHistory {
-    status: string;
-    history: object;
-}
-
-export class WorkValueQuote {}
-
-export class WorkValue {}
-
-export class EnoProgressError implements Error {
-    name: string;
-    stack?: string | undefined;
-    message: string;
-}
-
-export interface LoadOptions {
-    /**
-     * The keystore filename.
-     */
-    filename: string | undefined;
-
-    /**
-     * The keystore label or filename.
-     */
-    name: string | undefined;
-
-    /**
-     * Override paths.
-     */
-    dir: string | undefined;
-
-    /**
-     *  Override the default keystore directory search path (Node.js Only). This must be a complete pathname.
-     */
-    paths?: string[] | LoadOptions["dir"];
-}
-
-export class Supervisor {}
-
-export class Keystore {
-    id: number;
-}
-
-export interface Address {
-    account: string;
-}
-
-export class AuthKeystore extends Keystore {}
-=======
-}
->>>>>>> 25061846
+}