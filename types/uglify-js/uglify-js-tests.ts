--- conflicted
+++ resolved
@@ -1,10 +1,4 @@
-<<<<<<< HEAD
-import { OutputQuoteStyle, minify } from 'uglify-js';
-=======
-/// <reference types="node" />
-
 import { CompressOptions, minify, OutputQuoteStyle } from "uglify-js";
->>>>>>> 9b7cd68b
 
 let code: any;
 
