--- conflicted
+++ resolved
@@ -25,12 +25,6 @@
     Patch_Margin: number;
     Match_MaxBits: number;
 
-<<<<<<< HEAD
-    diff_main(text1: string, text2: string, opt_checklines?: boolean, opt_deadline?: number): Diff[];
-    diff_bisect_(text1: string, text2: string, deadline: number): Diff[];
-    diff_linesToChars_(text1: string, text2: string): { chars1: string; chars2: string; lineArray: string[] };
-    diff_charsToLines_(diffs: Diff[], lineArray: string[]): void;
-=======
     diff_main(text1: string, text2: string, opt_checklines?: boolean, opt_deadline?: number): diff_match_patch.Diff[];
 
     diff_bisect_(text1: string, text2: string, deadline: number): diff_match_patch.Diff[];
@@ -39,7 +33,6 @@
 
     diff_charsToLines_(diffs: diff_match_patch.Diff[], lineArray: string[]): void;
 
->>>>>>> 25061846
     diff_commonPrefix(text1: string, text2: string): number;
 
     diff_commonSuffix(text1: string, text2: string): number;
@@ -73,20 +66,6 @@
     match_main(text: string, pattern: string, loc: number): number;
 
     match_bitap_(text: string, pattern: string, loc: number): number;
-<<<<<<< HEAD
-    match_alphabet_(pattern: string): { [char: string]: number };
-
-    patch_addContext_(patch: patch_obj, text: string): void;
-    patch_make(a: string, opt_b: string | Diff[]): patch_obj[];
-    patch_make(a: Diff[]): patch_obj[];
-    patch_make(a: string, opt_b: string, opt_c: Diff[]): patch_obj[];
-    patch_deepCopy(patches: patch_obj[]): patch_obj[];
-    patch_apply(patches: patch_obj[], text: string): [string, boolean[]];
-    patch_addPadding(patches: patch_obj[]): string;
-    patch_splitMax(patches: patch_obj[]): void;
-    patch_fromText(text: string): patch_obj[];
-    patch_toText(patches: patch_obj[]): string;
-=======
 
     match_alphabet_(pattern: string): { [char: string]: number };
 
@@ -109,14 +88,13 @@
     patch_toText(patches: Array<typeof diff_match_patch.patch_obj>): string;
 
     static patch_obj: {
-        new (): diff_match_patch.patch_obj;
+        new(): diff_match_patch.patch_obj;
     };
 
     static diff_match_patch: typeof diff_match_patch;
     static DIFF_DELETE: -1;
     static DIFF_INSERT: 1;
     static DIFF_EQUAL: 0;
->>>>>>> 25061846
 }
 
 export = diff_match_patch;