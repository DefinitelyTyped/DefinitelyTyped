<<<<<<< HEAD
// Type definitions for cassanknex 1.19
// Project: https://github.com/azuqua/cassanknex
// Definitions by: Daniel Chao <https://github.com/bioball>
// Definitions: https://github.com/DefinitelyTyped/DefinitelyTyped
// TypeScript Version: 2.8

import { EventEmitter } from "events";
=======
/// <reference types="node" />

>>>>>>> 9b7cd68b
import { Client, ClientOptions, types, ValueCallback } from "cassandra-driver";
import { EventEmitter } from "events";
import Long = require("long");
import { Readable } from "stream";

declare function CassanKnex(options?: CassanKnex.DriverOptions): CassanKnex.CassanKnex;

export = CassanKnex;

declare namespace CassanKnex {
    interface DriverOptions {
        debug?: boolean | undefined;
        connection?: Client | ClientOptions | undefined;
    }

    /**
     * Will return the `never` type if `T[K]` is not a member of `Type`, for all `T[K]`.
     */
    type TypeMatchedValue<T, K extends keyof T, Type, This> = T[K] extends Type ? This : never;

    interface MappedDict<B> {
        [key: string]: B;
    }

    type InRestriction = "in" | "IN";

    type ComparisonRestriction = "=" | "<" | ">" | "<=" | ">=";

    type SelectAsClause<T> = {
        [P in keyof T]: string;
    };

    interface CassanKnex extends EventEmitter {
        (keyspace?: string): QueryBuilderRoot;
    }

    interface StreamParams {
        readable: (this: Readable) => any;
        end: (this: Readable) => any;
        error: (err: Error) => any;
    }

    interface QueryBuilderRoot {
        insert<T = any>(values: Partial<T> | T): InsertQueryBuilder;
        select<T = any>(...columns: Array<keyof T>): SelectQueryBuilder<T>;
        select<T = any>(values: SelectAsClause<T>): SelectQueryBuilder<T>;
        update<T = any>(table: string): UpdateQueryBuilder<T>;
        delete<T = any>(): DeleteQueryBuilder<T>;
        alterColumnFamily<T = any>(columnFamily: string): AlterColumnFamilyQueryBuilder<T>;
        createColumnFamily<T = any>(columnFamily: string): CreateColumnFamilyQueryBuilder<T>;
        createColumnFamilyIfNotExists<T = any>(columnFamily: string): CreateColumnFamilyQueryBuilder<T>;
        createIndex<T = any>(columnFamily: string, indexName: string, column: keyof T): QueryBuilder;
        createIndexCustom<T = any>(
            columnFamily: string,
            indexName: string,
            column: keyof T,
        ): QueryBuilder & CreateableIndexBuilder;
        createType<T = any>(typeName: string): CreateTypeQueryBuilder<T>;
        createTypeIfNotExists<T = any>(typeName: string): CreateTypeQueryBuilder<T>;
        dropColumnFamily(columnFamily: string): QueryBuilder;
        dropColumnFamilyIfExists(columnFamily: string): QueryBuilder;
        dropType(): QueryBuilder;
        dropTypeIfExists(): QueryBuilder;
        truncate(columnFamily: string): QueryBuilder;
        alterKeyspace(keyspace: string): KeyspaceQueryBuilder;
        createKeyspace(keyspace: string): KeyspaceQueryBuilder;
        createKeyspaceIfNotExists(keyspace: string): KeyspaceQueryBuilder;
        dropKeyspace(): QueryBuilder;
        dropKeyspaceIfExists(): QueryBuilder;
    }

    interface QueryBuilder {
        cql(): string;
        bindings(): any[];
        exec(cb: ValueCallback<types.ResultSet>): undefined;
        eachRow(onEachRow: (n: number, row: types.Row) => any, onError: (err: Error) => any): undefined;
        stream(params: StreamParams): undefined;
    }

    interface FieldValueQueryBuilder<T> {
        decimal<K extends keyof T>(columnName: K): TypeMatchedValue<T, K, types.BigDecimal, this>;
        boolean<K extends keyof T>(columnName: K): TypeMatchedValue<T, K, boolean, this>;
        blob<K extends keyof T>(columnName: K): TypeMatchedValue<T, K, Buffer, this>;
        timestamp<K extends keyof T>(columnName: K): TypeMatchedValue<T, K, Date, this>;
        date<K extends keyof T>(columnName: K): TypeMatchedValue<T, K, types.LocalDate, this>;
        inet<K extends keyof T>(columnName: K): TypeMatchedValue<T, K, types.InetAddress, this>;
        bigint<K extends keyof T>(columnName: K): TypeMatchedValue<T, K, Long, this>;
        counter<K extends keyof T>(columnName: K): TypeMatchedValue<T, K, Long, this>;
        double<K extends keyof T>(columnName: K): TypeMatchedValue<T, K, Long, this>;
        int<K extends keyof T>(columnName: K): TypeMatchedValue<T, K, number, this>;
        float<K extends keyof T>(columnName: K): TypeMatchedValue<T, K, number, this>;
        map<K extends keyof T, A extends string, B>(columnName: K, a: A, b: B): TypeMatchedValue<T, K, Map<A, B>, this>;
        ascii<K extends keyof T>(columnName: K): TypeMatchedValue<T, K, string, this>;
        text<K extends keyof T>(columnName: K): TypeMatchedValue<T, K, string, this>;
        timeuuid<K extends keyof T>(columnName: K): TypeMatchedValue<T, K, types.TimeUuid, this>;
        uuid<K extends keyof T>(columnName: K): TypeMatchedValue<T, K, types.Uuid, this>;
        varchar<K extends keyof T>(columnName: K): TypeMatchedValue<T, K, string, this>;
        list<K extends keyof T>(columnName: K, typeName: string): TypeMatchedValue<T, K, any[], this>;
        primary(...primaryKeys: Array<string | string[]>): this;
        set<K extends keyof T, A extends string>(columnName: K, a: A): TypeMatchedValue<T, K, Set<T[K]>, this>;
    }

    interface CreateableColumnFamilyBuilder<T> {
        withCaching(): this;
        withCompression(): this;
        withCompaction(): this;
        withClusteringOrderBy<K extends keyof T>(value: K, direction: "desc" | "asc"): this;
    }

    interface CreateableIndexBuilder {
        withOptions(opts: MappedDict<string>): this;
    }

    interface KeyspaceableQueryBuilder {
        withNetworkTopologyStrategy(strategy: MappedDict<number>): this;
        withSimpleStrategy(replicas: number): this;
        withDurableWrites(durableWrites: boolean): this;
    }

    interface InsertableQueryBuilder {
        into(table: string): this;
        ifNotExists(): this;
    }

    interface TtlableQueryBuilder {
        usingTimestamp(timestamp: number): this;
        usingTTL(ttl: number): this;
    }

    interface WhereableQueryBuilder<T> {
        where<K extends keyof T>(lhs: K, comparison: InRestriction, rhs: Array<T[K]>): this;
        where<K extends keyof T>(lhs: K, comparison: ComparisonRestriction, rhs: T[K]): this;
        orWhere<K extends keyof T>(lhs: K, comparison: InRestriction, rhs: Array<T[K]>): this;
        orWhere<K extends keyof T>(lhs: K, comparison: ComparisonRestriction, rhs: T[K]): this;
        andWhere<K extends keyof T>(lhs: K, comparison: InRestriction, rhs: Array<T[K]>): this;
        andWhere<K extends keyof T>(lhs: K, comparison: ComparisonRestriction, rhs: T[K]): this;
        tokenWhere<K extends keyof T>(lhs: K, comparison: InRestriction, rhs: Array<T[K]>): this;
        tokenWhere<K extends keyof T>(lhs: K, comparison: ComparisonRestriction, rhs: T[K]): this;
        ttl<K extends keyof T>(columnName: K): this;
    }

    interface IfableQueryBuilder<T> {
        if<K extends keyof T>(lhs: K, comparison: ComparisonRestriction, rhs: T[K] | null): this;
    }

    interface LimitableQueryBuilder {
        limit(limit: number): this;
        limitPerPartition(limit: number): this;
    }

    interface FromableQueryBuilder {
        from(table: string): this;
    }

    interface UpdateableQueryBuilder<T> {
        set<K extends keyof T>(key: K, value: T[K]): this;
        set(object: Partial<T>): this;
        add<K extends keyof T>(key: K, value: { [str: string]: T[K] }): TypeMatchedValue<T, K, Map<string, T[K]>, this>;
        add<K extends keyof T>(key: K, value: Array<T[K]>): TypeMatchedValue<T, K, any[] | Set<any>, this>;
        add(object: Partial<T>): this;
        remove<K extends keyof T>(key: K, value: Array<T[K]>): this;
        remove(object: Partial<T>): this;
        increment(column: keyof T, amount: number): this;
        increment(object: Partial<T>): this;
        decrement(column: keyof T, amount: number): this;
        decrement(object: Partial<T>): this;
    }

    interface AlterableQueryBuilder<T> {
        drop<K extends keyof T>(...columns: K[]): this;
        rename<K extends keyof T>(column: K, newColumn: K): this;
        alter<K extends keyof T>(column: K, newType: string): this;
    }

    type InsertQueryBuilder =
        & QueryBuilder
        & InsertableQueryBuilder
        & TtlableQueryBuilder;
    type SelectQueryBuilder<T> =
        & QueryBuilder
        & WhereableQueryBuilder<T>
        & LimitableQueryBuilder
        & FromableQueryBuilder;
    type UpdateQueryBuilder<T> =
        & QueryBuilder
        & WhereableQueryBuilder<T>
        & UpdateableQueryBuilder<T>
        & IfableQueryBuilder<T>
        & TtlableQueryBuilder;
    type DeleteQueryBuilder<T> =
        & QueryBuilder
        & WhereableQueryBuilder<T>
        & FromableQueryBuilder;
    type CreateColumnFamilyQueryBuilder<T> =
        & QueryBuilder
        & FieldValueQueryBuilder<T>
        & CreateableColumnFamilyBuilder<T>;
    type KeyspaceQueryBuilder =
        & QueryBuilder
        & KeyspaceableQueryBuilder;
    type CreateTypeQueryBuilder<T> =
        & QueryBuilder
        & FieldValueQueryBuilder<T>;
    type AlterColumnFamilyQueryBuilder<T> =
        & QueryBuilder
        & AlterableQueryBuilder<T>
        & FieldValueQueryBuilder<T>;
}<|MERGE_RESOLUTION|>--- conflicted
+++ resolved
@@ -1,15 +1,3 @@
-<<<<<<< HEAD
-// Type definitions for cassanknex 1.19
-// Project: https://github.com/azuqua/cassanknex
-// Definitions by: Daniel Chao <https://github.com/bioball>
-// Definitions: https://github.com/DefinitelyTyped/DefinitelyTyped
-// TypeScript Version: 2.8
-
-import { EventEmitter } from "events";
-=======
-/// <reference types="node" />
-
->>>>>>> 9b7cd68b
 import { Client, ClientOptions, types, ValueCallback } from "cassandra-driver";
 import { EventEmitter } from "events";
 import Long = require("long");
