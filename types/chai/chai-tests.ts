/// <reference types="node" />
import * as Chai from "chai";

const expect = Chai.expect;
const assert: typeof Chai.assert = Chai.assert; // assertion aliases require explicit type annotation
const should = Chai.should();
const util = Chai.util;

function assertion() {
    expect("test").to.be.a("string");
    "test".should.be.a("string");
    expect("foo").to.equal("foo");
    "foo".should.equal("foo");
    should.equal("foo", "foo");
}

function fail() {
    should.fail("foo", "bar");
    should.fail("foo", "bar", "should fail");

    expect.fail("foo", "bar");
    expect.fail("foo", "bar", "should fail");
}

function _true() {
    expect(true).to.be.true;
    true.should.be.true;
    expect(false).to.not.be.true;
    false.should.not.be.true;
    expect(1).to.not.be.true;
    (1).should.not.be.true;

    expect("test").to.be.true;
    "test".should.be.true;
}

function ok() {
    expect(true).to.be.ok;
    true.should.be.ok;
    expect(false).to.not.be.ok;
    false.should.not.be.ok;
    expect(1).to.be.ok;
    (1).should.be.ok;
    expect(0).to.not.be.ok;
    (0).should.not.be.ok;

    expect("").to.be.ok;
    "".should.be.ok;

    expect("test").to.not.be.ok;
    "test".should.not.be.ok;
}

function _false() {
    expect(false).to.be.false;
    false.should.be.false;
    expect(true).to.not.be.false;
    true.should.not.be.false;
    expect(0).to.not.be.false;
    (0).should.not.be.false;

    expect("").to.be.false;
    "".should.be.false;
}

function _null() {
    expect(null).to.be.null;
    should.equal(null, null);
    expect(false).to.not.be.null;
    false.should.not.be.null;

    expect("").to.be.null;
    "".should.be.null;
}

function _undefined() {
    expect(undefined).to.be.undefined;
    should.equal(undefined, undefined);
    expect(null).to.not.be.undefined;
    should.not.equal(null, undefined);

    expect("").to.be.undefined;
    "".should.be.undefined;
}

function _NaN() {
    expect(NaN).to.be.NaN;
    expect(12).to.be.not.NaN;
    expect("NaN").to.be.not.NaN;
    NaN.should.be.NaN;
    (12).should.be.not.NaN;
    ("NaN").should.be.not.NaN;
}

function exist() {
    const foo = "bar";
    expect(foo).to.exist;
    should.exist(foo);
    expect(void (0)).to.not.exist;
    should.not.exist(void (0));
}

function argumentsTest() {
    const args = arguments;
    expect(args).to.be.arguments;
    args.should.be.arguments;
    expect([]).to.not.be.arguments;
    [].should.not.be.arguments;
    expect(args).to.be.an("arguments").and.be.arguments;
    args.should.be.an("arguments").and.be.arguments;
    expect([]).to.be.an("array").and.not.be.Arguments;
    [].should.be.an("array").and.not.be.Arguments;
}

function equal() {
    expect(undefined).to.equal(void (0));
    should.equal(undefined, void (0));
}

function _typeof() {
    expect("test").to.be.a("string");
    "test".should.be.a("string");

    expect("test").to.not.be.a("string");
    "test".should.not.be.a("string");

    expect(arguments).to.be.an("arguments");
    arguments.should.be.an("arguments");

    expect(5).to.be.a("number");
    (5).should.be.a("number");

    // tslint:disable-next-line:no-construct
    expect(new Number(1)).to.be.a("number");
    // tslint:disable-next-line:no-construct
    (new Number(1)).should.be.a("number");
    expect(Number(1)).to.be.a("number");
    Number(1).should.be.a("number");
    expect(true).to.be.a("boolean");
    true.should.be.a("boolean");
    expect(new Array()).to.be.a("array");
    (new Array()).should.be.a("array");
    expect(new Object()).to.be.a("object");
    (new Object()).should.be.a("object");
    expect({}).to.be.a("object");
    ({}).should.be.a("object");
    expect([]).to.be.a("array");
    [].should.be.a("array");
    expect(() => {
    }).to.be.a("function");
    (() => {
    }).should.be.a("function");
    expect(null).to.be.a("null");
    // N.B. previous line has no should equivalent

    expect(5).to.not.be.a("number", "blah");
    (5).should.not.be.a("number", "blah");
}

function finite() {
    expect(1).to.be.finite;
}

class Foo {
}

function _instanceof() {
    expect(new Foo()).to.be.an.instanceof(Foo);
    (new Foo()).should.be.an.instanceof(Foo);

    expect(3).to.an.instanceof(Foo, "blah");
    (3).should.an.instanceof(Foo, "blah");
}

function within() {
    expect(5).to.be.within(5, 10);
    (5).should.be.within(5, 10);
    expect(5).to.be.within(3, 6);
    (5).should.be.within(3, 6);
    expect(5).to.be.within(3, 5);
    (5).should.be.within(3, 5);
    expect(5).to.not.be.within(1, 3);
    (5).should.not.be.within(1, 3);
    expect("foo").to.have.length.within(2, 4);
    "foo".should.have.length.within(2, 4);
    expect([1, 2, 3]).to.have.length.within(2, 4);
    [1, 2, 3].should.have.length.within(2, 4);

    expect(5).to.not.be.within(4, 6, "blah");
    (5).should.not.be.within(4, 6, "blah");

    expect(10).to.be.within(50, 100, "blah");
    (10).should.be.within(50, 100, "blah");

    expect(new Date("December 17, 1995 03:24:30")).to.not.be.within(
        new Date("December 17, 1995 03:24:20"),
        new Date("December 17, 1995 03:24:40"),
    );
    new Date("December 17, 1995 03:24:30").should.not.be.within(
        new Date("December 17, 1995 03:24:20"),
        new Date("December 17, 1995 03:24:40"),
    );

    expect(new Date("December 17, 1995 03:24:30")).to.be.within(
        new Date("December 17, 1995 03:24:20"),
        new Date("December 17, 1995 03:24:40"),
    );
    new Date("December 17, 1995 03:24:30").should.be.within(
        new Date("December 17, 1995 03:24:20"),
        new Date("December 17, 1995 03:24:40"),
    );

    expect(new Date("December 17, 1995 03:24:30")).to.not.be.within(
        new Date("December 17, 1995 03:24:20"),
        new Date("December 17, 1995 03:24:40"),
        "blah",
    );
    new Date("December 17, 1995 03:24:30").should.not.be.within(
        new Date("December 17, 1995 03:24:20"),
        new Date("December 17, 1995 03:24:40"),
        "blah",
    );

    expect(new Date("December 17, 1995 03:24:30")).to.be.within(
        new Date("December 17, 1995 03:24:20"),
        new Date("December 17, 1995 03:24:40"),
        "blah",
    );
    new Date("December 17, 1995 03:24:30").should.be.within(
        new Date("December 17, 1995 03:24:20"),
        new Date("December 17, 1995 03:24:40"),
        "blah",
    );

    expect("foo").to.have.length.within(5, 7, "blah");
    "foo".should.have.length.within(5, 7, "blah");

    expect([1, 2, 3]).to.have.length.within(5, 7, "blah");
    [1, 2, 3].should.have.length.within(5, 7, "blah");
}

function above() {
    expect(5).to.be.above(2);
    (5).should.be.above(2);
    expect(5).to.be.gt(2);
    (5).should.be.gt(2);
    expect(5).to.be.greaterThan(2);
    (5).should.be.greaterThan(2);
    expect(5).to.not.be.above(5);
    (5).should.not.be.above(5);
    expect(5).to.not.be.above(6);
    (5).should.not.be.above(6);
    expect("foo").to.have.length.above(2);
    "foo".should.have.length.above(2);
    expect([1, 2, 3]).to.have.length.above(2);
    [1, 2, 3].should.have.length.above(2);

    expect(5).to.be.above(6, "blah");
    (5).should.be.above(6, "blah");

    expect(10).to.not.be.above(6, "blah");
    (10).should.not.be.above(6, "blah");

    expect(new Date("December 17, 1995 03:24:30")).to.not.be.above(new Date("December 17, 1995 03:24:20"));
    new Date("December 17, 1995 03:24:30").should.not.be.above(new Date("December 17, 1995 03:24:20"));

    expect(new Date("December 17, 1995 03:24:30")).to.be.above(new Date("December 17, 1995 03:24:20"));
    new Date("December 17, 1995 03:24:30").should.be.above(new Date("December 17, 1995 03:24:20"));

    expect(new Date("December 17, 1995 03:24:30")).to.not.be.above(new Date("December 17, 1995 03:24:20"), "blah");
    new Date("December 17, 1995 03:24:30").should.not.be.above(new Date("December 17, 1995 03:24:20"), "blah");

    expect(new Date("December 17, 1995 03:24:30")).to.be.above(new Date("December 17, 1995 03:24:20"), "blah");
    new Date("December 17, 1995 03:24:30").should.be.above(new Date("December 17, 1995 03:24:20"), "blah");

    expect("foo").to.have.length.above(4, "blah");
    "foo".should.have.length.above(4, "blah");

    expect([1, 2, 3]).to.have.length.above(4, "blah");
    [1, 2, 3].should.have.length.above(4, "blah");
}

function least() {
    expect(5).to.be.at.least(2);
    (5).should.be.at.least(2);
    expect(5).to.be.gte(2);
    (5).should.be.gte(2);
    expect(5).to.be.greaterThanOrEqual(2);
    (5).should.be.greaterThanOrEqual(2);
    expect(5).to.be.at.least(5);
    (5).should.be.at.least(5);
    expect(5).to.not.be.at.least(6);
    (5).should.not.be.at.least(6);
    expect("foo").to.have.length.of.at.least(2);
    "foo".should.have.length.of.at.least(2);
    expect([1, 2, 3]).to.have.length.of.at.least(2);
    [1, 2, 3].should.have.length.of.at.least(2);

    expect(5).to.be.at.least(6, "blah");
    (5).should.be.at.least(6, "blah");

    expect(10).to.not.be.at.least(6, "blah");
    (10).should.not.be.at.least(6, "blah");

    expect(new Date("December 17, 1995 03:24:30")).to.not.be.least(new Date("December 17, 1995 03:24:20"));
    new Date("December 17, 1995 03:24:30").should.not.be.least(new Date("December 17, 1995 03:24:20"));

    expect(new Date("December 17, 1995 03:24:30")).to.be.least(new Date("December 17, 1995 03:24:20"));
    new Date("December 17, 1995 03:24:30").should.be.least(new Date("December 17, 1995 03:24:20"));

    expect(new Date("December 17, 1995 03:24:30")).to.not.be.least(new Date("December 17, 1995 03:24:20"), "blah");
    new Date("December 17, 1995 03:24:30").should.not.be.least(new Date("December 17, 1995 03:24:20"), "blah");

    expect(new Date("December 17, 1995 03:24:30")).to.be.least(new Date("December 17, 1995 03:24:20"), "blah");
    new Date("December 17, 1995 03:24:30").should.be.least(new Date("December 17, 1995 03:24:20"), "blah");

    expect("foo").to.have.length.of.at.least(4, "blah");
    "foo".should.have.length.of.at.least(4, "blah");

    expect([1, 2, 3]).to.have.length.of.at.least(4, "blah");
    [1, 2, 3].should.have.length.of.at.least(4, "blah");

    expect([1, 2, 3, 4]).to.not.have.length.of.at.least(4, "blah");
    [1, 2, 3, 4].should.not.have.length.of.at.least(4, "blah");
}

function below() {
    expect(2).to.be.below(5);
    (2).should.be.below(5);
    expect(2).to.be.lt(5);
    (2).should.be.lt(5);
    expect(2).to.be.lessThan(5);
    (2).should.be.lessThan(5);
    expect(2).to.not.be.below(2);
    (2).should.not.be.below(2);
    expect(2).to.not.be.below(1);
    (2).should.not.be.below(1);
    expect("foo").to.have.length.below(4);
    "foo".should.have.length.below(4);
    expect([1, 2, 3]).to.have.length.below(4);
    [1, 2, 3].should.have.length.below(4);

    expect(6).to.be.below(5, "blah");
    (6).should.be.below(5, "blah");

    expect(6).to.not.be.below(10, "blah");
    (6).should.not.be.below(10, "blah");

    expect(new Date("December 17, 1995 03:24:30")).to.not.be.below(new Date("December 17, 1995 03:24:20"));
    new Date("December 17, 1995 03:24:30").should.not.be.below(new Date("December 17, 1995 03:24:20"));

    expect(new Date("December 17, 1995 03:24:30")).to.be.below(new Date("December 17, 1995 03:24:20"));
    new Date("December 17, 1995 03:24:30").should.be.below(new Date("December 17, 1995 03:24:20"));

    expect(new Date("December 17, 1995 03:24:30")).to.not.be.below(new Date("December 17, 1995 03:24:20"), "blah");
    new Date("December 17, 1995 03:24:30").should.not.be.below(new Date("December 17, 1995 03:24:20"), "blah");

    expect(new Date("December 17, 1995 03:24:30")).to.be.below(new Date("December 17, 1995 03:24:20"), "blah");
    new Date("December 17, 1995 03:24:30").should.be.below(new Date("December 17, 1995 03:24:20"), "blah");

    expect("foo").to.have.length.below(2, "blah");
    "foo".should.have.length.below(2, "blah");

    expect([1, 2, 3]).to.have.length.below(2, "blah");
    [1, 2, 3].should.have.length.below(2, "blah");
}

function most() {
    expect(2).to.be.at.most(5);
    (2).should.be.at.most(5);
    expect(2).to.be.lte(5);
    (2).should.be.lte(5);
    expect(2).to.be.lessThanOrEqual(5);
    (2).should.be.lessThanOrEqual(5);
    expect(2).to.be.at.most(2);
    (2).should.be.at.most(2);
    expect(2).to.not.be.at.most(1);
    (2).should.not.be.at.most(1);
    expect(2).to.not.be.at.most(1);
    (2).should.not.be.at.most(1);
    expect("foo").to.have.length.of.at.most(4);
    "foo".should.have.length.of.at.most(4);
    expect([1, 2, 3]).to.have.length.of.at.most(4);
    [1, 2, 3].should.have.length.of.at.most(4);

    expect(6).to.be.at.most(5, "blah");
    (6).should.be.at.most(5, "blah");

    expect(6).to.not.be.at.most(10, "blah");
    (6).should.not.be.at.most(10, "blah");

    expect(new Date("December 17, 1995 03:24:30")).to.not.be.most(new Date("December 17, 1995 03:24:20"));
    new Date("December 17, 1995 03:24:30").should.not.be.most(new Date("December 17, 1995 03:24:20"));

    expect(new Date("December 17, 1995 03:24:30")).to.be.most(new Date("December 17, 1995 03:24:20"));
    new Date("December 17, 1995 03:24:30").should.be.most(new Date("December 17, 1995 03:24:20"));

    expect(new Date("December 17, 1995 03:24:30")).to.not.be.most(new Date("December 17, 1995 03:24:20"), "blah");
    new Date("December 17, 1995 03:24:30").should.not.be.most(new Date("December 17, 1995 03:24:20"), "blah");

    expect(new Date("December 17, 1995 03:24:30")).to.be.most(new Date("December 17, 1995 03:24:20"), "blah");
    new Date("December 17, 1995 03:24:30").should.be.most(new Date("December 17, 1995 03:24:20"), "blah");

    expect("foo").to.have.length.of.at.most(2, "blah");
    "foo".should.have.length.of.at.most(2, "blah");

    expect([1, 2, 3]).to.have.length.of.at.most(2, "blah");
    [1, 2, 3].should.have.length.of.at.most(2, "blah");

    expect([1, 2]).to.not.have.length.of.at.most(2, "blah");
    [1, 2].should.not.have.length.of.at.most(2, "blah");
}

function match() {
    expect("foobar").to.match(/^foo/);
    "foobar".should.match(/^foo/);
    expect("foobar").to.not.match(/^bar/);
    "foobar".should.not.match(/^bar/);

    expect("foobar").matches(/^foo/);
    "foobar".should.not.matches(/^bar/);

    expect("foobar").to.match(/^bar/i, "blah");
    "foobar".should.match(/^bar/i, "blah");

    expect("foobar").to.not.match(/^foo/i, "blah");
    "foobar".should.not.match(/^foo/i, "blah");
}

function length2() {
    expect("test").to.have.length(4);
    "test".should.have.length(4);
    expect("test").to.not.have.length(3);
    "test".should.not.have.length(3);
    expect([1, 2, 3]).to.have.length(3);
    [1, 2, 3].should.have.length(3);

    expect(4).to.have.length(3, "blah");
    (4).should.have.length(3, "blah");

    expect("asd").to.not.have.length(3, "blah");
    "asd".should.not.have.length(3, "blah");
}

function eql() {
    expect("test").to.eql("test");
    "test".should.eql("test");
    expect({ foo: "bar" }).to.eql({ foo: "bar" });
    ({ foo: "bar" }).should.eql({ foo: "bar" });
    expect(1).to.eql(1);
    (1).should.eql(1);
    expect("4").to.not.eql(4);
    "4".should.not.eql(4);

    expect(4).to.eql(3, "blah");
    (4).should.eql(3, "blah");
}

function buffer() {
    expect(new Buffer([1])).to.eql(new Buffer([1]));
    (new Buffer([1])).should.eql(new Buffer([1]));

    expect(new Buffer([0])).to.eql(new Buffer([1]));
    (new Buffer([0])).should.eql(new Buffer([1]));
}

function equal2() {
    expect("test").to.equal("test");
    "test".should.equal("test");
    should.equal("test", "test");
    expect(1).to.equal(1);
    (1).should.equal(1);
    should.equal(1, 1);

    expect(4).to.equal(3, "blah");
    (4).should.equal(3, "blah");
    should.equal(4, 3, "blah");

    expect("4").to.equal(4, "blah");
    "4".should.equal(4, "blah");
    should.equal(4, 4, "blah");
}

function deepEqual() {
    expect({ foo: "bar" }).to.deep.equal({ foo: "bar" });
    ({ foo: "bar" }).should.deep.equal({ foo: "bar" });
    expect({ foo: "bar" }).not.to.deep.equal({ foo: "baz" });
}

function deepEqual2() {
    expect(/a/).to.deep.equal(/a/);
    /a/.should.deep.equal(/a/);
    expect(/a/).not.to.deep.equal(/b/);
    expect(/a/).not.to.deep.equal({});
    expect(/a/g).to.deep.equal(/a/g);
    /a/g.should.deep.equal(/a/g);
    expect(/a/g).not.to.deep.equal(/b/g);
    expect(/a/i).to.deep.equal(/a/i);
    /a/i.should.deep.equal(/a/i);
    expect(/a/i).not.to.deep.equal(/b/i);
    expect(/a/m).to.deep.equal(/a/m);
    /a/m.should.deep.equal(/a/m);
    expect(/a/m).not.to.deep.equal(/b/m);
}

function deepEqual3() {
    const a = new Date(1, 2, 3);
    const b = new Date(4, 5, 6);
    expect(a).to.deep.equal(a);
    a.should.deep.equal(a);
    expect(a).not.to.deep.equal(b);
    a.should.not.deep.equal(b);
    expect(a).not.to.deep.equal({});
    a.should.not.deep.equal({});
}

function deepInclude() {
    expect(["foo", "bar"]).to.deep.include(["bar", "foo"]);
    ["foo", "bar"].should.deep.include(["bar", "foo"]);
    expect(["foo", "bar"]).to.deep.includes(["bar", "foo"]);
    ["foo", "bar"].should.deep.includes(["bar", "foo"]);
    expect(["foo", "bar"]).to.deep.contain(["bar", "foo"]);
    ["foo", "bar"].should.deep.contain(["bar", "foo"]);
    expect(["foo", "bar"]).to.deep.contains(["bar", "foo"]);
    ["foo", "bar"].should.deep.contains(["bar", "foo"]);
    expect(["foo", "bar"]).not.to.deep.equal(["foo", "baz"]);
    ["foo", "bar"].should.not.deep.equal(["foo", "baz"]);
}

class FakeArgs {
    length: number;
}

function empty() {
    FakeArgs.prototype.length = 0;

    expect("").to.be.empty;

    "".should.be.empty;
    expect("foo").not.to.be.empty;
    "foo".should.not.be.empty;
    expect([]).to.be.empty;
    [].should.be.empty;
    expect(["foo"]).not.to.be.empty;
    ["foo"].should.not.be.empty;
    expect(new FakeArgs()).to.be.empty;
    (new FakeArgs()).should.be.empty;
    expect({ arguments: 0 }).not.to.be.empty;
    ({ arguments: 0 }).should.not.be.empty;
    expect({}).to.be.empty;
    ({}).should.be.empty;
    expect({ foo: "bar" }).not.to.be.empty;
    ({ foo: "bar" }).should.not.be.empty;

    expect("").not.to.be.empty;
    "".should.not.be.empty;

    expect("foo").to.be.empty;
    "foo".should.be.empty;
    "foo".should.be.empty;

    expect([]).not.to.be.empty;
    [].should.not.be.empty;

    expect(["foo"]).to.be.empty;
    ["foo"].should.be.empty;

    expect(new FakeArgs()).not.to.be.empty;
    (new FakeArgs()).should.not.be.empty;

    expect({ arguments: 0 }).to.be.empty;
    ({ arguments: 0 }).should.be.empty;

    expect({}).not.to.be.empty;
    ({}).should.not.be.empty;

    expect({ foo: "bar" }).to.be.empty;
    ({ foo: "bar" }).should.be.empty;
}

function property() {
    expect("test").to.have.property("length");
    expect("test").to.have.property(Symbol.for("length"));
    "test".should.have.property("length");
    expect(4).to.not.have.property("length");
    (4).should.not.have.property("length");

    expect({ "foo.bar": "baz" })
        .to.have.property("foo.bar");
    ({ "foo.bar": "baz" }).should.have.property("foo.bar");
    expect({ foo: { bar: "baz" } })
        .to.not.have.property("foo.bar");
    ({ foo: { bar: "baz" } }).should.not.have.property("foo.bar");

    expect("asd").to.have.property("foo");
    "asd".should.have.property("foo");

    expect({ foo: { bar: "baz" } })
        .to.have.property("foo.bar");

    ({ foo: { bar: "baz" } }).should.have.property("foo.bar");
}

function nestedProperty() {
    expect({ "foo.bar": "baz" })
        .to.not.have.nested.property("foo.bar");
    ({ "foo.bar": "baz" }).should
        .not.have.nested.property("foo.bar");
    expect({ foo: { bar: "baz" } })
        .to.have.nested.property("foo.bar");
    ({ foo: { bar: "baz" } }).should
        .have.nested.property("foo.bar");

    expect({ "foo.bar": "baz" })
        .to.have.nested.property("foo.bar");
    ({ "foo.bar": "baz" }).should
        .have.nested.property("foo.bar");
}

function property2() {
    expect("test").to.have.property("length", 4);
    expect("test").to.have.property(Symbol.for("length"), 4);
    "test".should.have.property("length", 4);
    expect("asd").to.have.property("constructor", String);
    "asd".should.have.property("constructor", String);

    expect("asd").to.have.property("length", 4, "blah");
    "asd".should.have.property("length", 4, "blah");

    expect("asd").to.not.have.property("length", 3, "blah");
    "asd".should.not.have.property("length", 3, "blah");

    expect("asd").to.not.have.property("foo", 3, "blah");
    "asd".should.not.have.property("foo", 3, "blah");

    expect("asd").to.have.property("constructor", Number, "blah");
    "asd".should.have.property("constructor", Number, "blah");
}

function nestedProperty2() {
    expect({ foo: { bar: "baz" } })
        .to.have.nested.property("foo.bar", "baz");
    ({ foo: { bar: "baz" } }).should
        .have.nested.property("foo.bar", "baz");

    expect({ foo: { bar: "baz" } })
        .to.have.nested.property("foo.bar", "quux", "blah");
    ({ foo: { bar: "baz" } }).should
        .have.nested.property("foo.bar", "quux", "blah");
    expect({ foo: { bar: "baz" } })
        .to.not.have.nested.property("foo.bar", "baz", "blah");
    ({ foo: { bar: "baz" } }).should
        .not.have.nested.property("foo.bar", "baz", "blah");
    expect({ foo: 5 })
        .to.not.have.nested.property("foo.bar", "baz", "blah");
    ({ foo: 5 }).should
        .not.have.nested.property("foo.bar", "baz", "blah");
}

function own() {
    expect("test").to.have.own.property("length");
    expect("test").to.own.property("length");
    expect({ length: 12 }).to.have.own.property("length");
    expect({ length: 12 }).to.not.have.own.property("length", "blah");
}

function ownProperty() {
    expect("test").to.have.ownProperty("length");
    expect("test").to.have.ownProperty(Symbol.for("length"));
    "test".should.have.ownProperty("length");
    expect("test").to.haveOwnProperty("length");
    "test".should.haveOwnProperty("length");
    expect({ length: 12 }).to.have.ownProperty("length");
    ({ length: 12 }).should.have.ownProperty("length");
    expect({ length: 12 }).to.have.ownProperty("length", 12);
    ({ length: 12 }).should.have.ownProperty("length", 12);
    expect({ length: 12 }).to.have.ownProperty("length", 12, "blah");
    ({ length: 12 }).should.have.ownProperty("length", 12, "blah");

    expect({ length: 12 }).to.not.have.ownProperty("length", "blah");
    ({ length: 12 }).should.not.have.ownProperty("length", "blah");

    expect("test").to.have.own.property("length");
    expect("test").to.have.own.property(Symbol.for("length"));
    "test".should.have.own.property("length");
    expect({ length: 12 }).to.have.own.property("length");
    ({ length: 12 }).should.have.own.property("length");
    expect({ length: 12 }).to.have.own.property("length", 12);
    ({ length: 12 }).should.have.own.property("length", 12);
    expect({ length: 12 }).to.have.own.property("length", 12, "blah");
    ({ length: 12 }).should.have.own.property("length", 12, "blah");

    expect({ length: 12 }).to.not.have.own.property("length", "blah");
    ({ length: 12 }).should.not.have.own.property("length", "blah");

    expect("test").to.have.an.own.property("length");
    "test".should.have.an.own.property("length");
    expect({ length: 12 }).to.have.an.own.property("length");
    ({ length: 12 }).should.have.an.own.property("length");
    expect({ length: 12 }).to.have.an.own.property("length", 12);
    ({ length: 12 }).should.have.an.own.property("length", 12);
    expect({ length: 12 }).to.have.an.own.property("length", 12, "blah");
    ({ length: 12 }).should.have.an.own.property("length", 12, "blah");

    expect({ length: 12 }).to.not.have.an.own.property("length", "blah");
    ({ length: 12 }).should.not.have.an.own.property("length", "blah");
}

function ownPropertyDescriptor() {
    expect("test").to.have.ownPropertyDescriptor("length");
    expect("test").to.have.ownPropertyDescriptor(Symbol.for("length"));
    expect("test").to.have.ownPropertyDescriptor("length", {
        enumerable: false,
        configurable: false,
        writable: false,
        value: 4,
    });
    expect("test").not.to.have.ownPropertyDescriptor("length", {
        enumerable: false,
        configurable: false,
        writable: false,
        value: 3,
    });
    expect("test").to.haveOwnPropertyDescriptor("length").to.have.property("enumerable", false);
    expect("test").to.haveOwnPropertyDescriptor("length").to.contain.keys("value");

    "test".should.have.ownPropertyDescriptor("length");
    "test".should.have.ownPropertyDescriptor("length", {
        enumerable: false,
        configurable: false,
        writable: false,
        value: 4,
    });
    "test".should.not.have.ownPropertyDescriptor("length", {
        enumerable: false,
        configurable: false,
        writable: false,
        value: 3,
    });
    "test".should.haveOwnPropertyDescriptor("length").to.have.property("enumerable", false);
    "test".should.haveOwnPropertyDescriptor("length").to.contain.keys("value");
    "test".should.have.an.ownPropertyDescriptor("length");
}

function string() {
    expect("foobar").to.have.string("bar");
    "foobar".should.have.string("bar");
    expect("foobar").to.have.string("foo");
    "foobar".should.have.string("foo");
    expect("foobar").to.not.have.string("baz");
    "foobar".should.not.have.string("baz");

    expect(3).to.have.string("baz");
    (3).should.have.string("baz");

    expect("foobar").to.have.string("baz", "blah");
    "foobar".should.have.string("baz", "blah");

    expect("foobar").to.not.have.string("bar", "blah");
    "foobar".should.not.have.string("bar", "blah");
}

function include() {
    expect(["foo", "bar"]).to.include("foo");
    ["foo", "bar"].should.include("foo");
    expect(["foo", "bar"]).to.include("foo");
    ["foo", "bar"].should.include("foo");
    expect(["foo", "bar"]).to.include("bar");
    ["foo", "bar"].should.include("bar");
    expect([1, 2]).to.include(1);
    [1, 2].should.include(1);
    expect(["foo", "bar"]).to.not.include("baz");
    ["foo", "bar"].should.not.include("baz");
    expect(["foo", "bar"]).to.not.include(1);
    ["foo", "bar"].should.not.include(1);

    expect(["foo", "bar"]).includes("foo");
    ["foo", "bar"].should.includes("foo");

    expect(["foo"]).to.include("bar", "blah");
    ["foo"].should.include("bar", "blah");

    expect(["bar", "foo"]).to.not.include("foo", "blah");
    ["bar", "foo"].should.not.include("foo", "blah");
}

function keys() {
    expect({ foo: 1 }).to.have.keys(["foo"]);
    ({ foo: 1 }).should.have.keys(["foo"]);
    expect({ foo: 1, bar: 2 }).to.have.keys(["foo", "bar"]);
    ({ foo: 1, bar: 2 }).should.have.keys(["foo", "bar"]);
    expect({ foo: 1, bar: 2 }).to.have.keys("foo", "bar");
    ({ foo: 1, bar: 2 }).should.have.keys("foo", "bar");
    expect({ foo: 1, bar: 2, baz: 3 }).to.contain.keys("foo", "bar");
    ({ foo: 1, bar: 2, baz: 3 }).should.contain.keys("foo", "bar");
    expect({ foo: 1, bar: 2, baz: 3 }).to.contain.keys("bar", "foo");
    ({ foo: 1, bar: 2, baz: 3 }).should.contain.keys("bar", "foo");
    expect({ foo: 1, bar: 2, baz: 3 }).to.contain.keys("baz");
    ({ foo: 1, bar: 2, baz: 3 }).should.contain.keys("baz");
    // alias

    expect({ foo: 1, bar: 2, baz: 3 }).contains.keys("baz");

    expect({ foo: 1, bar: 2 }).to.have.all.keys(["foo", "bar"]);
    expect({ foo: 1, bar: 2 }).to.have.any.keys(["foo", "bar"]);
    ({ foo: 1, bar: 2, baz: 3 }).should.contain.all.keys("baz");
    ({ foo: 1, bar: 2, baz: 3 }).should.contain.any.keys("baz");

    expect({ foo: 1, bar: 2 }).to.contain.keys("foo");
    ({ foo: 1, bar: 2 }).should.contain.keys("foo");
    expect({ foo: 1, bar: 2 }).to.contain.keys("bar", "foo");
    ({ foo: 1, bar: 2 }).should.contain.keys("bar", "foo");
    expect({ foo: 1, bar: 2 }).to.contain.keys(["foo"]);
    ({ foo: 1, bar: 2 }).should.contain.keys(["foo"]);
    expect({ foo: 1, bar: 2 }).to.contain.keys(["bar"]);
    ({ foo: 1, bar: 2 }).should.contain.keys(["bar"]);
    expect({ foo: 1, bar: 2 }).to.contain.keys(["bar", "foo"]);
    ({ foo: 1, bar: 2 }).should.contain.keys(["bar", "foo"]);

    expect({ foo: 1, bar: 2 }).to.not.have.keys("baz");
    ({ foo: 1, bar: 2 }).should.not.have.keys("baz");
    expect({ foo: 1, bar: 2 }).to.not.have.keys("foo", "baz");
    ({ foo: 1, bar: 2 }).should.not.have.keys("foo", "baz");
    expect({ foo: 1, bar: 2 }).to.not.contain.keys("baz");
    ({ foo: 1, bar: 2 }).should.not.contain.keys("baz");
    expect({ foo: 1, bar: 2 }).to.not.contain.keys("foo", "baz");
    ({ foo: 1, bar: 2 }).should.not.contain.keys("foo", "baz");
    expect({ foo: 1, bar: 2 }).to.not.contain.keys("baz", "foo");
    ({ foo: 1, bar: 2 }).should.not.contain.keys("baz", "foo");

    expect({ foo: 1 }).to.have.keys();
    ({ foo: 1 }).should.have.keys();

    expect({ foo: 1 }).to.have.keys([]);
    ({ foo: 1 }).should.have.keys([]);

    expect({ foo: 1 }).to.not.have.keys([]);
    ({ foo: 1 }).should.not.have.keys([]);

    expect({ foo: 1 }).to.contain.keys([]);
    ({ foo: 1 }).should.contain.keys([]);

    expect({ foo: 1 }).to.have.keys(["bar"]);
    ({ foo: 1 }).should.have.keys(["bar"]);

    expect({ foo: 1 }).to.have.keys(["bar", "baz"]);
    ({ foo: 1 }).should.have.keys(["bar", "baz"]);

    expect({ foo: 1 }).to.have.keys(["foo", "bar", "baz"]);
    ({ foo: 1 }).should.have.keys(["foo", "bar", "baz"]);

    expect({ foo: 1 }).to.not.have.keys(["foo"]);
    ({ foo: 1 }).should.not.have.keys(["foo"]);

    expect({ foo: 1 }).to.not.have.keys(["foo"]);
    ({ foo: 1 }).should.not.have.keys(["foo"]);

    expect({ foo: 1, bar: 2 }).to.not.have.keys(["foo", "bar"]);
    ({ foo: 1, bar: 2 }).should.not.have.keys(["foo", "bar"]);

    expect({ foo: 1 }).to.not.contain.keys(["foo"]);
    ({ foo: 1 }).should.not.contain.keys(["foo"]);

    expect({ foo: 1 }).to.contain.keys("foo", "bar");
    ({ foo: 1 }).should.contain.keys("foo", "bar");
}

function deepKeys() {
    expect(new Set([{ a: 1 }])).to.have.deep.keys([{ a: 1 }]);
    (new Set([{ a: 1 }])).should.have.deep.keys([{ a: 1 }]);

    expect(new Set([{ a: 1 }])).not.to.have.deep.keys([{ b: 1 }]);
    (new Set([{ a: 1 }])).should.not.have.deep.keys([{ b: 1 }]);
}

function chaining() {
    const tea = { name: "chai", extras: ["milk", "sugar", "smile"] };
    expect(tea).to.have.property("extras").with.lengthOf(3);
    tea.should.have.property("extras").with.lengthOf(3);

    expect(tea).to.have.property("extras").with.lengthOf(4);
    tea.should.have.property("extras").with.lengthOf(4);

    expect(tea).to.be.a("object").and.have.property("name", "chai");
    tea.should.be.a("object").and.have.property("name", "chai");

    expect({ b: 2 }).to.have.a.property("b");
    expect([1, 2, 3]).to.have.a.lengthOf(3);
}

function exxtensible() {
    expect({}).to.be.extensible;
    expect(Object.preventExtensions({})).to.be.not.extensible;
    ({}).should.be.extensible;
    Object.preventExtensions({}).should.not.be.extensible;
}

function sealed() {
    expect({}).to.be.not.sealed;
    expect(Object.seal({})).to.be.sealed;
    ({}).should.be.not.sealed;
    Object.seal({}).should.be.sealed;
}

function frozen() {
    expect({}).to.be.not.frozen;
    expect(Object.freeze({})).to.be.frozen;
    ({}).should.be.not.frozen;
    Object.freeze({}).should.be.frozen;

    expect([1, 2, 3]).to.have.all.members([1, 2, 3]);
    expect([1, 2, 3]).to.have.all.members(Object.freeze([1, 2, 3]));

    expect({ 1: "", 2: "", 3: "" }).to.have.all.keys([1, 2, 3]);
    expect({ 1: "", 2: "", 3: "" }).to.have.all.keys(Object.freeze([1, 2, 3]));

    assert.notDeepInclude([1, 2, 3], 1);
    assert.notDeepInclude(Object.freeze([1, 2, 3]), 1);

    assert.include([1, 2, 3], 1);
    assert.include(Object.freeze([1, 2, 3]), 1);

    assert.notInclude([1, 2, 3], 1);
    assert.notInclude(Object.freeze([1, 2, 3]), 1);

    expect([1, 2, 3]).to.have.oneOf([1, 2, 3]);
    expect([1, 2, 3]).to.have.oneOf(Object.freeze([1, 2, 3]));
}

class PoorlyConstructedError {
}

function _throw() {
    // See GH-45: some poorly-constructed custom errors don't have useful names
    // on either their constructor or their constructor prototype, but instead
    // only set the name inside the constructor itself.
    PoorlyConstructedError.prototype = Object.create(Error.prototype);

    const specificError = new RangeError("boo");

    const goodFn = () => {
    };
    const badFn = () => {
        throw new Error("testing");
    };
    const refErrFn = () => {
        throw new ReferenceError("hello");
    };
    const ickyErrFn = () => {
        throw new PoorlyConstructedError();
    };
    const specificErrFn = () => {
        throw specificError;
    };

    expect(goodFn).to.not.throw();
    goodFn.should.not.throw();
    should.not.throw(goodFn);
    expect(goodFn).to.not.throw(Error);
    goodFn.should.not.throw(Error);
    should.not.throw(goodFn, Error);
    expect(goodFn).to.not.throw(specificError);
    goodFn.should.not.throw(specificError);
    should.not.throw(goodFn, specificError);

    expect(badFn).to.throw();
    badFn.should.throw();
    should.throw(badFn);
    expect(badFn).to.throw(Error);
    badFn.should.throw(Error);
    should.throw(badFn, Error);
    expect(badFn).to.not.throw(ReferenceError);
    badFn.should.not.throw(ReferenceError);
    should.not.throw(badFn, ReferenceError);
    expect(badFn).to.not.throw(specificError);
    badFn.should.not.throw(specificError);
    should.not.throw(badFn, specificError);

    expect(refErrFn).to.throw();
    refErrFn.should.throw();
    should.throw(refErrFn);
    expect(refErrFn).to.throw(ReferenceError);
    refErrFn.should.throw(ReferenceError);
    should.throw(refErrFn, ReferenceError);
    expect(refErrFn).to.throw(Error);
    refErrFn.should.throw(Error);
    should.throw(refErrFn, Error);
    expect(refErrFn).to.not.throw(TypeError);
    refErrFn.should.not.throw(TypeError);
    should.not.throw(refErrFn, TypeError);
    expect(refErrFn).to.not.throw(specificError);
    refErrFn.should.not.throw(specificError);
    should.not.throw(refErrFn, specificError);

    expect(ickyErrFn).to.throw();
    ickyErrFn.should.throw();
    should.throw(ickyErrFn);
    expect(ickyErrFn).to.throw(PoorlyConstructedError);
    ickyErrFn.should.throw(PoorlyConstructedError);
    should.throw(ickyErrFn, PoorlyConstructedError);
    expect(ickyErrFn).to.throw(Error);
    ickyErrFn.should.throw(Error);
    should.throw(ickyErrFn, Error);
    expect(ickyErrFn).to.not.throw(specificError);
    ickyErrFn.should.not.throw(specificError);
    should.not.throw(ickyErrFn, specificError);
    expect(specificErrFn).to.throw(specificError);
    specificErrFn.should.throw(specificError);
    should.throw(ickyErrFn, specificError);

    expect(badFn).to.throw(/testing/);
    badFn.should.throw(/testing/);
    should.throw(badFn, /testing/);
    expect(badFn).to.not.throw(/hello/);
    badFn.should.not.throw(/hello/);
    should.not.throw(badFn, /hello/);
    expect(badFn).to.throw("testing");
    badFn.should.throw("testing");
    should.throw(badFn, "testing");
    expect(badFn).to.not.throw("hello");
    badFn.should.not.throw("hello");
    should.not.throw(badFn, "hello");

    expect(badFn).to.throw(Error, /testing/);
    badFn.should.throw(Error, /testing/);
    should.throw(badFn, Error, /testing/);
    expect(badFn).to.throw(Error, "testing");
    badFn.should.throw(Error, "testing");
    should.throw(badFn, Error, "testing");

    expect(goodFn).to.throw();
    goodFn.should.throw();
    should.throw(goodFn);

    expect(goodFn).to.throw(ReferenceError);
    goodFn.should.throw(ReferenceError);
    should.throw(goodFn, ReferenceError);

    expect(goodFn).to.throw(specificError);
    goodFn.should.throw(specificError);
    should.throw(goodFn, specificError);

    expect(badFn).to.not.throw();
    badFn.should.not.throw();
    should.not.throw(badFn);

    expect(badFn).to.throw(ReferenceError);
    badFn.should.throw(ReferenceError);
    should.throw(badFn, ReferenceError);

    expect(badFn).to.throw(specificError);
    badFn.should.throw(specificError);
    should.throw(badFn, specificError);

    expect(badFn).to.not.throw(Error);
    badFn.should.not.throw(Error);
    should.not.throw(badFn, Error);

    expect(refErrFn).to.not.throw(ReferenceError);
    refErrFn.should.not.throw(ReferenceError);
    should.not.throw(refErrFn, ReferenceError);

    expect(badFn).to.throw(PoorlyConstructedError);
    badFn.should.throw(PoorlyConstructedError);
    should.throw(badFn, PoorlyConstructedError);

    expect(ickyErrFn).to.not.throw(PoorlyConstructedError);
    ickyErrFn.should.not.throw(PoorlyConstructedError);
    should.not.throw(ickyErrFn, PoorlyConstructedError);

    expect(ickyErrFn).to.throw(ReferenceError);
    ickyErrFn.should.throw(ReferenceError);
    should.throw(ickyErrFn, ReferenceError);

    expect(specificErrFn).to.throw(new ReferenceError("eek"));
    specificErrFn.should.throw(new ReferenceError("eek"));
    should.throw(specificErrFn, new ReferenceError("eek"));

    expect(specificErrFn).to.not.throw(specificError);
    specificErrFn.should.not.throw(specificError);
    should.not.throw(specificErrFn, specificError);

    expect(badFn).to.not.throw(/testing/);
    badFn.should.not.throw(/testing/);
    should.not.throw(badFn, /testing/);

    expect(badFn).to.throw(/hello/);
    badFn.should.throw(/hello/);
    should.throw(badFn, /hello/);

    expect(badFn).to.throw(Error, /hello/, "blah");
    badFn.should.throw(Error, /hello/, "blah");
    should.throw(badFn, Error, /hello/, "blah");

    expect(badFn).to.throw(Error, "hello", "blah");
    badFn.should.throw(Error, "hello", "blah");
    should.throw(badFn, Error, "hello", "blah");
}

function use() {
    // Modified from:
    //   https://www.npmjs.com/package/chai-subset
    // But with added type annotations and some modifications to make the
    // linter whine less, and also a method (chai.assert.containSubset) removed
    // because we can't take advantage of namespace-declaration-merging here.
    function chaiSubset(chai: Chai.ChaiStatic, utils: Chai.ChaiUtils) {
        const Assertion = chai.Assertion;
        const assertionPrototype = Assertion.prototype;

        Assertion.addMethod("containSubset", function(expected: Object) {
            const actual = utils.flag(this, "object");
            const showDiff = chai.config.showDiff;

            assertionPrototype.assert.call(
                this,
                compare(expected, actual),
                "expected #{act} to contain subset #{exp}",
                "expected #{act} to not contain subset #{exp}",
                expected,
                actual,
                showDiff,
            );
        });

        Assertion.addMethod("containSubset", function(expected: Object) {
            const actual = utils.flag(this, "object");
            const showDiff = chai.config.showDiff;

            assertionPrototype.assert.call(
                this,
                compare(expected, actual),
                "expected #{act} to contain subset #{exp}",
                "expected #{act} to not contain subset #{exp}",
                expected,
                actual,
                showDiff,
            );
        });

        Assertion.overwriteProperty("ok", function(_super: any) {
            return function checkModel(this: Chai.Assertion & Chai.AssertionStatic) {
                const obj = this._obj;
                if (obj && obj instanceof FakeArgs) {
                    const negate = utils.flag(this, "negate") as boolean;
                    if (negate && !("length" in obj)) {
                        return;
                    }
                    const assertLength = new Assertion(obj.length, "FakeArgs exists");
                    utils.transferFlags(this, assertLength, false);
                    assertLength.is.a("number");
                } else {
                    _super.call(this);
                }
            };
        });

        function compare(expected: Object, actual: Object): boolean {
            if (expected === actual) {
                return true;
            }
            if (typeof actual !== typeof expected) {
                return false;
            }
            if (typeof expected !== "object" || expected === null) {
                return expected === actual;
            }
            if (!!expected && !actual) {
                return false;
            }

            if (Array.isArray(expected) && Array.isArray(actual)) {
                if (typeof actual.length !== "number") {
                    return false;
                }
                const aa = Array.prototype.slice.call(actual);
                return expected.every((exp: Object) => aa.some((act: Object) => compare(exp, act)));
            }

            if (expected instanceof Date) {
                if (actual instanceof Date) {
                    return expected.getTime() === actual.getTime();
                } else {
                    return false;
                }
            }

            return Object.keys(expected).every((key: string): boolean => {
                const eo = (expected as { [key: string]: Object })[key];
                const ao = (actual as { [key: string]: Object })[key];
                if (typeof eo === "object" && eo !== null && ao !== null) {
                    return compare(eo, ao);
                }
                if (typeof eo === "function") {
                    return eo(ao);
                }
                return ao === eo;
            });
        }
    }

<<<<<<< HEAD
    Chai.use(chaiSubset);
=======
    function testAssertionPrototypeArgs(chai: Chai.ChaiStatic, utils: Chai.ChaiUtils) {
        const Assertion = chai.Assertion;

        Assertion.addMethod("testAssertion", function(expected: Object) {
            this.assert(
                true,
                "expected message",
                "negated expected message",
                // 4th and subsequent args are optional
            );
        });
    }

    chai.use(chaiSubset);
>>>>>>> d9b1cf51
}

class Klass {
    val: number;

    constructor() {
        this.val = 0;
    }

    bar() {
    }

    static baz() {
    }
}

function respondTo() {
    const obj = new Klass();

    expect(Klass).to.respondTo("bar");
    expect(obj).respondsTo("bar");
    Klass.should.respondTo("bar");
    Klass.should.respondsTo("bar");
    expect(Klass).to.not.respondTo("foo");
    Klass.should.not.respondTo("foo");
    expect(Klass).itself.to.respondTo("func");
    expect(Klass).itself.not.to.respondTo("bar");

    expect(obj).not.to.respondTo("foo");
    obj.should.not.respondTo("foo");

    expect(Klass).to.respondTo("baz", "constructor");
    Klass.should.respondTo("baz", "constructor");

    expect(obj).to.respondTo("baz", "object");
    obj.should.respondTo("baz", "object");
}

function satisfy() {
    function matcher(num: number) {
        return num === 1;
    }

    expect(1).to.satisfy(matcher);
    (1).should.satisfy(matcher);

    expect(2).to.satisfy(matcher, "blah");
    (2).should.satisfy(matcher, "blah");
}

function closeTo() {
    expect(1.5).to.be.closeTo(1.0, 0.5);
    (1.5).should.be.closeTo(1.0, 0.5);
    expect(10).to.be.closeTo(20, 20);
    (10).should.be.closeTo(20, 20);
    expect(-10).to.be.closeTo(20, 30);
    (-10).should.be.closeTo(20, 30);

    expect(2).to.be.closeTo(1.0, 0.5, "blah");
    (2).should.be.closeTo(1.0, 0.5, "blah");

    expect(-10).to.be.closeTo(20, 29, "blah");
    (-10).should.be.closeTo(20, 29, "blah");
}

function approximately() {
    expect(1.5).to.be.approximately(1.0, 0.5);
    (1.5).should.be.approximately(1.0, 0.5);
    expect(10).to.be.approximately(20, 20);
    (10).should.be.approximately(20, 20);
    expect(-10).to.be.approximately(20, 30);
    (-10).should.be.approximately(20, 30);

    expect(2).to.be.approximately(1.0, 0.5, "blah");
    (2).should.be.approximately(1.0, 0.5, "blah");

    expect(-10).to.be.approximately(20, 29, "blah");
    (-10).should.be.approximately(20, 29, "blah");
}

function includeMembers() {
    expect([1, 2, 3]).to.include.members([]);
    [1, 2, 3].should.include.members([]);

    expect([1, 2, 3]).to.include.members([3, 2]);

    [1, 2, 3].should.include.members([3, 2]);

    expect([1, 2, 3]).to.not.include.members([8, 4]);

    [1, 2, 3].should.not.include.members([8, 4]);

    expect([1, 2, 3]).to.not.include.members([1, 2, 3, 4]);

    [1, 2, 3].should.not.include.members([1, 2, 3, 4]);
}

function sameMembers() {
    expect([5, 4]).to.have.same.members([4, 5]);
    [5, 4].should.have.same.members([4, 5]);
    expect([5, 4]).to.have.same.members([5, 4]);
    [5, 4].should.have.same.members([5, 4]);

    expect([5, 4]).to.not.have.same.members([]);
    [5, 4].should.not.have.same.members([]);
    expect([5, 4]).to.not.have.same.members([6, 3]);
    [5, 4].should.not.have.same.members([6, 3]);
    expect([5, 4]).to.not.have.same.members([5, 4, 2]);
    [5, 4].should.not.have.same.members([5, 4, 2]);

    assert.sameMembers([5, 4], [4, 5]);
}

function sameDeepMembers() {
    expect([{ id: 5 }, { id: 4 }]).to.have.same.deep.members([{ id: 4 }, { id: 5 }]);
    [{ id: 5 }, { id: 4 }].should.have.same.deep.members([{ id: 4 }, { id: 5 }]);
    expect([{ id: 5 }, { id: 4 }]).to.have.same.members([{ id: 5 }, { id: 4 }]);
    [{ id: 5 }, { id: 4 }].should.have.same.members([{ id: 5 }, { id: 4 }]);

    expect([{ id: 5 }, { id: 4 }]).to.not.have.same.members([]);
    [{ id: 5 }, { id: 4 }].should.not.have.same.members([]);
    expect([{ id: 5 }, { id: 4 }]).to.not.have.same.members([{ id: 6 }, { id: 3 }]);
    [{ id: 5 }, { id: 4 }].should.not.have.same.members([{ id: 6 }, { id: 3 }]);
    expect([{ id: 5 }, { id: 4 }]).to.not.have.same.members([{ id: 5 }, { id: 4 }, { id: 2 }]);
    [{ id: 5 }, { id: 4 }].should.not.have.same.members([{ id: 5 }, { id: 4 }, { id: 2 }]);

    assert.sameDeepMembers([{ id: 5 }, { id: 4 }], [{ id: 4 }, { id: 5 }]);
}

function orderedMembers() {
    expect([1, 2]).to.have.ordered.members([1, 2]).but.not.have.ordered.members([2, 1]);
    expect([1, 2, 3]).to.include.ordered.members([1, 2]).but.not.include.ordered.members([2, 3]);
    expect([1, 2, 3]).to.have.ordered.members([1, 2, 3]);
    expect([1, 2, 3]).to.have.members([2, 1, 3]).but.not.ordered.members([2, 1, 3]);
    expect([{ a: 1 }, { b: 2 }, { c: 3 }]).to.include.deep.ordered.members([{ a: 1 }, { b: 2 }]).but.not.include.deep
        .ordered.members([{ b: 2 }, { c: 3 }]);

    assert.sameOrderedMembers([1, 2, 3], [1, 2, 3], "same ordered members");
    assert.notSameOrderedMembers([1, 2, 3], [2, 1, 3], "not same ordered members");
    assert.sameDeepOrderedMembers(
        [{ a: 1 }, { b: 2 }, { c: 3 }],
        [{ a: 1 }, { b: 2 }, { c: 3 }],
        "same deep ordered members",
    );
    assert.notSameDeepOrderedMembers(
        [{ a: 1 }, { b: 2 }, { c: 3 }],
        [{ b: 2 }, { a: 1 }, { c: 3 }],
        "not same deep ordered members",
    );

    assert.includeOrderedMembers([1, 2, 3], [1, 2], "include ordered members");
    assert.notIncludeOrderedMembers([1, 2, 3], [2, 1], "not include ordered members");
    assert.includeDeepOrderedMembers(
        [{ a: 1 }, { b: 2 }, { c: 3 }],
        [{ a: 1 }, { b: 2 }],
        "include deep ordered members",
    );
    assert.notIncludeDeepOrderedMembers(
        [{ a: 1 }, { b: 2 }, { c: 3 }],
        [{ b: 2 }, { c: 3 }],
        "not include deep ordered members",
    );
}

function members() {
    expect([5, 4]).members([4, 5]);
    expect([5, 4]).members([5, 4]);

    expect([5, 4]).not.members([]);
    expect([5, 4]).not.members([6, 3]);
    expect([5, 4]).not.members([5, 4, 2]);

    expect([5, 4]).to.have.all.members([4, 5]);
}

function increaseDecreaseChange() {
    const obj = { val: 10 };
    const inc = () => {
        obj.val++;
    };
    const dec = () => {
        obj.val--;
    };
    const same = () => {
    };

    expect(inc).to.increase(obj, "val");
    expect(inc).increases(obj, "val");
    expect(inc).to.change(obj, "val");

    expect(dec).to.decrease(obj, "val");
    expect(dec).decreases(obj, "val");
    expect(dec).to.change(obj, "val");
    expect(dec).changes(obj, "val");

    expect(inc).to.not.decrease(obj, "val");
    expect(dec).to.not.increase(obj, "val");
    expect(same).to.not.increase(obj, "val");
    expect(same).to.not.decrease(obj, "val");
    expect(same).to.not.change(obj, "val");

    inc.should.increase(obj, "val");
    inc.should.change(obj, "val");

    dec.should.decrease(obj, "val");
    dec.should.change(obj, "val");

    inc.should.not.decrease(obj, "val");
    dec.should.not.increase(obj, "val");
    same.should.not.change(obj, "val");

    const myObj = { val: 1 };
    const addTwo = () => {
        myObj.val += 2;
    };
    expect(addTwo).to.increase(myObj, "val").by(2);
}

function oneOf() {
    const obj = { z: 3 };

    expect(5).to.be.oneOf([1, 5, 4]);
    expect("z").to.be.oneOf(["x", "y", "z"]);
    expect(obj).to.be.oneOf([obj]);

    expect(5).to.not.be.oneOf([1, -12, 4]);
    expect(5).to.not.be.oneOf([1, [5], 4]);
    expect("z").to.not.be.oneOf(["w", "x", "y"]);
    expect("z").to.not.be.oneOf(["x", "y", ["z"]]);
    expect(obj).to.not.be.oneOf([{ z: 3 }]);

    expect("Today is sunny").to.contain.oneOf(["sunny", "cloudy"]);
}

function deepOneOf() {
    expect({ z: 3 }).to.be.deep.oneOf([{ z: 3 }]);
    expect({ z: 3 }).to.deep.be.oneOf([{ z: 3 }]);

    expect({ z: 3 }).to.not.be.deep.oneOf([{ x: 1 }, { y: 2 }]);
    expect({ z: 3 }).to.not.deep.be.oneOf([{ x: 1 }, { y: 2 }]);
}

function testInspectType() {
    const x: string = util.inspect([1, 2, 3], false, 4, false);
    expect(x).to.be.equal("[ 1, 2, 3 ]");
}

// tdd
declare function suite(description: string, action: Function): void;

declare function test(description: string, action: Function): void;

interface FieldObj {
    field: any;
}

class CrashyObject {
    inspect(): void {
        throw new Error("Arg's inspect() called even though the test passed");
    }
}

declare function foobar<T>(): T;

suite("assert", () => {
    test("assert", () => {
        const foo = "bar" as string;
        assert(foo === "bar", "expected foo to equal `bar`");

        function assertTypeNever(_: never) {}
        if (foo !== "bar") {
            assertTypeNever(foo);
        }
    });

    test("isTrue", () => {
        assert.isTrue(true);
        assert.isTrue(false);
        assert.isTrue(1);
        assert.isTrue("test");
    });

    test("ok", () => {
        assert.ok(true);
        assert.ok(1);
        assert.ok("test");
        assert.isOk(true);
        assert.isOk(1);
        assert.isOk("test");
        assert.ok(false);
        assert.ok(0);
        assert.ok("");
    });

    test("notOk", () => {
        assert.notOk(false);
        assert.notOk(0);
        assert.notOk("");
        assert.isNotOk(false);
        assert.isNotOk(0);
        assert.isNotOk("");
        assert.notOk(true);
        assert.notOk(1);
        assert.notOk("test");
    });

    test("isFalse", () => {
        assert.isFalse(false);
        assert.isFalse(true);
        assert.isFalse(0);
    });

    test("finite", () => {
        assert.isFinite(1);
    });

    test("equal", () => {
        assert.equal(void (0), undefined);
    });

    test("typeof / notTypeOf", () => {
        assert.typeOf("test", "string");
        assert.typeOf(true, "boolean");
        assert.typeOf(5, "number");
        assert.typeOf(5, "string");
    });

    test("notTypeOf", () => {
        assert.notTypeOf("test", "number");
        assert.notTypeOf(5, "number");
    });

    test("instanceOf", () => {
        assert.instanceOf(new Foo(), Foo);
        assert.instanceOf(5, Foo);
        assert.instanceOf(new CrashyObject(), CrashyObject);
    });

    test("notInstanceOf", () => {
        assert.notInstanceOf(new Foo(), String);
        assert.notInstanceOf(new Foo(), Foo);
    });

    test("isObject", () => {
        assert.isObject({});
        assert.isObject(new Foo());
        assert.isObject(true);
        assert.isObject(Foo);
        assert.isObject("foo");
    });

    test("isNotObject", () => {
        assert.isNotObject(5);
        assert.isNotObject({});
    });

    test("notEqual", () => {
        assert.notEqual(3, 4);
        assert.notEqual(5, 5);
    });

    test("strictEqual", () => {
        assert.strictEqual("foo", "foo");
    });

    test("notStrictEqual", () => {
        assert.notStrictEqual(5, 5);
    });

    test("deepEqual", () => {
        assert.deepEqual({ tea: "chai" }, { tea: "chai" });
        assert.deepEqual({ tea: "chai" }, { tea: "black" });

        const obja = Object.create({ tea: "chai" });
        const objb = Object.create({ tea: "chai" });

        assert.deepEqual(obja, objb);

        const obj1 = Object.create({ tea: "chai" });
        const obj2 = Object.create({ tea: "black" });

        assert.deepEqual(obj1, obj2);
    });

    test("deepEqual (ordering)", () => {
        const a = { a: "b", c: "d" };
        const b = { c: "d", a: "b" };
        assert.deepEqual(a, b);
    });

    test("deepEqual (circular)", () => {
        const circularObject: any = {};
        const secondCircularObject: any = {};
        circularObject.field = circularObject;
        secondCircularObject.field = secondCircularObject;

        assert.deepEqual(circularObject, secondCircularObject);

        secondCircularObject.field2 = secondCircularObject;
        assert.deepEqual(circularObject, secondCircularObject);
    });

    test("notDeepEqual", () => {
        assert.notDeepEqual({ tea: "jasmine" }, { tea: "chai" });
        assert.notDeepEqual({ tea: "chai" }, { tea: "chai" });
    });

    test("notDeepEqual (circular)", () => {
        const circularObject: any = {};
        const secondCircularObject: any = { tea: "jasmine" };
        circularObject.field = circularObject;
        secondCircularObject.field = secondCircularObject;

        assert.notDeepEqual(circularObject, secondCircularObject);

        delete secondCircularObject.tea;
        assert.notDeepEqual(circularObject, secondCircularObject);
    });

    test("deepStrictEqual", () => {
        assert.deepStrictEqual({ tea: "chai" }, { tea: "chai" });
        assert.throws(() => assert.deepStrictEqual({ tea: "chai" }, { tea: "black" }));

        const obja = Object.create({ tea: "chai" });
        const objb = Object.create({ tea: "chai" });

        assert.deepStrictEqual(obja, objb);

        const obj1 = Object.create({ tea: "chai" });
        const obj2 = Object.create({ tea: "black" });

        assert.throws(() => assert.deepStrictEqual(obj1, obj2));
    });

    test("deepStrictEqual (ordering)", () => {
        const a = { a: "b", c: "d" };
        const b = { c: "d", a: "b" };
        assert.deepStrictEqual(a, b);
    });

    test("deepStrictEqual (circular)", () => {
        const circularObject: any = {};
        const secondCircularObject: any = {};
        circularObject.field = circularObject;
        secondCircularObject.field = secondCircularObject;

        assert.deepStrictEqual(circularObject, secondCircularObject);

        secondCircularObject.field2 = secondCircularObject;
        assert.deepStrictEqual(circularObject, secondCircularObject);
    });

    test("isNull", () => {
        assert.isNull(null);
        assert.isNull(undefined);
    });

    test("isNotNull", () => {
        assert.isNotNull(undefined);
        assert.isNotNull(null);
    });

    test("isUndefined", () => {
        assert.isUndefined(undefined);
        assert.isUndefined(null);
    });

    test("isDefined", () => {
        assert.isDefined(null);
        assert.isDefined(undefined);
    });

    test("isNaN", () => {
        assert.isNaN(NaN);
        assert.isNaN(12);
    });

    test("isNotNaN", () => {
        assert.isNotNaN(12);
        assert.isNotNaN(NaN);
    });

    test("isFunction", () => {
        const func = () => {
        };
        assert.isFunction(func);
        assert.isFunction({});
    });

    test("isNotFunction", () => {
        assert.isNotFunction(5);
        assert.isNotFunction(() => {
        });
    });

    test("isArray", () => {
        assert.isArray([]);
        assert.isArray(new Array<any>());
        assert.isArray({});
    });

    test("isNotArray", () => {
        assert.isNotArray(3);
        assert.isNotArray([]);
        assert.isNotArray(new Array<any>());
    });

    test("isString", () => {
        assert.isString("Foo");
        // tslint:disable-next-line:no-construct
        assert.isString(new String("foo"));
        assert.isString(1);
    });

    test("isNotString", () => {
        assert.isNotString(3);
        assert.isNotString(["hello"]);
        assert.isNotString("hello");
    });

    test("isNumber", () => {
        assert.isNumber(1);
        assert.isNumber(Number("3"));
        assert.isNumber("1");
    });

    test("isNotNumber", () => {
        assert.isNotNumber("hello");
        assert.isNotNumber([5]);
        assert.isNotNumber(4);
    });

    test("isBoolean", () => {
        assert.isBoolean(true);
        assert.isBoolean(false);
        assert.isBoolean("1");
    });

    test("isNotBoolean", () => {
        assert.isNotBoolean("true");
        assert.isNotBoolean(true);
        assert.isNotBoolean(false);
    });

    test("include", () => {
        assert.include("foobar", "bar");
        assert.include([1, 2, 3], 3);
        assert.include({ a: 1, b: 2, c: 3 }, { a: 1, b: 2 });
        assert.include(new Set([1, 2]), 2);
        assert.include(new Map([["a", 1], ["b", 2]]), 2);

        const a = {};
        assert.include(new WeakSet([{}, a]), a);
    });

    test("notInclude", () => {
        assert.notInclude("foobar", "baz");
        assert.notInclude([1, 2, 3], 4);
        assert.notInclude({ a: 1, b: 2, c: 3 }, { a: 6, b: 2 });
        assert.notInclude(new Set([1, 2]), 8);
        assert.notInclude(new WeakSet([{}, {}]), {});
        assert.notInclude(new Map([["a", 1], ["b", 2]]), 8);
    });

    test("deepInclude", () => {
        assert.deepInclude("foobar", "bar");
        assert.deepInclude([1, { a: 1 }, 3], { a: 1 });
        assert.deepInclude({ a: 1, b: { d: 4 }, c: 3 }, { a: 1, b: { d: 4 } });
        assert.deepInclude(new Set([{ a: 1 }, { a: 2 }]), { a: 2 });
        // deep include does not support ('cause)[https://github.com/chaijs/chai/blob/7ff12731428ab5d12f1e77e32d6a8d3eb967d082/lib/chai/core/assertions.js#L492]
        // assert.deepInclude(new WeakSet([ {}, {} ]), {});
        assert.deepInclude(new Map([["a", { a: 1 }], ["b", { a: 2 }]]), { a: 1 });
    });

    test("notDeepInclude", () => {
        assert.notDeepInclude("foobar", "baz");
        assert.notDeepInclude([1, { a: 1 }, 3], { a: 3 });
        assert.notDeepInclude({ a: 1, b: { d: 4 }, c: 3 }, { a: 1, b: { d: 6 } });
        assert.notDeepInclude(new Set([{ a: 1 }, { a: 2 }]), { a: 3 });
        // deep include does not support ('cause)[https://github.com/chaijs/chai/blob/7ff12731428ab5d12f1e77e32d6a8d3eb967d082/lib/chai/core/assertions.js#L492]
        // assert.notDeepInclude(new WeakSet([ {}, {} ]), {});
        assert.notDeepInclude(new Map([["a", { a: 1 }], ["b", { a: 2 }]]), { a: 8 });
    });

    test("nestedInclude", () => {
        assert.nestedInclude({ ".a": { b: "x" } }, { "\\.a.[b]": "x" });
        assert.nestedInclude({ a: { "[b]": "x" } }, { "a.\\[b\\]": "x" });
    });

    test("notNestedInclude", () => {
        assert.notNestedInclude({ ".a": { b: "x" } }, { "\\.a.b": "y" });
        assert.notNestedInclude({ a: { "[b]": "x" } }, { "a.\\[b\\]": "y" });
    });

    test("deepNestedInclude", () => {
        assert.deepNestedInclude({ a: { b: [{ x: 1 }] } }, { "a.b[0]": { x: 1 } });
        assert.deepNestedInclude({ ".a": { "[b]": { x: 1 } } }, { "\\.a.\\[b\\]": { x: 1 } });
    });

    test("notDeepNestedInclude", () => {
        assert.notDeepNestedInclude({ a: { b: [{ x: 1 }] } }, { "a.b[0]": { y: 1 } });
        assert.notDeepNestedInclude({ ".a": { "[b]": { x: 1 } } }, { "\\.a.\\[b\\]": { y: 2 } });
    });

    test("ownInclude", () => {
        assert.ownInclude({ a: 1 }, { a: 1 });
    });

    test("notOwnInclude", () => {
        assert.notOwnInclude({ a: 1 }, { a: 1 });
    });

    test("deepOwnInclude", () => {
        assert.deepOwnInclude({ a: { b: 2 } }, { a: { b: 2 } });
    });

    test("notDeepOwnInclude", () => {
        assert.notDeepOwnInclude({ a: { b: 2 } }, { a: { c: 3 } });
    });

    test("lengthOf", () => {
        assert.lengthOf([1, 2, 3], 3);
        assert.lengthOf("foobar", 6);
        assert.lengthOf("foobar", 5);
        assert.lengthOf({ length: 1 }, 5);
        assert.lengthOf(new Set([1, 2, 3]), 3);
        assert.lengthOf(new Map([["a", 1], ["b", 2], ["c", 3]]), 3);
    });

    test("match", () => {
        assert.match("foobar", /^foo/);
        assert.notMatch("foobar", /^bar/);
        assert.match("foobar", /^bar/i);
        assert.notMatch("foobar", /^foo/i);
    });

    test("property", () => {
        const obj = { foo: { bar: "baz" } };
        const simpleObj = { foo: "bar" } as any;
        assert.property(obj, "foo");
        assert.deepProperty(obj, "foo.bar");
        assert.notDeepProperty(obj, "foo.baz");
        assert.deepPropertyVal(obj, "foo.bar", "baz");
        assert.notDeepPropertyVal(simpleObj, "foo.bar", "flow");
        assert.property(simpleObj, "baz");
        assert.deepProperty(obj, "foo.baz");
        assert.notProperty(obj, "foo");
        assert.notDeepProperty(obj, "foo.bar");
        assert.propertyVal(simpleObj, "foo", "ball");
        assert.deepPropertyVal(obj, "foo.bar", "ball");
        assert.notPropertyVal(simpleObj, "foo", "bar");
        assert.notDeepPropertyVal(simpleObj, "foo.bar", "baz");
    });

    test("throws", () => {
        const errorInstance = new ReferenceError("foo");
        const fn = () => {
            throw errorInstance;
        };

        assert.throws(fn);
        assert.throws(fn, "foo");
        assert.throws(fn, /foo/);
        assert.throws(fn, ReferenceError);
        assert.throws(fn, errorInstance);
        assert.throws(fn, ReferenceError, "foo");
        assert.throws(fn, errorInstance, "foo");
        assert.throws(fn, ReferenceError, /foo/);
        assert.throws(fn, errorInstance, /foo/);

        assert.throws(fn, null, null, "message");
        assert.throws(fn, "foo", null, "message");
        assert.throws(fn, /foo/, null, "message");
        assert.throws(fn, ReferenceError, null, "message");
        assert.throws(fn, errorInstance, null, "message");
        assert.throws(fn, ReferenceError, "foo", "message");
        assert.throws(fn, errorInstance, "foo", "message");
        assert.throws(fn, ReferenceError, /foo/, "message");
        assert.throws(fn, errorInstance, /foo/, "message");
    });

    test("doesNotThrow", () => {
        const errorInstance = new ReferenceError("foo");
        const fn = () => {
            throw new Error("bar");
        };

        assert.doesNotThrow(() => {});
        assert.doesNotThrow(fn, "foo");
        assert.doesNotThrow(fn, /foo/);
        assert.doesNotThrow(fn, ReferenceError);
        assert.doesNotThrow(fn, errorInstance);
        assert.doesNotThrow(fn, ReferenceError, "foo");
        assert.doesNotThrow(fn, errorInstance, "foo");
        assert.doesNotThrow(fn, ReferenceError, /foo/);
        assert.doesNotThrow(fn, errorInstance, /foo/);

        assert.doesNotThrow(fn, null, null, "message");
        assert.doesNotThrow(fn, "foo", null, "message");
        assert.doesNotThrow(fn, /foo/, null, "message");
        assert.doesNotThrow(fn, ReferenceError, null, "message");
        assert.doesNotThrow(fn, errorInstance, null, "message");
        assert.doesNotThrow(fn, ReferenceError, "foo", "message");
        assert.doesNotThrow(fn, errorInstance, "foo", "message");
        assert.doesNotThrow(fn, ReferenceError, /foo/, "message");
        assert.doesNotThrow(fn, errorInstance, /foo/, "message");
    });

    test("ifError", () => {
        assert.ifError(false);
        assert.ifError(null);
        assert.ifError(undefined);
        assert.ifError("foo");
    });

    test("operator", () => {
        assert.operator(1, "<", 2);
        assert.operator(2, ">", 1);
        assert.operator(1, "==", 1);
        assert.operator(1, "<=", 1);
        assert.operator(1, ">=", 1);
        assert.operator(1, "!=", 2);
        assert.operator(1, "!==", 2);
        assert.operator(2, "<", 1);
        assert.operator(1, ">", 2);
        assert.operator(1, "==", 2);
        assert.operator(2, "<=", 1);
        assert.operator(1, ">=", 2);
        assert.operator(1, "!=", 1);
        assert.operator(1, "!==", "1");
    });

    test("closeTo", () => {
        assert.closeTo(1.5, 1.0, 0.5);
        assert.closeTo(10, 20, 20);
        assert.closeTo(-10, 20, 30);
        assert.closeTo(2, 1.0, 0.5);
        assert.closeTo(-10, 20, 29);
    });

    test("approximately", () => {
        assert.approximately(1.5, 1.0, 0.5);
        assert.approximately(10, 20, 20);
        assert.approximately(-10, 20, 30);
        assert.approximately(2, 1.0, 0.5);
        assert.approximately(-10, 20, 29);
    });

    test("members", () => {
        assert.includeMembers([1, 2, 3], [2, 3]);
        assert.includeMembers([1, 2, 3], []);
        assert.includeMembers([1, 2, 3], [3]);
        assert.includeMembers([5, 6], [7, 8]);
        assert.includeMembers([5, 6], [5, 6, 0]);

        assert.notIncludeMembers([1, 2, 3], [5, 1], "not include members");
    });

    test("memberEquals", () => {
        assert.sameMembers([], []);
        assert.sameMembers([1, 2, 3], [3, 2, 1]);
        assert.sameMembers([4, 2], [4, 2]);
        assert.sameMembers([], [1, 2]);
        assert.sameMembers([1, 54], [6, 1, 54]);
    });

    test("isAbove", () => {
        assert.isAbove(10, 5);
        assert.isAbove(1, 5);
        assert.isAbove(5, 5);
    });

    test("isBelow", () => {
        assert.isBelow(5, 10);
        assert.isBelow(5, 1);
        assert.isBelow(5, 5);
    });

    test("extensible", () => {
        assert.extensible({});
    });
    test("isExtensible", () => {
        assert.isExtensible({});
    });
    test("notExtensible", () => {
        assert.notExtensible(Object.preventExtensions({}));
    });
    test("isNotExtensible", () => {
        assert.isNotExtensible(Object.preventExtensions({}));
    });

    test("sealed", () => {
        assert.sealed(Object.seal({}));
    });
    test("isSealed", () => {
        assert.isSealed(Object.seal({}));
    });
    test("notSealed", () => {
        assert.notSealed({});
    });
    test("isNotSealed", () => {
        assert.isNotSealed({});
    });

    test("frozen", () => {
        assert.frozen(Object.freeze({}));
    });
    test("isFrozen", () => {
        assert.isFrozen(Object.freeze({}));
    });
    test("notFrozen", () => {
        assert.notFrozen({});
    });
    test("isNotFrozen", () => {
        assert.isNotFrozen({});
    });

    test("isNotTrue", () => {
        assert.isNotTrue(false);
        assert.isNotTrue(true);
    });

    test("isNotFalse", () => {
        assert.isNotFalse(true);
        assert.isNotFalse(false);
    });

    test("isAtLeast", () => {
        assert.isAtLeast(5, 3);
        assert.isAtLeast(5, 5);
        assert.isAtLeast(3, 5);
    });

    test("isAtMost", () => {
        assert.isAtMost(3, 5);
        assert.isAtMost(5, 5);
        assert.isAtMost(5, 3);
    });

    test("oneOf", () => {
        const obj = { z: 3 };

        assert.oneOf(5, [1, 5, 4]);
        assert.oneOf("z", ["x", "y", "z"]);
        assert.oneOf(obj, [obj]);
        assert.oneOf(5, [1, [5], 4]);
        assert.oneOf("z", ["w", "x", "y"]);
        assert.oneOf(obj, [{ z: 3 }]);
    });

    test("changes", () => {
        const obj = { z: 3 };

        assert.changes(
            () => {
            },
            obj,
            "z",
        );
        assert.changes(
            () => {
            },
            obj,
            "z",
            "message",
        );
    });

    test("changesBy", () => {
        const obj = { value: 10 };
        const fn = function() {
            obj.value += 5;
        };
        const getterFn = function() {
            return obj.value;
        };

        assert.changesBy(fn, obj, "value", 5);
        assert.changesBy(fn, getterFn, 5);
    });

    test("doesNotChange", () => {
        const obj = { z: 3 };

        assert.doesNotChange(
            () => {
            },
            obj,
            "z",
        );
        assert.doesNotChange(
            () => {
            },
            obj,
            "z",
            "message",
        );
    });

    test("increases", () => {
        const obj = { z: 3 };

        assert.increases(
            () => {
            },
            obj,
            "z",
        );
        assert.increases(
            () => {
            },
            obj,
            "z",
            "message",
        );
    });

    test("increasesBy", () => {
        const obj = { value: 10 };
        const incFn = function() {
            obj.value += 5;
        };
        const getterFn = function() {
            return obj.value;
        };

        assert.increasesBy(incFn, obj, "value", 5);
        assert.increasesBy(incFn, getterFn, 5);
    });

    test("doesNotIncrease", () => {
        const obj = { z: 3 };

        assert.doesNotIncrease(
            () => {
            },
            obj,
            "z",
        );
        assert.doesNotIncrease(
            () => {
            },
            obj,
            "z",
            "message",
        );
    });

    test("increasesButNotBy", () => {
        const obj = { value: 10 };
        const incFn = function() {
            obj.value += 5;
        };
        const getterFn = function() {
            return obj.value;
        };

        assert.increasesButNotBy(incFn, obj, "value", 1);
        assert.increasesButNotBy(incFn, getterFn, 1);
    });

    test("decreases", () => {
        const obj = { z: 3 };

        assert.decreases(
            () => {
            },
            obj,
            "z",
        );
        assert.decreases(
            () => {
            },
            obj,
            "z",
            "message",
        );
    });

    test("decreasesBy", () => {
        const obj = { value: 10 };
        const decFn = function() {
            obj.value -= 5;
        };
        const getterFn = function() {
            return obj.value;
        };

        assert.decreasesBy(decFn, obj, "value", 5);
        assert.decreasesBy(decFn, getterFn, 5);
    });

    test("doesNotDecrease", () => {
        const obj = { z: 3 };

        assert.doesNotDecrease(
            () => {
            },
            obj,
            "z",
        );
        assert.doesNotDecrease(
            () => {
            },
            obj,
            "z",
            "message",
        );
    });

    test("doesNotDecreaseBy", () => {
        const obj = { value: 10 };
        const decFn = function() {
            obj.value -= 5;
        };
        const getterFn = function() {
            return obj.value;
        };

        assert.doesNotDecreaseBy(decFn, obj, "val", 1);
        assert.doesNotDecreaseBy(decFn, getterFn, 1);
    });

    test("decreasesButNotBy", () => {
        const obj = { value: 10 };
        const decFn = function() {
            obj.value -= 5;
        };
        const getterFn = function() {
            return obj.value;
        };

        assert.decreasesButNotBy(decFn, obj, "val", 1);
        assert.decreasesButNotBy(decFn, getterFn, 1);
    });

    test("ifError", () => {
        const obj = { z: 3 };
        assert.ifError(obj);
        assert.ifError(obj, "message");
    });

    test("extensible", () => {
        const obj = { z: 3 };

        assert.extensible(obj);
        assert.extensible(obj, "message");
    });

    test("isNotExtensible", () => {
        const obj = { z: 3 };

        assert.isNotExtensible(obj);
        assert.isNotExtensible(obj, "message");
    });

    test("isSealed", () => {
        const obj = { z: 3 };

        assert.isSealed(obj);
        assert.isSealed(obj, "message");
    });

    test("sealed", () => {
        const obj = { z: 3 };

        assert.sealed(obj);
        assert.sealed(obj, "message");
    });

    test("isNotSealed", () => {
        const obj = { z: 3 };

        assert.isNotSealed(obj);
        assert.isNotSealed(obj, "message");
    });

    test("notSealed", () => {
        const obj = { z: 3 };

        assert.notSealed(obj);
        assert.notSealed(obj, "message");
    });

    test("isFrozen", () => {
        const obj = { z: 3 };

        assert.isFrozen(obj);
        assert.isFrozen(obj, "message");
    });

    test("frozen", () => {
        const obj = { z: 3 };

        assert.frozen(obj);
        assert.frozen(obj, "message");
    });

    test("isNotFrozen", () => {
        const obj = { z: 3 };

        assert.isNotFrozen(obj);
        assert.isNotFrozen(obj, "message");
    });

    test("notFrozen", () => {
        const obj = { z: 3 };

        assert.notFrozen(obj);
        assert.notFrozen(obj, "message");
    });

    test("hasAnyKeys", () => {
        assert.hasAnyKeys({ foo: 1, bar: 2, baz: 3 }, ["foo", "iDontExist", "baz"]);
        assert.hasAnyKeys({ foo: 1, bar: 2, baz: 3 }, { foo: 30, iDontExist: 99, baz: 1337 });
        assert.hasAnyKeys(new Map<any, any>([[{ foo: 1 }, "bar"], ["key", "value"]]), [{ foo: 1 }, "key"]);
        assert.hasAnyKeys(new Set([{ foo: "bar" }, "anotherKey"]), [{ foo: "bar" }, "anotherKey"]);
    });

    test("hasAllKeys", () => {
        assert.hasAllKeys({ foo: 1, bar: 2, baz: 3 }, ["foo", "bar", "baz"]);
        assert.hasAllKeys({ foo: 1, bar: 2, baz: 3 }, { foo: 30, bar: 99, baz: 1337 });
        assert.hasAllKeys(new Map<any, any>([[{ foo: 1 }, "bar"], ["key", "value"]]), [{ foo: 1 }, "key"]);
        assert.hasAllKeys(new Set([{ foo: "bar" }, "anotherKey"]), [{ foo: "bar" }, "anotherKey"]);
    });

    test("containsAllKeys", () => {
        assert.containsAllKeys({ foo: 1, bar: 2, baz: 3 }, ["foo", "baz"]);
        assert.containsAllKeys({ foo: 1, bar: 2, baz: 3 }, ["foo", "bar", "baz"]);
        assert.containsAllKeys({ foo: 1, bar: 2, baz: 3 }, { foo: 30, baz: 1337 });
        assert.containsAllKeys({ foo: 1, bar: 2, baz: 3 }, { foo: 30, bar: 99, baz: 1337 });
        assert.containsAllKeys(new Map<any, any>([[{ foo: 1 }, "bar"], ["key", "value"]]), [{ foo: 1 }]);
        assert.containsAllKeys(new Map<any, any>([[{ foo: 1 }, "bar"], ["key", "value"]]), [{ foo: 1 }, "key"]);
        assert.containsAllKeys(new Set([{ foo: "bar" }, "anotherKey"]), [{ foo: "bar" }]);
        assert.containsAllKeys(new Set([{ foo: "bar" }, "anotherKey"]), [{ foo: "bar" }, "anotherKey"]);
    });

    test("doesNotHaveAnyKeys", () => {
        assert.doesNotHaveAnyKeys({ foo: 1, bar: 2, baz: 3 }, ["one", "two", "example"]);
        assert.doesNotHaveAnyKeys({ foo: 1, bar: 2, baz: 3 }, { one: 1, two: 2, example: "foo" });
        assert.doesNotHaveAnyKeys(new Map<any, any>([[{ foo: 1 }, "bar"], ["key", "value"]]), [
            { one: "two" },
            "example",
        ]);
        assert.doesNotHaveAnyKeys(new Set([{ foo: "bar" }, "anotherKey"]), [{ one: "two" }, "example"]);
    });

    test("doesNotHaveAllKeys", () => {
        assert.doesNotHaveAllKeys({ foo: 1, bar: 2, baz: 3 }, ["one", "two", "example"]);
        assert.doesNotHaveAllKeys({ foo: 1, bar: 2, baz: 3 }, { one: 1, two: 2, example: "foo" });
        assert.doesNotHaveAllKeys(new Map<any, any>([[{ foo: 1 }, "bar"], ["key", "value"]]), [
            { one: "two" },
            "example",
        ]);
        assert.doesNotHaveAllKeys(new Set([{ foo: "bar" }, "anotherKey"]), [{ one: "two" }, "example"]);
    });

    test("hasAnyDeepKeys", () => {
        assert.hasAnyDeepKeys(new Map<any, any>([[{ one: "one" }, "valueOne"], [1, 2]]), { one: "one" });
        assert.hasAnyDeepKeys(new Map<any, any>([[{ one: "one" }, "valueOne"], [1, 2]]), [{ one: "one" }, {
            two: "two",
        }]);
        assert.hasAnyDeepKeys(new Map<any, any>([[{ one: "one" }, "valueOne"], [{ two: "two" }, "valueTwo"]]), [{
            one: "one",
        }, { two: "two" }]);
        assert.hasAnyDeepKeys(new Set([{ one: "one" }, { two: "two" }]), { one: "one" });
        assert.hasAnyDeepKeys(new Set([{ one: "one" }, { two: "two" }]), [{ one: "one" }, { three: "three" }]);
        assert.hasAnyDeepKeys(new Set([{ one: "one" }, { two: "two" }]), [{ one: "one" }, { two: "two" }]);
    });

    test("hasAllDeepKeys", () => {
        assert.hasAllDeepKeys(new Map([[{ one: "one" }, "valueOne"]]), { one: "one" });
        assert.hasAllDeepKeys(new Map<any, any>([[{ one: "one" }, "valueOne"], [{ two: "two" }, "valueTwo"]]), [{
            one: "one",
        }, { two: "two" }]);
        assert.hasAllDeepKeys(new Set([{ one: "one" }]), { one: "one" });
        assert.hasAllDeepKeys(new Set([{ one: "one" }, { two: "two" }]), [{ one: "one" }, { two: "two" }]);
    });

    test("containsAllDeepKeys", () => {
        assert.containsAllDeepKeys(new Map<any, any>([[{ one: "one" }, "valueOne"], [1, 2]]), { one: "one" });
        assert.containsAllDeepKeys(new Map<any, any>([[{ one: "one" }, "valueOne"], [{ two: "two" }, "valueTwo"]]), [{
            one: "one",
        }, { two: "two" }]);
        assert.containsAllDeepKeys(new Set([{ one: "one" }, { two: "two" }]), { one: "one" });
        assert.containsAllDeepKeys(new Set([{ one: "one" }, { two: "two" }]), [{ one: "one" }, { two: "two" }]);
    });

    test("doesNotHaveAnyDeepKeys", () => {
        assert.doesNotHaveAnyDeepKeys(new Map<any, any>([[{ one: "one" }, "valueOne"], [1, 2]]), {
            thisDoesNot: "exist",
        });
        assert.doesNotHaveAnyDeepKeys(new Map<any, any>([[{ one: "one" }, "valueOne"], [{ two: "two" }, "valueTwo"]]), [
            { twenty: "twenty" },
            { fifty: "fifty" },
        ]);
        assert.doesNotHaveAnyDeepKeys(new Set([{ one: "one" }, { two: "two" }]), { twenty: "twenty" });
        assert.doesNotHaveAnyDeepKeys(new Set([{ one: "one" }, { two: "two" }]), [{ twenty: "twenty" }, {
            fifty: "fifty",
        }]);
    });

    test("doesNotHaveAllDeepKeys", () => {
        assert.doesNotHaveAllDeepKeys(new Map<any, any>([[{ one: "one" }, "valueOne"], [1, 2]]), {
            thisDoesNot: "exist",
        });
        assert.doesNotHaveAllDeepKeys(new Map<any, any>([[{ one: "one" }, "valueOne"], [{ two: "two" }, "valueTwo"]]), [
            { twenty: "twenty" },
            { one: "one" },
        ]);
        assert.doesNotHaveAllDeepKeys(new Set([{ one: "one" }, { two: "two" }]), { twenty: "twenty" });
        assert.doesNotHaveAllDeepKeys(new Set([{ one: "one" }, { two: "two" }]), [{ one: "one" }, { fifty: "fifty" }]);
    });

    test("nestedProperty", () => {
        assert.nestedProperty({ tea: { green: "matcha" } }, "tea.green");
        assert.nestedProperty({ tea: { green: "matcha" } }, "tea.green", "Should have tea.green nested property");
    });

    test("notNestedProperty", () => {
        assert.notNestedProperty({ tea: { green: "matcha" } }, "tea.oolong");
        assert.notNestedProperty(
            { tea: { green: "matcha" } },
            "tea.oolong",
            "Should not have tea.oolong nested property",
        );
    });

    test("nestedPropertyVal", () => {
        assert.nestedPropertyVal({ tea: { green: "matcha" } }, "tea.green", "matcha");
        assert.nestedPropertyVal(
            { tea: { green: "matcha" } },
            "tea.green",
            "matcha",
            "Should have tea.green nested property",
        );
    });

    test("notNestedPropertyVal", () => {
        assert.notNestedPropertyVal({ tea: { green: "matcha" } }, "tea.green", "konacha");
        assert.notNestedPropertyVal({ tea: { green: "matcha" } }, "coffee.green", "matcha");
        assert.notNestedPropertyVal(
            { tea: { green: "matcha" } },
            "tea.green",
            "konacha",
            "Should not have konacha as value",
        );
        assert.notNestedPropertyVal(
            { tea: { green: "matcha" } },
            "coffee.green",
            "matcha",
            "Should not have matcha as value",
        );
    });

    test("deepNestedPropertyVal", () => {
        assert.deepNestedPropertyVal({ tea: { green: { matcha: "yum" } } }, "tea.green", { matcha: "yum" });
        assert.deepNestedPropertyVal(
            { tea: { green: { matcha: "yum" } } },
            "tea.green",
            { matcha: "yum" },
            "Should have correct value of the property",
        );
    });

    test("notDeepNestedPropertyVal", () => {
        assert.notDeepNestedPropertyVal({ tea: { green: { matcha: "yum" } } }, "tea.green", { oolong: "yum" });
        assert.notDeepNestedPropertyVal({ tea: { green: { matcha: "yum" } } }, "tea.green", { matcha: "yuck" });
        assert.notDeepNestedPropertyVal({ tea: { green: { matcha: "yum" } } }, "tea.black", { matcha: "yum" });
        assert.notDeepNestedPropertyVal(
            { tea: { green: { matcha: "yum" } } },
            "tea.green",
            { oolong: "yum" },
            "Should have correct value of the property",
        );
        assert.notDeepNestedPropertyVal(
            { tea: { green: { matcha: "yum" } } },
            "tea.green",
            { matcha: "yuck" },
            "Should have correct value of the property",
        );
        assert.notDeepNestedPropertyVal(
            { tea: { green: { matcha: "yum" } } },
            "tea.black",
            { matcha: "yum" },
            "Should have correct value of the property",
        );
    });

    test("notIncludeDeepMembers", () => {
        assert.notIncludeDeepMembers([{ a: 1 }, { b: 2 }, { c: 3 }], [{ b: 2 }], "not include deep members");
    });
});

suite("narrowing", () => {
    test("assert", () => {
        const x = foobar<null | number>();
        assert(typeof x === "number");
        const y: number = x;
    });

    test("isOk", () => {
        const x = foobar<null | number>();
        assert.isOk(typeof x === "number");
        const y: number = x;
    });

    test("ok", () => {
        const x = foobar<null | number>();
        assert.ok(typeof x === "number");
        const y: number = x;
    });

    test("isTrue", () => {
        const x = foobar<true | number>();
        assert.isTrue(x);
        const y: true = x;
    });

    test("isFalse", () => {
        const x = foobar<false | number>();
        assert.isFalse(x);
        const y: false = x;
    });

    test("isNotTrue", () => {
        const x = foobar<true | number>();
        assert.isNotTrue(x);
        const y: number = x;
    });

    test("isNotFalse", () => {
        const x = foobar<false | number>();
        assert.isNotFalse(x);
        const y: number = x;
    });

    test("isNull", () => {
        const x = foobar<null | number>();
        assert.isNull(x);
        const y: null = x;
    });

    test("isNotNull", () => {
        const x = foobar<null | number>();
        assert.isNotNull(x);
        const y: number = x;
    });

    test("exists", () => {
        const x = foobar<null | undefined | number>();
        assert.exists(x);
        const y: number = x;
    });

    test("notExists", () => {
        const x = foobar<null | undefined | number>();
        assert.notExists(x);
        const y: null | undefined = x;
    });

    test("isUndefined", () => {
        const x = foobar<undefined | number>();
        assert.isUndefined(x);
        const y: undefined = x;
    });

    test("isDefined", () => {
        const x = foobar<undefined | number>();
        assert.isDefined(x);
        const y: number = x;
    });

    test("instanceOf", () => {
        const x = foobar<Foo | null>();
        assert.instanceOf(x, Foo);
        const y: Foo = x;
    });

    test("notInstanceOf", () => {
        const x = foobar<Foo | null>();
        assert.notInstanceOf(x, Foo);
        const y: null = x;
    });
});<|MERGE_RESOLUTION|>--- conflicted
+++ resolved
@@ -1198,9 +1198,6 @@
         }
     }
 
-<<<<<<< HEAD
-    Chai.use(chaiSubset);
-=======
     function testAssertionPrototypeArgs(chai: Chai.ChaiStatic, utils: Chai.ChaiUtils) {
         const Assertion = chai.Assertion;
 
@@ -1214,8 +1211,7 @@
         });
     }
 
-    chai.use(chaiSubset);
->>>>>>> d9b1cf51
+    Chai.use(chaiSubset);
 }
 
 class Klass {
