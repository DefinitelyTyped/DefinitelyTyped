--- conflicted
+++ resolved
@@ -83,44 +83,23 @@
 
 type ChaiPlugin = (chai: ChaiStatic, utils: ChaiUtils) => void;
 
-<<<<<<< HEAD
 export interface ExpectStatic {
     (val: any, message?: string): Assertion;
     fail(message?: string): never;
     fail(actual: any, expected: any, message?: string, operator?: Operator): never;
 }
-=======
-    // chai.Assertion.prototype.assert arguments
-    type AssertionArgs = [
-        any, // expression to be tested
-        Message, // message or function that returns message to display if expression fails
-        Message, // negatedMessage or function that returns negatedMessage to display if expression fails
-        any?, // expected value
-        any?, // actual value
-        boolean?, // showDiff, when set to `true`, assert will display a diff in addition to the message if expression fails
-    ];
-
-    export interface AssertionPrototype {
-        assert(...args: AssertionArgs): void;
-        _obj: any;
-    }
->>>>>>> d9b1cf51
 
 export interface AssertStatic extends Assert {
 }
 
 // chai.Assertion.prototype.assert arguments
 type AssertionArgs = [
-    // 'expression to be tested'
-    // This parameter is unused and the docs list its type as
-    // 'Philosophical', which is mentioned nowhere else in the source. Do
-    // with that what you will!
-    any,
-    Message, // message if value fails
-    Message, // message if negated value fails
-    any, // expected value
+    any, // expression to be tested
+    Message, // message or function that returns message to display if expression fails
+    Message, // negatedMessage or function that returns negatedMessage to display if expression fails
+    any?, // expected value
     any?, // actual value
-    boolean?, // showDiff
+    boolean?, // showDiff, when set to `true`, assert will display a diff in addition to the message if expression fails
 ];
 
 export interface AssertionPrototype {
