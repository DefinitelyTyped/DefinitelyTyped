import * as React from 'react';
import * as i18n from 'i18next';
<<<<<<< HEAD
import {
    setDefaults,
    reactI18nextModule,
    translate,
    I18nextProvider,
    Interpolate,
    InjectedTranslateProps,
    TranslationFunction,
    loadNamespaces,
    Trans,
    I18n,
    ReactI18NextOptions
} from 'react-i18next';

interface InnerAnotherComponentProps {
    _?: TranslationFunction;
}

class InnerAnotherComponent extends React.Component<InnerAnotherComponentProps> {
    render() {
        const _ = this.props._!;
        return <p>{_('content.text', {/* options t options */})}</p>;
    }
}

const AnotherComponent = translate('view', {wait: true, translateFuncName: '_'})(InnerAnotherComponent);

class InnerYetAnotherComponent extends React.Component<InjectedTranslateProps> {
    render() {
        const t = this.props.t!;
        return <p>{t('usingDefaultNS', {/* options t options */})}</p>;
    }
=======
import { translate, I18nextProvider, Interpolate, InjectedTranslateProps, TranslationFunction, loadNamespaces, Trans } from 'react-i18next';
import { InjectedI18nProps } from 'react-i18next/src/props';

interface InnerAnotherComponentProps {
  _: TranslationFunction;
}

class InnerAnotherComponent extends React.Component<InnerAnotherComponentProps> {
  render() {
    const _ = this.props._;
    return <p>{_('content.text', { /* options t options */ })}</p>;
  }
}

const AnotherComponent = translate<Key, "_">('view', { wait: true, translateFuncName: '_' })(InnerAnotherComponent);
const instanceWithoutRef = new AnotherComponent({});
instanceWithoutRef.componentWillReceiveProps!({
    i18n,
    initialI18nStore: { context: { text: "a message" } },
    initialLanguage: "en"
}, {});

translate.setDefaults({ wait: false });
translate.setI18n(i18n);

const AnotherComponentWithRef = translate<Key, "_">("view" as Key, { translateFuncName: "_", withRef: true })(InnerAnotherComponent);
const instanceWithRef = new AnotherComponentWithRef({});
const ref = instanceWithRef.getWrappedInstance();
instanceWithRef.componentWillReceiveProps!({
    i18n,
    initialI18nStore: { context: { text: "a message" } },
    initialLanguage: "en"
}, {});

class InnerYetAnotherComponent extends React.Component<InjectedTranslateProps> {
  render() {
    const t = this.props.t;
    return <p>{t('usingDefaultNS', { /* options t options */ })}</p>;
  }
>>>>>>> bfcedfb5
}

const YetAnotherComponent = translate()(InnerYetAnotherComponent);

<<<<<<< HEAD
@translate(['view', 'nav'], {wait: true})
class TranslatableView extends React.Component<InjectedTranslateProps> {
    render() {
        const t = this.props.t!;
        const interpolateComponent = <strong>"a interpolated component"</strong>;
        const options: i18n.InterpolationOptions = {};
        return (
            <div>
                <h1>{t('common:appName')}</h1>
                <AnotherComponent/>
                <YetAnotherComponent/>
                <Interpolate
                    parent='p'
                    i18nKey='common:interpolateSample'
                    value='"some value in props"'
                    component={interpolateComponent}
                />
                <Interpolate
                    parent='p'
                    options={options}
                    i18nKey='common:interpolateSample'
                    useDangerouslySetInnerHTML={true}
                    dangerouslySetInnerHTMLPartElement='span'
                    value='"some value in props"'
                    component={interpolateComponent}
                    i18n={i18n.init()}
                />
                <a href='https://github.com/i18next/react-i18next' target='_blank'>{t('nav:link1')}</a>
            </div>
        );
    }
=======
const YetAnotherComponentWithRef = translate(undefined, { withRef: true })(InnerYetAnotherComponent);
new YetAnotherComponentWithRef({}).getWrappedInstance();

class TranslatableView extends React.Component<InjectedTranslateProps> {
  render() {
    const t = this.props.t;
    const interpolateComponent = <strong>"a interpolated component"</strong>;

    return (
      <div>
        <h1>{t('common:appName')}</h1>
        <AnotherComponent />
        <YetAnotherComponent />
        <Interpolate
          parent='p'
          i18nKey='common:interpolateSample'
          value='"some value in props"'
          component={interpolateComponent}
        />
        <Interpolate
          parent='p'
          i18nKey='common:interpolateSample'
          useDangerouslySetInnerHTML={true}
          dangerouslySetInnerHTMLPartElement='span'
          value='"some value in props"'
          component={interpolateComponent}
        />
        <a href='https://github.com/i18next/react-i18next' target='_blank'>{t('nav:link1')}</a>
      </div>
    );
  }
>>>>>>> bfcedfb5
}

const TranslatedView = translate(["view", "nav"] as Key[], { wait: true })(TranslatableView);

class App extends React.Component {
<<<<<<< HEAD
    render() {
        return (
            <div className='main'>
                <main>
                    <TranslatableView/>
                </main>
            </div>
        );
    }
=======
  render() {
    return (
      <div className='main'>
        <main>
          <TranslatedView />
        </main>
      </div>
    );
  }
>>>>>>> bfcedfb5
}

<I18nextProvider i18n={i18n} initialLanguage={'en'} initialI18nStore={{}}>
    <App/>
</I18nextProvider>;

loadNamespaces({components: [App], i18n}).then(() => {
}).catch(error => {
});

<Trans count={5}/>;
<Trans count={5} i18nKey="key"/>;
<Trans parent={'span'}/>;
<Trans i18n={i18n.init()}/>;
<Trans t={i18n.getFixedT('en')}/>;
<Trans count={5}>
    <App/>
</Trans>;

type Key = "view" | "nav";

<<<<<<< HEAD
@translate<Key>(["view", "nav"] as Key[])
=======
>>>>>>> bfcedfb5
class GenericsTest extends React.Component<InjectedTranslateProps> {
    render() {
        return null;
    }
}

<<<<<<< HEAD
@translate<Key>("view")
class GenericsTest2 extends React.Component<InjectedTranslateProps> {
    render() {
        return null;
    }
}

<I18n ns={['defaultNamespace', 'anotherNamespace']} wait={true} nsMode={'string'} bindI18n={'languageChanged loaded'}
      bindStore={'added removed'}>
    {
        (t, {i18n}) => (
            <div>
                <h1>{t('keyFromDefault')}</h1>
                <p>{t('anotherNamespace:key.from.another.namespace', {/* options t options */})}</p>
            </div>
        )
    }
</I18n>;

const defaults: ReactI18NextOptions = {
    wait: true,
    withRef: true,
    bindI18n: 'string',
    bindStore: 'string'
};
setDefaults(defaults);

reactI18nextModule.init(i18n.init());
=======
const TranslatedGenericsTest = translate(["view", "nav"] as Key[])(GenericsTest);
<TranslatedGenericsTest />;

class GenericsTest2 extends React.Component<InjectedTranslateProps> {
  render() { return null; }
}

const TranslatedGenericsTest2 = translate("view" as Key)(GenericsTest2);
<TranslatedGenericsTest2 />;

class ComponentWithInjectedI18n extends React.Component<InjectedI18nProps> {
  render() { return null; }
}

const TranslatedComponentWithInjectedI18n = translate()(ComponentWithInjectedI18n);
<TranslatedComponentWithInjectedI18n />;

function StatlessComponent(props: InjectedTranslateProps) {
  return <h1>{props.t("hy")}</h1>;
}

const TranslatedStatlessComponent = translate()(StatlessComponent);
<TranslatedStatlessComponent />;

interface CustomTranslateFunctionProps {
  _: TranslationFunction;
}
>>>>>>> bfcedfb5
<|MERGE_RESOLUTION|>--- conflicted
+++ resolved
@@ -1,6 +1,5 @@
 import * as React from 'react';
 import * as i18n from 'i18next';
-<<<<<<< HEAD
 import {
     setDefaults,
     reactI18nextModule,
@@ -14,41 +13,20 @@
     I18n,
     ReactI18NextOptions
 } from 'react-i18next';
+import { InjectedI18nProps } from 'react-i18next/src/props';
 
 interface InnerAnotherComponentProps {
-    _?: TranslationFunction;
+    _: TranslationFunction;
 }
 
 class InnerAnotherComponent extends React.Component<InnerAnotherComponentProps> {
     render() {
-        const _ = this.props._!;
+        const _ = this.props._;
         return <p>{_('content.text', {/* options t options */})}</p>;
     }
 }
 
-const AnotherComponent = translate('view', {wait: true, translateFuncName: '_'})(InnerAnotherComponent);
-
-class InnerYetAnotherComponent extends React.Component<InjectedTranslateProps> {
-    render() {
-        const t = this.props.t!;
-        return <p>{t('usingDefaultNS', {/* options t options */})}</p>;
-    }
-=======
-import { translate, I18nextProvider, Interpolate, InjectedTranslateProps, TranslationFunction, loadNamespaces, Trans } from 'react-i18next';
-import { InjectedI18nProps } from 'react-i18next/src/props';
-
-interface InnerAnotherComponentProps {
-  _: TranslationFunction;
-}
-
-class InnerAnotherComponent extends React.Component<InnerAnotherComponentProps> {
-  render() {
-    const _ = this.props._;
-    return <p>{_('content.text', { /* options t options */ })}</p>;
-  }
-}
-
-const AnotherComponent = translate<Key, "_">('view', { wait: true, translateFuncName: '_' })(InnerAnotherComponent);
+const AnotherComponent = translate<Key, "_">('view', {wait: true, translateFuncName: '_'})(InnerAnotherComponent);
 const instanceWithoutRef = new AnotherComponent({});
 instanceWithoutRef.componentWillReceiveProps!({
     i18n,
@@ -69,20 +47,19 @@
 }, {});
 
 class InnerYetAnotherComponent extends React.Component<InjectedTranslateProps> {
-  render() {
-    const t = this.props.t;
-    return <p>{t('usingDefaultNS', { /* options t options */ })}</p>;
-  }
->>>>>>> bfcedfb5
+    render() {
+        const t = this.props.t;
+        return <p>{t('usingDefaultNS', {/* options t options */})}</p>;
+    }
 }
 
 const YetAnotherComponent = translate()(InnerYetAnotherComponent);
 
-<<<<<<< HEAD
-@translate(['view', 'nav'], {wait: true})
+const YetAnotherComponentWithRef =translate(undefined, { withRef: true })(InnerYetAnotherComponent);
+new YetAnotherComponentWithRef({}).getWrappedInstance();
 class TranslatableView extends React.Component<InjectedTranslateProps> {
     render() {
-        const t = this.props.t!;
+        const t = this.props.t;
         const interpolateComponent = <strong>"a interpolated component"</strong>;
         const options: i18n.InterpolationOptions = {};
         return (
@@ -110,55 +87,11 @@
             </div>
         );
     }
-=======
-const YetAnotherComponentWithRef = translate(undefined, { withRef: true })(InnerYetAnotherComponent);
-new YetAnotherComponentWithRef({}).getWrappedInstance();
-
-class TranslatableView extends React.Component<InjectedTranslateProps> {
-  render() {
-    const t = this.props.t;
-    const interpolateComponent = <strong>"a interpolated component"</strong>;
-
-    return (
-      <div>
-        <h1>{t('common:appName')}</h1>
-        <AnotherComponent />
-        <YetAnotherComponent />
-        <Interpolate
-          parent='p'
-          i18nKey='common:interpolateSample'
-          value='"some value in props"'
-          component={interpolateComponent}
-        />
-        <Interpolate
-          parent='p'
-          i18nKey='common:interpolateSample'
-          useDangerouslySetInnerHTML={true}
-          dangerouslySetInnerHTMLPartElement='span'
-          value='"some value in props"'
-          component={interpolateComponent}
-        />
-        <a href='https://github.com/i18next/react-i18next' target='_blank'>{t('nav:link1')}</a>
-      </div>
-    );
-  }
->>>>>>> bfcedfb5
 }
 
 const TranslatedView = translate(["view", "nav"] as Key[], { wait: true })(TranslatableView);
 
 class App extends React.Component {
-<<<<<<< HEAD
-    render() {
-        return (
-            <div className='main'>
-                <main>
-                    <TranslatableView/>
-                </main>
-            </div>
-        );
-    }
-=======
   render() {
     return (
       <div className='main'>
@@ -168,7 +101,6 @@
       </div>
     );
   }
->>>>>>> bfcedfb5
 }
 
 <I18nextProvider i18n={i18n} initialLanguage={'en'} initialI18nStore={{}}>
@@ -190,22 +122,40 @@
 
 type Key = "view" | "nav";
 
-<<<<<<< HEAD
-@translate<Key>(["view", "nav"] as Key[])
-=======
->>>>>>> bfcedfb5
 class GenericsTest extends React.Component<InjectedTranslateProps> {
     render() {
         return null;
     }
 }
 
-<<<<<<< HEAD
-@translate<Key>("view")
+const TranslatedGenericsTest = translate(["view", "nav"] as Key[])(GenericsTest);
+<TranslatedGenericsTest />;
+
 class GenericsTest2 extends React.Component<InjectedTranslateProps> {
     render() {
         return null;
     }
+}
+
+const TranslatedGenericsTest2 = translate("view" as Key)(GenericsTest2);
+<TranslatedGenericsTest2 />;
+
+class ComponentWithInjectedI18n extends React.Component<InjectedI18nProps> {
+  render() { return null; }
+}
+
+const TranslatedComponentWithInjectedI18n = translate()(ComponentWithInjectedI18n);
+<TranslatedComponentWithInjectedI18n />;
+
+function StatlessComponent(props: InjectedTranslateProps) {
+  return <h1>{props.t("hy")}</h1>;
+}
+
+const TranslatedStatlessComponent = translate()(StatlessComponent);
+<TranslatedStatlessComponent />;
+
+interface CustomTranslateFunctionProps {
+  _: TranslationFunction;
 }
 
 <I18n ns={['defaultNamespace', 'anotherNamespace']} wait={true} nsMode={'string'} bindI18n={'languageChanged loaded'}
@@ -228,33 +178,4 @@
 };
 setDefaults(defaults);
 
-reactI18nextModule.init(i18n.init());
-=======
-const TranslatedGenericsTest = translate(["view", "nav"] as Key[])(GenericsTest);
-<TranslatedGenericsTest />;
-
-class GenericsTest2 extends React.Component<InjectedTranslateProps> {
-  render() { return null; }
-}
-
-const TranslatedGenericsTest2 = translate("view" as Key)(GenericsTest2);
-<TranslatedGenericsTest2 />;
-
-class ComponentWithInjectedI18n extends React.Component<InjectedI18nProps> {
-  render() { return null; }
-}
-
-const TranslatedComponentWithInjectedI18n = translate()(ComponentWithInjectedI18n);
-<TranslatedComponentWithInjectedI18n />;
-
-function StatlessComponent(props: InjectedTranslateProps) {
-  return <h1>{props.t("hy")}</h1>;
-}
-
-const TranslatedStatlessComponent = translate()(StatlessComponent);
-<TranslatedStatlessComponent />;
-
-interface CustomTranslateFunctionProps {
-  _: TranslationFunction;
-}
->>>>>>> bfcedfb5
+reactI18nextModule.init(i18n.init());