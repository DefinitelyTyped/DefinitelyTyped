--- conflicted
+++ resolved
@@ -1,23 +1,4 @@
 import * as React from "react";
-<<<<<<< HEAD
-import { i18n } from "i18next";
-import { ReactI18NextOptions } from "./context";
-
-export interface OtherTranslateOptions {
-    i18n?: i18n;
-}
-
-export type TranslateOptions = ReactI18NextOptions & OtherTranslateOptions;
-
-export interface TranslateProps {
-    i18n?: i18n;
-    initialI18nStore?: any;
-    initialLanguage?: string;
-}
-
-// tslint:disable-next-line:ban-types
-export default function translate<TKey extends string>(namespaces?: TKey | TKey[], options?: TranslateOptions): <C extends Function>(WrappedComponent: C, props?: TranslateProps) => C;
-=======
 import { i18n as I18n, TranslationFunction } from "i18next";
 import { InjectedTranslateProps, InjectedI18nProps } from "./props";
 import { setDefaults, setI18n } from "./context";
@@ -80,5 +61,4 @@
 }
 
 declare const translate: Translate;
-export default translate;
->>>>>>> bfcedfb5
+export default translate;