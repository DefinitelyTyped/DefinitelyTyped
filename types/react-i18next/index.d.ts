--- conflicted
+++ resolved
@@ -1,8 +1,4 @@
-<<<<<<< HEAD
 // Type definitions for react-i18next 7.3
-=======
-// Type definitions for react-i18next 7.0
->>>>>>> bfcedfb5
 // Project: https://github.com/i18next/react-i18next
 // Definitions by: Giedrius Grabauskas <https://github.com/GiedriusGrabauskas>
 //                 Simon Baumann <https://github.com/chnoch>
