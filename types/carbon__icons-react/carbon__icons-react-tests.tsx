import {
    AccessibilityAlt,
    AccumulationIce,
    Add,
    AnalyticsReference,
    Barcode,
    BatchJob,
    BookmarkFilled,
    BorderLeft,
    CalculationAlt,
    CalendarHeatMap,
    ChartColumn,
    DataBaseAlt,
    DataCategorical,
    Delete,
    GasStation,
    IbmCloudKubernetesService,
    IceVision,
    Lasso,
    Layers,
    LogoKeybase,
    LogoSvelte,
    Plan,
    TextClearFormat,
    UserAccess,
    WhitePaper,
<<<<<<< HEAD
=======
    DataCategorical,
    Delete,
    CarbonForMobile,
>>>>>>> 05481cc1
} from "@carbon/icons-react";
import * as React from "react";

<UserAccess />; // $ExpectType Element
<TextClearFormat />; // $ExpectType Element
<IceVision />; // $ExpectType Element

<AccumulationIce />; // $ExpectType Element
<Layers />; // $ExpectType Element
<BorderLeft />; // $ExpectType Element
<AccessibilityAlt />; // $ExpectType Element
<Add>
    <title>Icon title</title>
</Add>;
<Add aria-label="Add" />; // $ExpectType Element
<Add size={32} title="Add" aria-label="Add" tabIndex="0" className="add-32" />; // $ExpectType Element
<DataBaseAlt />; // $ExpectType Element
<GasStation />; // $ExpectType Element
<AnalyticsReference />; // $ExpectType Element
<Lasso />; // $ExpectType Element
<BookmarkFilled />; // $ExpectType Element
<CalendarHeatMap />; // $ExpectType Element
<ChartColumn />; // $ExpectType Element
<LogoKeybase />; // $ExpectType Element
<Barcode />; // $ExpectType Element
<CalculationAlt />; // $ExpectType Element
<IbmCloudKubernetesService />; // $ExpectType Element
<LogoSvelte />; // $ExpectType Element
<Plan />; // $ExpectType Element
<BatchJob />; // $ExpectType Element
<WhitePaper />; // $ExpectType Element
<DataCategorical />; // $ExpectType Element
<Delete />; // $ExpectType Element
<CarbonForMobile />; // $ExpectType Element<|MERGE_RESOLUTION|>--- conflicted
+++ resolved
@@ -9,6 +9,7 @@
     BorderLeft,
     CalculationAlt,
     CalendarHeatMap,
+    CarbonForMobile,
     ChartColumn,
     DataBaseAlt,
     DataCategorical,
@@ -24,12 +25,6 @@
     TextClearFormat,
     UserAccess,
     WhitePaper,
-<<<<<<< HEAD
-=======
-    DataCategorical,
-    Delete,
-    CarbonForMobile,
->>>>>>> 05481cc1
 } from "@carbon/icons-react";
 import * as React from "react";
 
