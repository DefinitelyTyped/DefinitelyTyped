{
    "rules": {
        "@definitelytyped/dt-header": "off",
        "@definitelytyped/no-unnecessary-generics": "off",
        "@definitelytyped/no-single-declare-module": "off",
<<<<<<< HEAD
        "@definitelytyped/npm-naming": "off"
=======
        "@typescript-eslint/explicit-member-accessibility": "off"
>>>>>>> c1744617
    }
}<|MERGE_RESOLUTION|>--- conflicted
+++ resolved
@@ -3,10 +3,7 @@
         "@definitelytyped/dt-header": "off",
         "@definitelytyped/no-unnecessary-generics": "off",
         "@definitelytyped/no-single-declare-module": "off",
-<<<<<<< HEAD
-        "@definitelytyped/npm-naming": "off"
-=======
+        "@definitelytyped/npm-naming": "off",
         "@typescript-eslint/explicit-member-accessibility": "off"
->>>>>>> c1744617
     }
 }