--- conflicted
+++ resolved
@@ -1,9 +1,5 @@
-<<<<<<< HEAD
+// eslint-disable-next-line @definitelytyped/no-self-import
 import Mixin from "@ember/object/mixin";
-=======
-// eslint-disable-next-line @definitelytyped/no-self-import
-import Mixin from '@ember/object/mixin';
->>>>>>> 25061846
 
 interface ActionsHash {
     [index: string]: (...params: any[]) => any;
