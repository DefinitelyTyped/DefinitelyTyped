{
    "rules": {
        "@definitelytyped/dt-header": "off",
        "@definitelytyped/strict-export-declare-modifiers": "off",
<<<<<<< HEAD
        "@definitelytyped/npm-naming": "off"
=======
        "@typescript-eslint/ban-types": "off",
        "@definitelytyped/no-duplicate-imports": "off",
        "@typescript-eslint/naming-convention": "off",
        "@typescript-eslint/explicit-member-accessibility": "off",
        "no-duplicate-imports": "off"
>>>>>>> c1744617
    }
}<|MERGE_RESOLUTION|>--- conflicted
+++ resolved
@@ -2,14 +2,11 @@
     "rules": {
         "@definitelytyped/dt-header": "off",
         "@definitelytyped/strict-export-declare-modifiers": "off",
-<<<<<<< HEAD
-        "@definitelytyped/npm-naming": "off"
-=======
+        "@definitelytyped/npm-naming": "off",
         "@typescript-eslint/ban-types": "off",
         "@definitelytyped/no-duplicate-imports": "off",
         "@typescript-eslint/naming-convention": "off",
         "@typescript-eslint/explicit-member-accessibility": "off",
         "no-duplicate-imports": "off"
->>>>>>> c1744617
     }
 }