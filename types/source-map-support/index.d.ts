--- conflicted
+++ resolved
@@ -1,16 +1,4 @@
-<<<<<<< HEAD
-// Type definitions for source-map-support 0.5
-// Project: https://github.com/evanw/node-source-map-support
-// Definitions by: Bart van der Schoor <https://github.com/Bartvds>
-//                 Jason Cheatham <https://github.com/jason0x43>
-//                 Alcedo Nathaniel De Guzman Jr <https://github.com/natealcedo>
-//                 Griffin Yourick <https://github.com/tough-griff>
-// Definitions: https://github.com/DefinitelyTyped/DefinitelyTyped
-
-import { RawSourceMap } from 'source-map';
-=======
 import { RawSourceMap } from "source-map";
->>>>>>> 9b7cd68b
 
 /**
  * Output of `retrieveSourceMap()`.
