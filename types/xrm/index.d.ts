// Type definitions for Microsoft Dynamics xRM API 9.0
// Project: https://docs.microsoft.com/en-us/dynamics365/customer-engagement/developer/developer-guide
// Definitions by:  David Berry <https://github.com/6ix4our>
//                  Matt Ngan <https://github.com/mattngan>
//                  Markus Mauch <https://github.com/markusmauch>
//                  Daryl LaBar <https://github.com/daryllabar>
//                  Tully H <https://github.com/clownwilleatme>
//                  Scott Durow <https://github.com/scottdurow>
// Definitions: https://github.com/DefinitelyTyped/DefinitelyTyped
// TypeScript Version: 2.4

declare var Xrm: Xrm.XrmStatic;

/**
 * Gets the global context.
 * The method provides access to the global context without going through the form context.
 *
 * It is preferreed to use {@link Xrm.Utility.getGlobalContext Xrm.Utility.getGlobalContext()} instead.
 * @see {@link Xrm.Utility.getGlobalContext}
 */
declare function GetGlobalContext(): Xrm.GlobalContext;

interface Window {
    Xrm: Xrm.XrmStatic;
    GetGlobalContext(): Xrm.GlobalContext;
}

/**
 * Xrm Namespace
 * @see {@link https://docs.microsoft.com/en-us/dynamics365/customer-engagement/developer/clientapi/reference External Link: Client API Reference}
 */
declare namespace Xrm {
    /**
     * Static xRM object.
     */
    interface XrmStatic {
        /**
         * Provides a namespace container for the context, data and ui objects.
         * @deprecated Deprecated in v9.
         * @see {@link https://docs.microsoft.com/en-us/dynamics365/get-started/whats-new/customer-engagement/important-changes-coming#some-client-apis-are-deprecated External Link: Deprecated Client APIs}
         */
        Page: Page;

        /** Provides navigation-related methods.
         */
        Navigation: Navigation;

        /**
         * Provides a container for useful functions not directly related to the current page.
         * @see {@link https://docs.microsoft.com/en-us/dynamics365/customer-engagement/developer/clientapi/reference/xrm-utility External Link: Xrm.Utility (Client API reference)}
         */
        Utility: Utility;

        /**
         * Provides methods to create and manage records in the mobile clients (for phones tablets).
         * @deprecated Use {@link Xrm.WebApi} instead.
         */
        Mobile: Mobile;

        /**
         * Provides a method to display a web page in the side pane of the Customer Engagement form.
         *
         * @see {@link https://docs.microsoft.com/en-us/dynamics365/customer-engagement/developer/clientapi/reference/xrm-panel External Link: Xrm.Panel}
         */
        Panel: Panel;

        /**
         * Provides properties and methods to use Web API to create and manage records and execute Web API actions and functions in Customer Engagement.
         *
         * @see {@link https://docs.microsoft.com/en-us/dynamics365/customer-engagement/developer/clientapi/reference/xrm-webapi External Link: Xrm.WebApi (Client API reference)}
         * @see {@link https://docs.microsoft.com/en-us/dynamics365/customer-engagement/developer/use-microsoft-dynamics-365-web-api External Link: Use the Customer Engagement Web API}
         * @see {@link https://docs.microsoft.com/en-us/dynamics365/customer-engagement/developer/webapi/get-started-web-api-client-side-javascript External Link: Get started with the Customer Engagement Web API (client-side JavaScript)}
         */
        WebApi: WebApi;

        /**
         * Provides methods to use native device capabilities of mobile devices.
         *
         * @see {@link https://docs.microsoft.com/en-us/dynamics365/customer-engagement/developer/clientapi/reference/xrm-device External Link: Xrm.Device (Client API reference)}
         */
        Device: Device;

        /**
         * Provides methods to encode strings.
         * @see {@link https://docs.microsoft.com/en-us/dynamics365/customer-engagement/developer/clientapi/reference/xrm-encoding External Link: Xrm.Encoding (Client API reference)}
         */
        Encoding: Encoding;
    }

    /**
     * Client Types for {@link ClientContext.getClient clientContext.getClient()}.
     * @see {@link XrmEnum.Client}
     */
    type Client = "Web" | "Outlook" | "Mobile" | "UnifiedServiceDesk";

    /**
     * Client States for {@link ClientContext.getClientState clientContext.getClientState()}.
     * @see {@link XrmEnum.ClientState}
     */
    type ClientState = "Online" | "Offline";

    /**
     * Display States for setDisplayState() on {@link Controls.ProcessControl.setDisplayState Processes} and {@link Controls.Tab.setDisplayState Tabs}.
     * @see {@link XrmEnum.DisplayState}
     */
    type DisplayState = "collapsed" | "expanded";

    /**
     * The {@link Entity.save Entity}'s Save Mode
     * @see {@link XrmEnum.EntitySaveMode}
     * @see {@link Entity}
     * @see {@link Entity.save}
     */
    type EntitySaveMode = "saveandclose" | "saveandnew";

    /**
     * Form Notification Levels for {@link Ui.setFormNotification formContext.ui.setFormNotification()}.
     * @see {@link XrmEnum.FormNotificationLevel}
     */
    type FormNotificationLevel = "ERROR" | "INFO" | "WARNING";

    /**
     * Submit Mode for {@link Attributes.Attribute.setSubmitMode} Attributes.Attribute.setSubmitMode().
     * @see {@link XrmEnum.SubmitMode}
     */
    type SubmitMode = "always" | "dirty" | "never";

    /**
     * Themes for {@link GlobalContext.getCurrentTheme globalContext.getCurrentTheme()}.
     * @remarks getCurrentTheme() does not work with Dynamics CRM for tablets or in the unified interface.
     * @see {@link XrmEnum.Theme}
     */
    type Theme = "default" | "Office12Blue" | "Office14Silver";

    /**
     * Interface for the client context.
     */
    interface ClientContext {
        /**
         * Returns a value to indicate which client the script is executing in.
         * @returns The client, as either "Web", "Outlook", or "Mobile"
         */
        getClient(): Client;

        /**
         * Gets client's current state.
         * @returns The client state, as either "Online" or "Offline"
         */
        getClientState(): ClientState;

        /**
         * Use this method to get information about the kind of device the user is using.
         */
        getFormFactor(): XrmEnum.ClientFormFactor;

        /**
         * Returns information whether the server is online or offline.
         */
        isOffline(): boolean;
    }

    /**
     * Returns information about the current organization settings.
     */
    interface OrganizationSettings {
        /**
         * Returns a lookup object containing the ID, name, and entity type of the base currency for the current organization.
         */
        baseCurrency: LookupValue;
        /**
         * Returns the ID of the base currency for the current organization.
         * @deprecated Deprecated in v9.1; use {@link Xrm.OrganizationSettings.baseCurrency globalContext.organizationSettings.baseCurrency} instead to display name along with the ID.
         */
        baseCurrencyId: string;

        /**
         * Returns the default country/region code for phone numbers for the current organization.
         */
        defaultCountryCode: string;
        /**
         * Indicates whether the auto-save option is enabled for the current organization.
         */
        isAutoSaveEnabled: boolean;

        /**
         * Returns the preferred language ID for the current organization.
         */
        languageId: number;

        /**
         * Returns the ID of the current organization.
         */
        organizationId: string;

        /**
         * Returns the unique name of the current organization.
         */
        uniqueName: string;

        /**
         * Indicates whether the Skype protocol is used for the current organization.
         */
        useSkypeProtocol: boolean;
    }

    /**
     * Interface for the DateFormattingInfo.calendar field
     */
    interface Calendar {
        MinSupportedDateTime: Date;
        MaxSupportedDateTime: Date;
        AlgorithmType: number;
        CalendarType: number;
        Eras: number[];
        TwoDigitYearMax: number;
        IsReadOnly: boolean;
    }

    /**
     * Interface for UserSettings.dateFormattingInfo response
     */
    interface DateFormattingInfo {
        AmDesignator: string;
        AbbreviatedDayNames: string[];
        AbbreviatedMonthGenitiveNames: string[];
        AbbreviatedMonthNames: string[];
        CalendarWeekRule: number;
        Calendar: Calendar;
        DateSeparator: string;
        DayNames: string[];
        FirstDayOfWeek: number;
        FullDateTimePattern: string;
        LongDatePattern: string;
        LongTimePattern: string;
        MonthDayPattern: string;
        MonthGenitiveNames: string[];
        MonthNames: string[];
        PmDesignator: string;
        ShortDatePattern: string;
        ShortTimePattern: string;
        ShortestDayNames: string[];
        SortableDateTimePattern: string;
        TimeSeparator: string;
        UniversalSortableDateTimePattern: string;
        YearMonthPattern: string;
    }

    /**
     * Holds information about the current user settings.
     */
    interface UserSettings {
        /**
         * Returns the date formatting information for the current user.
         */
        dateFormattingInfo: DateFormattingInfo;
        /**
         * Returns the ID of the default dashboard for the current user.
         */
        defaultDashboardId: string;
        /**
         * Indicates whether guided help is enabled for the current user.
         */
        isGuidedHelpEnabled: boolean;
        /**
         * Indicates whether high contrast is enabled for the current user.
         */
        isHighContrastEnabled: boolean;
        /**
         * Indicates whether the language for the current user is a right-to-left (RTL) language.
         */
        isRTL: boolean;
        /**
         * Returns the language ID for the current user.
         */
        languageId: number;
        /**
         * Returns a collection of lookup objects containing the GUID and display name of each of the security role or teams that the user is associated with.
         */
        roles: Collection.ItemCollection<LookupValue>;
        /**
         * Returns an array of strings that represent the GUID values of each of the security role privilege that the user is associated with or any teams that the user is associated with.
         */
        securityRolePrivileges: string[];
        /**
         * Returns an array of strings that represent the GUID values of each of the security role that the user is associated with or any teams that the user is associated with.
         * @deprecated Deprecated in v9.1; use {@link Xrm.UserSettings.roles globalContext.userSettings.roles} instead to display names of security roles or teams along with the ID.
         * @see {@link https://docs.microsoft.com/en-us/dynamics365/get-started/whats-new/customer-engagement/important-changes-coming#some-client-apis-are-deprecated External Link: Deprecated Client APIs}
         */
        securityRoles: string[];
        /**
         * Returns a lookup object containing the ID, display name, and entity type of the transaction currency for the current user.
         */
        transactionCurrency: LookupValue;
        /**
         * Returns the transaction currency ID for the current user.
         * @deprecated Deprecated in v9.1; use {@link Xrm.UserSettings.transactionCurrency globalContext.userSettings.transactionCurrency} instead to display name along with the ID.
         */
        transactionCurrencyId: string;
        /**
         * Returns the GUID of the SystemUser.Id value for the current user.
         */
        userId: string;
        /**
         * Returns the name of the current user.
         */
        userName: string;
        /**
         * Returns the difference in minutes between the local time and Coordinated Universal Time (UTC).
         */
        getTimeZoneOffsetMinutes(): number;
    }

    /**
     * properties of the current business app in Customer Engagement.
     */
    interface AppProperties {
        appId?: string;
        displayName?: string;
        uniqueName?: string;
        url?: string;
        webResourceId?: string;
        webResourceName?: string;
        welcomePageId?: string;
        welcomePageName?: string;
    }

    /**
     * Interface for the xRM application context.
     * GetGlobalContext()
     */
    interface GlobalContext {
        /**
         * The client's context instance.
         */
        client: ClientContext;

        /**
         * Returns information about the current organization settings.
         */
        organizationSettings: OrganizationSettings;

        /**
         * Returns information about the current user settings.
         */
        userSettings: UserSettings;

        /**
         * Returns information about the advanced configuration settings for the organization.
         * @param setting Name of the configuration setting.
         * @see {@link XrmEnum.AdvancedConfigSettingOption}
         */
        getAdvancedConfigSetting(setting: "MaxChildIncidentNumber" | "MaxIncidentMergeNumber"): number;

        /**
         * Gets client's base URL for Dynamics CRM
         * @returns The client's base URL
         * @example
         * * For Dynamics CRM On-Premises:               http(s)://server/org
         * * For Dynamics CRM Online:                    https://org.crm.dynamics.com
         * * For Dynamics CRM for Outlook (Offline):     http://localhost:2525
         */
        getClientUrl(): string;

        /**
         * Returns the name of the current business app in Customer Engagement.
         */
        getCurrentAppName(): Async.PromiseLike<string>;

        /**
         * Returns the properties of the current business app in Customer Engagement.
         */
        getCurrentAppProperties(): Async.PromiseLike<AppProperties>;

        /**
         * Returns the URL of the current business app in Customer Engagement.
         * @example
         * * Online        https://**org**.crm.dynamics.com/main.aspx?appid=**GUID**
         * * OnPrem        https://**server**\/**org**\/main.aspx?appid=**GUID**
         * @returns A string containing the url of the current business app.
         */
        getCurrentAppUrl(): string;

        /**
         * Gets current styling theme.
         * @remarks This function does not work with Dynamics CRM for tablets or in the unified interface.
         * @returns The name of the current theme, as either "default", "Office12Blue", or "Office14Silver"
         */
        getCurrentTheme(): Theme;

        /**
         * Gets whether automatic save is enabled.
         * @deprecated Deprecated in v9. Use {@link Xrm.OrganizationSettings.isAutoSaveEnabled globalContext.organizationSettings.isAutoSaveEnabled} instead.
         * @see {@link https://docs.microsoft.com/en-us/dynamics365/get-started/whats-new/customer-engagement/important-changes-coming#some-client-apis-are-deprecated External Link: Deprecated Client APIs}
         * @returns true if automatic saving is enabled, otherwise false.
         */
        getIsAutoSaveEnabled(): boolean;

        /**
         * Gets organization's LCID (language code).
         * @deprecated Deprecated in v9. Use {@link Xrm.OrganizationSettings.languageId globalContext.organizationSettings.languageId} instead.
         * @see {@link https://docs.microsoft.com/en-us/dynamics365/get-started/whats-new/customer-engagement/important-changes-coming#some-client-apis-are-deprecated External Link: Deprecated Client APIs}
         * @returns The organization language code.
         * @see {@link http://msdn.microsoft.com/en-us/library/ms912047(WinEmbedded.10).aspx External Link: Microsoft Locale ID Values}
         */
        getOrgLcid(): number;

        /**
         * Gets organization's unique name.
         * @remarks This value can be found on the Developer Resources page within Dynamics CRM.
         * @deprecated Deprecated in v9. Use {@link Xrm.OrganizationSettings.uniqueName} globalContext.organizationSettings.uniqueName instead.
         * @see {@link https://docs.microsoft.com/en-us/dynamics365/get-started/whats-new/customer-engagement/important-changes-coming#some-client-apis-are-deprecated External Link: Deprecated Client APIs}
         * @returns The organization's unique name.
         */
        getOrgUniqueName(): string;

        /**
         * Gets query string parameters.
         * @returns The query string parameters, in a dictionary object representing name and value pairs.
         * @deprecated Deprecated in v9 (Still applicable in Web Client).
         * @see {@link https://docs.microsoft.com/en-us/dynamics365/get-started/whats-new/customer-engagement/important-changes-coming#some-client-apis-are-deprecated External Link: Deprecated Client APIs}
         */
        getQueryStringParameters(): { [index: string]: any };

        /**
         * Returns the difference between the local time and Coordinated Universal Time (UTC).
         * @returns The time zone offset, in minutes.
         */
        getTimeZoneOffsetMinutes(): number;

        /**
         * Gets user's unique identifier.
         * @deprecated Deprecated in v9.  Use {@link Xrm.UserSettings.userId globalContext.userSettings.userId} instead.
         * @see {@link https://docs.microsoft.com/en-us/dynamics365/get-started/whats-new/customer-engagement/important-changes-coming#some-client-apis-are-deprecated External Link: Deprecated Client APIs}
         * @returns The user's identifier in Guid format.
         * @example Example: "{B05EC7CE-5D51-DF11-97E0-00155DB232D0}"
         */
        getUserId(): string;

        /**
         * Gets user's LCID (language code).
         * @deprecated Deprecated in v9. Use {@link Xrm.UserSettings.languageId globalContext.userSetings.languageId} instead.
         * @see {@link https://docs.microsoft.com/en-us/dynamics365/get-started/whats-new/customer-engagement/important-changes-coming#some-client-apis-are-deprecated External Link: Deprecated Client APIs}
         * @returns The user's language code.
         * @see {@link http://msdn.microsoft.com/en-us/library/ms912047(WinEmbedded.10).aspx External Link: Microsoft Locale ID Values}
         */
        getUserLcid(): number;

        /**
         * Gets the name of the current user.
         * @deprecated Deprecated in v9. Use {@link Xrm.UserSettings.userName globalContext.userSettings.userName} instead.
         * @see {@link https://docs.microsoft.com/en-us/dynamics365/get-started/whats-new/customer-engagement/important-changes-coming#some-client-apis-are-deprecated External Link: Deprecated Client APIs}
         * @returns The user's name.
         */
        getUserName(): string;

        /**
         * Gets all user security roles.
         * @deprecated Deprecated in v9.  Use {@link Xrm.UserSettings.roles globalContext.userSettings.roles} instead.
         * @see {@link https://docs.microsoft.com/en-us/dynamics365/get-started/whats-new/customer-engagement/important-changes-coming#some-client-apis-are-deprecated External Link: Deprecated Client APIs}
         * @returns An array of user role identifiers, in Guid format.
         * @example Example: ["cf4cc7ce-5d51-df11-97e0-00155db232d0"]
         */
        getUserRoles(): string[];

        /**
         * Returns the version number of the Dynamics 365 server.
         * @returns The version number
         */
        getVersion(): string;

        /**
         * Returns a boolean value indicating if the Customer Engagement instance is hosted on- premises or online.
         */
        isOnPremise(): boolean;

        /**
         * Prefixes the current organization's unique name to a string; typically a URL path.
         * @param sPath Local pathname of the resource.
         * @returns A path string with the organization name. Format: "/"+ OrgName + sPath
         */
        prependOrgName(sPath: string): string;
    }

    /**
     * Interface for value returned from Xrm.Utility.getPageContext()
     * @see {@link https://docs.microsoft.com/powerapps/developer/model-driven-apps/clientapi/reference/xrm-utility/getpagecontext#returns External Link: getPageContext (Client API reference)}
     */
    interface PageContext {
        input: EntityFormPageContext | EntityListPageContext;
    }

    /**
     * Interface for value returned from Xrm.Utility.getPageContext()
     * @see {@link https://docs.microsoft.com/powerapps/developer/model-driven-apps/clientapi/reference/xrm-utility/getpagecontext#entity-form External Link: getPageContext (Client API reference)}
     */
    interface EntityFormPageContext {
        /**
         * The current page type.
         */
        pageType: "entityrecord";
        /**
         * Logical name of the entity currently displayed.
         */
        entityName: string;
        /**
         * ID of the entity record currently displayed in the form.
         */
        entityId?: string;
        /**
         * The parent record that provides default values based on mapped attribute values.
         **/
        createFromEntity?: LookupValue;
        /**
         * ID of the currently displayed form.
         */
        formId?: string;
    }

    /**
     * Interface for value returned from Xrm.Utility.getPageContext()
     * @see {@link https://docs.microsoft.com/powerapps/developer/model-driven-apps/clientapi/reference/xrm-utility/getpagecontext#entity-list External Link: getPageContext (Client API reference)}
     */
    interface EntityListPageContext {
        /**
         * The current page type.
         */
        pageType: "entitylist";
        /**
         * Logical name of the entity currently displayed.
         */
        entityName: string;
        /**
         * ID of the view currently displayed.
         */
        viewId?: string;
        /**
         * Type of the view currently displayed.
         */
        viewType?: "savedquery" | "userquery";
    }

    namespace Events {
        /**
         * Interface for save event arguments.
         */
        interface SaveEventArguments {
            /**
             * @summary Gets save mode, as an integer.
             * @returns The save mode.
             * @description Gets save mode, as an integer.<BR>
             * **Values returned are**:
             * * 1      Save
             * * 2      Save and Close
             * * 59     Save and New
             * * 70     AutoSave (Where enabled; can be used with an OnSave handler to conditionally disable auto-saving)
             * * 58     Save as Completed (Activities)
             * * 5      Deactivate
             * * 6      Reactivate
             * * 47     Assign (All user- or team-owned entities)
             * * 7      Send (Email)
             * * 16     Qualify (Lead)
             * * 15     Disqualify (Lead)
             */
            getSaveMode(): XrmEnum.SaveMode;

            /**
             * Returns a boolean value to indicate if the record's save has been prevented.
             * @returns true if saving is prevented, otherwise false.
             */
            isDefaultPrevented(): boolean;

            /**
             * Prevents the save operation from being submitted to the server.
             * All remaining "on save" handlers will continue execution.
             */
            preventDefault(): void;
        }

        /**
         * Interface for process stage change event arguments.
         */
        interface StageChangeEventArguments {
            /**
             * Gets the direction of the stage change.
             * @returns The direction: "next" or "previous"
             */
            getDirection(): ProcessFlow.StageChangeDirection;

            /**
             * Gets the destination stage object
             * @returns The stage object. For switching between entities, returns the previous stage object
             */
            getStage(): ProcessFlow.Stage;

            /**
             * Prevents the stage or status change operation from being submitted to the server.
             */
            preventDefault(): void;
        }

        /**
         * Interface for process stage selected event arguments.
         */
        interface StageSelectedEventArguments {
            /**
             * Gets the selected stage object
             * @returns The stage object
             */
            getStage(): ProcessFlow.Stage;
        }

        /**
         * Interface for the event context.
         * In the API documentation, this is sometimes refferred to as the executionContext.
         * @see {@link https://docs.microsoft.com/en-us/dynamics365/customer-engagement/developer/clientapi/clientapi-execution-context External Link: Client API execution context}
         * @see {@link https://docs.microsoft.com/en-us/dynamics365/customer-engagement/developer/clientapi/reference/execution-context External Link: Execution context (Client API reference)}
         */
        interface EventContext {
            /**
             * Gets the Xrm context.
             * @returns The Xrm context.
             */
            getContext(): GlobalContext;

            /**
             * Gets the handler's depth, which is the order in which the handler is executed.
             * @returns The depth, a 0-based index.
             */
            getDepth(): number;

            /**
             * Gets a reference to the object for which event occurred.
             * @returns The event source.
             */
            getEventSource(): Attributes.Attribute | Controls.Control | Entity;

            /**
             * Gets a reference to the currnet form context
             * @returns The {@link FormContext form context}
             */
            getFormContext(): FormContext;

            /**
             * @summary Gets the shared variable with the specified key.
             * @param T Generic type parameter.
             * @param key The key.
             * @returns The shared variable.
             * @desc Gets the shared variable with the specified key.
             * Used to pass values between handlers of an event.
             */
            getSharedVariable<T>(key: string): T;

            /**
             * @summary Sets a shared variable.
             * @param T Generic type parameter.
             * @param key The key.
             * @param value The value.
             * @desc Sets the shared variable with the specified key.
             * Used to pass values between handlers of an event.
             */
            setSharedVariable<T>(key: string, value: T): void;
        }

        /**
         * Interface for a save event context
         */
        interface SaveEventContext extends EventContext {
            /**
             * Gets save-event arguments.
             * @returns The event arguments.  Returns null for all but the "save" event.
             */
            getEventArgs(): SaveEventArguments;
        }

        /**
         * Interface for a process stage change event context
         */
        interface StageChangeEventContext extends EventContext {
            /**
             * Gets process stage change event arguments.
             * @returns The event arguments.
             */
            getEventArgs(): StageChangeEventArguments;
        }

        interface StageSelectedEventContext extends EventContext {
            /**
             * Gets process stage selected event arguments.
             * @returns The event arguments.
             */
            getEventArgs(): StageSelectedEventArguments;
        }

        /**
         * Type for a context-sensitive handler.
         * @param context The context.
         */
        type ContextSensitiveHandler = (context: EventContext) => void;

        /**
         * Type for a process status change handler.
         * @param status The process status.
         */
        type ProcessStatusChangeHandler = (status: ProcessFlow.ProcessStatus) => void;
    }

    /**
     * Defines save options for saving the record.
     *
     * @see {@link https://docs.microsoft.com/en-us/dynamics365/customer-engagement/developer/clientapi/reference/formcontext-data/save External Link: save(Client API reference)}
     */
    interface SaveOptions {
        /**
         * Specify a value indicating how the save event was initiated.
         * @remarks For a list of supported values, see the return value of the getSaveMode method.
         * @remarks Note that setting the saveMode does not actually take the corresponding action; it is just to provide information to the OnSave event handlers about the reason for the save operation.
         */
        saveMode: XrmEnum.SaveMode;

        /**
         * Indicates whether to use the Book or Reschedule messages rather than the Create or Update messages.
         * Applicable to appointment, recurring appointment, or service activity records.
         * @remarks This property is not supported in Unified Interface.
         */
        UseSchedulingEngine?: boolean;
    }

    /**
     * Interface for the formContext.data object.
     * @note NTOE NOTE
     * @see {@link https://docs.microsoft.com/en-us/dynamics365/customer-engagement/developer/clientapi/reference/formcontext-data External Link: formContext.data (Client API reference)}
     */
    interface Data {
        /**
         * Adds a function to be called when form data is loaded.
         * @param handler The function to be executed when the form data loads. The function will be added to the bottom of the event handler pipeline.
         */
        addOnLoad(handler: Events.ContextSensitiveHandler): void;

        /**
         * Asynchronously refreshes data on the form, without reloading the page.
         * @param save true to save the record, after the refresh.
         * @returns Returns an asynchronous promise.
         */
        refresh(save: boolean): Async.PromiseLike<undefined>;

        /**
         * Removes a function to be called when form data is loaded.
         * @param handler The function to be removed when the form data loads.
         */
        removeOnLoad(handler: Events.ContextSensitiveHandler): void;

        /**
         * Asynchronously saves the record.
         * @returns Returns an asynchronous promise.
         */
        save(): Async.PromiseLike<undefined>;

        /**
         * Asynchronously saves the record  with the option to set callback functions to be executed after the save operation is completed.
         * @param saveOptions Options to control how appointment, recurring appointment, or service activity records are processed.
         * @returns Returns an asynchronous promise.
         */
        save(saveOptions: SaveOptions): Async.PromiseLike<undefined>;

        /**
         * Collection of non-entity data on the form.
         * Items in this collection are of the same type as the attributes collection, but they are not attributes of the form entity.
         * In V9 this is only available in the Unified Client
         * @see {@link https://docs.microsoft.com/en-us/dynamics365/customer-engagement/developer/clientapi/reference/attributes External Link: Attributes (Client API reference)}
         * @see {@link https://docs.microsoft.com/en-us/dynamics365/customer-engagement/developer/clientapi/reference/collections External Link: Collections (Client API reference)}
         * @see {@link Attributes}
         */
        attributes: Collection.ItemCollection<Attributes.Attribute>;

        /**
         * The record context of the form, {@link Entity formContext.data.entity}
         * @see {@link https://docs.microsoft.com/en-us/dynamics365/customer-engagement/developer/clientapi/reference/formcontext-data-entity External Link: formContext.data.entity (Client API reference)}
         */
        entity: Entity;

        /**
         * The process API for {@link ProcessFlow.ProcessManager formContext.ui.process}.
         * @remarks This member may be undefined when Process Flows are not used by the current entity.
         * @see {@link https://docs.microsoft.com/en-us/dynamics365/customer-engagement/developer/clientapi/reference/formcontext-data-process External Link: formContext.data.process (Client API reference)}
         */
        process: ProcessFlow.ProcessManager;
    }

    /**
     * Interface for formContext
     * @see {@link https://docs.microsoft.com/en-us/dynamics365/customer-engagement/developer/clientapi/reference/executioncontext/getformcontext External Link: getFormContext (Client API reference)}
     */
    interface FormContext {
        /**
         * Provides methods to work with the form.
         * @see {@link https://docs.microsoft.com/en-us/dynamics365/customer-engagement/developer/clientapi/reference/formcontext-data External Link: formContext.data (Client API reference)}
         */
        data: Data;

        /**
         * Contains properties and methods to retrieve information about the user interface as well as collections for several subcomponents of the form.
         * @see {@link https://docs.microsoft.com/en-us/dynamics365/customer-engagement/developer/clientapi/reference/formcontext-ui External Link: formContext.ui (Client API reference)}
         */
        ui: Ui;

        /**
         * Gets all attributes.
         * @returns An array of attributes.
         */
        getAttribute(): Attributes.Attribute[];

        /**
         * Gets an attribute matching attributeName.
         * @param T An Attribute type.
         * @param attributeName Name of the attribute.
         * @returns The attribute.
         */
        getAttribute<T extends Attributes.Attribute>(attributeName: string): T;

        /**
         * Gets an attribute matching attributeName.
         * @param attributeName Name of the attribute.
         * @returns The attribute.
         */
        getAttribute(attributeName: string): Attributes.Attribute;

        /**
         * Gets an attribute by index.
         * @param index The attribute index.
         * @returns The attribute.
         */
        getAttribute(index: number): Attributes.Attribute;

        /**
         * Gets an attribute.
         * @param delegateFunction A matching delegate function
         * @returns An array of attribute.
         * @see {@link https://docs.microsoft.com/en-us/dynamics365/customer-engagement/developer/clientapi/reference/collections External Link: Collections (Client API reference)}
         */
        getAttribute(delegateFunction: Collection.MatchingDelegate<Attributes.Attribute>): Attributes.Attribute[];

        /**
         * Gets all controls.
         * @returns An array of controls.
         */
        getControl(): Controls.Control[];

        /**
         * Gets a control matching controlName.
         * @param T A Control type
         * @param controlName Name of the control.
         * @returns The control.
         */
        getControl<T extends Controls.Control>(controlName: string): T;

        /**
         * Gets a control matching controlName.
         * @param controlName   Name of the control.
         * @returns The control.
         */
        getControl(controlName: string): Controls.Control;

        /**
         * Gets a control by index.
         * @param T A Control type
         * @param index The control index.
         * @returns The control.
         */
        getControl<T extends Controls.Control>(index: number): T;

        /**
         * Gets a control by index.
         * @param index The control index.
         * @returns The control.
         */
        getControl(index: number): Controls.Control;

        /**
         * Gets a control.
         * @param delegateFunction A matching delegate function.
         * @returns An array of control.
         * @see {@link https://docs.microsoft.com/en-us/dynamics365/customer-engagement/developer/clientapi/reference/collections External Link: Collections (Client API reference)}
         */
        getControl(delegateFunction: Collection.MatchingDelegate<Controls.Control>): Controls.Control[];
    }

    /**
     * Interface for the formContext.ui object.
     * @see {@link https://docs.microsoft.com/en-us/dynamics365/customer-engagement/developer/clientapi/reference/formcontext-ui External Link: formContext.ui (Client API reference)}
     */
    interface Ui {
        /**
         * Displays a form level notification. Any number of notifications can be displayed and will remain until removed using clearFormNotification.
         * The height of the notification area is limited so each new message will be added to the top.
         * @param message The text of the notification message.
         * @param level The level of the notification which defines how the message will be displayed, such as the icon.
         * ERROR: Notification will use the system error icon.
         * WARNING: Notification will use the system warning icon.
         * INFO: Notification will use the system info icon.
         * @param uniqueId Unique identifier for the notification which is used with clearFormNotification to remove the notification.
         * @returns true if it succeeds, otherwise false.
         */
        setFormNotification(message: string, level: FormNotificationLevel, uniqueId: string): boolean;

        /**
         * Clears the form notification described by uniqueId.
         * @param uniqueId Unique identifier.
         * @returns True if it succeeds, otherwise false.
         */
        clearFormNotification(uniqueId: string): boolean;

        /**
         * Closes the form.
         */
        close(): void;

        /**
         * Gets form type.
         * @returns The form type.
         * @remarks **Values returned are**:
         * * 0  Undefined
         * * 1  Create
         * * 2  Update
         * * 3  Read Only
         * * 4  Disabled
         * * 6  Bulk Edit
         * * Deprecated values are 5 (Quick Create), and 11 (Read Optimized)
         */
        getFormType(): XrmEnum.FormType;

        /**
         * Gets view port height.
         * @returns The view port height, in pixels.
         * @remarks This method does not work with Microsoft Dynamics CRM for tablets.
         */
        getViewPortHeight(): number;

        /**
         * Gets view port width.
         * @returns The view port width, in pixels.
         * @remarks This method does not work with Microsoft Dynamics CRM for tablets.
         */
        getViewPortWidth(): number;

        /**
         * Re-evaluates the ribbon's configured EnableRules.
         * @param refreshAll Indicates whether all the ribbon command bars on the current page are refreshed. If you specify false only the page-level ribbon command bar is refreshed.
         * If you do not specifiy this parameter, by default false is passed.
         * @remarks This method does not work with Microsoft Dynamics CRM for tablets.
         */
        refreshRibbon(refreshAll?: boolean): void;

        /**
         * The business process flow API, used to interact with the business process flow control in a form.
         */
        process: Controls.ProcessControl;

        /**
         * A reference to the collection of controls on the form.
         * @see {@link https://docs.microsoft.com/en-us/dynamics365/customer-engagement/developer/clientapi/reference/collections External Link: Collections (Client API reference)}
         */
        controls: Collection.ItemCollection<Controls.Control>;

        /**
         * The form selector API.
         * @remarks This API does not exist with Microsoft Dynamics CRM for tablets.
         */
        formSelector: Controls.FormSelector;

        /**
         * The navigation API.
         * @remarks This API does not exist with Microsoft Dynamics CRM for tablets.
         */
        navigation: Controls.Navigation;

        /**
         * A reference to the collection of tabs on the form.
         * @see {@link https://docs.microsoft.com/en-us/dynamics365/customer-engagement/developer/clientapi/reference/collections External Link: Collections (Client API reference)}
         */
        tabs: Collection.ItemCollection<Controls.Tab>;

        /**
         * A collection of all the quick view controls on a form using the new form rendering engine (also called "turbo forms").
         * @see {@link https://docs.microsoft.com/en-us/dynamics365/customer-engagement/developer/clientapi/reference/formcontext-ui-quickforms ExternalLink: formContext.ui.quickForms (Client API reference)}
         * @see {@link https://docs.microsoft.com/en-us/dynamics365/customer-engagement/developer/clientapi/reference/formcontext-ui External Link: formContext.ui (Client API reference)}
         */
        quickForms: Collection.ItemCollection<Controls.QuickFormControl>;
    }

    /**
     * Interface for options used in Xrm.Utility.lookupObjects
     */
    interface LookupOptions {
        /**
         * Indicates whether the lookup allows more than one item to be selected.
         */
        allowMultiSelect?: boolean;
        /**
         * The default entity type to use.
         */
        defaultEntityType?: string;
        /**
         * The default view to use.
         */
        defaultViewId?: string;
        /**
         * Decides whether to display the most recently used(MRU) item.
<<<<<<< HEAD
         * @remarks Available only for Unified Interface.
=======
         * Available only for Unified Interface.
>>>>>>> 898f6558
         */
        disableMru?: boolean;
        /**
         * The entity types to display.
         */
        entityTypes: string[];
        /**
         * Used to filter the results.
         */
<<<<<<< HEAD
        filters?: Utility.LookupOptionsFilter[];
        /**
         * Indicates the default search term for the lookup control.
         * @remarks This is supported only on Unified Interface.
=======
        filters?: LookupFilterOptions[];
        /**
         * Indicates the default search term for the lookup control.
         * This is supported only on Unified Interface.
>>>>>>> 898f6558
         */
        searchText?: string;
        /**
         * Indicates whether the lookup control should show the barcode scanner in mobile clients.
         */
        showBarcodeScanner?: boolean;
        /**
         * The views to be available in the view picker. Only system views are supported.
         */
        viewIds?: string[];
    }

    /**
     * Interface for options used in Xrm.Utility.lookupObjects(LookupOptions)  filters
     */
    interface LookupFilterOptions {
        /**
         * The entity type to which to apply this filter.
         */
        entityLogicalName: string;
        /**
         * The FetchXML filter element to apply.
         */
        filterXml: string;
    }

    /**
     * Interface for the Xrm.Utility API
     * @see {@link https://docs.microsoft.com/en-us/dynamics365/customer-engagement/developer/clientapi/reference/xrm-utility External Link: Xrm.Utility (Client API reference)}
     */
    interface Utility {
        /**
         * Closes a progress dialog box.
         * @see {@link https://docs.microsoft.com/powerapps/developer/model-driven-apps/clientapi/reference/xrm-utility/closeprogressindicator External Link: closeProgressIndicator (Client API reference)}
         */
        closeProgressIndicator(): void;

        /**
         * Returns the valid state transitions for the specified entity type and state code.
         * @param entityName    The logical name of the entity.
         * @param stateCode     The state code to find out the allowed status transition values.
         * @returns Returns an object with .then() function. The parameter to the delegate is an array of numbers representing the valid status transitions.
         * @see {@link https://docs.microsoft.com/powerapps/developer/model-driven-apps/clientapi/reference/xrm-utility/getallowedstatustransitions getAllowedStatusTransitions (Client API reference)}
         */
        getAllowedStatusTransitions(entityName: string, stateCode: number): PromiseLike<number[]>;

        /**
         * Returns the entity metadata for the specified entity.
         * @param entityName The logical name of the entity.
         * @param attributes The attributes to get metadata for.
         * @see {@link https://docs.microsoft.com/powerapps/developer/model-driven-apps/clientapi/reference/xrm-utility/getentitymetadata External Link: getEntityMetadata}
         */
        getEntityMetadata(entityName: string, attributes?: string[]): Async.PromiseLike<Metadata.EntityMetadata>;

        /**
         * The method provides access to the global context without going through the form context.
         * @see {@link https://docs.microsoft.com/en-us/dynamics365/customer-engagement/developer/clientapi/reference/xrm-utility/getglobalcontext External Link: getGlobalContext (Client API reference)}
         */
        getGlobalContext(): GlobalContext;

        /**
         * Returns the name of the DOM attribute expected by the Learning Path (guided help) Content Designer for identifying UI controls in the model-driven apps forms.
         * An attribute by this name must be added to the UI element that needs to be exposed to Learning Path (guided help).
         * @returns DOM attribute expected by the Learning Path (guided help) Content Designer.
         * @see {@link https://docs.microsoft.com/powerapps/developer/model-driven-apps/clientapi/reference/xrm-utility/getlearningpathattributename External Link: getLearningPathAttributeName (Client API reference)}
         */
        getLearningPathAttributeName(): string;

        /**
         * Gets the page context as an object representing the page.
         * @returns The method returns an object with the input property. The input property is an object with the following attributes depending on whether you are currently on the entity form or entity list
         * @see {@link https://docs.microsoft.com/powerapps/developer/model-driven-apps/clientapi/reference/xrm-utility/getpagecontext#entity-form External Link: getPageContext (Client API reference)}
         */
        getPageContext(): PageContext;

        /**
         * Returns the localized string for a given key associated with the specified web resource.
         * @param webResourceName The name of the web resource.
         * @param key The key for the localized string.
         * @returns A localized string.
         */
        getResourceString(webResourceName: string, key: string): string;

        /**
         * Invokes an action based on the specified parameters
         * @param name Name of the process action to invoke.
         * @param parameters An object containing input parameters for the action. You define an object using key:value pairs of items, where key is of String type.
         * @see {@link https://docs.microsoft.com/en-us/dynamics365/customer-engagement/developer/clientapi/reference/xrm-utility/invokeprocessaction External Link: invokeProcessAction (Client API reference)}
         * @see {@link https://docs.microsoft.com/en-us/dynamics365/customer-engagement/customize/actions External Link: Actions overview}
         * @see {@link https://docs.microsoft.com/en-us/dynamics365/customer-engagement/developer/create-own-actions External Link: Create your own actions}
         */
        invokeProcessAction(name: string, parameters: Collection.Dictionary<any>): Async.PromiseLike<any>;

        /**
         * Opens a lookup control to select one or more items.
         * @param lookupOptions Defines the options for opening the lookup dialog
         * @see {@link https://docs.microsoft.com/powerapps/developer/model-driven-apps/clientapi/reference/xrm-utility/lookupobjects}
         */
        lookupObjects(lookupOptions: LookupOptions): Async.PromiseLike<LookupValue[]>;

        /**
         * Refreshes the parent grid containing the specified record.
         * @param lookupOptions: The lookup value of the parent object to refresh.
         * @see {@link https://docs.microsoft.com/powerapps/developer/model-driven-apps/clientapi/reference/xrm-utility/refreshparentgrid}
         */
        refreshParentGrid(lookupOptions: LookupValue): void;

        /**
         * Displays a progress dialog with the specified message.
         * Any subsequent call to this method will update the displayed message in the existing progress dialog with the message specified in the latest method call.
         * @param message The message to be displayed in the progress dialog.
         * @see {@link https://docs.microsoft.com/powerapps/developer/model-driven-apps/clientapi/reference/xrm-utility/showprogressindicator}
         */
        showProgressIndicator(message: string): void;

        /**
         * Displays an alert dialog, with an "OK" button.
         * @deprecated Deprecated in v9. Use {@link Xrm.Navigation.openAlertDialog} instead.
         * @see {@link https://docs.microsoft.com/en-us/dynamics365/get-started/whats-new/customer-engagement/important-changes-coming#some-client-apis-are-deprecated External Link: Deprecated Client APIs}
         * @param message The message.
         * @param onCloseCallback The "OK" callback.
         */
        alertDialog(message: string, onCloseCallback: () => void): void;

        /**
         * Displays a confirmation dialog, with "OK" and "Cancel" buttons.
         * @deprecated Deprecated in v9. Use {@link Xrm.Navigation.openConfirmDialog} instead.
         * @see {@link https://docs.microsoft.com/en-us/dynamics365/get-started/whats-new/customer-engagement/important-changes-coming#some-client-apis-are-deprecated External Link: Deprecated Client APIs}
         * @param message The message.
         * @param yesCloseCallback The "OK" callback.
         * @param noCloseCallback The "Cancel" callback.
         */
        confirmDialog(message: string, yesCloseCallback: () => void, noCloseCallback: () => void): void;

        /**
         * Query if 'entityType' is an Activity entity.
         * @deprecated Deprecated in v9. Use {@link Xrm.Utility.getEntityMetadata  Xrm.Utility.getEntityMetadata(entityName, ["IsActivity"])} instead.
         * @remarks The isActivityType method is synchronous so it was suitable for ribbon rules.
         * However, the replacement method, getEntityMetadata, is asynchronous, and is not suitable for ribbon rules.
         * @see {@link https://docs.microsoft.com/en-us/dynamics365/get-started/whats-new/customer-engagement/important-changes-coming#some-client-apis-are-deprecated External Link: Deprecated Client APIs}
         * @param entityType Type of the entity.
         * @returns true if the entity is an Activity, false if not.
         */
        isActivityType(entityType: string): boolean;

        /**
         * Opens quick create.
         * @deprecated Deprecated in v9. Use {@link Xrm.Navigation.openForm} instead with the option {useQuickCreateForm:true}.
         * @see {@link https://docs.microsoft.com/en-us/dynamics365/get-started/whats-new/customer-engagement/important-changes-coming#some-client-apis-are-deprecated External Link: Deprecated Client APIs}
         * @param entityLogicalName  The logical name of the entity to create.
         * @param createFromEntity (Optional) Designates a record that will provide default values based on mapped attribute values.
         * @param parameters (Optional) A dictionary object that passes extra query string parameters to the form. Invalid query string parameters will cause an error.
         * @returns Returns an asynchronous promise.
         */
        openQuickCreate(entityLogicalName: string, createFromEntity?: LookupValue, parameters?: Utility.OpenParameters):
            Async.PromiseLike<Async.OpenQuickCreateSuccessCallbackObject>;

        /**
         * Opens an entity form.
         * @deprecated Deprecated in v9. Use {@link Xrm.Navigation.openForm} instead.
         * @see {@link https://docs.microsoft.com/en-us/dynamics365/get-started/whats-new/customer-engagement/important-changes-coming#some-client-apis-are-deprecated External Link: Deprecated Client APIs}
         * @param name The entity's logical name.
         * @param id (Optional) The unique identifier for the record.
         * @param parameters (Optional) A dictionary object that passes extra query string parameters to the form.
         * @param windowOptions (Optional) Options for controlling the window.
         */
        openEntityForm(name: string, id?: string, parameters?: Utility.FormOpenParameters, windowOptions?: Utility.WindowOptions): void;

        /**
         * Opens an HTML Web Resource in a new browser window.
         * @deprecated Deprecated in v9. Use {@link Xrm.Navigation.openWebResource} instead.
         * @see {@link https://docs.microsoft.com/en-us/dynamics365/get-started/whats-new/customer-engagement/important-changes-coming#some-client-apis-are-deprecated External Link: Deprecated Client APIs}
         * @param webResourceName Name of the HTML web resource. Can be used to pass URL parameters.  See Remarks.
         * @param webResourceData (Optional) Data to pass into the Web Resource's data parameter. It is advised to use encodeURIcomponent() to encode the value.
         * @param width (Optional) The width of the new window.
         * @param height (Optional) The height of the new window.
         * @returns A Window reference, containing the opened Web Resource.
         * @remarks This function will not work with Microsoft Dynamics CRM for tablets.<BR>
         * **Valid WebResource URL Parameters**:
         * * typename
         * * type
         * * id
         * * orgname
         * * userlcid
         * * data (identical to this method's webResourceData parameter)
         * * formid
         */
        openWebResource(webResourceName: string, webResourceData?: string, width?: number, height?: number): Window;
    }

    /**
     * Interface for methods to create and manage records in the mobile clients (for phones tablets).
     */
    interface Mobile {
        /**
         * Provides methods to create and manage records in the mobile clients while working in the offline mode.
         * @see {@link https://msdn.microsoft.com/en-us/library/mt787123.aspx External Link: Xrm.Mobile.offline (client-side reference)}
         * @deprecated Use {@link Xrm.WebApi.offline} instead.  Xrm.WebApi.offline is implemented differently than Xrm.Mobile.offline
         * @see {@link https://docs.microsoft.com/en-us/dynamics365/get-started/whats-new/customer-engagement/important-changes-coming#some-client-apis-are-deprecated External Link: Deprecated Client APIs}
         */
        offline: MobileOffline;
    }

    /**
     * Interface for the Mobile.offline methods to create and manage records in the mobile clients while working in the offline mode.
     * @deprecated Use {@link Xrm.WebApi.offline} instead.  Xrm.WebApi.offline is implemented differently than Xrm.Mobile.offline
     * @see {@link https://msdn.microsoft.com/en-us/library/mt787123.aspx External Link: Xrm.Mobile.offline (client-side reference)}
     * @see {@link https://docs.microsoft.com/en-us/dynamics365/get-started/whats-new/customer-engagement/important-changes-coming#some-client-apis-are-deprecated External Link: Deprecated Client APIs}
     */
    interface MobileOffline {
        /**
         * Returns whether an entity is offline enabled.
         * @param entityType The logical name of the entity.
         * @returns True if the entity is offline enabled; otherwise False.
         * @deprecated Use {@link Xrm.WebApi.isAvailableOffline} instead.
         * @see {@link https://docs.microsoft.com/en-us/dynamics365/get-started/whats-new/customer-engagement/important-changes-coming#some-client-apis-are-deprecated External Link: Deprecated Client APIs}
         */
        isOfflineEnabled(entityType: string): boolean;

        /**
         * Creates an entity record in mobile clients while working in the offline mode.
         * @param entityType The logical name of the entity.
         * @param data A dictionary object containing key : value pairs for the record to create.
         * @returns Returns an asynchronous promise.
         * @remarks  You cannot create intersect and activity party entities.<BR>
         *           Only the following attribute types are supported in offline mode:<BR>
         *             BigInt, Boolean, Customer, DateTime, Decimal, Double, EntityName<BR>
         *             Integer, Lookup, Memo, Money, Owner, Picklist, String, State<BR>
         *             Status, UniqueIdentifier
         * @deprecated Use {@link Xrm.WebApi.createRecord} instead.
         * @see {@link https://docs.microsoft.com/en-us/dynamics365/get-started/whats-new/customer-engagement/important-changes-coming#some-client-apis-are-deprecated External Link: Deprecated Client APIs}
         */
        createRecord(entityType: string, data: { [attributeName: string]: any }): Async.PromiseLike<Async.OfflineOperationSuccessCallbackObject>;

        /**
         * Retrieves an entity record in mobile clients while working in the offline mode.
         *
         * @param entityType The logical name of the entity.
         * @param id GUID of the record to retrieve.
         * @param options (Optional) OData system query options to retrieve your data. Supports $select and $expand
         * @example <caption>Example options</caption>
         * options: ?$select=name&$expand=primarycontactid($select=contactid,fullname)
         * @returns Returns an asynchronous promise.
         * @remarks  Only $select option can be specified within $expand.<BR>
         *           Only the following attribute types are supported in offline mode:<BR>
         *             BigInt, Boolean, Customer, DateTime, Decimal, Double, EntityName<BR>
         *             Integer, Lookup, Memo, Money, Owner, Picklist, String, State<BR>
         *             Status, UniqueIdentifier
         * @deprecated Use {@link Xrm.WebApi.retrieveRecord} instead.
         * @see {@link https://docs.microsoft.com/en-us/dynamics365/get-started/whats-new/customer-engagement/important-changes-coming#some-client-apis-are-deprecated External Link: Deprecated Client APIs}
         */
        retrieveRecord(entityType: string, id: string, options?: string): Async.PromiseLike<Async.OfflineOperationSuccessCallbackObject>;

        /**
         * Retrieves a collection of entity records in mobile clients while working in the offline mode.
         *
         * @param entityType The logical name of the entity.
         * @param options (Optional) The logical name of the entity
         * @param maxPageSize (Optional) A positive number to indicates the number of entity records to be returned per page.
         * * If you do not specify this parameter, the default value is passed as 5000.
         * * If the number of records being retrieved is more than maxPageSize, an @odata.nextLink property
         * will be returned, and you can use the value of the @odata.nextLink property with a new GET
         * request to return next set of records.
         * @returns Returns an asynchronous promise.
         * @remarks  A maximum of 5000 related records can be retrieved when using $expand.
         * * Only $select option can be specified within $expand.
         * * $skip query option is not supported.
         * * Only the following attribute types are supported in offline mode:<BR>
         *             BigInt, Boolean, Customer, DateTime, Decimal, Double, EntityName<BR>
         *             Integer, Lookup, Memo, Money, Owner, Picklist, String, State<BR>
         *             Status, UniqueIdentifier
         * @deprecated Use {@link Xrm.WebApi.retrieveMultipleRecords} instead.
         * @see {@link https://docs.microsoft.com/en-us/dynamics365/get-started/whats-new/customer-engagement/important-changes-coming#some-client-apis-are-deprecated External Link: Deprecated Client APIs}
         */
        retrieveMultipleRecords(entityType: string, options?: string, maxPageSize?: number): Async.PromiseLike<Array<{ [key: string]: any }>>;

        /**
         * Updates an entity record in mobile clients while working in the offline mode.
         * @param entityType The logical name of the entity.
         * @param id GUID of the record to update.
         * @param data A dictionary object containing key : value pairs for the record to update.
         * @returns Returns an asynchronous promise.
         * @remarks  You cannot update intersect and activity party entities.<BR>
         *           Only the following attribute types are supported in offline mode:<BR>
         *             BigInt, Boolean, Customer, DateTime, Decimal, Double, EntityName<BR>
         *             Integer, Lookup, Memo, Money, Owner, Picklist, String, State<BR>
         *             Status, UniqueIdentifier
         * @deprecated Use {@link Xrm.WebApi.updateRecord} instead.
         * @see {@link https://docs.microsoft.com/en-us/dynamics365/get-started/whats-new/customer-engagement/important-changes-coming#some-client-apis-are-deprecated External Link: Deprecated Client APIs}
         */
        updateRecord(entityType: string, id: string, data: { [attributeName: string]: any }): Async.PromiseLike<Async.OfflineOperationSuccessCallbackObject>;

        /**
         * Deletes an entity record in mobile clients while working in the offline mode.
         * @param entityType The logical name of the entity.
         * @param id GUID of the record to delete.
         * @returns Returns an asynchronous promise.
         * @remarks  You cannot delete intersect and activity party entities.
         * @deprecated Use {@link Xrm.WebApi.deleteRecord} instead.
         * @see {@link https://docs.microsoft.com/en-us/dynamics365/get-started/whats-new/customer-engagement/important-changes-coming#some-client-apis-are-deprecated External Link: Deprecated Client APIs}
         */
        deleteRecord(entityType: string, id: string): Async.PromiseLike<Async.OfflineOperationSuccessCallbackObject>;
    }

    /**
     * Interface for the Xrm.Panel API
     * @see {@link https://docs.microsoft.com/en-us/dynamics365/customer-engagement/developer/clientapi/reference/xrm-panel External Link: Xrm.Panel}
     */
    interface Panel {
        /**
         * Displays the web page represented by a URL in the static area in the side pane, which appears on all pages in the Customer Engagement web client.
         * @param url URL of the page to be loaded in the side pane static area.
         * @param title Title of the side pane static area.
         * @remarks  This method is only supported for the web client.
         * @see {@link https://docs.microsoft.com/en-us/dynamics365/customer-engagement/developer/clientapi/reference/xrm-panel/loadpanel External Link: loadPanel (Client-side reference)}
         */
        loadPanel(url: string, title: string): void;
    }

    /**
     *  A definition module for asynchronous interface declarations.
     */
    namespace Async {
        /**
         * Object passed to ErrorCallbackDelegate.
         */
        interface ErrorCallbackObject {
            /**
             * The error code.
             */
            errorCode: number;

            /**
             * An error message describing the issue.
             */
            message: string;
        }

        /**
         * Object passed to QuickCreateSuccessCallbackDelegate.
         */
        interface OpenQuickCreateSuccessCallbackObject {
            /**
             * A lookup value which identifies the record which has been created.
             */
            savedEntityReference: LookupValue;
        }

        /**
         * Object passed to OfflineOperationSuccessCallbackDelegate;
         */
        interface OfflineOperationSuccessCallbackObject {
            /**
             * GUID of the record;
             */
            id: string;

            /**
             * Logical name of the entity.
             */
            logicalName: string;
        }

        /**
         * Object passed to OfflineErrorCallbackDelegate.
         */
        interface OfflineErrorCallbackObject extends ErrorCallbackObject {
            /**
             * An internal error message that might contain additional details about the issue.
             */
            debugMessage: string;
        }

        /**
         * Interface for asynchronous promises. Based on JQuery Promise
         */
        interface PromiseLike<T> {
            /**
             * Attaches callbacks for the resolution and/or rejection of the Promise.
             * @param onfulfilled The callback to execute when the Promise is resolved.
             * @param onrejected The callback to execute when the Promise is rejected.
             * @returns A Promise for the completion of which ever callback is executed.
             */
            then<U>(onFulfilled?: (value: T) => U | PromiseLike<U>, onRejected?: (error: any) => U | PromiseLike<U>):
                PromiseLike<U>;
            then<U>(onFulfilled?: (value: T) => U | PromiseLike<U>, onRejected?: (error: any) => void): PromiseLike<U>;

            /**
             * UNDOCUMENTED (Web Client only) Add handlers to be called when the Deferred object is rejected.
             */
            fail<U>(onRejected?: (reason: ErrorResponse) => U | PromiseLike<U>): PromiseLike<U>;

            /**
             * UNDOCUMENTED (Web Client only): Add handlers to be called when the Deferred object is either resolved or rejected.
             */
            always<U>(alwaysCallback: (() => U | PromiseLike<U>)): PromiseLike<U>;

            /**
             * UNDOCUMENTED (Unified Client only): Add handlers to be called when the Deferred object is rejected.
             */
            catch<U>(onRejected?: (reason: ErrorResponse) => U | PromiseLike<U>): PromiseLike<U>;

            /**
             * UNDOCUMENTED (Unified Client only): Add handlers to be called when the Deferred object is either resolved or rejected.
             */
            finally<U>(finallyCallback: (() => U | PromiseLike<U>)): PromiseLike<U>;
        }
    }

    /**
     * A definition module for collection interface declarations.
     */
    namespace Collection {
        /**
         * Called for each item in an array
         * @param item The item.
         * @param index Zero-based index of the item array.
         * @returns true if the item matches, false if it does not.
         */
        type MatchingDelegate<T> = (item: T, index?: number) => boolean;

        /**
         * Called for each item in an array
         * @param item The item.
         * @param index Zero-based index of the item array.
         */
        type IterativeDelegate<T> = (item: T, index?: number) => void;

        /**
         * Defines collections that are index-able by string
         * @param Generic type parameter.
         */
        interface Dictionary<T> {
            [key: string]: T;
        }

        /**
         * Defines item collections that are index-able by string
         * @param Generic type parameter.
         */
        type StringIndexableItemCollection<T> = Dictionary<T> & ItemCollection<T>;

        /**
         * Collections are structures to provide access to data that represent an array, but without the ability to modify the data in the array.
         * @see {@link https://docs.microsoft.com/en-us/dynamics365/customer-engagement/developer/clientapi/reference/collections External Link: Collections (Client API reference)}
         */
        interface ItemCollection<T> {
            /**
             * Applies an operation to all items in this collection.
             * @param delegate An iterative delegate function
             */
            forEach(delegate: IterativeDelegate<T>): void;

            /**
             * Gets the item using a delegate matching function
             * @param delegate A matching delegate function
             * @returns A T[] whose members have been validated by delegate.
             */
            get(delegate: MatchingDelegate<T>): T[];

            /**
             * Gets the item given by the index.
             * @param itemNumber The item number to get.
             * @returns The T in the itemNumber-th place.
             */
            get(itemNumber: number): T;

            /**
             * Gets the item given by the index.
             * @param itemNumber The item number to get.
             * @returns The T in the itemNumber-th place.
             * @see {@link Controls.Control.getName Controls.Control.getName()} for Control-naming schemes.
             */
            get<TSubType extends T>(itemNumber: number): TSubType;

            /**
             * Gets the item given by the key.
             * @param itemName The item name to get.
             * @returns The T matching the key itemName.
             * @see {@link Controls.Control.getName Controls.Control.getName()} for Control-naming schemes.
             */
            get(itemName: string): T;

            /**
             * Gets the item given by the key.
             * @param itemName The item name to get.
             * @returns The T matching the key itemName.
             * @see {@link Controls.Control.getName Controls.Control.getName()} for Control-naming schemes.
             */
            get<TSubType extends T>(attributeName: string): TSubType;

            /**
             * Gets the entire array of T.
             * @returns A T[].
             */
            get(): T[];

            /**
             * Gets the length of the collection.
             * @returns The length.
             */
            getLength(): number;
        }
    }

    /**
     * Interface for Page context
     * @deprecated Use {@link Xrm.Events.EventContext.getFormContext formContext} instead.
     * @see {@link https://docs.microsoft.com/en-us/dynamics365/get-started/whats-new/customer-engagement/important-changes-coming#some-client-apis-are-deprecated External Link: Deprecated Client APIs}a
     */
    interface Page extends FormContext {
        /**
         * Provides methods to retrieve information specific to an organization, a user, or parameters passed to a page.
         * @deprecated Deprecated in v9.
         * @see {@link https://docs.microsoft.com/en-us/dynamics365/get-started/whats-new/customer-engagement/important-changes-coming#some-client-apis-are-deprecated External Link: Deprecated Client APIs}
         */
        context: GlobalContext;
    }

    /**
     * Xrm.Page namespace has been deprecated
     * @deprecated Use {@link Xrm.Events.EventContext.getFormContext formContext} instead.
     * @see {@link https://docs.microsoft.com/en-us/dynamics365/get-started/whats-new/customer-engagement/important-changes-coming#some-client-apis-are-deprecated External Link: Deprecated Client APIs}
     */
    namespace Page {
        /**
         * @deprecated Use {@link Xrm.Controls.AddControlNotificationOptions} instead.
         */
        interface AddControlNotificationOptions extends Controls.AddControlNotificationOptions { }

        /**
         * Interface to define the actions on a control notification
         * @deprecated Use {@link Xrm.Controls.ControlNotificationAction} instead.
         */
        interface ControlNotificationAction extends Controls.ControlNotificationAction { }

        /**
         * Interface for an entity's form selector item.
         * @deprecated Use {@link Xrm.Controls.FormItem} instead.
         */
        interface FormItem extends Controls.FormItem { }

        /**
         * Interface for the form selector API.
         * @deprecated Use {@link Xrm.Controls.FormSelector} instead.
         */
        interface FormSelector extends Controls.FormSelector { }

        /**
         * Interface for Xrm.Page.ui.navigation.
         * @deprecated Use {@link Xrm.Controls.Navigation} instead.
         */
        interface Navigation extends Controls.Navigation { }

        /**
         * Interface for a navigation item.
         * @see {@link UiElement}
         * @see {@link UiFocusable}
         * @deprecated Use {@link Xrm.Controls.NavigationItem} instead.
         */
        interface NavigationItem extends Controls.NavigationItem { }

        /**
         * Constants to use with the addNotification method of form controls
         * @deprecated Use {@link Xrm.Controls.NotificationLevel} instead.
         */
        type NotificationLevel = Controls.NotificationLevel;
        /**
         * Requirement Level for Xrm.Page.Attribute.getRequiredLevel() and Xrm.Page.Attribute.setRequiredLevel().
         * @deprecated Use {@link Xrm.Attributes.RequirementLevel} instead.
         */
        type RequirementLevel = Attributes.RequirementLevel;

        /**
         * Save Modes for Xrm.Page.Entity.save().
         * @deprecated Use {@link Xrm.EntitySaveMode} instead.
         */
        type SaveMode = EntitySaveMode;

        /**
         * Status for Xrm.Page.Stage.getStatus().
         * @deprecated Use {@link Xrm.ProcessFlow.StageStatus} instead.
         */
        type StageStatus = ProcessFlow.StageStatus;

        /**
         * Status for Xrm.Page.Process.getStatus().
         * @deprecated Use {@link Xrm.ProcessFlow.ProcessStatus} instead
         */
        type ProcessStatus = ProcessFlow.ProcessStatus;

        /**
         * Submit Mode for Xrm.Page.Attribute.getSubmitMode() and Xrm.Page.Attribute.setSubmitMode().
         * @deprecated Use {@link Xrm.SubmitMode} instead.
         */
        type SubmitMode = Xrm.SubmitMode;

        /**
         * Control type for Xrm.Page.ui.QuickForm.getControlType().
         * @deprecated Use {@link Xrm.Controls.ControlQuickFormType} instead.
         *
         */
        type ControlQuickFormType = Controls.ControlQuickFormType;

        /**
         * Control types for Xrm.Page.Control.getControlType().
         * @deprecated Use {@link Xrm.Controls.ControlType} instead.
         */
        type ControlType = Controls.ControlType;

        /**
         * Date attribute formats for Xrm.Page.Attribute.getFormat(), used by DateAttribute.
         * @deprecated Use {@link Xrm.Attributes.DateAttributeFormat} instead.
         */
        type DateAttributeFormat = Attributes.DateAttributeFormat;

        /**
         * Integer attribute formats for Xrm.Page.Attribute.getFormat(), used by NumberAttribute.
         * @deprecated Use {@link Xrm.Attributes.IntegerAttributeFormat} instead.
         */
        type IntegerAttributeFormat = Attributes.IntegerAttributeFormat;

        /**
         * OptionSet attribute formats for Xrm.Page.Attribute.getFormat(), used by OptionSetAttribute.
         * @deprecated Use {@link Xrm.Attributes.OptiopnSetAttributeFormat} instead.
         */
        type OptionSetAttributeFormat = Attributes.OptionSetAttributeFormat;

        /**
         * String attribute formats for Xrm.Page.Attribute.getFormat(), used by StringAttribute.
         * @deprecated Use {@link Xrm.Attributes.StringAttributeFormat} instead.
         */
        type StringAttributeFormat = Attributes.StringAttributeFormat;

        /**
         * Attribute types for Xrm.ui.ProcessMonitor Xrm.Page.Attribute.setDisplayState().
         * @deprecated Use {@link Xrm.Attributes.AttributeType} instead.
         */
        type AttributeType = Attributes.AttributeType;

        /**
         * Direction types for a process stage change event
         * @deprecated Use {@link Xrm.ProcessFlow.StageChangeDirection} instead.
         */
        type StageChangeDirection = ProcessFlow.StageChangeDirection;

        /**
         * Attribute formats for Xrm.Page.Attribute.getFormat().
         * @deprecated Use {@link Xrm.Attributes.AttributeFormat} instead.
         */
        type AttributeFormat = Attributes.AttributeFormat;

        /**
         * Interface for a CRM Business Process Flow instance.
         * @deprecated Use {@link Xrm.ProcessFlow.Process} instead.
         */
        interface Process extends ProcessFlow.Process { }

        /**
         * Interface for CRM Business Process Flow stages.
         * @deprecated Use {@link Xrm.ProcessFlow.Stage} instead.
         */
        interface Stage extends ProcessFlow.Stage { }

        /**
         * Interface for CRM Business Process Flow steps.
         * @deprecated Use {@link Xrm.ProcessFlow.Step} instead.
         */
        interface Step extends ProcessFlow.Step { }

        /**
         * Interface for the event context.
         * @deprecated Use {@link Xrm.Events.EventContext} instead.
         */
        interface EventContext extends Events.EventContext { }

        /**
         * Interface for a save event context
         * @deprecated Use {@link Xrm.Events.SaveEventContext} instead.
         */
        interface SaveEventContext extends Events.SaveEventContext { }

        /**
         * Interface for a process stage change event context
         * @deprecated Use {@link Xrm.Events.StageChangeEventContext} instead.
         */
        interface StageChangeEventContext extends Events.StageChangeEventContext { }

        /**
         * Interface for a process stage select event context
         * @deprecated  Use {@link Xrm.Events.StageSelectedEventContext} instead.
         */interface StageSelectedEventContext extends Events.StageSelectedEventContext { }

        /**
         * Type for a context-sensitive handler.
         * @param context The context.
         * @deprecated Use {@link Xrm.Events.ContextSensitiveHandler} instead.
         */
        type ContextSensitiveHandler = Events.ContextSensitiveHandler;

        /**
         * Type for a process status change handler.
         * @param status The process status.
         * @deprecated Use {@link Xrm.Events.ProcessStatusChangeHandler} instead.
         */
        type ProcessStatusChangeHandler = Events.ProcessStatusChangeHandler;

        /**
         * Interface for UI elements with labels.
         * @deprecated Use {@link Xrm.Controls.UiLabelElement} instead.
         */
        interface UiLabelElement extends Controls.UiLabelElement { }

        /**
         * Interface for UI elements which can have the visibility value read.
         * @deprecated Use {@link Xrm.Controls.UiCanGetVisibleElement} instead.
         */
        interface UiCanGetVisibleElement extends Controls.UiCanGetVisibleElement { }

        /**
         * Interface for UI elements which can have the visibility value updated.
         * @deprecated Use {@link Xrm.Controls.UiCanSetVisibleElement} instead.
         */
        interface UiCanSetVisibleElement extends Controls.UiCanSetVisibleElement { }

        /**
         * Base interface for standard UI elements.
         * @deprecated Use {@link Xrm.Controls.UiStandardElement} instead.
         */
        interface UiStandardElement extends Controls.UiStandardElement { }

        /**
         * Interface for focusable UI elements.
         * @deprecated Use {@link Xrm.Controls.UiFocusable} instead.
         */
        interface UiFocusable extends Controls.UiFocusable { }

        /**
         * Interface for controls which methods provide immediate feedback or take actions as user types in a control.
         * Contains methods which can be used to perform data validations in a control even before the user commits (saves) the value in a form.
         * @deprecated Use {@link Xrm.Controls.UiKeyPressable} instead.
         */
        interface UiKeyPressable extends Controls.UiKeyPressable { }

        /**
         * Interface for Result value of AutoCompleteResultSet
         * @deprecated Use {@link Xrm.Controls.AutoCompleteResult} instead.
         */
        interface AutoCompleteResult extends Controls.AutoCompleteResult { }

        /**
         * Interface for command of AutoCompleteResultSet.  This is displayed at the bottom of the auto complete view
         * @deprecated Use {@link Xrm.Controls.AutoCompleteCommand} instead.
         */
        interface AutoCompleteCommand extends Controls.AutoCompleteCommand { }

        /**
         * Interface for showAutoComplete argument
         * @deprecated Use {@link Xrm.Controls.AutoCompleteResultSet} instead.
         */
        interface AutoCompleteResultSet extends Controls.AutoCompleteResultSet { }

        /**
         * Interface for a Lookup value.
         * @deprecated Use {@link Xrm.LookupValue} instead.
         */
        interface LookupValue extends Xrm.LookupValue { }

        /**
         * Interface for an OptionSet value.
         * @deprecated Use {@link Xrm.OptionSetValue} instead.
         */
        interface OptionSetValue extends Xrm.OptionSetValue { }

        /**
         * Interface for a privilege.
         * @deprecated Use {@link Xrm.Privilege} instead.
         */
        interface Privilege extends Xrm.Privilege { }

        /**
         * Interface for an Entity attribute.
         * @deprecated Use {@link Xrm.Attributes.Attribute} instead.
         */
        interface Attribute extends Attributes.Attribute { }

        /**
         * Interface for a Number attribute.
         * @see {@link Attribute}
         * @deprecated Use {@link Xrm.Attributes.NumberAttribute} instead.
         */
        interface NumberAttribute extends Attributes.NumberAttribute { }

        /**
         * Interface for a String attribute.
         * @see {@link Attribute}
         * @deprecated Use {@link Xrm.Attributes.StringAttribute} instead.
         */
        interface StringAttribute extends Attributes.StringAttribute { }

        /**
         * Common interface for enumeration attributes (OptionSet and Boolean).
         * @see {@link Attribute}
         * @deprecated Use {@link Xrm.Attributes.EnumAttribute} instead.
         */
        interface EnumAttribute extends Attributes.EnumAttribute { }

        /**
         * Interface for a Boolean attribute.
         * @see {@link EnumAttribute}
         * @deprecated Use {@link Xrm.Attributes.BooleanAttribute} instead.
         */
        interface BooleanAttribute extends Attributes.BooleanAttribute { }

        /**
         * Interface for a Date attribute.
         * @see {@link Attribute}
         * @deprecated Use {@link Xrm.Attributes.DateAttribute} instead.
         */
        interface DateAttribute extends Attributes.DateAttribute { }

        /**
         * Interface an OptionSet attribute.
         * @see {@link EnumAttribute}
         * @deprecated Use {@link Xrm.Attributes.OptionSetAttribute} instead.
         */
        interface OptionSetAttribute extends Attributes.OptionSetAttribute { }

        /**
         * Interface a Lookup attribute.
         * @see {@link Attribute}
         * @deprecated Use {@link Xrm.Attributes.LookupAttribute} instead.
         */
        interface LookupAttribute extends Attributes.LookupAttribute { }

        /**
         * Interface for the form's record context, Xrm.Page.data.entity
         * @deprecated Use {@link Xrm.Entity} instead.
         */
        interface Entity extends Xrm.Entity { }

        /**
         * Interface for save event arguments.
         * @deprecated Use {@link Xrm.Events.SaveEventContext} instead.
         */
        interface SaveEventArguments extends Events.SaveEventContext { }

        /**
         * Interface for process stage change event arguments.
         * @deprecated Use {@link Xrm.Events.StageChangeEventArguments} instead.
         */
        interface StageChangeEventArguments extends Events.StageChangeEventArguments { }

        /**
         * Interface for process stage selected event arguments.
         * @deprecated Use {@link Xrm.Events.StageSelectedEventArguments} instead.
         */
        interface StageSelectedEventArguments extends Events.StageSelectedEventArguments { }

        /**
         * Interface for Xrm.Page.ui controls.
         * @see {@link UiElement}
         * @deprecated Use {@link Xrm.Controls.Control} instead.
         */
        interface Control extends Controls.Control { }

        /**
         * Interface for a standard control.
         * @see {@link Control}
         * @deprecated Use {@link Xrm.Controls.StandardControl} instead.
         */
        interface StandardControl extends Controls.StandardControl { }

        /**
         * Interface for Auto Lookup Control.
         * This is not an Entity Lookup, but a control that supports AutoComplete / KeyPress Events (Text or Number)
         * @remarks This interface is not supported for CRM mobile clients (phones or tablets) and the interactive service hub.  It is only available for Updated entities.
         * @see {@link StandardControl}
         * @deprecated Use {@link Xrm.Controls.AutoLookupControl} instead.
         */
        interface AutoLookupControl extends Controls.AutoLookupControl { }

        /**
         * Interface for a String control.
         * @see {@link StandardControl}
         * @deprecated Use {@link Xrm.Controls.StringControl} instead.
         */
        interface StringControl extends Controls.StringControl { }

        /**
         * Interface for a Number control.
         * @see {@link StandardControl}
         * @deprecated Use {@link Xrm.Controls.NumberControl} instead.
         */
        interface NumberControl extends AutoLookupControl { }

        /**
         * Interface for a Date control.
         * @see {@link StandardControl}
         * @deprecated Use {@link Xrm.Controls.DateControl} instead.
         */
        interface DateControl extends StandardControl { }

        /**
         * Interface for a Lookup control.
         * @see {@link StandardControl}
         * @deprecated Use {@link Xrm.Controls.LookupControl} instead.
         */
        interface LookupControl extends Controls.LookupControl { }

        /**
         * Interface for an OptionSet control.
         * @see {@link StandardControl}
         * @deprecated Use {@link Xrm.Controls.OptionSetControl} instead.
         */
        interface OptionSetControl extends Controls.OptionSetControl { }

        /**
         * Interface for a CRM grid control.
         *
         * @see {@link Control}
         * @deprecated  Use {@link Xrm.Controls.GridControl} instead.
         */
        interface GridControl extends Controls.GridControl { }

        /**
         * Interface for a framed control, which is either a Web Resource or an Iframe.
         * @see {@link Control}
         * @remarks     An Iframe control provides additional methods, so use {@link IframeControl} where
         *              appropriate.  Silverlight controls should use {@link SilverlightControl}.
         * @deprecated  Use {@link Xrm.Controls.FramedControl} instead.
         */
        interface FramedControl extends Controls.FramedControl { }

        /**
         * Interface for an Iframe control.
         * @see {@link FramedControl}
         * @deprecated  Use {@link Xrm.Controls.IframeControl} instead.
         */
        interface IframeControl extends Controls.IframeControl { }

        /**
         * Interface for a Silverlight control.
         * @see {@link Control}
         * @deprecated Use {@link Xrm.Controls.SilverlightControl} instead.
         */
        interface SilverlightControl extends Controls.SilverlightControl { }

        /**
         * Interface for a Timeline control.
         * @see {@link Control}
         * @deprecated Use {@link Xrm.Controls.TimelineWall} instead.
         */
        interface TimelineWall extends Controls.TimelineWall { }

        /**
         * Interface for a form tab.
         * @see {@link UiElement}
         * @see {@link UiFocusable}
         * @deprecated Use {@link Xrm.Controls.Tab} instead.
         */
        interface Tab extends Controls.Tab { }

        /**
         * Interface for a form section.
         * @see {@link UiElement}
         * @deprecated Use {@link Xrm.Controls.Section} instead.
         */
        interface Section extends Controls.Section { }

        /**
         * Module for the Xrm.Page.data API.
         * @deprecated Use {@link Xrm.Form.data formContext.data} has been deprecated.
         */
        namespace data {
            /**
             * Interface for the Xrm.Page.data.process API.
             * @deprecated Use {@link Xrm.ProcessFlow.ProcessManager} instead.
             */
            interface ProcessManager extends ProcessFlow.ProcessManager {
            }

            /**
             * Called when method to get active processes is complete
             * @param status The result of the get active processes operation.
             * @remarks **Returns object with the following key-value pairs**:
             * * CreatedOn
             * * ProcessDefinitionID
             * * ProcessDefinitionName
             * * ProcessInstanceID
             * * ProcessInstanceName
             * * StatusCodeName
             * @deprecated Use {@link Xrm.ProcessFlow.GetProcessInstancesDelegate} instead.
             */
            type GetProcessInstancesDelegate = ProcessFlow.GetProcessInstancesDelegate;

            /**
             * Called when method to set active process is complete
             * @param status The result of the set active process operation.
             * @remarks **Values returned are**:
             * * success        (The operation succeeded.)
             * * invalid        (The processInstanceId isn’t valid or the process isn’t enabled.)
             * @deprecated Use {@link Xrm.ProcessFlow.SetProcessInstanceDelegate} instead.
             */
            type SetProcessInstanceDelegate = ProcessFlow.SetProcessInstanceDelegate;

            /**
             * Called when process change methods have completed.
             * @param status The result of the process change operation.
             * @remarks **Values returned are**:
             * * success        (The operation succeeded.)
             * * crossEntity    (The previous stage is for a different entity.)
             * * beginning      (The active stage is the first stage of the active path.)
             * * invalid        (The operation failed because the selected stage isn’t the same as the active stage.)
             * * unreachable    (The stage exists on a different path.)
             * @deprecated Use {@link Xrm.ProcessFlow.ProcessCallbackDelegate} instead.
             */
            type ProcessCallbackDelegate = ProcessFlow.ProcessCallbackDelegate;

            /**
             * Called when process set status method has completed.
             * @param status The new status of the process instance
             * @remarks **Values returned are**:
             * * active
             * * aborted
             * * finished
             * @deprecated Use {@link Xrm.ProcessFlow.ProcessSetStatusDelegate} instead.
             */
            type ProcessSetStatusDelegate = ProcessFlow.ProcessSetStatusDelegate;

            /**
             * Represents a key-value pair, where the key is the Process Flow's ID, and the value is the name thereof.
             * @deprecated Use {@link Xrm.ProcessFlow.ProcessDictionary} instead.
             */
            interface ProcessDictionary extends ProcessFlow.ProcessDictionary { }
        }

        /**
         * Contains properties and methods to retrieve information about the user interface as well as collections for several subcomponents of the form.
         * @deprecated Use {@link Xrm.Form.ui formContext.ui} instead.
         */
        namespace ui {
            /**
             * Form Notification Levels for Xrm.Ui.setFormNotification().
             * @deprecated Use {@link Xrm.FormNotificationLevel} instead.
             */
            type FormNotificationLevel = Xrm.FormNotificationLevel;

            /**
             * Display States for Xrm.ui.ProcessMonitor.setDisplayState().
             * @deprecated Use {@link Xrm.DisplayState} instead.
             */
            type DisplayState = Xrm.DisplayState;

            /**
             * Interface for Xrm.Page.ui.process API
             * @deprecated Use {@link Xrm.Controls.ProcessControl} instead.
             */
            interface ProcessManager extends Controls.ProcessControl { }

            /**
             * Interface for a grid.  Use Grid methods to access information about data in the grid. Grid is returned by the
             * GridControl.getGrid method.
             * @deprecated Use {@link Xrm.Controls.Grid} instead.
             */
            interface Grid extends Controls.Grid { }

            /**
             * Interface for a grid row.  Use the GridRow.getData method to access the GridRowData. A collection of GridRow is
             * returned by Grid.getRows and Grid.getSelectedRows methods.
             * In V9 - this is essentailly a form context.
             * @deprecated Use {@link Xrm.Controls.Grid.GridRow} instead.
             */
            interface GridRow extends Controls.Grid.GridRow { }

            /**
             * Interface for grid row data.  Use the GridRowData.getEntity method to access the GridEntity. GridRowData is
             * returned by the GridRow.getData method.
             * @deprecated Use {@link Xrm.Controls.Grid.GridRowData} instead.
             */
            interface GridRowData extends Controls.Grid.GridRowData { }

            /**
             * Interface for a grid entity.  Use the GridEntity methods to access data about the specific records in the rows.
             * GridEntity is returned by the GridRowData.getEntity method.
             * @deprecated Use {@link Xrm.Controls.Grid.GridRowData} instead.v
             */
            interface GridEntity extends Controls.Grid.GridEntity { }

            /**
             * Interface for the view selector.  Use the ViewSelector methods to get or set information about the view selector
             * of the grid control.
             * @deprecated Use {@link Xrm.Controls.ViewSelector} instead.
             */
            interface ViewSelector extends Controls.ViewSelector { }

            /**
             * Interface for a view selector item. This object contains data that identifies a view. Use this as a parameter to
             * the ViewSelector.setCurrentView method.
             * @deprecated Use {@link Xrm.Controls.ViewSelectorItem} instead.
             */
            interface ViewSelectorItem extends Controls.ViewSelectorItem { }

            /**
             * Interface for a quick view control instance on a form.
             * @see {@link https://msdn.microsoft.com/en-us/library/mt736908.aspx External Link: Xrm.Page.ui quickForms (client-side reference)}
             * @deprecated Use {@link Xrm.Controls.ViewSelectorItem} instead.
             */
            interface QuickForm extends Controls.QuickFormControl { }
        }
    }

    /**
     * Interface for a Lookup value.
     */
    interface LookupValue {
        /**
         * The identifier.
         */
        id: string;

        /**
         * The name
         */
        name?: string;

        /**
         * Type of the entity.
         */
        entityType: string;
    }

    /**
     * Interface for an OptionSet value.
     */
    interface OptionSetValue {
        /**
         * The label text.
         */
        text: string;

        /**
         * The value, as a number
         */
        value: number;
    }

    /**
     * A collection of types and methods for working with formContext attributes.
     * @see {@link https://docs.microsoft.com/en-us/dynamics365/customer-engagement/developer/clientapi/reference/attributes External Link: Attributes (Client API reference)}
     * @see {@link https://docs.microsoft.com/en-us/dynamics365/customer-engagement/developer/clientapi/reference/collections External Link: Collections (Client API reference)}
     */
    namespace Attributes {
        /**
         * Requirement Level for {@link Attributes.Attribute.getRequiredLevel Attributes.Attribute.getRequiredLevel()} and
         * {@link Attributes.Attribute.setRequiredLevel Attributes.Attribute.setRequiredLevel()}.
         * @see {@link XrmEnum.AttributeRequirementLevel}
         */
        type RequirementLevel = "none" | "recommended" | "required";

        /**
         * Date attribute formats for Attributes.Attribute.getFormat(), used by {@link Attributes.DateAttribute DateAttribute}.
         * @see {@link XrmEnum.DateAttributeFormat}
         */
        type DateAttributeFormat = "date" | "datetime";

        /**
         * Integer attribute formats for Attributes.Attribute.getFormat(), used by {@link Attributes.NumberAttribute NumberAttribute}.
         * @see {@link XrmEnum.IntegerAttributeFormat}
         */
        type IntegerAttributeFormat = "duration" | "none";

        /**
         * OptionSet attribute formats for Attributes.Attribute.getFormat(), used by {@link Attributes.OptionSetAttribute OptionSetAttribute}.
         * @see {@link XrmEnum.OptionSetAttributeFormat}
         */
        type OptionSetAttributeFormat = "language" | "timezone";

        /**
         * String attribute formats for Attributes.Attribute.getFormat(), used by {@link Attributes.StringAttribute StringAttribute}.
         * @see {@link XrmEnum.StringAttributeFormat}
         */
        type StringAttributeFormat = "email" | "phone" | "text" | "textarea" | "tickersymbol" | "url";

        /**
         * Attribute types for {@link Attributes.Attribute.setDisplayState()}.
         * @see {@link XrmEnum.AttributeType}
         */
        type AttributeType = "boolean" | "datetime" | "decimal" | "double" | "integer" |
            "lookup" | "memo" | "money" | "multiselectoptionset" | "optionset" | "string";

        /**
         * Attribute formats for {@link Attributes.Attribute.getFormat Attributes.Attribute.getFormat()}.
         * @see {@link XrmEnum.DateAttributeFormat}
         * @see {@link XrmEnum.IntegerAttributeFormat}
         * @see {@link XrmEnum.OptionSetAttributeFormat}
         * @see {@link XrmEnum.StringAttributeFormat}
         */
        type AttributeFormat = DateAttributeFormat | IntegerAttributeFormat | OptionSetAttributeFormat | StringAttributeFormat;

        /**
         * Interface for an Entity attribute.
         */
        interface Attribute {
            /**
             * Adds a handler to be called when the attribute's value is changed.
             * @param handler The function reference.
             */
            addOnChange(handler: Events.ContextSensitiveHandler): void;

            /**
             * Fire all "on change" event handlers.
             */
            fireOnChange(): void;

            /**
             * Gets attribute type.
             * @returns The attribute's type name.<BR><BR>
             * **Values returned are**:
             * * boolean
             * * datetime
             * * decimal
             * * double
             * * integer
             * * lookup
             * * memo
             * * money
             * * optionset
             * * string
             */
            getAttributeType(): AttributeType;

            /**
             * Gets the attribute format.
             * @returns The format of the attribute.<BR><BR>
             * **Values returned are**:
             * * date           (datetime)
             * * datetime       (datetime)
             * * duration       (integer)
             * * email          (string)
             * * language       (optionset)
             * * none           (integer)
             * * phone          (string)
             * * text           (string)
             * * textarea       (string)
             * * tickersymbol   (string)
             * * timezone       (optionset)
             * * url            (string)
             * @see {@link getAttributeType}
             */
            getFormat(): AttributeFormat;

            /**
             * Gets a boolean value indicating whether this Attribute has unsaved changes.
             * @returns true if there are unsaved changes, otherwise false.
             */
            getIsDirty(): boolean;

            /**
             * Gets the logical name of the attribute.
             * @returns The logical name.
             */
            getName(): string;

            /**
             * Gets a reference to the record context of this attribute.
             * @returns The parent record context.
             */
            getParent(): Entity;

            /**
             * Gets the current level of requirement for the attribute.
             * @returns The required level, as either "none", "required", or "recommended"
             */
            getRequiredLevel(): RequirementLevel;

            /**
             * Gets current submit mode for the attribute.
             * @returns The submit mode, as either "always", "never", or "dirty"
             * @remarks The default value is "dirty"
             */
            getSubmitMode(): SubmitMode;

            /**
             * Gets the current user's privileges for the attribute.
             * @returns The user privileges.
             */
            getUserPrivilege(): Privilege;

            /**
             * Removes the handler from the "on change" event.
             * @param handler The handler.
             */
            removeOnChange(handler: Events.ContextSensitiveHandler): void;

            /**
             * Sets the required level.
             * @param requirementLevel The requirement level, as either "none", "required", or "recommended"
             * @see {@link XrmEnum.AttributeRequirementLevel}
             */
            setRequiredLevel(requirementLevel: RequirementLevel): void;

            /**
             * Sets the submit mode.
             * @param submitMode The submit mode, as either "always", "never", or "dirty".
             * @default submitMode "dirty"
             * @see {@link XrmEnum.AttributeRequirementLevel}
             */
            setSubmitMode(submitMode: SubmitMode): void;

            /**
             * A collection of all the controls on the form that interface with this attribute.
             * @see {@link https://docs.microsoft.com/en-us/dynamics365/customer-engagement/developer/clientapi/reference/collections External Link: Collections (Client API reference)}
             */
            controls: Collection.ItemCollection<Controls.Control>;

            /**
             * Gets the value.
             * @returns The value.
             */
            getValue(): any;

            /**
             * Sets the value.
             * @param value The value.
             */
            setValue(value: any): void;
        }

        /**
         * Interface for a Number attribute.
         * @see {@link Attribute}
         */
        interface NumberAttribute extends Attribute {
            /**
             * Gets the attribute format.
             * @returns The format of the attribute.
             * Values returned are: duration, none
             */
            getFormat(): IntegerAttributeFormat;

            /**
             * Gets the maximum value allowed.
             * @returns The maximum value allowed.
             */
            getMax(): number;

            /**
             * Gets the minimum value allowed.
             * @returns The minimum value allowed.
             */
            getMin(): number;

            /**
             * Gets the attribute's configured precision.
             * @returns The total number of allowed decimal places.
             */
            getPrecision(): number;

            /**
             * Gets the value.
             * @returns The value.
             */
            getValue(): number;

            /**
             * Sets the value.
             * @param value The value.
             * @remarks Attributes on Quick Create Forms will not save values set with this method.
             */
            setValue(value: number): void;

            /**
             * A collection of all the controls on the form that interface with this attribute.
             * @see {@link https://docs.microsoft.com/en-us/dynamics365/customer-engagement/developer/clientapi/reference/collections External Link: Collections (Client API reference)}
             */
            controls: Collection.ItemCollection<Controls.NumberControl>;
        }

        /**
         * Interface for a String attribute.
         * @see {@link Attribute}
         */
        interface StringAttribute extends Attribute {
            /**
             * Gets the attribute format.
             * @returns The format of the attribute.
             * Values returned are: email, phone, text, textarea, tickersymbol, url
             */
            getFormat(): StringAttributeFormat;

            /**
             * Gets maximum length allowed.
             * @returns The maximum length allowed.
             * @remarks The email form's "Description" attribute does not have the this method.
             */
            getMaxLength(): number;

            /**
             * Gets the value.
             *
             * @returns The value.
             */
            getValue(): string;

            /**
             * Sets the value.
             * @param value The value.
             * @remarks A String field with the {@link Attribute.getFormat|email} format enforces email
             *          address formatting. Attributes on Quick Create Forms will not save values set
             *          with this method.
             */
            setValue(value: string): void;

            /**
             * A collection of all the controls on the form that interface with this attribute.
             * @see {@link https://docs.microsoft.com/en-us/dynamics365/customer-engagement/developer/clientapi/reference/collections External Link: Collections (Client API reference)}
             */
            controls: Collection.ItemCollection<Controls.StringControl>;
        }

        /**
         * Common interface for enumeration attributes (OptionSet and Boolean).
         * @see {@link Attribute}
         */
        interface EnumAttribute extends Attribute {
            /**
             * Gets the initial value of the attribute.
             * @returns The initial value.
             * @remarks Valid for OptionSet and boolean attribute types
             */
            getInitialValue(): number | boolean;
        }

        /**
         * Interface for a Boolean attribute.
         * @see {@link EnumAttribute}
         */
        interface BooleanAttribute extends EnumAttribute {
            /**
             * Gets the initial value of the attribute.
             * @returns The initial value.
             * @remarks Valid for OptionSet and boolean attribute types
             */
            getInitialValue(): boolean;

            /**
             * Gets the value.
             * @returns true if it succeeds, false if it fails.
             */
            getValue(): boolean;

            /**
             * Sets the value.
             * @param value The value.
             * @remarks Attributes on Quick Create Forms will not save values set with this method.
             */
            setValue(value: boolean): void;
        }

        /**
         * Interface for a Date attribute.
         *
         * @see {@link Attribute}
         */
        interface DateAttribute extends Attribute {
            /**
             * Gets the attribute format.
             *
             * @returns The format of the attribute.
             * Values returned are: date, datetime
             */
            getFormat(): DateAttributeFormat;

            /**
             * Gets the value.
             * @returns The value.
             */
            getValue(): Date;

            /**
             * Sets the value.
             * @param value The value.
             * @remarks Attributes on Quick Create Forms will not save values set with this method.
             */
            setValue(value: Date): void;

            /**
             * A collection of all the controls on the form that interface with this attribute.
             * @see {@link https://docs.microsoft.com/en-us/dynamics365/customer-engagement/developer/clientapi/reference/collections External Link: Collections (Client API reference)}
             */
            controls: Collection.ItemCollection<Controls.DateControl>;
        }

        /**
         * Interface an OptionSet attribute.
         * @see {@link EnumAttribute}
         */
        interface OptionSetAttribute extends EnumAttribute {
            /**
             * Gets the attribute format.
             * @returns The format of the attribute.
             * Values returned are: language, timezone
             */
            getFormat(): OptionSetAttributeFormat;

            /**
             * Gets the initial value of the attribute.
             * @returns The initial value.
             * @remarks Valid for OptionSet and boolean attribute types
             */
            getInitialValue(): number;

            /**
             * Gets the option matching a value.
             * @param value The enumeration value of the option desired.
             * @returns The option.
             */
            getOption(value: number): OptionSetValue;

            /**
             * Gets the option matching a label.
             * @param label The label of the option desired.
             * @returns The option.
             */
            getOption(label: string): OptionSetValue;

            /**
             * Gets all of the options.
             * @returns An array of options.
             */
            getOptions(): OptionSetValue[];

            /**
             * Gets selected option.
             * @returns The selected option.
             */
            getSelectedOption(): OptionSetValue;

            /**
             * Gets the label of the currently selected option.
             * @returns The current value's label.
             */
            getText(): string;

            /**
             * Gets the value.
             * @returns The value.
             */
            getValue(): number;

            /**
             * Sets the value.
             * @param value The value.
             * @remarks     The getOptions() method returns option values as strings. You must use parseInt
             *              to convert them to numbers before you can use those values to set the value of an
             *              OptionSet attribute. Attributes on Quick Create Forms will not save values set
             *              with this method.
             */
            setValue(value: number): void;

            /**
             * A collection of all the controls on the form that interface with this attribute.
             * @see {@link https://docs.microsoft.com/en-us/dynamics365/customer-engagement/developer/clientapi/reference/collections External Link: Collections (Client API reference)}
             */
            controls: Collection.ItemCollection<Controls.OptionSetControl>;
        }

        /**
         * Interface a Lookup attribute.
         *
         * @see {@link Attribute}
         */
        interface LookupAttribute extends Attribute {
            /**
             * Gets a boolean value indicating whether the Lookup is a multi-value PartyList.
             * @returns true the attribute is a PartyList, otherwise false.
             */
            getIsPartyList(): boolean;

            /**
             * Gets the value.
             * @returns An array of LookupValue.
             */
            getValue(): LookupValue[];

            /**
             * Sets the value.
             * @param value The value.
             * @remarks Attributes on Quick Create Forms will not save values set with this method.
             */
            setValue(value: LookupValue[]): void;

            /**
             * A collection of all the controls on the form that interface with this attribute.
             * @see {@link https://docs.microsoft.com/en-us/dynamics365/customer-engagement/developer/clientapi/reference/collections External Link: Collections (Client API reference)}
             */
            controls: Collection.ItemCollection<Controls.LookupControl>;
        }
    }

    /**
     * A collection of types and methods for working with formContext controls.
     * @see {@link https://docs.microsoft.com/en-us/dynamics365/customer-engagement/developer/clientapi/reference/collections External Link: Collections (Client API reference)}
     */
    namespace Controls {
        /**
         * Control type for formContext.ui.quickForms.getControlType().
         */
        type ControlQuickFormType = "quickform";

        /**
         * Control types for {@link Controls.Control.getControlType Controls.Control.getControlType()}.
         * @see {@link XrmEnum.StandardControlType}
         */
        type ControlType = "standard" | "iframe" | "lookup" | "optionset" |
            "subgrid" | "webresource" | "notes" | "timercontrol" | "kbsearch" |
            "timelinewall" | ControlQuickFormType;

        /**
         * Interface for UI elements with labels.
         */
        interface UiLabelElement {
            /**
             * Gets the label.
             * @returns The label.
             */
            getLabel(): string;

            /**
             * Sets the label.
             * @param label The label.
             */
            setLabel(label: string): void;
        }

        /**
         * Interface for UI elements which can have the disabled value read.
         */
        interface UiCanGetDisabledElement {
            /**
             * Gets a boolean value, indicating whether the control is disabled.
             * @returns true if it is disabled, otherwise false.
             */
            getDisabled(): boolean;
        }

        /**
         * Interface for UI elements which can have the disabled value updated.
         */
        interface UiCanSetDisabledElement {
            /**
             * Sets the state of the control to either enabled, or disabled.
             * @param disabled true to disable, false to enable.
             */
            setDisabled(disabled: boolean): void;
        }

        /**
         * Interface for UI elements which can have the visibility value read.
         */
        interface UiCanGetVisibleElement {
            /**
             * Gets the visibility state.
             * @returns true if the tab is visible, otherwise false.
             */
            getVisible(): boolean;
        }

        /**
         * Interface for UI elements which can have the visibility value updated.
         */
        interface UiCanSetVisibleElement {
            /**
             * Sets the visibility state.
             * @param visible true to show, false to hide.
             */
            setVisible(visible: boolean): void;
        }

        /**
         * Base interface for standard UI elements.
         */
        interface UiStandardElement extends UiCanGetVisibleElement, UiLabelElement {
            /**
             * Sets the visibility state.
             * @param visible true to show, false to hide.
             */
            setVisible(visible: boolean): void;
        }

        /**
         * Interface for focusable UI elements.
         */
        interface UiFocusable {
            /**
             * Sets focus on the element.
             */
            setFocus(): void;
        }

        /**
         * Interface for controls which methods provide immediate feedback or take actions as user types in a control.
         * Contains methods which can be used to perform data validations in a control even before the user commits (saves) the value in a form.
         */
        interface UiKeyPressable {
            /**
             * Use this to add a function as an event handler for the keypress event so that the function is called when you type a character in the specific text or number field.
             * For a sample JavaScript code that uses the addOnKeyPress method to configure the auto-completion experience, see Sample: Auto-complete in CRM controls.
             * @deprecated Deprecated in v9.
             * @see {@link https://docs.microsoft.com/en-us/dynamics365/get-started/whats-new/customer-engagement/important-changes-coming#some-client-apis-are-deprecated External Link: Deprecated Client APIs}
             * @param handler The function reference.
             */
            addOnKeyPress(handler: Events.ContextSensitiveHandler): void;

            /**
             * Use this to manually fire an event handler that you created for a specific text or number field to be executed on the keypress event.
             */
            fireOnKeyPress(): void;

            /**
             * Use this to remove an event handler for a text or number field that you added using addOnKeyPress.
             * @deprecated Deprecated in v9.
             * @see {@link https://docs.microsoft.com/en-us/dynamics365/get-started/whats-new/customer-engagement/important-changes-coming#some-client-apis-are-deprecated External Link: Deprecated Client APIs}
             * Remarks:  If an anonymous function is set using addOnKeyPress, it can’t be removed using this method.
             * @param handler The function reference.
             */
            removeOnKeyPress(handler: Events.ContextSensitiveHandler): void;
        }

        /**
         * Interface for Result value of AutoCompleteResultSet
         */
        interface AutoCompleteResult {
            /**
             * The Identifier
             */
            id: string | number;

            /**
             * Url of the icon to display
             */
            icon?: string;

            /**
             * Display value(s) for this auto-complete option
             */
            fields: string[];
        }

        /**
         * Interface for command of AutoCompleteResultSet.  This is displayed at the bottom of the auto complete view
         */
        interface AutoCompleteCommand {
            /**
             * The Identifier
             */
            id: string;

            /**
             * Url of the icon to display
             */
            icon?: string;

            /**
             * Label to display at the bottom of the auto complete view
             */
            label: string;

            /**
             * Action to perform when user clicks on label
             */
            action(): void;
        }

        /**
         * Interface for showAutoComplete argument
         */
        interface AutoCompleteResultSet {
            /**
             * Results to show
             */
            results: AutoCompleteResult[];

            /**
             * Command to show/execute at the bottom of the results displayed
             */
            commands?: AutoCompleteCommand;
        }

        /**
         * Interface for controls.
         *
         * @see {@link UiElement}
         */
        interface Control extends UiLabelElement, UiCanGetVisibleElement {
            /**
             * Gets the controls type.
             * @returns The control type.<BR><BR>
             * **Values returned are**:
             * * standard
             * * iframe
             * * lookup
             * * optionset
             * * subgrid
             * * webresource
             * * notes
             * * timercontrol
             * * kbsearch (CRM Online Only, use parature.d.ts)
             * * quickform (see ui.QuickForm)
             * * customcontrol: <namespace>.<name> (A custom control for mobile phone and tablet clients).
             * * customsubgrid: <namespace>.<name> (A custom dataset control for mobile phone and tablet clients).
             */
            getControlType(): ControlType | string;

            /**
             * Gets the name of the control on the form.
             * @returns The name of the control.
             * @remarks     The name assigned to a control is not determined until the form loads. Changes to
             *              the form may change the name assigned to a given control.
             *              When you use the control getName method the name of the first control will be the
             *              same as the name of the attribute. The second instance of a control for that
             *              attribute will be "<attributeName>1". The pattern <attributeName>+N
             *              will continue for each additional control added to the form for a specific
             *              attribute. When a form displays a business process flow control in the header,
             *              additional controls will be added for each attribute that is displayed in the
             *              business process flow. These controls have a unique name like the following:
             *              header_process_<attribute name>.
             */
            getName(): string;

            /**
             * Gets a reference to the Section parent of the control.
             * @returns The parent Section.
             */
            getParent(): Section;
        }

        /**
         * Interface for {@link Ui.navigation formContext.ui.navigation}.
         */
        interface Navigation {
            /**
             * A reference to the collection of available navigation items.
             * @see {@link https://docs.microsoft.com/en-us/dynamics365/customer-engagement/developer/clientapi/reference/collections External Link: Collections (Client API reference)}
             */
            items: Collection.ItemCollection<NavigationItem>;
        }

        /**
         * Interface for a navigation item.
         * @see {@link UiElement}
         * @see {@link UiFocusable}
         * @see {@link https://docs.microsoft.com/en-us/dynamics365/customer-engagement/developer/clientapi/reference/formcontext-ui-navigation External Link: formContext.ui.navigation item (Client API reference)}
         */
        interface NavigationItem extends UiStandardElement, UiFocusable {
            /**
             * Gets the name of the item.
             * @returns The identifier.
             */
            getId(): string;
        }

        /**
         * Interface for a standard control.
         * @see {@link Control}
         */
        interface StandardControl extends Control, UiStandardElement, UiFocusable, UiCanGetDisabledElement, UiCanSetDisabledElement {
            /**
             * Clears the notification identified by uniqueId.
             * @param uniqueId (Optional) Unique identifier.
             * @returns true if it succeeds, false if it fails.
             * @remarks If the uniqueId parameter is not used, the current notification shown will be removed.
             */
            clearNotification(uniqueId?: string): boolean;

            /**
             * Sets a control-local notification message.
             * @param message The message.
             * @param uniqueId Unique identifier.
             * @returns true if it succeeds, false if it fails.
             * @remarks     When this method is used on Microsoft Dynamics CRM for tablets a red "X" icon
             *              appears next to the control. Tapping on the icon will display the message.
             */
            setNotification(message: string, uniqueId: string): boolean;

            /**
             * Displays an error or recommendation notification for a control, and lets you specify actions to execute based on the notification.
             */
            addNotification(notification: AddControlNotificationOptions): void;

            /**
             * Gets the control's bound attribute.
             * @template T An Attribute type.
             * @returns The attribute.
             */
            getAttribute<T extends Attributes.Attribute>(): T;

            /**
             * Gets the control's bound attribute.
             * @returns The attribute.
             */
            getAttribute(): Attributes.Attribute;
        }

        /**
         * Interface for Auto Lookup Control.
         * This is not an Entity Lookup, but a control that supports AutoComplete / KeyPress Events (Text or Number)
         * @remarks This interface is not supported for CRM mobile clients (phones or tablets) and the interactive service hub.  It is only available for Updated entities.
         * @deprecated Deprecated in v9.
         * @see {@link https://docs.microsoft.com/en-us/dynamics365/get-started/whats-new/customer-engagement/important-changes-coming#some-client-apis-are-deprecated External Link: Deprecated Client APIs}
         * @see {@link StandardControl}
         */
        interface AutoLookupControl extends StandardControl, UiKeyPressable {
            /**
             * Gets the latest value in a control as the user types characters in a specific text or number field.
             * This method helps you to build interactive experiences by validating data and alerting users as they type characters in a control.
             * The getValue method is different from the attribute getValue method because the control method retrieves the value from the control
             * as the user is typing in the control as opposed to the attribute getValue method that retrieves the value after the user commits (saves) the field.
             */
            getValue(): string;

            /**
             * Hides the auto-completion drop-down list configured for a specific text field
             * @deprecated Deprecated in v9.
             * @see {@link https://docs.microsoft.com/en-us/dynamics365/get-started/whats-new/customer-engagement/important-changes-coming#some-client-apis-are-deprecated External Link: Deprecated Client APIs}
             */
            hideAutoComplete(): void;

            /**
             * Shows upt to 10 matching strings in a drop-down list as users press keys to type charactrer in a specific text field.
             * On selecting an item in the drop-down list, the value in the text field changes to the selected item, the drop-down list disappears, and the OnChange event for the text field is invoked
             * @deprecated Deprecated in v9.
             * @see {@link https://docs.microsoft.com/en-us/dynamics365/get-started/whats-new/customer-engagement/important-changes-coming#some-client-apis-are-deprecated External Link: Deprecated Client APIs}
             * @param resultSet The results to show
             */
            showAutoComplete(resultSet: AutoCompleteResultSet): void;
        }

        /**
         * Interface for a String control.
         * @see {@link StandardControl}
         */
        interface StringControl extends AutoLookupControl {
            /**
             * Gets the control's bound attribute.
             * @returns The attribute.
             */
            getAttribute(): Attributes.StringAttribute;
        }

        /**
         * Interface for a Number control.
         * @see {@link StandardControl}
         */
        interface NumberControl extends AutoLookupControl {
            /**
             * Gets the control's bound attribute.
             * @returns The attribute.
             */
            getAttribute(): Attributes.NumberAttribute;
        }

        /**
         * Interface for a Date control.
         * @see {@link StandardControl}
         */
        interface DateControl extends StandardControl {
            /**
             * Gets the control's bound attribute.
             * @returns The attribute.
             */
            getAttribute(): Attributes.DateAttribute;

            /**
             * Gets the status of the time-of-day component of the Date control.
             * @returns true if the time is shown, otherwise false.
             */
            getShowTime(): boolean;

            /**
             * Sets the visibility of the time component of the Date control.
             * @param showTimeValue true to show, false to hide the time value.
             */
            setShowTime(showTimeValue: boolean): void;
        }

        /**
         * Interface for a Lookup control.
         * @see {@link StandardControl}
         */
        interface LookupControl extends StandardControl {
            /**
             * Adds a handler to the "pre search" event of the Lookup control.
             * @param handler The handler.
             */
            addPreSearch(handler: Events.ContextSensitiveHandler): void;

            /**
             * Adds an additional custom filter to the lookup, with the "AND" filter operator.
             * Can only be used within a "pre search" event handler
             * @see {@link addPreSearch}
             * @param filter Specifies the filter, as a serialized FetchXML "filter" node.
             * @param entityLogicalName (Optional) The logical name of the entity.
             * @remarks     If entityLogicalName is not specified, the filter will be applied to all entities
             *              valid for the Lookup control.
             * @example     Example filter: <filter type="and">
             *                              <condition attribute="address1_city" operator="eq" value="Redmond" />
             *                              </filter>
             */
            addCustomFilter(filter: string, entityLogicalName?: string): void;

            /**
             * Adds a custom view for the Lookup dialog.
             * @param viewId Unique identifier for the view, in Guid format.
             * @param entityName Name of the entity.
             * @param viewDisplayName Name of the view to display.
             * @param fetchXml The FetchXML query for the view's contents, serialized as a string.
             * @param layoutXml The Layout XML, serialized as a string.
             * @param isDefault true, to treat this view as default.
             * @remarks Cannot be used on "Owner" Lookup controls.
             *          The viewId is never saved to CRM, but must be unique across available views.  Generating
             *          a new value can be accomplished with a {@link http://www.guidgen.com/ Guid generator(external link)}.
             * @example Example viewId value: "{00000000-0000-0000-0000-000000000001}"
             * @see {@link http://msdn.microsoft.com/en-us/library/gg334522.aspx External Link: Layout XML Reference}
             */
            addCustomView(viewId: string, entityName: string, viewDisplayName: string, fetchXml: string, layoutXml: string, isDefault: boolean): void;

            /**
             * Gets the control's bound attribute.
             * @returns The attribute.
             */
            getAttribute(): Attributes.LookupAttribute;

            /**
             * Gets the unique identifier of the default view.
             * @returns The default view, in Guid format.
             * @example Example return: "{00000000-0000-0000-0000-000000000000}"
             */
            getDefaultView(): string;

            /**
             * Removes the handler from the "pre search" event of the Lookup control.
             * @param handler The handler.
             */
            removePreSearch(handler: Events.ContextSensitiveHandler): void;

            /**
             * Sets the Lookup's default view.
             * @param viewGuid Unique identifier for the view.
             * @example Example viewGuid value: "{00000000-0000-0000-0000-000000000000}"
             */
            setDefaultView(viewGuid: string): void;

            /**
             * Gets the types of entities allowed in the lookup control.
             */
            getEntityTypes(): string[];

            /**
             * Sets the types of entities allowed in the lookup control.
             */
            setEntityTypes(entityLogicalNames: string[]): void;
        }

        /**
         * Interface for an OptionSet control.
         *
         * @see {@link StandardControl}
         */
        interface OptionSetControl extends StandardControl {
            /**
             * Adds an option.
             *
             * @param option The option.
             * @param index (Optional) zero-based index of the option.
             *
             * @remarks This method does not check that the values within the options you add are valid.
             *          If index is not provided, the new option will be added to the end of the list.
             */
            addOption(option: OptionSetValue, index?: number): void;

            /**
             * Clears all options.
             */
            clearOptions(): void;

            /**
             * Gets the control's bound attribute.
             *
             * @returns The attribute.
             */
            getAttribute(): Attributes.OptionSetAttribute;

            /**
             * Removes the option matching the value.
             *
             * @param value The value.
             */
            removeOption(value: number): void;
        }

        /**
         * Interface for a CRM grid control.
         *
         * @see {@link Control}
         */
        interface GridControl extends Control, UiCanSetVisibleElement {
            /**
             * Use this method to add event handlers to the GridControl's OnLoad event.
             *
             * @param handler The event handler.
             */
            addOnLoad(handler: Events.ContextSensitiveHandler): void;

            /**
             * This method returns context information about the GridControl.
             *
             * @returns The context type.
             */
            getContextType(): XrmEnum.GridControlContext;

            /**
             * Use this method to get the logical name of the entity data displayed in the grid.
             *
             * @returns The entity name.
             */
            getEntityName(): string;

            /**
             * Use this method to get access to the Grid available in the GridControl.
             * @returns The grid.
             */
            getGrid(): Grid;

            /**
             * Use this method to get access to the ViewSelector available for the GridControl when it is configured to display views.
             * @returns The view selector.
             */
            getViewSelector(): ViewSelector;

            /**
             * Refreshes the sub grid.
             * @remarks Not available during the "on load" event of the form.
             */
            refresh(): void;

            /**
             * Refreshes the sub grid ribbon.
             * @see {@link https://docs.microsoft.com/it-it/powerapps/developer/model-driven-apps/clientapi/reference/grids/gridcontrol/refreshribbon External Link: refreshRibbon (Client API reference)}
             */
            refreshRibbon(): void;

            /**
             * Use this method to remove event handlers from the GridControl's OnLoad event.
             * @param handler The handler.
             */
            removeOnLoad(handler: () => void): void;
        }

        /**
         * Interface for a grid.  Use Grid methods to access information about data in the grid. Grid is returned by the
         * GridControl.getGrid method.
         */
        interface Grid {
            /**
             * Returns a collection of every GridRow in the Grid.
             * @returns The rows.
             * @see {@link https://docs.microsoft.com/en-us/dynamics365/customer-engagement/developer/clientapi/reference/collections External Link: Collections (Client API reference)}
             */
            getRows(): Collection.ItemCollection<Grid.GridRow>;

            /**
             * Returns a collection of every selected GridRow in the Grid.
             * @returns The selected rows.
             * @see {@link https://docs.microsoft.com/en-us/dynamics365/customer-engagement/developer/clientapi/reference/collections External Link: Collections (Client API reference)}
             */
            getSelectedRows(): Collection.ItemCollection<Grid.GridRow>;

            /**
             * Returns the total number of records in the Grid.
             * @returns The total record count.
             */
            getTotalRecordCount(): number;
        }

        namespace Grid {
            /**
             * Interface for a grid row.  Use the GridRow.getData method to access the GridRowData. A collection of GridRow is
             * returned by Grid.getRows and Grid.getSelectedRows methods.
             * In V9 - this is essentailly a form context
             */
            interface GridRow {
                /**
                 * Provides methods to work with the row data.
                 */
                data: Data;
                /**
                 * Returns the GridRowData for the GridRow.
                 * @deprecated Deprecated in V9 - use data field instead
                 * @returns The data.
                 */
                getData(): GridRowData;
            }

            /**
             * Interface for grid row data.  Use the GridRowData.getEntity method to access the GridEntity. GridRowData is
             * returned by the GridRow.getData method.
             */
            interface GridRowData {
                /**
                 * Returns the GridEntity for the GridRowData.
                 * @returns The entity.
                 * @deprecated Use GridRow.data.entity instead of using GridRow.getData().getEntity().
                 */
                getEntity(): GridEntity;
            }

            /**
             * Interface for a grid entity.  Use the GridEntity methods to access data about the specific records in the rows.
             * GridEntity is returned by the GridRowData.getEntity method.
             *
             * @deprecated Use GridRow.data.entity instead.
             */
            interface GridEntity {
                /**
                 * Returns the logical name for the record in the row.
                 *
                 * @returns The entity name.
                 * @deprecated Use GridRow.data.entity.getEntityName() instead.
                 */
                getEntityName(): string;

                /**
                 * Returns a LookupValue that references this record.
                 *
                 * @returns The entity reference.
                 * @deprecated Use GridRow.data.entity.getEntityReference() instead.
                 */
                getEntityReference(): LookupValue;

                /**
                 * Returns the id for the record in the row.
                 *
                 * @returns The identifier of the GridEntity, in GUID format.
                 * @example Example return: "{00000000-0000-0000-0000-000000000000}"
                 * @deprecated Use GridRow.data.entity.getId() instead.
                 */
                getId(): string;

                /**
                 * Returns the primary attribute value for the record in the row.  (Commonly the name.)
                 *
                 * @returns The primary attribute value.
                 * @deprecated Use GridRow.data.entity.getPrimaryAttributeValue() instead.
                 */
                getPrimaryAttributeValue(): string;
            }
        }

        /**
         * Interface for a framed control, which is either a Web Resource or an Iframe.
         * @see {@link Control}
         * @remarks     An Iframe control provides additional methods, so use {@link IframeControl} where
         *              appropriate.  Silverlight controls should use {@link SilverlightControl}.
         */
        interface FramedControl extends Control {
            /**
             * Returns the content window that represents an IFRAME or web resource.
             * @returns A promise that contains a content window instance representing an IFRAME or web resource.
             * @remarks This method is supported only on Unified Interface.  The implementer is expected to call
             * a custom function within the returned window that will receive the Xrm and formContext objects as
             * parameters.
             */
            getContentWindow(): Promise<Window>;

            /**
             * Gets the DOM element containing the control.
             * @returns The container object.
             * @remarks Unavailable for Microsoft Dynamics CRM for tablets.
             */
            getObject(): HTMLIFrameElement;

            /**
             * Gets the URL value of the control.
             * @returns The source URL.
             * @remarks Unavailable for Microsoft Dynamics CRM for tablets.
             */
            getSrc(): string;

            /**
             * Sets the URL value of the control.
             * @param src The source URL.
             * @remarks Unavailable for Microsoft Dynamics CRM for tablets.
             */
            setSrc(src: string): void;
        }

        /**
         * Interface for an Iframe control.
         * @see {@link FramedControl}
         */
        interface IframeControl extends FramedControl, UiCanSetVisibleElement {
            /**
             * Gets initial URL defined for the Iframe.
             * @returns The initial URL.
             * @remarks Unavailable for Microsoft Dynamics CRM for tablets.
             */
            getInitialUrl(): string;
        }

        /**
         * Interface for a quick view control instance on a form.
         * @see {@link https://docs.microsoft.com/en-us/dynamics365/customer-engagement/developer/clientapi/reference/formcontext-ui-quickforms External Link: formContext.ui.quickForms (Client API reference)}
         */
        interface QuickFormControl extends Control, UiLabelElement, UiFocusable, UiCanGetDisabledElement, UiCanSetDisabledElement, UiCanGetVisibleElement, UiCanSetVisibleElement {
            /**
             * Gets the constituent controls in a quick view control.
             * @returns An array of controls.
             * @remarks Constituent controls in a quick view control are read only.
             */
            getControl(): Control[];

            /**
             * Gets the constituent controls in a quick view control.
             * @param T A Control type
             * @param controlName Name of the control.
             * @returns The control.
             * @remarks Constituent controls in a quick view control are read only.
             */
            getControl<T extends Control>(controlName: string): T;

            /**
             * Gets the constituent controls in a quick view control.
             * @param controlName Name of the control.
             * @returns The control.
             * @remarks Constituent controls in a quick view control are read only.
             */
            getControl(controlName: string): Control;

            /**
             * Gets a control by index.
             * @param T A Control type
             * @param index The control index.
             * @returns The control.
             * @remarks Constituent controls in a quick view control are read only.
             */
            getControl<T extends Control>(index: number): T;

            /**
             * Gets a control by index.
             * @param index The control index.
             * @returns The control.
             * @remarks Constituent controls in a quick view control are read only.
             */
            getControl(index: number): Control;

            /**
             * Gets the controls type.
             * @returns Returns a string value ("quickform") that categorizes quick view controls.
             */
            getControlType(): ControlQuickFormType;

            /**
             * Gets a reference to the Section parent of the control.
             * @returns The parent Section.
             */
            getParent(): Section;

            /**
             * Returns whether the data binding for the constituent controls in a quick view control is complete.
             * @returns  True is the data binding for a constituent control is complete, otherwise false.
             *          because the quick view form that the control is bound to may not have loaded completely.
             *          As a result, using the getAttribute or any data-related methods on a constituent control might not work.
             *          The isLoaded method for the quick view control helps determine the data binding status for constituent controls in a quick view control.
             * @remarks The data binding for the constituent controls in a quick view control may not be complete during the main form OnLoad event
             */
            isLoaded(): boolean;

            /**
             * Refreshes the data displayed in a quick view control.
             */
            refresh(): void;
        }

        /**
         * Interface for a Silverlight control.
         * @see {@link Control}
         * @deprecated The Silverlight WebResource is deprecated on the web client, and is not supported on the new Unified Interface in v9.
         * Instead of silverlight, use custom controls created using the HTML web resources with HTML5 to create UI components to visualize and interact with data.
         */
        interface SilverlightControl extends Control {
            /**
             * Gets the query string value passed to Silverlight.
             * @returns The data.
             * @remarks Unavailable for Microsoft Dynamics CRM for tablets.
             */
            getData(): string;

            /**
             * Sets the query string value passed to Silverlight.
             * @param data The data.
             * @remarks Unavailable for Microsoft Dynamics CRM for tablets.
             */
            setData(data: string): void;

            /**
             * Gets the DOM element containing the control.
             * @returns The container object.
             * @remarks Unavailable for Microsoft Dynamics CRM for tablets.
             */
            getObject(): HTMLObjectElement;
        }

        /**
         * Interface for a Timeline control.
         * @see {@link Control}
         */
        interface TimelineWall extends Control {
            /**
             * Refreshes the data displayed in a timelinewall and timer control.
             */
            refresh(): void;
        }

        /**
         * Interface for a form tab.
         * @see {@link UiElement}
         * @see {@link UiFocusable}
         */
        interface Tab extends UiStandardElement, UiFocusable {
            /**
             * Adds a function to be called when the TabStateChange event occurs.
             * @param handler The function to be executed on the TabStateChange event.
             */
            addTabStateChange(handler: Events.ContextSensitiveHandler): void;

            /**
             * Gets display state of the tab.
             * @returns The display state, as either "expanded" or "collapsed"
             */
            getDisplayState(): DisplayState;

            /**
             * Gets the name of the tab.
             * @returns The name.
             */
            getName(): string;

            /**
             * Gets a reference to the {@link FormContext.ui formContext.ui} parent of the tab.
             * @returns The parent.
             */
            getParent(): Ui;

            /**
             * Removes a function to be called when the TabStateChange event occurs.
             * @param handler The function to be removed from the TabStateChange event.
             */
            removeTabStateChange(handler: Events.ContextSensitiveHandler): void;

            /**
             * Sets display state of the tab.
             * @param displayState Display state of the tab, as either "expanded" or "collapsed"
             */
            setDisplayState(displayState: DisplayState): void;

            /**
             * A reference to the collection of form sections within this tab.
             * @see {@link https://docs.microsoft.com/en-us/dynamics365/customer-engagement/developer/clientapi/reference/collections External Link: Collections (Client API reference)}
             */
            sections: Collection.ItemCollection<Section>;
        }

        /**
         * Interface for a form section.
         * @see {@link UiElement}
         */
        interface Section extends UiStandardElement {
            /**
             * Gets the name of the section.
             * @returns The name.
             */
            getName(): string;

            /**
             * Gets a reference to the parent {@link Tab}.
             * @returns The parent.
             */
            getParent(): Tab;

            /**
             * A reference to the collection of controls within this tab.
             * @see {@link https://docs.microsoft.com/en-us/dynamics365/customer-engagement/developer/clientapi/reference/collections External Link: Collections (Client API reference)}
             */
            controls: Collection.ItemCollection<Control>;
        }

        interface AddControlNotificationOptions {
            /**
             * A collection of actions
             */
            actions?: ControlNotificationAction[];

            /**
             * The message to display in the notification.
             * In the current release, only the first message specified in this array will be displayed.
             */
            messages: string[];

            /**
             * Defines the type of notification.
             */
            notificationLevel?: NotificationLevel;

            /**
             * The ID to use to clear this notification when using the clearNotification method.
             */
            uniqueId: string;
        }

        /**
         * Constants to use with the addNotification method of form controls
         */
        type NotificationLevel = "ERROR" | "RECOMMENDATION";

        /**
         * interface to define the actions on a control notification
         */
        interface ControlNotificationAction {
            /**
             * The body message of the notification to be displayed to the user. Limit your message to 100 characters for optimal user experience.
             */
            message?: string;

            /**
             * Array of functions. The corresponding actions for the message.
             */
            actions: Array<() => void>;
        }

        interface ProcessControl extends UiCanGetVisibleElement, UiCanSetVisibleElement {
            /**
             * Sets display state of the process flow control.
             * @param displayState Display state of the process flow control, as either "expanded" or "collapsed"
             */
            setDisplayState(displayState: DisplayState): void;

            /**
             * Gets the display state of the process flow control.
             */
            getDisplayState(): DisplayState;

            /**
             * Reflow the UI of the process control
             * @param updateUI Specify true to update the UI of the process control; false otherwise.
             * @param parentStage ID of the parent stage.
             * @param nextStage ID of the next stage.
             */
            reflow(updateUI: boolean, parentStage: string, nextStage: string): void;
        }

        /**
         * Interface for an entity's form selector item.
         */
        interface FormItem {
            /**
             * Gets the unique identifier of the form.
             * @returns The identifier, in Guid format.
             */
            getId(): string;

            /**
             * Gets the label for the form.
             * @returns The label.
             */
            getLabel(): string;

            /**
             * Navigates the user to this form.
             */
            navigate(): void;
        }

        /**
         * Interface for the form selector API.
         */
        interface FormSelector {
            /**
             * Gets current form.
             * @returns The current item.
             * @remarks When only one form is available this method will return null.
             */
            getCurrentItem(): FormItem;

            /**
             * A reference to the collection of available forms.
             * @see {@link https://docs.microsoft.com/en-us/dynamics365/customer-engagement/developer/clientapi/reference/collections External Link: Collections (Client API reference)}
             */
            items: Collection.ItemCollection<FormItem>;
        }

        /**
         * Interface for the view selector.  Use the ViewSelector methods to get or set information about the view selector
         * of the grid control.
         */
        interface ViewSelector {
            /**
             * Use this method to get a reference to the current view.
             * @returns The current view.
             */
            getCurrentView(): LookupValue;

            /**
             * Use this method to determine whether the view selector is visible.
             * @returns true if visible, false if not.
             */
            isVisible(): boolean;

            /**
             * Use this method to set the current view.
             * @param viewSelectorItem The view selector item.
             */
            setCurrentView(viewSelectorItem: LookupValue): void;
        }

        /**
         * Interface for a view selector item. This object contains data that identifies a view. Use this as a parameter to
         * the ViewSelector.setCurrentView method.
         */
        interface ViewSelectorItem {
            /**
             * Returns a LookupValue that references this view.
             * @returns The entity reference.
             */
            getEntityReference(): LookupValue;
        }
    }

    /**
     * Interface for the form's record context, {@link Data.entity formContext.data.entity}
     * @see {@link https://docs.microsoft.com/en-us/dynamics365/customer-engagement/developer/clientapi/reference/formcontext-data-entity External Link: formContext.data.entity (Client API reference)}
     */
    interface Entity {
        /**
         * Adds a handler to be called when the record is saved.
         * @param handler The handler.
         */
        addOnSave(handler: Events.ContextSensitiveHandler): void;

        /**
         * Gets an serialized-XML string representing data that will be passed to the server upon saving the record.
         * @returns The XML in string format.
         * @remarks This function does not work with Microsoft Dynamics CRM for tablets.
         * @example "<account><name>Contoso</name><accountnumber>55555</accountnumber><telephone2>425
         *          555-1234</telephone2></account>".
         */
        getDataXml(): string;

        /**
         * Gets entity's logical name.
         * @returns  The logical name.
         */
        getEntityName(): string;

        /**
         * Gets a lookup value that references the record.
         * @returns A lookup value that references the record.
         * @see {@link https://docs.microsoft.com/en-us/dynamics365/customer-engagement/developer/clientapi/reference/formcontext-data-entity/getentityreference External Link: getEntityReference API Documentation}
         */
        getEntityReference(): LookupValue;

        /**
         * Gets the record's unique identifier.
         * @returns The identifier, in Guid format.
         * @example Example: "{825CB223-A651-DF11-AA8B-00155DBA3804}".
         */
        getId(): string;

        /**
         * Gets a boolean value indicating whether the record has unsaved changes.
         * @returns true if there are unsaved changes, otherwise false.
         */
        getIsDirty(): boolean;

        /**
         * Gets the record's primary attribute value.
         * @returns The primary attribute value.
         * @remarks The value for this attribute is used when links to the record are displayed.
         */
        getPrimaryAttributeValue(): string;

        /**
         * Gets a boolean value indicating whether all of the entity data is valid.
         * @returns true if all of the entity data is valid; false otherwise.
         */
        isValid(): boolean;

        /**
         * Removes the handler from the "on save" event.
         * @param handler The handler.
         */
        removeOnSave(handler: Events.ContextSensitiveHandler): void;

        /**
         * Saves the record.
         * @remarks  When using quick create forms in the web application the saveandnew option is not
         *           applied. It will always work as if saveandclose were used. Quick create forms in
         *           Microsoft Dynamics CRM for tablets will apply the saveandnew behavior.
         */
        save(): void;

        /**
         * Saves the record with the given save mode.
         * @param saveMode (Optional) the save mode to save, as either "saveandclose" or "saveandnew".  If no parameter is included in the method, the record will simply be saved.
         */
        save(saveMode?: EntitySaveMode): void;

        /**
         * The collection of attributes for the record.
         * @see {@link https://docs.microsoft.com/en-us/dynamics365/customer-engagement/developer/clientapi/reference/attributes External Link: Attributes (Client API reference)}
         * @see {@link https://docs.microsoft.com/en-us/dynamics365/customer-engagement/developer/clientapi/reference/collections External Link: Collections (Client API reference)}
         */
        attributes: Collection.ItemCollection<Attributes.Attribute>;
    }

    namespace ProcessFlow {
        /**
         * Direction types for a process stage change event
         * @see {@link XrmEnum.StageChangeDirection}
         */
        type StageChangeDirection = "Next" | "Previous";

        /**
         * Status for {@link ProcessFlow.Stage.getStatus Stage.getStatus()}.
         * @see {@link XrmEnum.StageStatus}
         */
        type StageStatus = "active" | "inactive";

        /**
         * Status for {@link ProcessFlow.Process.getStatus Process.getStatus()}.
         * @see {@link XrmEnum.ProcessStatus}
         */
        type ProcessStatus = "active" | "aborted" | "finished";

        /**
         * Interface for a CRM Business Process Flow instance.
         */
        interface Process {
            /**
             * Returns the unique identifier of the process.
             * @returns The identifier for this process, in GUID format.
             * @example Example: "{825CB223-A651-DF11-AA8B-00155DBA3804}".
             */
            getId(): string;

            /**
             * Returns the name of the process.
             * @returns The name.
             */
            getName(): string;

            /**
             * Returns an collection of stages in the process.
             * @returns The stages.
             * @see {@link https://docs.microsoft.com/en-us/dynamics365/customer-engagement/developer/clientapi/reference/collections External Link: Collections (Client API reference)}
             */
            getStages(): Collection.ItemCollection<Stage>;

            /**
             * Returns a boolean value to indicate if the process is rendered.
             * @returns true if the process is rendered, false if not.
             */
            isRendered(): boolean;
        }

        /**
         * Interface for CRM Business Process Flow stages.
         */
        interface Stage {
            /**
             * Returns an object with a getValue method which will return the integer value of the business process flow
             * category.
             * @returns The stage category.
             */
            getCategory(): { getValue(): XrmEnum.StageCategory };

            /**
             * Returns the logical name of the entity associated with the stage.
             * @returns The entity name.
             */
            getEntityName(): string;

            /**
             * Returns the unique identifier of the stage.
             * @returns The identifier of the Stage, in GUID format.
             * @example Example: "{825CB223-A651-DF11-AA8B-00155DBA3804}".
             */
            getId(): string;

            /**
             * Returns the name of the stage.
             * @returns The name.
             */
            getName(): string;

            /**
             * Returns the status of the stage.
             * @returns The status, either "active" or "inactive".
             */
            getStatus(): StageStatus;

            /**
             * Returns a collection of steps in the stage.
             * @returns An array of Step.
             */
            getSteps(): Step[];
        }

        interface Step {
            /**
             * Returns the logical name of the attribute associated to the step.
             * @returns The attribute.
             * @remarks Some steps don’t contain an attribute value.
             */
            getAttribute(): string;

            /**
             * Returns the name of the step.
             * @returns The name.
             */
            getName(): string;

            /**
             * Returns whether the step is required in the business process flow.
             * @returns true if required, false if not.
             * @remarks     Returns true if the step is marked as required in the Business Process Flow editor; otherwise, false.
             *              There is no connection between this value and the values you can change in the formContext.data.entity
             *              attribute RequiredLevel methods.
             */
            isRequired(): boolean;
        }

        /**
         * Interface for the formContext.data.process API.
         * @see {@link https://docs.microsoft.com/en-us/dynamics365/customer-engagement/developer/clientapi/reference/formcontext-data-process External Link: formContext.data.process (Client API reference)}
         */
        interface ProcessManager {
            /**
             * Returns a Process object representing the active process.
             * @returns current active process.
             */
            getActiveProcess(): Process;

            /**
             * Set a Process as the active process.
             * @param processId The Id of the process to make the active process.
             * @param callbackFunction (Optional) a function to call when the operation is complete.
             */
            setActiveProcess(processId: string, callbackFunction?: ProcessCallbackDelegate): void;

            /**
             * Returns all process instances for the entity record that the calling user has access to.
             * @param callbackFunction (Optional) a function to call when the operation is complete.
             */
            getProcessInstances(callbackFunction?: GetProcessInstancesDelegate): void;

            /**
             * Sets a process instance as the active instance
             * @param processInstanceId The Id of the process instance to make the active instance.
             * @param callbackFunction (Optional) a function to call when the operation is complete.
             */
            setActiveProcessInstance(processInstanceId: string, callbackFunction?: SetProcessInstanceDelegate): void;

            /**
             * Returns a Stage object representing the active stage.
             * @returns current active stage.
             */
            getActiveStage(): Stage;

            /**
             * Set a stage as the active stage.
             * @param stageId the Id of the stage to make the active stage.
             * @param callbackFunction (Optional) a function to call when the operation is complete.
             */
            setActiveStage(stageId: string, callbackFunction?: ProcessCallbackDelegate): void;

            /**
             * Use this method to get a collection of stages currently in the active path with methods to interact with the
             * stages displayed in the business process flow control. The active path represents stages currently rendered in
             * the process control based on the branching rules and current data in the record.
             * @returns A collection of all completed stages, the currently active stage, and the predicted set of future stages
             *          based on satisfied conditions in the branching rule. This may be a subset of the stages returned with
             *          formContext.data.process.getActiveProcess because it will only include those stages which represent a valid
             *          transition from the current stage based on branching that has occurred in the process.
             * @see {@link https://docs.microsoft.com/en-us/dynamics365/customer-engagement/developer/clientapi/reference/collections External Link: Collections (Client API reference)}
             */
            getActivePath(): Collection.ItemCollection<Stage>;

            /**
             * Use this method to asynchronously retrieve the enabled business process flows that the user can switch to for an
             * entity.
             * @param callbackFunction The callback function must accept a parameter that contains an object with
             *                         dictionary properties where the name of the property is the Id of the
             *                         business process flow and the value of the property is the name of the
             *                         business process flow.
             *                         The enabled processes are filtered according to the user’s privileges. The
             *                         list of enabled processes is the same ones a user can see in the UI if they
             *                         want to change the process manually.
             */
            getEnabledProcesses(callbackFunction: (enabledProcesses: ProcessDictionary) => void): void;

            /**
             * Use this method to get the currently selected stage.
             * @returns The currently selected stage.
             */
            getSelectedStage(): Stage;

            /**
             * Use this to add a function as an event handler for the OnPreProcessStatusChange event so that it will be called before the
             * business process flow status changes.
             * @param handler The function will be added to the bottom of the event
             *                handler pipeline. The execution context is automatically
             *                set to be the first parameter passed to the event handler.
             *                Use a reference to a named function rather than an
             *                anonymous function if you may later want to remove the
             *                event handler.
             */
            addOnPreProcessStatusChange(handler: Events.ContextSensitiveHandler): void;

            /**
             * Use this to add a function as an event handler for the OnPreStageChange event so that it will be called before the
             * business process flow stage changes.
             * @param handler The function will be added to the bottom of the event
             *                handler pipeline. The execution context is automatically
             *                set to be the first parameter passed to the event handler.
             *                Use a reference to a named function rather than an
             *                anonymous function if you may later want to remove the
             *                event handler.
             */
            addOnPreStageChange(handler: Events.ContextSensitiveHandler): void;

            /**
             * Use this to add a function as an event handler for the OnPreProcessStatusChange event so that it will be called when the
             * business process flow status changes.
             * @param handler The function will be added to the bottom of the event
             *                handler pipeline. The execution context is automatically
             *                set to be the first parameter passed to the event handler.
             *                Use a reference to a named function rather than an
             *                anonymous function if you may later want to remove the
             *                event handler.
             */
            addOnProcessStatusChange(handler: Events.ContextSensitiveHandler): void;

            /**
             * Use this to add a function as an event handler for the OnStageChange event so that it will be called when the
             * business process flow stage changes.
             * @param handler The function will be added to the bottom of the event
             *                handler pipeline. The execution context is automatically
             *                set to be the first parameter passed to the event handler.
             *                Use a reference to a named function rather than an
             *                anonymous function if you may later want to remove the
             *                event handler.
             */
            addOnStageChange(handler: Events.ContextSensitiveHandler): void;

            /**
             * Use this to add a function as an event handler for the OnStageSelected event so that it will be called
             * when a business process flow stage is selected.
             * @param handler The function will be added to the bottom of the event
             *                handler pipeline. The execution context is automatically
             *                set to be the first parameter passed to the event handler.
             *                Use a reference to a named function rather than an
             *                anonymous function if you may later want to remove the
             *                event handler.
             */
            addOnStageSelected(handler: Events.ContextSensitiveHandler): void;

            /**
             * Use this to remove a function as an event handler for the OnPreProcessStatusChange event.
             * @param handler If an anonymous function is set using the addOnPreProcessStatusChange method it
             *                cannot be removed using this method.
             */
            removeOnPreProcessStatusChange(handler: Events.ProcessStatusChangeHandler): void;

            /**
             * Use this to remove a function as an event handler for the OnPreStageChange event.
             * @param handler If an anonymous function is set using the addOnPreStageChange method it
             *                cannot be removed using this method.
             */
            removeOnPreStageChange(handler: Events.ContextSensitiveHandler): void;

            /**
             * Use this to remove a function as an event handler for the OnProcessStatusChange event.
             * @param handler If an anonymous function is set using the addOnProcessStatusChange method it
             *                cannot be removed using this method.
             */
            removeOnProcessStatusChange(handler: Events.ProcessStatusChangeHandler): void;

            /**
             * Use this to remove a function as an event handler for the OnStageChange event.
             * @param handler If an anonymous function is set using the addOnStageChange method it
             *                cannot be removed using this method.
             */
            removeOnStageChange(handler: Events.ContextSensitiveHandler): void;

            /**
             * Use this to remove a function as an event handler for the OnStageChange event.
             * @param handler If an anonymous function is set using the addOnStageChange method it
             *                cannot be removed using this method.
             */
            removeOnStageSelected(handler: Events.ContextSensitiveHandler): void;

            /**
             * Progresses to the next stage.
             * @param callbackFunction (Optional) A function to call when the operation is complete.
             */
            moveNext(callbackFunction?: ProcessCallbackDelegate): void;

            /**
             * Moves to the previous stage.
             * @param callbackFunction (Optional) A function to call when the operation is complete.
             */
            movePrevious(callbackFunction?: ProcessCallbackDelegate): void;

            /**
             * Use this method to get the unique identifier of the process instance
             * @returns The unique identifier of the process instance
             */
            getInstanceId(): string;

            /**
             * Use this method to get the name of the process instance
             * @returns The name of the process instance
             */
            getInstanceName(): string;

            /**
             * Use this method to get the current status of the process instance
             * @returns The current status of the process
             */
            getStatus(): ProcessStatus;

            /**
             * Use this method to set the current status of the process instance
             * @param status The new status for the process
             * @param callbackFunction (Optional) a function to call when the operation is complete.
             */
            setStatus(status: ProcessStatus, callbackFunction?: ProcessSetStatusDelegate): void;
        }

        /**
         * Called when method to get active processes is complete
         * @param status The result of the get active processes operation.
         * @remarks **Returns object with the following key-value pairs**:
         * * CreatedOn
         * * ProcessDefinitionID
         * * ProcessDefinitionName
         * * ProcessInstanceID
         * * ProcessInstanceName
         * * StatusCodeName
         */
        type GetProcessInstancesDelegate = (object: ProcessDictionary) => void;

        /**
         * Called when method to set active process is complete
         * @param status The result of the set active process operation.
         * @remarks **Values returned are**:
         * * success        (The operation succeeded.)
         * * invalid        (The processInstanceId isn’t valid or the process isn’t enabled.)
         */
        type SetProcessInstanceDelegate = (status: string) => void;

        /**
         * Called when process change methods have completed.
         * @param status The result of the process change operation.
         * @remarks **Values returned are**:
         * * success        (The operation succeeded.)
         * * crossEntity    (The previous stage is for a different entity.)
         * * beginning      (The active stage is the first stage of the active path.)
         * * invalid        (The operation failed because the selected stage isn’t the same as the active stage.)
         * * unreachable    (The stage exists on a different path.)
         */
        type ProcessCallbackDelegate = (status: string) => void;

        /**
         * Called when process set status method has completed.
         * @param status The new status of the process instance: active, aborted, or finished
         */
        type ProcessSetStatusDelegate = (status: ProcessStatus) => void;

        /**
         * Represents a key-value pair, where the key is the Process Flow's ID, and the value is the name thereof.
         */
        interface ProcessDictionary {
            [index: string]: string;
        }
    }

    /**
     * Interface for a user attribute privilege.
     */
    interface Privilege {
        /**
         * True if the user can read.
         */
        canRead: boolean;

        /**
         * True if the user can update.
         */
        canUpdate: boolean;

        /**
         * True if the user can create.
         */
        canCreate: boolean;
    }

    /**
     * An definition module for URL-based, CRM component parameters.
     * @see {@link http://msdn.microsoft.com/en-us/library/gg328483.aspx External Link: Open forms, views, dialogs, and reports with a URL}
     */
    namespace Url {
        /**
         * Command Bar Display options for Xrm.Url.FormOpenParameters.cmdbar, Xrm.Url.ViewOpenParameters.cmdbar, and Xrm.Utility.FormOpenParameters.cmdbar.
         * @see {@link XrmEnum.CmdBarDisplay}
         */
        type CmdBarDisplay = "true" | "false";

        /**
         * Navigation Bar Display options for Xrm.Url.FormOpenParameters.navbar, Xrm.Url.ViewOpenParameters.navbar, and Xrm.Utility.FormOpenParameters.navbar.
         * @see {@link XrmEnum.NavBarDisplay}
         */
        type NavBarDisplay = "entity" | "off" | "on";

        /**
         * Report Open Action options for Xrm.Url.ReportOpenParameters.actions.
         * @see {@link XrmEnum.ReportAction}
         */
        type ReportAction = "filter" | "run";

        /**
         * Interface for defining parameters on a request to open a form with main.aspx (as with
         * window.open). Useful for parsing the keys and values into a string of the format:
         * "&key=value".
         * @see {@link http://msdn.microsoft.com/en-us/library/gg328483.aspx External Link: Open forms, views, dialogs, and reports with a URL}
         * @remarks  A member for "pagetype" is not provided.  The value "entityrecord" is required in
         *           the URL, for forms. Example:  "pagetype=entityrecord"
         */
        interface FormOpenParameters {
            /**
             * The logical name of the entity.
             */
            etn: string;

            /**
             * Additional parameters can be provided to the request. This can only be used to provide
             * default field values for the form, or pass data to custom parameters that have been
             * customized for the form.  See example below for setting the selected form.
             * @example Example:  encodeURIComponent("formid={8c9f3e6f-7839-e211-831e-00155db7d98f}");
             */
            extraqs?: string;

            /**
             * Controls whether the command bar is displayed.
             * @remarks **Accepted values are**:
             * * "true"    (The command bar is displayed.)
             * * "false"   (The command bar is not displayed.)
             */
            cmdbar?: CmdBarDisplay;

            /**
             * Controls whether the Navigation bar is displayed on the form.
             * @remarks **Accepted values are**:
             * * "on"      (The navigation bar is displayed.)
             * * "off"     (The navigation bar is not displayed.)
             * * "entity"  (On an entity form, only the navigation options for related entities are available.)
             */
            navbar?: NavBarDisplay;
        }

        /**
         * Interface for defining parameters on a request to open a view with main.aspx (as with
         * window.open). Useful for parsing the keys and values into a string of the format:
         * "&key=value".
         * @see {@link http://msdn.microsoft.com/en-us/library/gg328483.aspx External Link: Open forms, views, dialogs, and reports with a URL}
         * @remarks  A member for "pagetype" is not provided.  The value "entitylist" is required in
         *           the URL, for views. Example:  "pagetype=entitylist"
         */
        interface ViewOpenParameters {
            /**
             * The logical name of the entity.
             */
            etn: string;

            /**
             * The unique identifier of a view, in Guid format, which is valid for the entity described by
             * {@link etn}.
             */
            viewid: string;

            /**
             * The type of view identified by {@link viewid}.
             * @remarks **Accepted values are**:
             * * 1039    System View
             * * 4230    User View.
             */
            viewtype: XrmEnum.ViewType;

            /**
             * Controls whether the command bar is displayed.
             * @remarks **Accepted values are**:
             * * "true"    (The command bar is displayed.)
             * * "false"   (The command bar is not displayed.)
             */
            cmdbar?: CmdBarDisplay;

            /**
             * Controls whether the Navigation bar is displayed on the form.
             * @remarks **Accepted values are**:
             * * "on"      (The navigation bar is displayed.)
             * * "off"     (The navigation bar is not displayed.)
             * * "entity"  (On an entity form, only the navigation options for related entities are available.)
             */
            navbar?: NavBarDisplay;
        }

        /**
         * Interface for defining parameters of a request to open a dialog with rundialog.aspx (as with
         * window.open).  Useful for parsing the keys and values into a string of the format:
         * "&key=value".
         * @see {@link http://msdn.microsoft.com/en-us/library/gg328483.aspx External Link: Open forms, views, dialogs, and reports with a URL}
         */
        interface DialogOpenParameters {
            /**
             * The unique identifier of the dialog, in Guid format, which is valid for the entity described
             * by: {@link EntityName}
             */
            DialogId: string;

            /**
             * The logical name of the entity.
             */
            EntityName: string;

            /**
             * The unique identifier for the targeted record.
             */
            ObjectId: string;
        }

        /**
         * Interface for defining parameters of a request to open a report with viewer.apsx (as with
         * window.open).  Useful for parsing out the keys and values into a string of the format:
         * "&key=value"
         *
         * @see {@link http://msdn.microsoft.com/en-us/library/gg328483.aspx External Link: Open forms, views, dialogs, and reports with a URL}
         */
        interface ReportOpenParameters {
            /**
             * The action to perform, as either "run" or "filter".
             * @remarks **Actions**:
             * * "run"       Executes the report with default filters.
             * * "filter"    Presents the user with the filter editor, and a "Run Report" button.
             */
            action: ReportAction;

            /**
             * The file name of the report.  For out-of-box reports, this parameter enables context-sensitive
             * help.
             */
            helpID?: string;

            /**
             * The unique identifier, held in the report's 'reportid' attribute, in Guid format.
             */
            id: string;
        }
    }

    /**
     * The Xrm.Utility API
     *
     * @see {@link https://docs.microsoft.com/en-us/dynamics365/customer-engagement/developer/clientapi/reference/xrm-utility External Link: Xrm.Utility (Client API reference)}
     */
    namespace Utility {
        /**
         * Interface use to provide parameters when opening new entiy forms
         */
        interface OpenParameters {
            /**
             * Additional parameters can be provided to the request, by overloading
             * this object with additional key and value pairs. This can only be used
             * to provide default field values for the form, or pass data to custom
             * parameters that have been customized for the form.
             */
            [index: string]: string | undefined;
        }

        /**
         * Interface for defining parameters on a Xrm.Utility.openEntityForm() request.
         */
        interface FormOpenParameters extends OpenParameters {
            /**
             * The identifier of the form to use, when several are available.
             */
            formid?: string;

            /**
             * Controls whether the Navigation bar is displayed on the form.
             * @remarks **Accepted values are**:
             * * "on"      (The navigation bar is displayed.)
             * * "off"     (The navigation bar is not displayed.)
             * * "entity"  (On an entity form, only the navigation options for related entities are available.)
             */
            navbar?: Url.NavBarDisplay;

            /**
             * Controls whether the command bar is displayed.
             * @remarks **Accepted values are**:
             * * "true"    (The command bar is displayed.)
             * * "false"   (The command bar is not displayed.)
             */
            cmdbar?: Url.CmdBarDisplay;
        }

        /**
         * Interface for window options.
         */
        interface WindowOptions {
            /**
             * Direct the form to open in a new window.
             */
            openInNewWindow: boolean;
        }

        /**
         * Interface for the Xrm.LookupOptions.filters property.
         */
        interface LookupOptionsFilter {
            /**
             * The FetchXML filter element to apply.
             */
            filterXml: string;
            /**
             * The entity type to which to apply this filter.
             */
            entityLogicalName: string;
        }
    }

    /**
     * Namespace to hold Xrm.Navigation related types
     * @see {@link https://docs.microsoft.com/en-us/dynamics365/customer-engagement/developer/clientapi/reference/xrm-navigation External Link: Xrm.Navigation (Client API reference)}
     */
    namespace Navigation {
        interface AlertStrings {
            /**
             * (Optional) The confirm button label.If you do not specify the button label, OK is used as the button label.
             */
            confirmButtonLabel?: string;
            /**
             *  The message to be displyed in the alert dialog.
             */
            text: string;
            /**
             * (Optional) The title of the alert dialog.
             */
            title?: string;
        }

        interface ConfirmStrings {
            /**
             * (Optional) The cancel button label. If you do not specify the cancel button label, Cancel is used as the button label.
             */
            cancelButtonLabel?: string;

            /**
             * (Optional) The confirm button label.If you do not specify the button label, OK is used as the button label.
             */
            confirmButtonLabel?: string;

            /**
             * (Optional) The subtitle to be displayed in the confirmation dialog.
             */
            subtitle?: string;

            /**
             * (Optional) The title to be displyed in the confirmation dialog.
             */
            title?: string;

            /**
             * The message to be displyed in the alert dialog.
             */
            text: string;
        }

        interface DialogSizeOptions {
            /**
             * Height of the alert dialog in pixels.
             */
            height: number;
            /**
             * Width of the alert dialog pixels.
             */
            width: number;
        }

        interface OpenWebresourceOptions extends DialogSizeOptions {
            /**
             * Indicates whether to open the web resource in a new window.
             */
            openInNewWindow: boolean;
        }

        /**
         * An object with the confirmed (Boolean) attribute is passed that indicates whether the confirm button was clicked to close the dialog.
         */
        interface ConfirmResult {
            /**
             * true if the confirm button was clicked to close the dialog.
             */
            confirmed: boolean;
        }

        interface OpenFormResult {
            /**
             * Identifies the record displayed or created
             */
            savedEntityReference: LookupValue[];
        }

        /**
         * Details to show in the Error dialog
         */
        interface ErrorDialogOptions {
            /**
             * Details about the error. When you specify this, the Download Log File button is available in the error message,
             * and clicking it will let users download a text file with the content specified in this attribute.
             */
            details?: string;
            /**
             * The error code. If you just set errorCode, the message for the error code is automatically
             * retrieved from the server and displayed in the error dialog.
             * If you specify an invalid errorCode value, an error dialog with a default error message is displyed.
             */
            errorCode?: number;
            /**
             *  The message to be displayed in the error dialog.
             */
            message?: string;
        }

        interface FileDetails {
            /**
             * Contents of the file.
             */
            fileContent: string;
            /**
             * Name of the file.
             */
            fileName: string;
            /**
             * Size of the file in KB.
             */
            fileSize: number;
            /**
             * String. MIME type of the file.
             */
            mimeType: string;
        }

        /**
         * Entity form options for opening the form
         */
        interface EntityFormOptions {
            /**
             * Indicates whether to display the command bar.If you do not specify this parameter, the command bar is displayed by default.
             */
            cmdbar?: boolean;
            /**
             * Designates a record that will provide default values based on mapped attribute values.The lookup object has the following String properties: entityType, id, and name (optional).
             */
            createFromEntity?: LookupValue;
            /**
             * ID of the entity record to display the form for.
             */
            entityId?: string;
            /**
             * Logical name of the entity to display the form for.
             */
            entityName?: string;
            /**
             * ID of the form instance to be displayed.
             */
            formId?: string;
            /**
             * Height of the form window to be displayed in pixels.
             */
            height?: number;
            /**
             * Undocumented at this time
             */
            isCrossEntityNavigate?: boolean;
            /**
             * Undocumented at this time
             */
            isOfflineSyncError?: boolean;
            /**
             * Controls whether the navigation bar is displayed and whether application navigation is available using the areas and subareas defined in the sitemap.Valid vlaues are: "on", "off", or "entity".
             * * on: The navigation bar is displayed.This is the default behavior if the navBar parameter is not used.
             * * off: The navigation bar is not displayed.People can navigate using other user interface elements or the back and forward buttons.
             * * entity: On an entity form, only the navigation options for related entities are available.After navigating to a related entity, a back button is displayed in the navigation bar to allow returning to the original record.
             */
            navBar?: Url.NavBarDisplay;
            /**
             * Indicates whether to display form in a new window.
             */
            openInNewWindow?: boolean;
            /**
             * Specify one of the following values for the window position of the form on the screen:
             * * 1:center
             * * 2:side
             */
            windowPosition?: XrmEnum.WindowPositions;
            /**
             * ID of the business process to be displayed on the form.
             */
            processId?: string;
            /**
             * ID of the business process instance to be displayed on the form.
             */
            processInstanceId?: string;
            /**
             * Define a relationship object to display the related records on the form.
             */
            relationship?: Relationship;
            /**
             * ID of the selected stage in business process instance.
             */
            selectedStageId?: string;
            /**
             * Indicates whether to open a quick create form.
             */
            useQuickCreateForm?: boolean;
            /**
             * Width of the form window to be displayed in pixels.
             */
            width?: number;
        }

        interface Relationship {
            /**
             * Name of the attribute used for relationship.
             */
            attributeName: string;
            /**
             * Name of the relationship.
             */
            name: string;
            /**
             * Name of the navigation property for this relationship.
             */
            navigationPropertyName?: string;
            /**
             * Relationship type.Specify one of the following values:
             * * 0:OneToMany
             * * 1:ManyToMany
             */
            relationshipType?: XrmEnum.RelationshipType;    //
            /**
             * Role type in relationship.Specify one of the following values:
             * * 1:Referencing
             * * 2:AssociationEntity
             */
            roleType?: XrmEnum.RoleType;
        }

        interface PageInputEntityRecord {
            pageType: "entityrecord";
            /**
             * Logical name of the entity to display the form for.
             * */
            entityName: string;
            /**
             * ID of the entity record to display the form for. If you don't specify this value, the form will be opened in create mode.
             * */
            entityId?: string;
            /**
             * Designates a record that will provide default values based on mapped attribute values. The lookup object has the following String properties: entityType, id, and name (optional).
             */
            createFromEntity?: LookupValue;
            /**
             * A dictionary object that passes extra parameters to the form. Invalid parameters will cause an error.
             */
            data?: { [attributeName: string]: any };
            /**
             * ID of the form instance to be displayed.
             */
            formId?: string;
            /**
             * Indicates whether the form is navigated to from a different entity using cross-entity business process flow.
             */
            isCrossEntityNavigate?: boolean;
            /**
             * Indicates whether there are any offline sync errors.
             */
            isOfflineSyncError?: boolean;
            /**
             * ID of the business process to be displayed on the form.
             */
            processId?: string;
            /**
             * ID of the business process instance to be displayed on the form.
             */
            processInstanceId?: string;
            /**
             * Define a relationship object to display the related records on the form.
             */
            relationship?: Relationship;
            /**
             * ID of the selected stage in business process instance.
             */
            selectedStageId?: string;
        }

        interface PageInputEntityList {
            pageType: "entitylist";
            /**
             * The logical name of the entity to load in the list control.
             * */
            entityName: string;
            /**
             * The ID of the view to load. If you don't specify it, navigates to the default main view for the entity.
             * */
            viewId?: string;
            /**
             * Type of view to load. Specify "savedquery" or "userquery".
             * */
            viewType?: "savedquery" |"userquery";
        }

        interface PageInputHtmlWebResource {
            pageType: "webresource";
            /**
             * The name of the web resource to load.
             * */
            webresourceName: string;
            /**
             * The data to pass to the web resource.
             * */
            data?: string;
        }

        /**
         * Options for navigating to a page: whether to open inline or in a dialog. If you don't specify this parameter, page is opened inline by default.
         * */
        interface NavigationOptions {
            /**
             * Specify 1 to open the page inline; 2 to open the page in a dialog.
             * Entity lists can only be opened inline; web resources can be opened either inline or in a dialog.
             * */
            target: 1 | 2;
            /**
             * The width of dialog. To specify the width in pixels, just type a numeric value. To specify the width in percentage, specify an object of type
             * */
            width?: number | NavigationOptions.SizeValue;
            /**
            * The width of dialog. To specify the width in pixels, just type a numeric value. To specify the width in percentage, specify an object of type
            * */
            height?: number | NavigationOptions.SizeValue;
            /**
             * Specify 1 to open the dialog in center; 2 to open the dialog on the side. Default is 1 (center).
             * */
            position?: 1 | 2;
            /*
             * The dialog title on top of the center or side dialog.
             */
            title?: string;
        }

        namespace NavigationOptions {
            interface SizeValue {
                /**
                 * The numerical value
                 * */
                value: number;
                /**
                 * The unit of measurement. Specify "%" or "px". Default value is "px"
                 * */
                unit: "%" | "px";
            }
        }
    }

    /**
     * Interface for the Xrm.Navigation API
     */
    interface Navigation {
        /**
         * Navigates to the specified page.
         * @param pageInput Input about the page to navigate to. The object definition changes depending on the type of page to navigate to: entity list or HTML web resource.
         * @param navigationOptions Options for navigating to a page: whether to open inline or in a dialog. If you don't specify this parameter, page is opened inline by default.
         */
        navigateTo(pageInput: Navigation.PageInputEntityRecord | Navigation.PageInputEntityList | Navigation.PageInputHtmlWebResource, navigationOptions?: Navigation.NavigationOptions): Async.PromiseLike<any>;

        /**
         * Displays an alert dialog containing a message and a button.
         * @param alertStrings The strings to be used in the alert dialog.
         * @param alertOptions The height and width options for alert dialog
         */
        openAlertDialog(alertStrings: Navigation.AlertStrings, alertOptions?: Navigation.DialogSizeOptions): Async.PromiseLike<any>;

        /**
         * Displays a confirmation dialog box containing a message and two buttons.
         * @param confirmStrings The strings to be used in the confirm dialog.
         * @param confirmOptions The height and width options for alert dialog
         */
        openConfirmDialog(confirmStrings: Navigation.ConfirmStrings, confirmOptions?: Navigation.DialogSizeOptions): Async.PromiseLike<Navigation.ConfirmResult>;

        /**
         * Displays an error dialog.
         * @param errorOptions An object to specify the options for error dialog.
         */
        openErrorDialog(errorOptions: Navigation.ErrorDialogOptions): Async.PromiseLike<any>;

        /**
         * Opens a file.
         */
        openFile(file: Navigation.FileDetails, openFileOptions?: XrmEnum.OpenFileOptions): void;

        /**
         * Opens an entity form or a quick create form.
         */
        openForm(entityFormOptions: Navigation.EntityFormOptions, formParameters?: Utility.OpenParameters): Async.PromiseLike<Navigation.OpenFormResult>;

        /**
         * Opens a URL, including file URLs.
         * @param url URL to open.
         * @param openUrlOptions Options to open the URL
         */
        openUrl(url: string, openUrlOptions?: Navigation.DialogSizeOptions): void;

        /**
         * Opens an HTML web resource.
         * @param webResourceName Name of the HTML web resource.
         * @param windowOptions (Optional) Window options for opening the web resource.
         *                                                 It is advised to use encodeURIcomponent() to encode the value.
         */
        openWebResource(webResourceName: string, windowOptions?: Navigation.OpenWebresourceOptions, data?: string): void;
    }

    /**
     * Namespace to hold the Metadata types
     */
    namespace Metadata {
        /**
         * Types returned by a call to getEntityMetadata
         */
        interface EntityMetadata {
            ActivityTypeMask: number;
            /**
             * @see {@link https://docs.microsoft.com/en-us/dynamics365/customer-engagement/developer/clientapi/reference/collections External Link: Collections (Client API reference)}
             */
            Attributes: Collection.StringIndexableItemCollection<AttributeMetadata>;
            AutoRouteToOwnerQueue: boolean;
            CanEnableSyncToExternalSearchIndex: boolean;
            CanBeInManyToMany: boolean;
            CanBePrimaryEntityInRelationship: boolean;
            CanBeRelatedEntityInRelationship: boolean;
            CanCreateAttributes: boolean;
            CanCreateCharts: boolean;
            CanCreateForms: boolean;
            CanCreateViews: boolean;
            CanModifyAdditionalSettings: boolean;
            CanTriggerWorkflow: boolean;
            Description: Label;
            DisplayCollectionName: Label;
            DisplayName: Label;
            EntityColor: string;
            EntitySetName: string;
            IconLargeName: string;
            IconMediumName: string;
            IconSmallName: string;
            IsActivity: boolean;
            IsActivityParty: boolean;
            IsAuditEnabled: boolean;
            IsAvailableOffline: boolean;
            IsBPFEntity: boolean;
            IsChildEntity: boolean;
            IsConnectionsEnabled: boolean;
            IsCustomEntity: boolean;
            IsCustomizable: boolean;
            IsDocumentManagementEnabled: boolean;
            IsDuplicateDetectionEnabled: boolean;
            IsEnabledForCharts: boolean;
            IsOneNotIntegrationEnabled: boolean;
            IsOptimisitcConcurrencyEnabled: boolean;
            IsQuickCreateEnabled: boolean;
            IsImportable: boolean;
            IsIntersect: boolean;
            IsMailMergeEnabled: boolean;
            IsManaged: boolean;
            IsMappable: boolean;
            IsReadingPaneEnabled: boolean;
            IsRenameable: boolean;
            IsStateModelAware: boolean;
            IsValidForAdvancedFind: boolean;
            IsValidForQueue: boolean;
            IsVisibleInMobileClient: boolean;
            LogicalCollectionName: string;
            LogicalName: string;
            ObjectTypeCode: number;
            OwnershipTypeCode: number;
            PrimaryIdAttribute: string;
            PrimaryNameAttribute: string;
            RecurrenceBaseEntityLogicalName: string;
            PrimaryImageAttribute: string;
        }

        /**
         * Type to hold Labels as part of the EntityMetadata
         */
        interface Label {
            /**
             * @see {@link https://docs.microsoft.com/en-us/dynamics365/customer-engagement/developer/clientapi/reference/collections External Link: Collections (Client API reference)}
             */
            LocalizedLabels: LocalizedLabel[];
            UserLocalizedLabel: LocalizedLabel;
        }

        /**
         * Type to hold a Label as part of the EntityMetadata
         */
        interface LocalizedLabel {
            Label: string;
            LanguageCode: number;
        }

        /**
         * Type to hold the Attribute metadata as part of the EntityMetadata
         */
        interface AttributeMetadata {
            DefaultFormValue: number;
            /**
             * @see {@link https://docs.microsoft.com/en-us/dynamics365/customer-engagement/developer/clientapi/reference/collections External Link: Collections (Client API reference)}
             */
            LogicalName: string;
            DisplayName: string;
            AttributeType: XrmEnum.AttributeTypeCode;
            EntityLogicalName: string;
            /**
             * @see {@link https://docs.microsoft.com/en-us/dynamics365/customer-engagement/developer/clientapi/reference/collections External Link: Collections (Client API reference)}
             */
            OptionSet: OptionMetadata[];
        }

        /**
         * Type to hold the optionset metadata as part of the EntityMetadata
         */
        interface OptionMetadata {
            Value: number;
            Color: string;
            IsManaged: boolean;
            ExternalValue: any;
            MetadataId: string;
            HasChanged: boolean;
            State: number;
            TransitionData: any;
            Label: Label;
            Description: Label;
        }
    }

    /**
     * Namespace to hold Xrm.Device related types
     * @see {@link https://docs.microsoft.com/en-us/dynamics365/customer-engagement/developer/clientapi/reference/xrm-device External Link: Xrm.Device (Client API reference)}
     */
    namespace Device {
        /**
         * Xrm.Device.captureAudio/captureImage/captureVideo response
         */
        interface CaptureFileResponse {
            /**
             * Base64 encoded contents of the file.
             */
            fileContent: string;
            /**
             * Name of the audio file.
             */
            fileName: string;
            /**
             * Size of the file in KB.
             */
            fileSize: number;
            /**
             * File MIME type.
             */
            mimeType: string;
        }

        /**
         * Options for Xrm.Device.captureImage
         */
        interface CaptureImageOptions {
            /**
             * Indicates whether to edit the image before saving.
             */
            allowEdit: boolean;
            /**
             * Height of the image to capture.
             */
            height: number;
            /**
             * Indicates whether to capture image using the front camera of the device.
             */
            preferFrontCamera: boolean;
            /**
             * Quality of the image file in percentage. Number.
             */
            quality: number;
            /**
             * Width of the image to capture
             */
            width: number;
        }

        /**
         * Interface for Xrm.Device.getCurrentPosition response
         */
        interface GetCurrentPositionResponse {
            /**
             * Contains a set of geographic coordinates along with associated accuracy as well as a set of other optional attributes such as altitude and speed.
             */
            coords: any;
            /**
             * Represents the time when the object was acquired and is represented as DOMTimeStamp.
             */
            timestamp: number;
        }

        /**
         * Posible file types for Xrm.Device.pickFile options
         * @see {@link XrmEnum.DevicePickFileType}
         */
        type PickFileTypes = "audio" | "video" | "image";

        /**
         * Interface for Xrm.Device.pickFile options
         */
        interface PickFileOptions {
            /**
             * Image file types to select.
             */
            accept: PickFileTypes;
            /**
             * Indicates whether to allow selecting multiple files.
             */
            allowMultipleFiles: boolean;
            /**
             * Maximum size of the files(s) to be selected.
             */
            maximumAllowedFileSize: number;
        }
    }

    /**
     * Interface for Xrm.Device API
     * @see {@link https://docs.microsoft.com/en-us/dynamics365/customer-engagement/developer/clientapi/reference/xrm-device External Link: Xrm.Device (Client API reference)}
     */
    interface Device {
        /**
         * Invokes the device microphone to record audio.
         * @returns On success, returns Base64 encoded file
         */
        captureAudio(): Async.PromiseLike<Device.CaptureFileResponse>;

        /**
         * Invokes the device camera to capture an image.
         * @returns On success, returns Base64 encoded file
         */
        captureImage(imageOptions?: Device.CaptureImageOptions): Async.PromiseLike<Device.CaptureFileResponse>;

        /**
         * Invokes the device camera to capture video.
         * @returns On success, returns Base64 encoded file
         */
        captureVideo(): Async.PromiseLike<Device.CaptureFileResponse>;

        /**
         * Invokes the device camera to scan the barcode information, such as a product number.
         * @returns On success, Barcode value is returned as a String
         */
        getBarcodeValue(): Async.PromiseLike<string>;

        /**
         * Returns the current location using the device geolocation capability.
         * @returns On success, returns current geolocation information
         */
        getCurrentPosition(): Async.PromiseLike<Device.GetCurrentPositionResponse>;

        /**
         * Opens a dialog box to select files from your computer (web client) or mobile device (mobile clients).
         * @returns On success, returns an array of files
         */
        pickFile(pickFileOptions?: Device.PickFileOptions): Async.PromiseLike<Device.CaptureFileResponse[]>;
    }

    /**
     * Interface for Xrm.Encoding API
     * @see {@link https://docs.microsoft.com/en-us/dynamics365/customer-engagement/developer/clientapi/reference/xrm-encoding External Link: Xrm.Encoding (Client API reference)}
     */
    interface Encoding {
        /**
         * Applies attribute encoding to a string.
         * @param arg String to be encoded.
         * @returns Encoded string.
         */
        xmlAttributeEncode(arg: string): string;

        /**
         * Applies XML encoding to a string.
         * @param arg String to be encoded.
         * @returns Encoded string.
         */
        xmlEncode(arg: string): string;
    }

    /**
     * Provides properties and methods to use Web API to create and manage records and execute Web API actions and functions in Customer Engagement.
     * @see {@link https://docs.microsoft.com/en-us/dynamics365/customer-engagement/developer/clientapi/reference/xrm-webapi External Link: Xrm.WebApi (Client API reference)}
     */
    interface WebApi extends WebApiOffline {
        /**
         * Returns a boolean value indicating whether an entity is offline enabled.
         * @param entityLogicalName    Logical name of the entity. For example: "account".
         * @returns true if the entity is offline enabled; otherwise false.
         */
        isAvailableOffline(entityLogicalName: string): boolean;

        /**
         * Provides methods to use Web API to create and manage records and execute Web API actions and functions in Customer Engagement when connected to the Customer Engagement server (online mode).
         */
        online: WebApiOnline;

        /**
         * Provides methods to create and manage records in the Dynamics 365 Customer Engagement mobile clients while working in the offline mode.
         * @see {@link https://docs.microsoft.com/en-us/dynamics365/customer-engagement/developer/clientapi/reference/xrm-webapi/offline}
         */
        offline: WebApiOffline;
    }

    /**
     * Interface for the Xrm.WebApi.online API
     * Execute and ExecuteMultiple are only available when online, not offline.
     */
    interface WebApiOnline extends WebApiOffline {
        /**
         * Execute a single action, function, or CRUD operation.
         * @see {@link https://docs.microsoft.com/en-us/dynamics365/customer-engagement/developer/clientapi/reference/xrm-webapi/execute External Link: execute (Client API reference)}
         * @param request Object that will be passed to the Web API endpoint to execute an action, function, or CRUD request.
         * @remarks The object exposes a getMetadata method that lets you define the metadata for the action, function or CRUD request you want to execute.<BR>
         * **The getMetadata method has the following parameters**:
         *   - boundParameter: (Optional) String. The name of the bound parameter for the action or function to execute.
         *       * Specify undefined if you are executing a CRUD request.
         *       * Specify null if the action or function to execute is not bound to any entity.
         *       * Specify entity logical name or entity set name in case the action or function to execute is bound to one.
         *   - operationName: (Optional). String. Name of the action, function, or one of the following values if you are executing a CRUD request: "Create", "Retrieve", "RetrieveMultiple", "Update", or "Delete".
         *   - operationType: (Optional). Number. Indicates the type of operation you are executing; specify one of the following values:
         *       * 0: Action
         *       * 1: Function
         *       * 2: CRUD
         *   - parameterTypes: Object. The metadata for parameter types. The object has the following attributes:
         *   - enumProperties: (Optional) Object. The metadata for enum types. The object has two string attributes: name and value
         *   - structuralProperty: Number. The category of the parameter type. Specify one of the following values:
         *       * 0: Unknown
         *       * 1: PrimitiveType
         *       * 2: ComplexType
         *       * 3: EnumerationType
         *       * 4: Collection
         *       * 5: EntityType
         *   - typeName: String. The fully qualified name of the parameter type.
         */
        execute(request: any): Async.PromiseLike<ExecuteResponse>;

        /**
         * Execute a collection of action, function, or CRUD operations.
         * @see {@link https://docs.microsoft.com/en-us/dynamics365/customer-engagement/developer/clientapi/reference/xrm-webapi/executemultiple External Link: executeMultiple (Client API reference)}
         * @param request   An array of one of one of the following types:
         *    -objects where each object is an action, function, or CRUD request that you want to execute
         *        * against the Web API endpoint. Each object exposes a getMetadata method that lets you define
         *        the metadata for the action, function or CRUD request you want to execute. This is the same
         *        object that you pass in the execute method. For information about the object, see execute.
         *    -change set (an array of objects), where each object in the change set is as defined above.
         *        * In this case, all the request objects specified in the change set will get executed in a
         *        transaction.
         */
        executeMultiple(request: any[]): Async.PromiseLike<ExecuteResponse[]>;
    }

    /**
     * Interface for the Xrm.WebApi.offline API
     */
    interface WebApiOffline {
        /**
         * Creates an entity record
         * @param entityLogicalName Logical name of the entity you want to create. For example: "account".
         * @param record A JSON object defining the attributes and values for the new entity record.
         * @returns On success, returns a promise object containing the attributes specified earlier in the description of the successCallback parameter.
         * @see {@link https://docs.microsoft.com/en-us/dynamics365/customer-engagement/developer/clientapi/reference/xrm-webapi/createrecord External Link: createRecord (Client API reference)}
         */
        createRecord(entityLogicalName: string, record: any): Async.PromiseLike<CreateResponse>;

        /**
         * Deletes an entity record.
         * @param entityLogicalName The entity logical name of the record you want to delete. For example: "account".
         * @param id GUID of the entity record you want to delete.
         * @returns On success, returns a promise object containing the attributes specified earlier in the description of the successCallback parameter.
         * @see {@link https://docs.microsoft.com/en-us/dynamics365/customer-engagement/developer/clientapi/reference/xrm-webapi/deleterecord External Link: deleteRecord (Client API reference)}
         */
        deleteRecord(entityLogicalName: string, id: string): Async.PromiseLike<string>;

        /**
         * Retrieves an entity record.
         * @param entityLogicalName The entity logical name of the record you want to retrieve. For example: "account".
         * @param id GUID of the entity record you want to retrieve.
         * @param options (Optional) OData system query options, $select and $expand, to retrieve your data.
         * - Use the $select system query option to limit the properties returned by including a comma-separated
         *   list of property names. This is an important performance best practice. If properties aren’t
         *   specified using $select, all properties will be returned.
         * - Use the $expand system query option to control what data from related entities is returned. If you
         *   just include the name of the navigation property, you’ll receive all the properties for related
         *   records. You can limit the properties returned for related records using the $select system query
         *   option in parentheses after the navigation property name. Use this for both single-valued and
         *   collection-valued navigation properties.
         * - You can also specify multiple query options by using & to separate the query options.
         * @example <caption>options example:</caption>
         * options: $select=name&$expand=primarycontactid($select=contactid,fullname)
         * @returns On success, returns a promise containing a JSON object with the retrieved attributes and their values.
         * @see {@link https://docs.microsoft.com/en-us/dynamics365/customer-engagement/developer/clientapi/reference/xrm-webapi/retrieverecord External Link: retrieveRecord (Client API reference)}
         */
        retrieveRecord(entityLogicalName: string, id: string, options?: string): Async.PromiseLike<any>;

        /**
         * Retrieves a collection of entity records.
         * @param entityLogicalName The entity logical name of the records you want to retrieve. For example: "account".
         * @param options (Optional) OData system query options or FetchXML query to retrieve your data.
         * * Following system query options are supported: $select, $top, $filter, $expand, and $orderby.
         * * To specify a FetchXML query, use the fetchXml attribute to specify the query.
         * * NOTE: You must always use the $select system query option to limit the properties returned for an entity
         * record by including a comma-separated list of property names. This is an important performance best practice.
         * * If properties aren’t specified using $select, all properties will be returned.
         * * You can specify multiple system query options by using & to separate the query options.
         * @param maxPageSize (Optional) Specify a positive number that indicates the number of entity records to be returned per page.
         * * If you do not specify this parameter, the default value is passed as 5000. If the number of records being retrieved is more than the specified
         * maxPageSize value, nextLink attribute in the returned promise object will contain a link to retrieve the next set of entities.
         * @returns On success, returns a promise object containing the attributes specified earlier in the description of the successCallback parameter.
         * @see {@link https://docs.microsoft.com/en-us/dynamics365/customer-engagement/developer/clientapi/reference/xrm-webapi/retrievemultiplerecords External Link: retrieveMultipleRecords (Client API reference)}
         */
        retrieveMultipleRecords(entityLogicalName: string, options?: string, maxPageSize?: number): Async.PromiseLike<RetrieveMultipleResult>;

        /**
         * Updates an entity record.
         * @param entityLogicalName The entity logical name of the record you want to update. For example: "account".
         * @param id GUID of the entity record you want to update.
         * @param Data A JSON object containing key: value pairs, where key is the property of the entity and value is the value of the property you want update.
         * @returns On success, returns a promise object containing the attributes specified earlier in the description of the successCallback parameter.
         * @see {@link https://docs.microsoft.com/en-us/dynamics365/customer-engagement/developer/clientapi/reference/xrm-webapi/updaterecord External Link: updateRecord (Client API reference)}
         */
        updateRecord(entityLogicalName: string, id: string, data: any): Async.PromiseLike<any>;
    }

    /**
     * Interface for the WebAPI CreateRecord request response
     */
    interface CreateResponse {
        entityType: string;
        id: string;
    }

    /**
     * Interface for the Promise error response arguments
     */
    interface ErrorResponse {
        errorCode: number;
        message: string;
    }

    /**
     * Interface for the WebAPI RetrieveMultiple request response
     */
    interface RetrieveMultipleResult {
        /**
         * An array of JSON objects, where each object represents the retrieved entity record containing attributes and their values as key: value pairs. The Id of the entity record is retrieved by default.
         */
        entities: any[];
        /**
         * If the number of records being retrieved is more than the value specified in the maxPageSize parameter, this attribute returns the URL to return next set of records.
         */
        nextLink: string;
    }

    /**
     * Interface for the WebAPI Execute request response
     */
    interface ExecuteResponse extends Response { }
}

declare namespace XrmEnum {
    /**
     * Enumeration of entity form states/types.
     */
    const enum FormType {
        Undefined = 0,
        Create = 1,
        Update = 2,
        ReadOnly = 3,
        Disabled = 4,
        BulkEdit = 6,
        /**
         * @deprecated QuickCreate has been deprecated
         */
        QuickCreate = 5,
        /**
         * @deprecated ReadOptimized has been deprecated.
         */
        ReadOptimized = 11
    }

    /**
     * Enumeration of entity form save modes.
     */
    const enum SaveMode {
        Save = 1,
        SaveAndClose = 2,
        SaveAndNew = 59,
        AutoSave = 70,
        SaveAsCompleted = 58,
        Deactivate = 5,
        Reactivate = 6,
        Assign = 47,
        Send = 7,
        Qualify = 16,
        Disqualify = 15
    }

    /**
     * Enumeration of stage categories.
     */
    const enum StageCategory {
        Qualify = 0,
        Develop = 1,
        Propose = 2,
        Close = 3,
        Identify = 4,
        Research = 5,
        Resolve = 6
    }

    /**
     * Enumeration of grid control context resolutions.
     */
    const enum GridControlContext {
        Unknown = 0,
        RibbonContextForm = 1,
        RibbonContextListing = 2,
        FormContextUnrelated = 3,
        FormContextRelated = 4
    }

    /**
     * An enumeration for view types.
     */
    const enum ViewType {
        SystemView = 1039,
        UserView = 4230
    }

    /**
     * An enumeration for Attribute Type metadata
     */
    const enum AttributeTypeCode {
        Boolean = 0,
        Customer = 1,
        DateTime = 2,
        Decimal = 3,
        Double = 4,
        Integer = 5,
        Lookup = 6,
        Memo = 7,
        Money = 8,
        Owner = 9,
        PartyList = 10,
        Picklist = 11,
        State = 12,
        Status = 13,
        String = 14,
        Uniqueidentifier = 15,
        CalendarRules = 16,
        Virtual = 17,
        BigInt = 18,
        ManagedProperty = 19,
        EntityName = 20
    }

    /**
     * An enumeration for Attribute required level metadata
     */
    const enum AttributeRequiredLevel {
        None = 0,
        SystemRequired = 1,
        ApplicationRequired = 2,
        Recommended = 3
    }

    /**
     * An enumeration for open file dialog options
     */
    const enum OpenFileOptions {
        Open = 1,
        Save = 2
    }

    /**
     * An enumeration for window positions when opening a new window
     */
    const enum WindowPositions {
        Center = 1,
        Side = 2
    }

    /**
     * An enumeration for Relationship Type Metadata
     */
    const enum RelationshipType {
        OneToMany = 0,
        ManyToMany = 1
    }

    /**
     * An enumeration for Relationship Role Type Metadata
     */
    const enum RoleType {
        Referencing = 1,
        AssociationEntity = 2
    }

    const enum ClientFormFactor {
        Unknown = 0,
        Desktop = 1,
        Tablet = 2,
        Phone = 3
    }

    /**
     * Constant Enum: Client Types for {@link ClientContext.getClient clientContext.getClient()}.
     * @see {@link Xrm.Client}
     */
    const enum Client {
        Web = "Web",
        Outlook = "Outlook",
        Mobile = "Mobile",
        UnifiedServiceDesk = "UnifiedServiceDesk",
        USD = "UnifiedServiceDesk"
    }

    /**
     * Constant Enum: Client States for {@link ClientContext.getClientState clientContext.getClientState()}.
     * @see {@link Xrm.ClientState}
     */
    const enum ClientState {
        Online = "Online",
        Offline = "Offline"
    }

    /**
     * Constant Enum: Display States for setDisplayState() on {@link Controls.ProcessControl.setDisplayState Processes} and {@link Controls.Tab.setDisplayState Tabs}.
     * @see {@link Xrm.DisplayState}
     */
    const enum DisplayState {
        Expanded = "expanded",
        Collapsed = "collapsed"
    }

    /**
     * Constant Enum: {@link Entity.save Entity} Save Modes
     * @see {@link Xrm.EntitySaveMode}
     * @see {@link Entity}
     * @see {@link Entity.save}
     */
    const enum EntitySaveMode {
        SaveAndClose = "saveandclose",
        SaveAndNew = "saveandnew"
    }

    /**
     * Constant Enum: Form Notification Levels for {@link Ui.setFormNotification formContext.ui.setFormNotification()}.
     * @see {@link Xrm.FormNotificationLevel}
     */
    const enum FormNotificationLevel {
        Error = "ERROR",
        Info = "INFO",
        Warning = "WARNING"
    }

    /**
     * Constant Enum: Submit Modes for {@link Attributes.Attribute.setSubmitMode} Attributes.Attribute.setSubmitMode().
     * @see {@link Xrm.SubmitMode}
     */
    const enum SubmitMode {
        Always = "always",
        Dirty = "dirty",
        Never = "never"
    }

    /**
     * Constant Enum: Themes for {@link GlobalContext.getCurrentTheme globalContext.getCurrentTheme()}.
     * @remarks getCurrentTheme() does not work with Dynamics CRM for tablets or in the unified interface.
     */
    const enum Theme {
        Default = "default",
        Office12Blue = "Office12Blue",
        Office14Silver = "Office14Silver"
    }

    /**
     * Constant Enum: Settings for {@link GlobalContext.getAdvancedConfigSetting globalContext.getAdvancedConfigSetting(setting)}
     */
    const enum AdvancedConfigSettingOption {
        MaxChildIncidentNumber = "MaxChildIncidentNumber",
        MaxIncidentMergeNumber = "MaxIncidentMergeNumber"
    }

    /**
     * Constant Enum: Requirement Level for {@link Attributes.Attribute.getRequiredLevel Attributes.Attribute.getRequiredLevel()} and
     * {@link Attributes.Attribute.setRequiredLevel Attributes.Attribute.setRequiredLevel()}.
     * @see {@link Xrm.Attributes.RequirementLevel}
     */
    const enum AttributeRequirementLevel {
        None = "none",
        Recommended = "recommended",
        Required = "required"
    }

    /**
     * Constant Enum: Date attribute formats for Attributes.Attribute.getFormat(), used by {@link Attributes.DateAttribute DateAttribute}.
     * @see {@link Xrm.Attributes.DateAttributeFormat}
     */
    const enum DateAttributeFormat {
        Date = "date",
        DateTime = "datetime"
    }

    /**
     * Constant Enum: Integer attribute formats for Attributes.Attribute.getFormat(), used by {@link Attributes.NumberAttribute NumberAttribute}.
     * @see {@link Xrm.Attributes.IntegerAttributeFormat}
     */
    const enum IntegerAttributeFormat {
        Duration = "duration",
        None = "none"
    }

    /**
     * Constant Enum: OptionSet attribute formats for Attributes.Attribute.getFormat(), used by {@link Attributes.OptionSetAttribute OptionSetAttribute}.
     * @see {@link Xrm.Attributes.OptionSetAttributeFormat}
     */
    const enum OptionSetAttributeFormat {
        Language = "language",
        TimeZone = "timezone"
    }

    /**
     * Constant Enum: String attribute formats for Attributes.Attribute.getFormat(), used by {@link Attributes.StringAttribute StringAttribute}.
     * @see {@link Xrm.Attributes.StringAttributeFormat}
     */
    const enum StringAttributeFormat {
        Email = "email",
        Phone = "phone",
        Text = "text",
        TextArea = "textarea",
        TickerSymbol = "tickersymbol",
        URL = "url"
    }

    /**
     * Constant Enum: Attribute types for {@link Attributes.Attribute.setDisplayState()}.
     * @see {@link Xrm.Attributes.AttributeType}
     */
    const enum AttributeType {
        Boolean = "boolean",
        DateTime = "datetime",
        Decimal = "decimal",
        Double = "double",
        Integer = "integer",
        Lookup = "lookup",
        Memo = "memo",
        Money = "money",
        MultiOptionSet = "multioptionset",
        OptionSet = "optionset",
        String = "string"
    }

    /**
     * Constant Enum: Control types for {@link Controls.Control.getControlType Controls.Control.getControlType()}.
     * @see {@link Xrm.Controls.ControlType}
     */
    const enum StandardControlType {
        Standard = "standard",
        IFrame = "iframe",
        Lookup = "lookup",
        OptionSet = "optionset",
        MultiSelectOptionSet = "multiselectoptionset",
        SubGrid = "subgrid",
        WebResource = "webresource",
        Notes = "notes",
        TimerControl = "timercontrol",
        KBSearch = "kbsearch",
        TimeLineWall = "timelinewall",
        QuickForm = "quickform"
    }

    /**
     * Constant Enum: Direction types for a process stage change event
     * @see {@link ProcessFlow.StageChangeDirection}
     */
    const enum StageChangeDirection {
        Next = "Next",
        Previous = "Previous"
    }

    /**
     * Constant Enum: Status for {@link ProcessFlow.Stage.getStatus Stage.getStatus()}.
     * @see {@link ProcessFlow.StageStatus}
     */
    const enum StageStatus {
        Active = "active",
        Inactive = "inactive"
    }

    /**
     * Constant Enum: Status for {@link ProcessFlow.Process.getStatus Process.getStatus()}.
     * @see {@link ProcessFlow.ProcessStatus}
     */
    const enum ProcessStatus {
        Active = "active",
        Aborted = "aborted",
        Finished = "finished"
    }

     /**
      * Constant Enum: Command Bar Display options for Xrm.Url.FormOpenParameters.cmdbar, Xrm.Url.ViewOpenParameters.cmdbar, and Xrm.Utility.FormOpenParameters.cmdbar.
      * @see {@link Xrm.Url.CmdBarDisplay}
      */
    const enum CmdBarDisplay {
        True = "true",
        False = "false"
    }

    /**
     * Constant Enum: Navigation Bar Display options for Xrm.Url.FormOpenParameters.navbar, Xrm.Url.ViewOpenParameters.navbar, and Xrm.Utility.FormOpenParameters.navbar.
     * @see {@link Xrm.Url.NavBarDisplay}
     */
    const enum NavBarDisplay {
        Entity = "entity",
        On = "on",
        Off = "off"
    }

    /**
     * Constant Enum: Report Open Action options for Xrm.Url.ReportOpenParameters.actions.
     * @see {@link Xrm.Url.ReportAction}
     */
    const enum ReportAction {
        Filter = "filter",
        Run = "run"
    }

    /**
     * Constant Enum: Possible file types for Xrm.Device.pickFile options
     * @see {@link Xrm.Device.PickFileTypes}
     */
    const enum DevicePickFileType {
        Audio = "audio",
        Video = "video",
        Image = "image"
    }
}<|MERGE_RESOLUTION|>--- conflicted
+++ resolved
@@ -1006,11 +1006,7 @@
         defaultViewId?: string;
         /**
          * Decides whether to display the most recently used(MRU) item.
-<<<<<<< HEAD
          * @remarks Available only for Unified Interface.
-=======
-         * Available only for Unified Interface.
->>>>>>> 898f6558
          */
         disableMru?: boolean;
         /**
@@ -1020,17 +1016,10 @@
         /**
          * Used to filter the results.
          */
-<<<<<<< HEAD
-        filters?: Utility.LookupOptionsFilter[];
-        /**
-         * Indicates the default search term for the lookup control.
-         * @remarks This is supported only on Unified Interface.
-=======
         filters?: LookupFilterOptions[];
         /**
          * Indicates the default search term for the lookup control.
          * This is supported only on Unified Interface.
->>>>>>> 898f6558
          */
         searchText?: string;
         /**
@@ -4366,20 +4355,6 @@
              * Direct the form to open in a new window.
              */
             openInNewWindow: boolean;
-        }
-
-        /**
-         * Interface for the Xrm.LookupOptions.filters property.
-         */
-        interface LookupOptionsFilter {
-            /**
-             * The FetchXML filter element to apply.
-             */
-            filterXml: string;
-            /**
-             * The entity type to which to apply this filter.
-             */
-            entityLogicalName: string;
         }
     }
 
