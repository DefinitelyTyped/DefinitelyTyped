{
    "private": true,
    "name": "@types/xrm",
    "version": "9.0.9999",
    "nonNpm": "conflict",
    "nonNpmDescription": "Javascript APIs available in Microsoft Dataverse/PowerApps model-driven apps and Dynamics 365 Customer Engagement (previously known as CRM).",
    "projects": [
<<<<<<< HEAD
        "https://learn.microsoft.com/en-us/dynamics365/customerengagement/on-premises/developer/overview",
        "https://learn.microsoft.com/en-us/power-apps/developer/model-driven-apps/overview"
=======
        "https://learn.microsoft.com/power-apps/developer/model-driven-apps/clientapi/reference"
>>>>>>> 06b22086
    ],
    "nonNpm": "conflict",
    "nonNpmDescription": "Dynamics 365 & Power Platform JavaScript Client API",
    "devDependencies": {
        "@types/xrm": "workspace:."
    },
    "owners": [
        {
            "name": " Matt Ngan",
            "githubUsername": "mattngan"
        },
        {
            "name": "Markus Mauch",
            "githubUsername": "markusmauch"
        },
        {
            "name": "Daryl LaBar",
            "githubUsername": "daryllabar"
        },
        {
            "name": "Tully H",
            "githubUsername": "clownwilleatme"
        },
        {
            "name": "Scott Durow",
            "githubUsername": "scottdurow"
        },
        {
            "name": "Phil Cole",
            "githubUsername": "filcole"
        },
        {
            "name": "Danish Naglekar",
            "githubUsername": "power-maverick"
        }
    ]
}<|MERGE_RESOLUTION|>--- conflicted
+++ resolved
@@ -5,12 +5,7 @@
     "nonNpm": "conflict",
     "nonNpmDescription": "Javascript APIs available in Microsoft Dataverse/PowerApps model-driven apps and Dynamics 365 Customer Engagement (previously known as CRM).",
     "projects": [
-<<<<<<< HEAD
-        "https://learn.microsoft.com/en-us/dynamics365/customerengagement/on-premises/developer/overview",
-        "https://learn.microsoft.com/en-us/power-apps/developer/model-driven-apps/overview"
-=======
         "https://learn.microsoft.com/power-apps/developer/model-driven-apps/clientapi/reference"
->>>>>>> 06b22086
     ],
     "nonNpm": "conflict",
     "nonNpmDescription": "Dynamics 365 & Power Platform JavaScript Client API",
