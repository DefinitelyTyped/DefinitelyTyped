/// Demonstrate usage in the browser's window object

window.Xrm.Utility.alertDialog("message", () => { });
parent && parent.Xrm.Page && parent.Xrm.Page.context && parent.Xrm.Page.context.getOrgLcid();

/// Demonstrate clientglobalcontext.d.ts

function _getContext() {
    const errorMessage = "Context is not available.";
    if (typeof GetGlobalContext !== "undefined") {
        return GetGlobalContext();
    } else if (typeof Xrm !== "undefined") {
        return Xrm.Page.context;
    } else {
        throw new Error(errorMessage);
    }
}

const crmContext = _getContext();

/// Demonstrate iterator typing

const grids = Xrm.Page.getControl((control) => {
    return control.getControlType() === "subgrid";
});

const selectedGridReferences: Xrm.Page.LookupValue[] = [];

/// Demonstrate iterator typing with v7.1 additions

grids.forEach((gridControl: Xrm.Page.GridControl) => {
    gridControl.getGrid().getSelectedRows().forEach((row) => {
        selectedGridReferences.push(row.getData().getEntity().getEntityReference());
    });
});

/// Demonstrate generic overload vs typecast

const lookupAttribute = Xrm.Page.getControl("customerid") as Xrm.Page.LookupControl;
const lookupAttribute2 = Xrm.Page.getControl<Xrm.Page.LookupControl>("customerid");

/// Demonstrate ES6 String literal syntax

lookupAttribute.addCustomFilter(`<filter type="and">
    <condition attribute="address1_city" operator="eq" value="Redmond" />
</filter>`, "account");

lookupAttribute.addPreSearch(() => { alert("A search was performed."); });

/// Demonstrate strong-typed attribute association with strong-typed control

const lookupValues = lookupAttribute.getAttribute().getValue();

if (lookupValues !== null)
    if (lookupValues[0].id || lookupValues[0].entityType)
        throw new Error("Invalid value in Lookup control.");

lookupAttribute.getAttribute().setValue(null);
lookupAttribute.getAttribute().setValue([{
    entityType: "contact",
    id: "b9a1a53f-bc38-4e80-9fbb-fe51caa7df65"
}]);

/// Demonstrate v7.0 BPF API

if (Xrm.Page.data.process != null)
    Xrm.Page.data.process.moveNext((status) => { alert(`Process moved forward with status: ${status}`); });

/// Demonstrate v7.1 Quick Create form

Xrm.Utility.openQuickCreate("account").then(
    (object) => { if (object) alert(`Newly created record Id: ${object.savedEntityReference.id}`); },
    (error) => { console.log(`Code: ${error.errorCode}, Message: ${error.message}`); });

/// Make all controls visible.

// Xrm.Page.ui.controls.forEach((control) => { control.setVisible(true); }); // No longer works
Xrm.Page.ui.controls.forEach((control: Xrm.Page.StandardControl) => { control.setVisible(true); }); // Must cast to StandardControl

/// Make all tabs and sections visible.

Xrm.Page.ui.tabs.forEach((tab) => {
    tab.setVisible(true);

    tab.sections.forEach((section) => {
        section.setVisible(true);
    });
});

/// Demonstrate OnSave event context.

Xrm.Page.data.entity.addOnSave((context: Xrm.Page.SaveEventContext) => {
    const eventArgs = context.getEventArgs();

    if (eventArgs.getSaveMode() === XrmEnum.SaveMode.AutoSave || eventArgs.getSaveMode() === XrmEnum.SaveMode.SaveAndClose)
        eventArgs.preventDefault();
});

/// Demonstrate ES6 String literal with templates

alert(`The current form type is: ${Xrm.Page.ui.getFormType()}`);

alert(`The current entity type is: ${Xrm.Page.data.entity.getEntityName()}`);

/// Demonstrate Optionset Value as int in Turbo Forms

const optionSetAttribute = Xrm.Page.getAttribute<Xrm.Page.OptionSetAttribute>("statuscode");
const optionValue: number = optionSetAttribute.getOptions()[0].value;

/// Demonstrate Control.setFocus();

optionSetAttribute.controls.get(0).setFocus();

/// Demonstrate setFormNotification

let level: Xrm.Page.ui.FormNotificationLevel;
level = "ERROR";
Xrm.Page.ui.setFormNotification("Test", level, "uniqueId");

/// Demonstrate Requirement Level and Submit Mode both via string parameters and String Literal Types

let requirementLevel: Xrm.Page.RequirementLevel = "none";
const requirementLevelString = "none";
let submitMode: Xrm.Page.SubmitMode = "always";
const submitModeString = "always";

let attribute = Xrm.Page.getAttribute<Xrm.Page.LookupAttribute>("customerid");
attribute.setSubmitMode(submitMode);
attribute.setSubmitMode(submitModeString); // Works if the string is a const
attribute.setRequiredLevel(requirementLevel);
attribute.setRequiredLevel(requirementLevelString); // Works if the string is a const

const isMulitselect = attribute.getAttributeType() === "multiselectoptionset";

/// Demonstrate v8 AutoComplete

let autoCompleteControl = Xrm.Page.getControl<Xrm.Page.AutoLookupControl>("name");
const userInput = autoCompleteControl.getValue();
const accountResult = {};
const resultSet: Xrm.Page.AutoCompleteResultSet = {
    results: new Array() as Xrm.Page.AutoCompleteResult[],
    commands: {
        id: "sp_commands",
        label: "Learn More",
        action() {
            // Specify what you want to do when the user
            // clicks the "Learn More" link at the bottom
            // of the auto-completion list.
            // For this sample, we are just opening a page
            // that provides information on working with
            // accounts in CRM.
            window.open("http://www.microsoft.com/en-us/dynamics/crm-customer-center/create-or-edit-an-account.aspx");
        }
    }
};
resultSet.results.push({
    id: 0,
    fields: ["A. Datum Corporation"]
});
autoCompleteControl.addOnKeyPress(() => { });
autoCompleteControl.fireOnKeyPress();
autoCompleteControl.removeOnKeyPress(() => { });
autoCompleteControl.showAutoComplete(resultSet);
autoCompleteControl.hideAutoComplete();

/// Demonstrate v8.2 quick form controls

const quickForm = Xrm.Page.ui.quickForms.get(0);
quickForm.getControlType(); // == "quickform"
quickForm.getName();
quickForm.getParent();
quickForm.getVisible(); // From UiCanSetVisibleElement
quickForm.getLabel(); // From UiLabelElement
quickForm.setLabel("Label"); // From UiLabelElement
quickForm.refresh();

// Get standard control
const ctrl = Xrm.Page.getControl<Xrm.Page.StandardControl>("controlName");
ctrl.getControlType();
ctrl.getName();
ctrl.getParent();
ctrl.getLabel();
ctrl.setLabel("Label name");
ctrl.getVisible();
ctrl.setVisible(true);

// Demonstrate getEntityMetadata
Xrm.Utility.getEntityMetadata("account", ["telephone1"]).then((metadata) => {
    console.log(metadata.Attributes["statuscode"].OptionSet[0].Label.LocalizedLabels[0].Label);
});

// Demonstrate WebAPI RetrieveMultiple
Xrm.WebApi.retrieveMultipleRecords("contact", `?fetchXml=<fetch version='1.0' mapping='logical' distinct='false'>
    <entity name='contact'>
        <attribute name='fullname' />
        <attribute name='telephone1' />
        <attribute name='contactid' />
        <order attribute='fullname' descending='false' />
        <link-entity name= 'account' from='accountid' to='parentcustomerid' visible= 'false' link-type='outer' alias= 'a_dc9b80f8c78146d89fd6a3b610836975' >
            <attribute name='accountratingcode' />
            <attribute name='accountnumber' />
            <attribute name='name' />
        </link-entity>
    </entity>
    </fetch>`).then((response) => {
    console.log("Query Returned : " + response.entities.length);
});

// Demonstrate add/removeTabStateChange
const contextHandler = (context: Xrm.Page.EventContext) => {
    context.getEventSource();
};

Xrm.Page.ui.tabs.get("tabName").addTabStateChange(contextHandler);
Xrm.Page.ui.tabs.get("tabName").removeTabStateChange(contextHandler);

// Demonstrate lookupObject

async function xrmUtility() {
    const lookedUp = await Promise.resolve(Xrm.Utility.lookupObjects({
        allowMultiSelect: false,
        defaultEntityType: "account",
        defaultViewId: "abc-deo",
        disableMru: true,
        searchText: "text",
        showBarcodeScanner: true,
        entityTypes: ["contact", "account"],
        viewIds: ["abc"],
        filters: [{
            entityLogicalName: "contact",
            filterXml: "<xml>goes</xml>"
        }]
    }));

    const lookedUpItem = lookedUp[0];
    if (lookedUpItem.entityType === "contact") {
    }

    Xrm.Utility.showProgressIndicator("doing things");
    Xrm.Utility.closeProgressIndicator();
}

async function xrmNavigation() {
    await Promise.resolve(Xrm.Navigation.openAlertDialog({
        title: "title of dialog",
        text: "text of dialog",
        confirmButtonLabel: "confim the thing",
    }, {
        height: 100,
        width: 100,
    }));

    await Promise.resolve(Xrm.Navigation.openAlertDialog({
        title: "title of dialog",
        text: "text of dialog",
    }));

    const confirmResult = await Promise.resolve(Xrm.Navigation.openConfirmDialog({
        title: "title of dialog",
        subtitle: "subtitle of dialog",
        text: "text of dialog",
        cancelButtonLabel: "cancel the thing",
        confirmButtonLabel: "confim the thing",
    }, {
        height: 100,
        width: 100,
    }));

    const trueConst = true;
    if (confirmResult.confirmed === trueConst) {
        // confirmed
    }

    await Promise.resolve(Xrm.Navigation.openErrorDialog({
        message: "",
        details: "",
        errorCode: 12344,
    }));
}

// Demonstrate addOnLoad/removeOnLoad methods
const saveOptionsSaveMode = (context: Xrm.Events.SaveEventContext) => {
    const saveMode = context.getEventArgs().getSaveMode();
    context.getFormContext().data.save({
        saveMode
    });
};

// Demonstrate addOnLoad/removeOnLoad methods
const formContextDataOnLoadMethods = (context: Xrm.Events.EventContext) => {
    const formContext = context.getFormContext();
    formContext.data.addOnLoad(contextHandler);
    formContext.data.removeOnLoad(contextHandler);
};

// Demonstrate Xrm.Utility.lookupObjects parameters
Xrm.Utility.lookupObjects({
    entityTypes: ["contact"]
});

// filters property
Xrm.Utility.lookupObjects({
    entityTypes: ["contact"],
    filters: [{
        entityLogicalName: "contact",
        filterXml: `<filter>
            <condition attribute="contactid" operator="neq" value="b9a1a53f-bc38-4e80-9fbb-fe51caa7df65"
        </filter>`
    }]
});

// searchText property
Xrm.Utility.lookupObjects({
    entityTypes: ["contact"],
    searchText: "Doe, John"
});

// disableMru property
Xrm.Utility.lookupObjects({
    entityTypes: ["contact"],
    disableMru: true
});

// Demonstrate Xrm.Utility.getPageContext parameters
Xrm.Utility.getPageContext(); // $ExpectType PageContext

// Demonstrate visibility for grid control
const gridControlGetSetVisible = (context: Xrm.Events.EventContext) => {
    const formContext = context.getFormContext();
    const gridControl = formContext.getControl<Xrm.Controls.GridControl>("myGrid");

    // getVisible
    const visibility = gridControl.getVisible();

    // setVisible
    gridControl.setVisible(!visibility);
};

async function ribbonCommand(commandProperties: Xrm.CommandProperties, primaryEntity: Xrm.EntityReference) {
    if (commandProperties.SourceControlId === "AddExistingRecordFromSubGridAssociated") {
        await Promise.resolve(Xrm.Navigation.openAlertDialog({
            title: `${commandProperties.CommandValueId}`,
            text: `Thanks for clicking on ${primaryEntity.Name} of type ${primaryEntity.TypeName} and id ${primaryEntity.Id}`,
        }));
    }
}

// Demonstrate App
Xrm.App.addGlobalNotification({
    type: 2,
    level: 2, // error
    message: "Test error notification",
    showCloseButton: true,
    action: {
        actionLabel: "Learn more",
        eventHandler() {
              Xrm.Navigation.openUrl("https://docs.microsoft.com/powerapps/");
              // perform other operations as required on clicking
        }
    }
}).then(
    function success(result) {
        result; // $ExpectType string

        console.log("Notification created with ID: " + result);

        // Wait for 5 seconds and then clear the notification
        window.setTimeout(() => {
            Xrm.App.clearGlobalNotification(result);
        }, 5000);
    },
    error => {
        console.log(error.message);
        // handle error conditions
    }
);
Xrm.App.sidePanes.state = 1;
Xrm.App.sidePanes.createPane({
    title: "Reservation: Ammar Peterson",
    imageSrc: "WebResources/sample_reservation_icon",
    hideHeader: true,
    canClose: true,
    width: 600
}).then(pane => {
    pane.navigate({
        pageType: "entitylist",
        entityName: "sample_reservation",
    });
});
Xrm.App.sidePanes.getAllPanes();
Xrm.App.sidePanes.getPane("panelId");
Xrm.App.sidePanes.getSelectedPane();

// Demonstrate GetSettings
const settingValue = Xrm.Utility.getGlobalContext().getCurrentAppSetting("SettingsName");

<<<<<<< HEAD
function onLoadSetupEvents(eventContext: Xrm.Events.EventContext) {
    const formContext = eventContext.getFormContext();
    // Demonstrate Knowledge base handler events
    const kbSearchControl: Xrm.Controls.KbSearchControl = formContext.getControl("<name>");
    const kbHandler = () => { alert("hit handler"); };

    kbSearchControl.addOnPostSearch(kbHandler);
    kbSearchControl.removeOnPostSearch(kbHandler);

    kbSearchControl.addOnResultOpened(kbHandler);
    kbSearchControl.removeOnResultOpened(kbHandler);

    kbSearchControl.addOnSelection(kbHandler);
    kbSearchControl.removeOnSelection(kbHandler);

    const numKbResults = kbSearchControl.getTotalResultCount();
    const searchResult = kbSearchControl.getSelectedResults();

    let ret = kbSearchControl.openSearchResult(1);
    ret = kbSearchControl.openSearchResult(1, XrmEnum.OpenSearchResultMode.Inline);
    ret = kbSearchControl.openSearchResult(1, XrmEnum.OpenSearchResultMode.Popup);

    const searchText = kbSearchControl.getSearchQuery();
    kbSearchControl.setSearchQuery("pot of gold");
}
=======
// Demonstrate htmlAttributeEncode/htmlEncode/htmlDecode
let html = Xrm.Encoding.htmlAttributeEncode("<&>");
html = Xrm.Encoding.htmlEncode("<&>");
const xml = Xrm.Encoding.htmlDecode("&lt;&amp;&gt;");
>>>>>>> 4e79bbe3

// Demonstrate Navigating to a specific dashboard
Xrm.Navigation.navigateTo({
    pageType: "dashboard",
    dashboardId: "84fd907e-8bfe-11ec-a8a3-0242ac120002"
}).then(
    success => { console.log("Dashboard opened"); },
    error => { console.log(error.message); }
);

// Demonstrate Navigating to the default dashboard
Xrm.Navigation.navigateTo({ pageType: "dashboard" });
let dashboard;
Xrm.Navigation.navigateTo({ pageType: "dashboard", dashboardId: dashboard });

// Demonstrate formContext.ui.footerSection methods
function onChangeFormField(executionContext: Xrm.Events.EventContext): void {
    const formContext = executionContext.getFormContext();
    const footerSection = formContext.ui.footerSection;

    const visible = footerSection.getVisible();
    footerSection.setVisible(true);
}

// Demonstrate formContext.ui.headerSection methods
function onChangeHeaderField(executionContext: Xrm.Events.EventContext): void {
    const formContext = executionContext.getFormContext();
    const headerSection = formContext.ui.headerSection;

    const bodyVisible = headerSection.getBodyVisible();
    const commandBarVisible = headerSection.getCommandBarVisible();
    const getTabNavigatorVisible = headerSection.getTabNavigatorVisible();
    headerSection.setBodyVisible(true);
    headerSection.setCommandBarVisible(true);
    headerSection.setTabNavigatorVisible(true);
}<|MERGE_RESOLUTION|>--- conflicted
+++ resolved
@@ -394,7 +394,6 @@
 // Demonstrate GetSettings
 const settingValue = Xrm.Utility.getGlobalContext().getCurrentAppSetting("SettingsName");
 
-<<<<<<< HEAD
 function onLoadSetupEvents(eventContext: Xrm.Events.EventContext) {
     const formContext = eventContext.getFormContext();
     // Demonstrate Knowledge base handler events
@@ -420,12 +419,11 @@
     const searchText = kbSearchControl.getSearchQuery();
     kbSearchControl.setSearchQuery("pot of gold");
 }
-=======
+
 // Demonstrate htmlAttributeEncode/htmlEncode/htmlDecode
 let html = Xrm.Encoding.htmlAttributeEncode("<&>");
 html = Xrm.Encoding.htmlEncode("<&>");
 const xml = Xrm.Encoding.htmlDecode("&lt;&amp;&gt;");
->>>>>>> 4e79bbe3
 
 // Demonstrate Navigating to a specific dashboard
 Xrm.Navigation.navigateTo({
