/// Demonstrate usage in the browser's window object

window.Xrm.Utility.alertDialog("message", () => { });
parent.Xrm.Page.context.getOrgLcid();

/// Demonstrate clientglobalcontext.d.ts

function _getContext() {
    const errorMessage = "Context is not available.";
    if (typeof GetGlobalContext !== "undefined") {
        return GetGlobalContext();
    } else if (typeof Xrm !== "undefined") {
        return Xrm.Page.context;
    } else {
        throw new Error(errorMessage);
    }
}

const crmContext = _getContext();

/// Demonstrate iterator typing

const grids = Xrm.Page.getControl((control) => {
    return control.getControlType() === "subgrid";
});

const selectedGridReferences: Xrm.Page.LookupValue[] = [];

/// Demonstrate iterator typing with v7.1 additions

grids.forEach((gridControl: Xrm.Page.GridControl) => {
    gridControl.getGrid().getSelectedRows().forEach((row) => {
        selectedGridReferences.push(row.getData().getEntity().getEntityReference());
    });
});

/// Demonstrate generic overload vs typecast

const lookupAttribute = Xrm.Page.getControl("customerid") as Xrm.Page.LookupControl;
const lookupAttribute2 = Xrm.Page.getControl<Xrm.Page.LookupControl>("customerid");

/// Demonstrate ES6 String literal syntax

lookupAttribute.addCustomFilter(`<filter type="and">
    <condition attribute="address1_city" operator="eq" value="Redmond" />
</filter>`, "account");

lookupAttribute.addPreSearch(() => { alert("A search was performed."); });

/// Demonstrate strong-typed attribute association with strong-typed control

const lookupValues = lookupAttribute.getAttribute().getValue();

if (lookupValues !== null)
    if (!lookupValues[0].id || !lookupValues[0].entityType)
        throw new Error("Invalid value in Lookup control.");

/// Demonstrate v7.0 BPF API

if (Xrm.Page.data.process != null)
    Xrm.Page.data.process.moveNext((status) => { alert(`Process moved forward with status: ${status}`); });

/// Demonstrate v7.1 Quick Create form

Xrm.Utility.openQuickCreate("account").then(
    (object) => { if (object) alert(`Newly created record Id: ${object.savedEntityReference.id}`); },
    (error) => { console.log(`Code: ${error.errorCode}, Message: ${error.message}`); });

/// Make all controls visible.

// Xrm.Page.ui.controls.forEach((control) => { control.setVisible(true); }); // No longer works
Xrm.Page.ui.controls.forEach((control: Xrm.Page.StandardControl) => { control.setVisible(true); }); // Must cast to StandardControl

/// Make all tabs and sections visible.

Xrm.Page.ui.tabs.forEach((tab) => {
    tab.setVisible(true);

    tab.sections.forEach((section) => {
        section.setVisible(true);
    });
});

/// Demonstrate OnSave event context.

Xrm.Page.data.entity.addOnSave((context: Xrm.Page.SaveEventContext) => {
    const eventArgs = context.getEventArgs();

    if (eventArgs.getSaveMode() === XrmEnum.SaveMode.AutoSave || eventArgs.getSaveMode() === XrmEnum.SaveMode.SaveAndClose)
        eventArgs.preventDefault();
});

/// Demonstrate ES6 String literal with templates

alert(`The current form type is: ${Xrm.Page.ui.getFormType()}`);

alert(`The current entity type is: ${Xrm.Page.data.entity.getEntityName()}`);

/// Demonstrate Optionset Value as int in Turbo Forms

const optionSetAttribute = Xrm.Page.getAttribute<Xrm.Page.OptionSetAttribute>("statuscode");
const optionValue: number = optionSetAttribute.getOptions()[0].value;

/// Demonstrate Control.setFocus();

optionSetAttribute.controls.get(0).setFocus();

/// Demonstrate setFormNotification

let level: Xrm.Page.ui.FormNotificationLevel;
level = "ERROR";
Xrm.Page.ui.setFormNotification("Test", level, "uniqueId");

/// Demonstrate Requirement Level and Submit Mode both via string parameters and String Literal Types

let requirementLevel: Xrm.Page.RequirementLevel = "none";
const requirementLevelString = "none";
let submitMode: Xrm.Page.SubmitMode = "always";
const submitModeString = "always";

let attribute = Xrm.Page.getAttribute<Xrm.Page.LookupAttribute>("customerid");
attribute.setSubmitMode(submitMode);
attribute.setSubmitMode(submitModeString); // Works if the string is a const
attribute.setRequiredLevel(requirementLevel);
attribute.setRequiredLevel(requirementLevelString); // Works if the string is a const

const isMulitselect = attribute.getAttributeType() === "multiselectoptionset";

/// Demonstrate v8 AutoComplete

let autoCompleteControl = Xrm.Page.getControl<Xrm.Page.AutoLookupControl>("name");
const userInput = autoCompleteControl.getValue();
const accountResult = {};
const resultSet: Xrm.Page.AutoCompleteResultSet = {
    results: new Array() as Xrm.Page.AutoCompleteResult[],
    commands: {
        id: "sp_commands",
        label: "Learn More",
        action() {
            // Specify what you want to do when the user
            // clicks the "Learn More" link at the bottom
            // of the auto-completion list.
            // For this sample, we are just opening a page
            // that provides information on working with
            // accounts in CRM.
            window.open("http://www.microsoft.com/en-us/dynamics/crm-customer-center/create-or-edit-an-account.aspx");
        }
    }
};
resultSet.results.push({
    id: 0,
    fields: ["A. Datum Corporation"]
});
autoCompleteControl.addOnKeyPress(() => { });
autoCompleteControl.fireOnKeyPress();
autoCompleteControl.removeOnKeyPress(() => { });
autoCompleteControl.showAutoComplete(resultSet);
autoCompleteControl.hideAutoComplete();

/// Demonstrate v8.2 quick form controls

const quickForm = Xrm.Page.ui.quickForms.get(0);
quickForm.getControlType(); // == "quickform"
quickForm.getName();
quickForm.getParent();
quickForm.getVisible(); // From UiCanSetVisibleElement
quickForm.getLabel(); // From UiLabelElement
quickForm.setLabel("Label"); // From UiLabelElement
quickForm.refresh();

// Get standard control
const ctrl = Xrm.Page.getControl<Xrm.Page.StandardControl>("controlName");
ctrl.getControlType();
ctrl.getName();
ctrl.getParent();
ctrl.getLabel();
ctrl.setLabel("Label name");
ctrl.getVisible();
ctrl.setVisible(true);

// Demonstrate getEntityMetadata
Xrm.Utility.getEntityMetadata("account", ["telephone1"]).then((metadata) => {
    console.log(metadata.Attributes["statuscode"].OptionSet[0].Label.LocalizedLabels[0].Label);
});

// Demonstrate WebAPI RetrieveMultiple
Xrm.WebApi.retrieveMultipleRecords("contact", `?fetchXml=<fetch version='1.0' mapping='logical' distinct='false'>
    <entity name='contact'>
        <attribute name='fullname' />
        <attribute name='telephone1' />
        <attribute name='contactid' />
        <order attribute='fullname' descending='false' />
        <link-entity name= 'account' from='accountid' to='parentcustomerid' visible= 'false' link-type='outer' alias= 'a_dc9b80f8c78146d89fd6a3b610836975' >
            <attribute name='accountratingcode' />
            <attribute name='accountnumber' />
            <attribute name='name' />
        </link-entity>
    </entity>
    </fetch>`).then((response) => {
    console.log("Query Returned : " + response.entities.length);
});

// Demonstrate add/removeTabStateChange
const contextHandler = (context: Xrm.Page.EventContext) => {
    context.getEventSource();
};

Xrm.Page.ui.tabs.get("tabName").addTabStateChange(contextHandler);
Xrm.Page.ui.tabs.get("tabName").removeTabStateChange(contextHandler);

<<<<<<< HEAD
// Demonstrate addOnLoad/removeOnLoad methods
const saveOptionsSaveMode = (context: Xrm.Events.SaveEventContext) => {
    const saveMode = context.getEventArgs().getSaveMode();
    context.getFormContext().data.save({
        saveMode
    });
};

// Demonstrate addOnLoad/removeOnLoad methods
const formContextDataOnLoadMethods = (context: Xrm.Events.EventContext) => {
    const formContext = context.getFormContext();
    formContext.data.addOnLoad(contextHandler);
    formContext.data.removeOnLoad(contextHandler);
};

// Demonstrate Xrm.Utility.lookupObjects parameters
Xrm.Utility.lookupObjects({
    entityTypes: ["contact"]
});

// filters property
Xrm.Utility.lookupObjects({
    entityTypes: ["contact"],
    filters: [{
        entityLogicalName: "contact",
        filterXml: `<filter>
            <condition attribute="contactid" operator="neq" value="b9a1a53f-bc38-4e80-9fbb-fe51caa7df65"
        </filter>`
    }]
});

// searchText property
Xrm.Utility.lookupObjects({
    entityTypes: ["contact"],
    searchText: "Doe, John"
});

// disableMru property
Xrm.Utility.lookupObjects({
    entityTypes: ["contact"],
    disableMru: true
});

// Demonstrate visibility for grid control
const gridControlGetSetVisible = (context: Xrm.Events.EventContext) => {
    const formContext = context.getFormContext();
    const gridControl = formContext.getControl<Xrm.Controls.GridControl>("myGrid");

    // getVisible
    const visibility = gridControl.getVisible();

    // setVisible
    gridControl.setVisible(!visibility);
};
=======
// Demonstrate lookupObject

async function xrmUtility() {
    const lookedUp = await Promise.resolve(Xrm.Utility.lookupObjects({
        allowMultiSelect: false,
        defaultEntityType: "account",
        defaultViewId: "abc-deo",
        disableMru: true,
        searchText: "text",
        showBarcodeScanner: true,
        entityTypes: ["contact", "account"],
        viewIds: ["abc"],
        filters: [{
            entityLogicalName: "contact",
            filterXml: "<xml>goes</xml>"
        }]
    }));

    const lookedUpItem = lookedUp[0];
    if (lookedUpItem.entityType === "contact") {
    }

    Xrm.Utility.showProgressIndicator("doing things");
    Xrm.Utility.closeProgressIndicator();
}

async function xrmNavigation() {
    await Promise.resolve(Xrm.Navigation.openAlertDialog({
        title: "title of dialog",
        text: "text of dialog",
        confirmButtonLabel: "confim the thing",
    }, {
        height: 100,
        width: 100,
    }));

    await Promise.resolve(Xrm.Navigation.openAlertDialog({
        title: "title of dialog",
        text: "text of dialog",
    }));

    const confirmResult = await Promise.resolve(Xrm.Navigation.openConfirmDialog({
        title: "title of dialog",
        subtitle: "subtitle of dialog",
        text: "text of dialog",
        cancelButtonLabel: "cancel the thing",
        confirmButtonLabel: "confim the thing",
    }, {
        height: 100,
        width: 100,
    }));

    const trueConst = true;
    if (confirmResult.confirmed === trueConst) {
        // confirmed
    }

    await Promise.resolve(Xrm.Navigation.openErrorDialog({
        message: "",
        details: "",
        errorCode: 12344,
    }));
}
>>>>>>> 898f6558
<|MERGE_RESOLUTION|>--- conflicted
+++ resolved
@@ -208,7 +208,6 @@
 Xrm.Page.ui.tabs.get("tabName").addTabStateChange(contextHandler);
 Xrm.Page.ui.tabs.get("tabName").removeTabStateChange(contextHandler);
 
-<<<<<<< HEAD
 // Demonstrate addOnLoad/removeOnLoad methods
 const saveOptionsSaveMode = (context: Xrm.Events.SaveEventContext) => {
     const saveMode = context.getEventArgs().getSaveMode();
@@ -263,7 +262,6 @@
     // setVisible
     gridControl.setVisible(!visibility);
 };
-=======
 // Demonstrate lookupObject
 
 async function xrmUtility() {
@@ -326,5 +324,4 @@
         details: "",
         errorCode: 12344,
     }));
-}
->>>>>>> 898f6558
+}