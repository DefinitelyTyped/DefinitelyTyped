/// Demonstrate usage in the browser's window object

window.Xrm.Utility.alertDialog("message", () => { });
parent && parent.Xrm.Page && parent.Xrm.Page.context && parent.Xrm.Page.context.getOrgLcid();

/// Demonstrate clientglobalcontext.d.ts

function _getContext() {
    const errorMessage = "Context is not available.";
    if (typeof GetGlobalContext !== "undefined") {
        return GetGlobalContext();
    } else if (typeof Xrm !== "undefined") {
        return Xrm.Page.context;
    } else {
        throw new Error(errorMessage);
    }
}

const crmContext = _getContext();

/// Demonstrate iterator typing

const grids = Xrm.Page.getControl((control) => {
    return control.getControlType() === "subgrid";
});

const selectedGridReferences: Xrm.Page.LookupValue[] = [];

/// Demonstrate iterator typing with v7.1 additions

grids.forEach((gridControl: Xrm.Page.GridControl) => {
    gridControl.getGrid().getSelectedRows().forEach((row) => {
        selectedGridReferences.push(row.getData().getEntity().getEntityReference());
    });
});

/// Demonstrate generic overload vs typecast

const lookupAttribute = Xrm.Page.getControl("customerid") as Xrm.Page.LookupControl;
const lookupAttribute2 = Xrm.Page.getControl<Xrm.Page.LookupControl>("customerid");

/// Demonstrate ES6 String literal syntax

lookupAttribute.addCustomFilter(`<filter type="and">
    <condition attribute="address1_city" operator="eq" value="Redmond" />
</filter>`, "account");

lookupAttribute.addPreSearch(() => { alert("A search was performed."); });

/// Demonstrate strong-typed attribute association with strong-typed control

const lookupValues = lookupAttribute.getAttribute().getValue();

if (lookupValues !== null)
    if (lookupValues[0].id || lookupValues[0].entityType)
        throw new Error("Invalid value in Lookup control.");

lookupAttribute.getAttribute().setValue(null);
lookupAttribute.getAttribute().setValue([{
    entityType: "contact",
    id: "b9a1a53f-bc38-4e80-9fbb-fe51caa7df65"
}]);

/// Demonstrate v7.0 BPF API

if (Xrm.Page.data.process != null)
    Xrm.Page.data.process.moveNext((status) => { alert(`Process moved forward with status: ${status}`); });

/// Demonstrate v7.1 Quick Create form

Xrm.Utility.openQuickCreate("account").then(
    (object) => { if (object) alert(`Newly created record Id: ${object.savedEntityReference.id}`); },
    (error) => { console.log(`Code: ${error.errorCode}, Message: ${error.message}`); });

/// Make all controls visible.

// Xrm.Page.ui.controls.forEach((control) => { control.setVisible(true); }); // No longer works
Xrm.Page.ui.controls.forEach((control: Xrm.Page.StandardControl) => { control.setVisible(true); }); // Must cast to StandardControl

/// Make all tabs and sections visible.

Xrm.Page.ui.tabs.forEach((tab) => {
    tab.setVisible(true);

    tab.sections.forEach((section) => {
        section.setVisible(true);
    });
});

/// Demonstrate OnSave event context.

Xrm.Page.data.entity.addOnSave((context: Xrm.Page.SaveEventContext) => {
    const eventArgs = context.getEventArgs();

    if (eventArgs.getSaveMode() === XrmEnum.SaveMode.AutoSave || eventArgs.getSaveMode() === XrmEnum.SaveMode.SaveAndClose)
        eventArgs.preventDefault();
});

/// Demonstrate ES6 String literal with templates

alert(`The current form type is: ${Xrm.Page.ui.getFormType()}`);

alert(`The current entity type is: ${Xrm.Page.data.entity.getEntityName()}`);

/// Demonstrate Optionset Value as int in Turbo Forms

const optionSetAttribute = Xrm.Page.getAttribute<Xrm.Page.OptionSetAttribute>("statuscode");
const optionValue: number = optionSetAttribute.getOptions()[0].value;

/// Demonstrate Control.setFocus();

optionSetAttribute.controls.get(0).setFocus();

/// Demonstrate setFormNotification

let level: Xrm.Page.ui.FormNotificationLevel;
level = "ERROR";
Xrm.Page.ui.setFormNotification("Test", level, "uniqueId");

/// Demonstrate Requirement Level and Submit Mode both via string parameters and String Literal Types

let requirementLevel: Xrm.Page.RequirementLevel = "none";
const requirementLevelString = "none";
let submitMode: Xrm.Page.SubmitMode = "always";
const submitModeString = "always";

let attribute = Xrm.Page.getAttribute<Xrm.Page.LookupAttribute>("customerid");
attribute.setSubmitMode(submitMode);
attribute.setSubmitMode(submitModeString); // Works if the string is a const
attribute.setRequiredLevel(requirementLevel);
attribute.setRequiredLevel(requirementLevelString); // Works if the string is a const

const isMulitselect = attribute.getAttributeType() === "multiselectoptionset";

/// Demonstrate v8 AutoComplete

let autoCompleteControl = Xrm.Page.getControl<Xrm.Page.AutoLookupControl>("name");
const userInput = autoCompleteControl.getValue();
const accountResult = {};
const resultSet: Xrm.Page.AutoCompleteResultSet = {
    results: new Array() as Xrm.Page.AutoCompleteResult[],
    commands: {
        id: "sp_commands",
        label: "Learn More",
        action() {
            // Specify what you want to do when the user
            // clicks the "Learn More" link at the bottom
            // of the auto-completion list.
            // For this sample, we are just opening a page
            // that provides information on working with
            // accounts in CRM.
            window.open("http://www.microsoft.com/en-us/dynamics/crm-customer-center/create-or-edit-an-account.aspx");
        }
    }
};
resultSet.results.push({
    id: 0,
    fields: ["A. Datum Corporation"]
});
autoCompleteControl.addOnKeyPress(() => { });
autoCompleteControl.fireOnKeyPress();
autoCompleteControl.removeOnKeyPress(() => { });
autoCompleteControl.showAutoComplete(resultSet);
autoCompleteControl.hideAutoComplete();

/// Demonstrate v8.2 quick form controls

const quickForm = Xrm.Page.ui.quickForms.get(0);
quickForm.getControlType(); // == "quickform"
quickForm.getName();
quickForm.getParent();
quickForm.getVisible(); // From UiCanSetVisibleElement
quickForm.getLabel(); // From UiLabelElement
quickForm.setLabel("Label"); // From UiLabelElement
quickForm.refresh();

// Get standard control
const ctrl = Xrm.Page.getControl<Xrm.Page.StandardControl>("controlName");
ctrl.getControlType();
ctrl.getName();
ctrl.getParent();
ctrl.getLabel();
ctrl.setLabel("Label name");
ctrl.getVisible();
ctrl.setVisible(true);

// Demonstrate getEntityMetadata
Xrm.Utility.getEntityMetadata("account", ["telephone1"]).then((metadata) => {
    console.log(metadata.Attributes["statuscode"].OptionSet[0].Label.LocalizedLabels[0].Label);
});

// Demonstrate WebAPI RetrieveMultiple
Xrm.WebApi.retrieveMultipleRecords("contact", `?fetchXml=<fetch version='1.0' mapping='logical' distinct='false'>
    <entity name='contact'>
        <attribute name='fullname' />
        <attribute name='telephone1' />
        <attribute name='contactid' />
        <order attribute='fullname' descending='false' />
        <link-entity name= 'account' from='accountid' to='parentcustomerid' visible= 'false' link-type='outer' alias= 'a_dc9b80f8c78146d89fd6a3b610836975' >
            <attribute name='accountratingcode' />
            <attribute name='accountnumber' />
            <attribute name='name' />
        </link-entity>
    </entity>
    </fetch>`).then((response) => {
    console.log("Query Returned : " + response.entities.length);
});

// Demonstrate add/removeTabStateChange
const contextHandler = (context: Xrm.Page.EventContext) => {
    context.getEventSource();
};

Xrm.Page.ui.tabs.get("tabName").addTabStateChange(contextHandler);
Xrm.Page.ui.tabs.get("tabName").removeTabStateChange(contextHandler);

// Demonstrate lookupObject

async function xrmUtility() {
    const lookedUp = await Promise.resolve(Xrm.Utility.lookupObjects({
        allowMultiSelect: false,
        defaultEntityType: "account",
        defaultViewId: "abc-deo",
        disableMru: true,
        searchText: "text",
        showBarcodeScanner: true,
        entityTypes: ["contact", "account"],
        viewIds: ["abc"],
        filters: [{
            entityLogicalName: "contact",
            filterXml: "<xml>goes</xml>"
        }]
    }));

    const lookedUpItem = lookedUp[0];
    if (lookedUpItem.entityType === "contact") {
    }

    Xrm.Utility.showProgressIndicator("doing things");
    Xrm.Utility.closeProgressIndicator();
}

async function xrmNavigation() {
    await Promise.resolve(Xrm.Navigation.openAlertDialog({
        title: "title of dialog",
        text: "text of dialog",
        confirmButtonLabel: "confim the thing",
    }, {
        height: 100,
        width: 100,
    }));

    await Promise.resolve(Xrm.Navigation.openAlertDialog({
        title: "title of dialog",
        text: "text of dialog",
    }));

    const confirmResult = await Promise.resolve(Xrm.Navigation.openConfirmDialog({
        title: "title of dialog",
        subtitle: "subtitle of dialog",
        text: "text of dialog",
        cancelButtonLabel: "cancel the thing",
        confirmButtonLabel: "confim the thing",
    }, {
        height: 100,
        width: 100,
    }));

    const trueConst = true;
    if (confirmResult.confirmed === trueConst) {
        // confirmed
    }

    await Promise.resolve(Xrm.Navigation.openErrorDialog({
        message: "",
        details: "",
        errorCode: 12344,
    }));
}

// Demonstrate addOnLoad/removeOnLoad methods
const saveOptionsSaveMode = (context: Xrm.Events.SaveEventContext) => {
    const saveMode = context.getEventArgs().getSaveMode();
    context.getFormContext().data.save({
        saveMode
    });
};

// Demonstrate addOnLoad/removeOnLoad methods
const formContextDataOnLoadMethods = (context: Xrm.Events.EventContext) => {
    const formContext = context.getFormContext();
    formContext.data.addOnLoad(contextHandler);
    formContext.data.removeOnLoad(contextHandler);
};

// Demonstrate Xrm.Utility.lookupObjects parameters
Xrm.Utility.lookupObjects({
    entityTypes: ["contact"]
});

// filters property
Xrm.Utility.lookupObjects({
    entityTypes: ["contact"],
    filters: [{
        entityLogicalName: "contact",
        filterXml: `<filter>
            <condition attribute="contactid" operator="neq" value="b9a1a53f-bc38-4e80-9fbb-fe51caa7df65"
        </filter>`
    }]
});

// searchText property
Xrm.Utility.lookupObjects({
    entityTypes: ["contact"],
    searchText: "Doe, John"
});

// disableMru property
Xrm.Utility.lookupObjects({
    entityTypes: ["contact"],
    disableMru: true
});

// Demonstrate Xrm.Utility.getPageContext parameters
Xrm.Utility.getPageContext(); // $ExpectType PageContext

// Demonstrate visibility for grid control
const gridControlGetSetVisible = (context: Xrm.Events.EventContext) => {
    const formContext = context.getFormContext();
    const gridControl = formContext.getControl<Xrm.Controls.GridControl>("myGrid");

    // getVisible
    const visibility = gridControl.getVisible();

    // setVisible
    gridControl.setVisible(!visibility);
};

async function ribbonCommand(commandProperties: Xrm.CommandProperties, primaryEntity: Xrm.EntityReference) {
    if (commandProperties.SourceControlId === "AddExistingRecordFromSubGridAssociated") {
        await Promise.resolve(Xrm.Navigation.openAlertDialog({
            title: `${commandProperties.CommandValueId}`,
            text: `Thanks for clicking on ${primaryEntity.Name} of type ${primaryEntity.TypeName} and id ${primaryEntity.Id}`,
        }));
    }
}

// Demonstrate App
Xrm.App.addGlobalNotification({
    type: 2,
    level: 2, // error
    message: "Test error notification",
    showCloseButton: true,
    action: {
        actionLabel: "Learn more",
        eventHandler() {
              Xrm.Navigation.openUrl("https://docs.microsoft.com/powerapps/");
              // perform other operations as required on clicking
        }
    }
}).then(
    function success(result) {
        result; // $ExpectType string

        console.log("Notification created with ID: " + result);

        // Wait for 5 seconds and then clear the notification
        window.setTimeout(() => {
            Xrm.App.clearGlobalNotification(result);
        }, 5000);
    },
    error => {
        console.log(error.message);
        // handle error conditions
    }
);
Xrm.App.sidePanes.state = 1;
Xrm.App.sidePanes.createPane({
    title: "Reservation: Ammar Peterson",
    imageSrc: "WebResources/sample_reservation_icon",
    hideHeader: true,
    canClose: true,
    width: 600
}).then(pane => {
    pane.navigate({
        pageType: "entitylist",
        entityName: "sample_reservation",
    });
});
Xrm.App.sidePanes.getAllPanes();
Xrm.App.sidePanes.getPane("panelId");
Xrm.App.sidePanes.getSelectedPane();

// Demonstrate GetSettings
const settingValue = Xrm.Utility.getGlobalContext().getCurrentAppSetting("SettingsName");

<<<<<<< HEAD
function onLoadSetupEvents(eventContext: Xrm.Events.EventContext) {
    const formContext = eventContext.getFormContext();
    // Demonstrate Knowledge base handler events
    const kbSearchControl: Xrm.Controls.KbSearchControl = formContext.getControl("<name>");
    const kbHandler = () => { alert("hit handler"); };

    kbSearchControl.addOnPostSearch(kbHandler);
    kbSearchControl.removeOnPostSearch(kbHandler);

    kbSearchControl.addOnResultOpened(kbHandler);
    kbSearchControl.removeOnResultOpened(kbHandler);

    kbSearchControl.addOnSelection(kbHandler);
    kbSearchControl.removeOnSelection(kbHandler);

    const numKbResults = kbSearchControl.getTotalResultCount();
    const searchResult = kbSearchControl.getSelectedResults();

    let ret = kbSearchControl.openSearchResult(1);
    ret = kbSearchControl.openSearchResult(1, XrmEnum.OpenSearchResultMode.Inline);
    ret = kbSearchControl.openSearchResult(1, XrmEnum.OpenSearchResultMode.Popup);

    const searchText = kbSearchControl.getSearchQuery();
    kbSearchControl.setSearchQuery("pot of gold");
}
=======
// Demonstrate Navigating to a specific dashboard
Xrm.Navigation.navigateTo({
    pageType: "dashboard",
    dashboardId: "84fd907e-8bfe-11ec-a8a3-0242ac120002"
}).then(
    success => { console.log("Dashboard opened"); },
    error => { console.log(error.message); }
);

// Demonstrate Navigating to the default dashboard
Xrm.Navigation.navigateTo({ pageType: "dashboard" });
let dashboard;
Xrm.Navigation.navigateTo({ pageType: "dashboard", dashboardId: dashboard });
>>>>>>> 5f752274

// Demonstrate formContext.ui.footerSection methods
function onChangeFormField(executionContext: Xrm.Events.EventContext): void {
    const formContext = executionContext.getFormContext();
    const footerSection = formContext.ui.footerSection;

    const visible = footerSection.getVisible();
    footerSection.setVisible(true);
}

// Demonstrate formContext.ui.headerSection methods
function onChangeHeaderField(executionContext: Xrm.Events.EventContext): void {
    const formContext = executionContext.getFormContext();
    const headerSection = formContext.ui.headerSection;

    const bodyVisible = headerSection.getBodyVisible();
    const commandBarVisible = headerSection.getCommandBarVisible();
    const getTabNavigatorVisible = headerSection.getTabNavigatorVisible();
    headerSection.setBodyVisible(true);
    headerSection.setCommandBarVisible(true);
    headerSection.setTabNavigatorVisible(true);
}<|MERGE_RESOLUTION|>--- conflicted
+++ resolved
@@ -394,7 +394,6 @@
 // Demonstrate GetSettings
 const settingValue = Xrm.Utility.getGlobalContext().getCurrentAppSetting("SettingsName");
 
-<<<<<<< HEAD
 function onLoadSetupEvents(eventContext: Xrm.Events.EventContext) {
     const formContext = eventContext.getFormContext();
     // Demonstrate Knowledge base handler events
@@ -420,7 +419,7 @@
     const searchText = kbSearchControl.getSearchQuery();
     kbSearchControl.setSearchQuery("pot of gold");
 }
-=======
+
 // Demonstrate Navigating to a specific dashboard
 Xrm.Navigation.navigateTo({
     pageType: "dashboard",
@@ -434,7 +433,6 @@
 Xrm.Navigation.navigateTo({ pageType: "dashboard" });
 let dashboard;
 Xrm.Navigation.navigateTo({ pageType: "dashboard", dashboardId: dashboard });
->>>>>>> 5f752274
 
 // Demonstrate formContext.ui.footerSection methods
 function onChangeFormField(executionContext: Xrm.Events.EventContext): void {
