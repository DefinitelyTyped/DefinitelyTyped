--- conflicted
+++ resolved
@@ -555,10 +555,6 @@
 }
 
 export interface PopoverProps extends Omit<TonicProps, "children"> {
-<<<<<<< HEAD
-=======
-    // arrowAt?: "left" | "right" | "top" | "bottom"; // deprecated
->>>>>>> ae643d9b
     arrow?: boolean;
     children: ReactNode | ((context: unknown) => ReactNode);
     closeOnBlur?: boolean;
@@ -567,10 +563,6 @@
     disabled?: boolean;
     enterDelay?: number;
     followCursor?: boolean;
-<<<<<<< HEAD
-=======
-    // hideArrow?: boolean; // deprecated
->>>>>>> ae643d9b
     id?: string;
     initialFocusRef?: RefObject<HTMLElement>;
     isOpen?: boolean;
@@ -599,11 +591,6 @@
 export interface PopoverContentProps extends TonicProps {
     PopperComponent?: ComponentType;
     PopperProps?: Record<string, unknown>;
-<<<<<<< HEAD
-=======
-    // PopperArrowComponent?: ComponentType; // deprecated
-    // PopperArrowProps?: object; // deprecated
->>>>>>> ae643d9b
     PopoverArrowComponent?: ComponentType;
     PopoverArrowProps?: Record<string, unknown> | PopoverArrowProps; // provides auto-completion for PopoverArrowProps when using default PopoverArrowComponent
     TransitionComponent?: ComponentType;
@@ -808,11 +795,6 @@
 export interface TooltipProps extends Omit<TonicProps, "children"> {
     PopperComponent?: ComponentType;
     PopperProps?: Record<string, unknown>;
-<<<<<<< HEAD
-=======
-    // PopperArrowComponent?: ComponentType; // deprecated
-    // PopperArrowProps?: Record<string, unknown>; // deprecated
->>>>>>> ae643d9b
     TooltipArrowComponent?: ComponentType;
     TooltipArrowProps?: Record<string, unknown> | TooltipArrowProps; // provides auto-completion for TooltipArrowProps when using default TooltipArrowComponent
     TransitionComponent?: ComponentType;
