--- conflicted
+++ resolved
@@ -105,8 +105,19 @@
         path: string;
         node: FSNode;
     }
-
-<<<<<<< HEAD
+  
+    interface Analyze {
+        isRoot: boolean;
+        exists: boolean;
+        error: Error;
+        name: string;
+        path: Lookup["path"];
+        object: Lookup["node"];
+        parentExists: boolean;
+        parentPath: Lookup["path"];
+        parentObject: Lookup["node"];
+    }
+  
     interface Mount {
         type: Emscripten.FileSystemType;
         opts: object;
@@ -143,31 +154,9 @@
     }
 
     class ErrnoError extends Error {
+        name: "ErronoError";
         errno: number;
         code: string;
-        constructor(errno: number);
-=======
-    interface Analyze {
-        isRoot: boolean;
-        exists: boolean;
-        error: Error;
-        name: string;
-        path: Lookup["path"];
-        object: Lookup["node"];
-        parentExists: boolean;
-        parentPath: Lookup["path"];
-        parentObject: Lookup["node"];
-    }
-
-    interface FSStream {}
-    interface FSNode {
-        mode: number;
-    }
-
-    class ErrnoError extends Error {
-        name: "ErronoError";
-        errno: number;
->>>>>>> a099beff
     }
 
     let ignorePermissions: boolean;
