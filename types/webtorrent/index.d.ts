--- conflicted
+++ resolved
@@ -13,11 +13,7 @@
         (config?: Options): Instance;
         WEBRTC_SUPPORT: boolean;
     }
-<<<<<<< HEAD
-    
-=======
-
->>>>>>> 8b50e02d
+  
     interface Options {
         maxConns?: number | undefined;
         nodeId?: string | Buffer | undefined;
