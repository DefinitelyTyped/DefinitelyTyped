--- conflicted
+++ resolved
@@ -1,11 +1,7 @@
 {
     "compilerOptions": {
         "module": "commonjs",
-<<<<<<< HEAD
         "target": "es6",
-=======
-        "target": "es2015",
->>>>>>> 1a00dee3
         "lib": [
             "es2015"
         ],
