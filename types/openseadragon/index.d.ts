// Type definitions for OpenSeadragon 2.4
// Project: https://openseadragon.github.io/
// Definitions by:  Álvaro Martínez <https://github.com/alvaromartmart>
//                  RobertYost <https://github.com/RobertYost>
//                  Jasper Staab <https://github.com/jstaab>
//                  Kristin Ruben <https://github.com/kristinruben>
//                  Geoff Harper <https://github.com/geoff-harper>
//                  Justin <https://github.com/justincy>
//                  Peter Blazejewicz <https://github.com/peterblazejewicz>
// Definitions: https://github.com/alvaromartmart/types-openseadragon
// TypeScript Version: 3.1
declare namespace OpenSeadragon {
    class Browser {
        vendor: BROWSERS;
        version: number;
        alpha: boolean;
    }

    enum BROWSERS {
        UNKNOWN = 0,
        IE = 1,
        FIREFOX = 2,
        SAFARI = 3,
        CHROME = 4,
        OPERA = 5,
        EDGE = 6,
        CHROMEEDGE = 7,
    }

    enum ButtonState {
        REST,
        GROUP,
        HOVER,
        DOWN,
    }

    enum ControlAnchor {
        NONE,
        TOP_LEFT,
        TOP_RIGHT,
        BOTTOM_LEFT,
        BOTTOM_RIGHT,
        ABSOLUTE,
    }

    const DEFAULT_SETTINGS: Options;

    const fullScreenApi: {
        supportsFullScreen: boolean;
        isFullScreen: () => boolean;
        getFullScreenElement: () => HTMLElement;
        requestFullScreen: () => void;
        exitFullScreen: () => void;
        cancelFullScreen: () => void;
        fullScreenEventName: string;
        fullScreenErrorEventName: string;
    };

    enum OverlayPlacement {
        CENTER,
        TOP_LEFT,
        TOP,
        TOP_RIGHT,
        RIGHT,
        BOTTOM_RIGHT,
        BOTTOM,
        BOTTOM_LEFT,
        LEFT,
    }

    enum OverlayRotationMode {
        NO_ROTATION,
        EXACT,
        BOUNDING_BOX,
    }

    let pixelDensityRatio: number;

    enum Placement {
        CENTER,
        TOP_LEFT,
        TOP,
        TOP_RIGHT,
        RIGHT,
        BOTTOM_RIGHT,
        BOTTOM,
        BOTTOM_LEFT,
        LEFT,
    }

    let supportsCanvas: boolean;

    let version: {
        versionStr: string;
        major: number;
        minor: number;
        revision: number;
    };

    function addClass(element: Element | string, className: string): void;

    function addEvent(
        element: Element | string,
        eventName: string,
        handler: (event: Event) => void,
<<<<<<< HEAD
        useCapture?:
            | boolean
            | { capture?: boolean; passive?: boolean; once?: boolean }
=======
        useCapture?: boolean,
>>>>>>> f7c60619
    ): void;

    function cancelEvent(event?: OSDEvent<any>): void;

    function capitalizeFirstLetter(value: string): string;

    function createCallback(object: object, method: (...args: any[]) => void, ...args: any[]): (...args: any[]) => void;

    function delegate(object: object, method: (...args: any[]) => void): (object: any, ...args: any[]) => void; // REVIEW: unsure of return type

    function eventIsCanceled(event: OSDEvent<any>): boolean;

    function extend(): any;

    function getCssPropertyWithVendorPrefix(property: string): string;

    function getElement(element: string | Element): Element;

    function getElementOffset(element: Element | string): Point;

    function getElementPosition(element: Element | string): Point;

    function getElementSize(element: Element | string): Point;

    function getElementStyle(element: Element | string): any; // CSSStyle?

    function getMousePosition(event?: OSDEvent<any>): Point;

    function getPageScroll(): Point;

    function getString(property: string): string;

    function getUrlParameter(key: string): string;

    function getWindowSize(): Point;

    function imageFormatSupported(extension?: string): boolean;

    function indexOf(array: any[], searchElement: object, fromIndex?: number): number;

    // (missing jquery functions)

    function makeAjaxRequest(options: {
        url: string;
        success: (obj: object) => void;
        error: (obj: object) => void;
        headers: object;
        responseType: string;
        withCredentials?: boolean;
    }): XMLHttpRequest;

    function makeCenteredNode(element: Element | string): Element;

    function makeNeutralElement(tagName: string): Element;

    function makeTransparentImage(src: string): Element;

    function normalizeEventListenerOptions(
        options:
            | boolean
            | { capture?: boolean; passive?: boolean; once?: boolean }
    ): string;

    function now(): number;

    function parseJSON(string: string): object;

    function parseXml(string: string): Document;

    function pointInElement(element: Element | string, point: Point): boolean;

    function positiveModulo(number: number, modulo: number): number;

    function removeClass(element: Element | string, className: string): void;

    function removeEvent(
        element: Element | string,
        eventName: string,
        handler: EventHandler<any>,
<<<<<<< HEAD
        useCapture?: boolean | { capture?: boolean }
=======
        useCapture?: boolean,
>>>>>>> f7c60619
    ): void;

    function setElementOpacity(element: Element | string, opacity: number, usesAlpha?: boolean): void;

    function setElementPointerEvents(
        element: Element | string,
        value: string
    ): void;

    function setElementPointerEventsNone(element: Element | string): void;

    function setElementTouchActionNone(element: Element | string): void;

    function setImageFormatsSupported(formats: {
        bmp?: boolean;
        jpeg?: boolean;
        jpg?: boolean;
        png?: boolean;
        tif?: boolean;
        wdp?: boolean;
    }): void;

    function setPageScroll(point: Point): void;

    function setString(property: string, value: any): void;

    function stopEvent(event?: OSDEvent<any>): void;

    interface GestureSettings {
        scrollToZoom?: boolean;
        clickToZoom?: boolean;
        dblClickToZoom?: boolean;
        dragToPan?: boolean;
        pinchToZoom?: boolean;
        flickEnabled?: boolean;
        flickMinSpeed?: number;
        flickMomentum?: number;
    }

    interface NavImagesValues {
        REST: string;
        GROUP: string;
        HOVER: string;
        DOWN: string;
    }
    interface NavImages {
        zoomIn: NavImagesValues;
        zoomOut: NavImagesValues;
        home: NavImagesValues;
        fullpage: NavImagesValues;
        rotateleft: NavImagesValues;
        rotateright: NavImagesValues;
        flip: NavImagesValues;
        previous: NavImagesValues;
        next: NavImagesValues;
    }

    interface Options {
        id?: string;
        element?: HTMLElement;
        tileSources?:
            | string
            | TileSourceOptions
            | {
                  type: string;
                  levels?: Array<{
                      url: string;
                      height: number;
                      width: number;
                  }>;
              }
            | {
                  Image: {
                      xmlns?: string;
                      Url: string;
                      Format: string;
                      Overlap: string;
                      TileSize: string;
                      Size: {
                          Width: string;
                          Height: string;
                      };
                  };
              }
            | Array<string | TileSource | { type: "openstreetmaps" }>;
        tabIndex?: number;
        overlays?: any[];
        prefixUrl?: string;
        navImages?: NavImages;
        debugMode?: boolean;
        debugGridColor?: string[];
        blendTime?: number;
        alwaysBlend?: boolean;
        autoHideControls?: boolean;
        immediateRender?: boolean;
        defaultZoomLevel?: number;
        opacity?: number;
        preload?: boolean;
        compositeOperation?:
            | 'source-over'
            | 'source-atop'
            | 'source-in'
            | 'source-out'
            | 'destination-over'
            | 'destination-atop'
            | 'destination-in'
            | 'destination-out'
            | 'lighter'
            | 'copy'
            | 'xor';
        placeholderFillStyle?: string | CanvasGradient | CanvasPattern;
        degrees?: number;
        flipped?: boolean;
        minZoomLevel?: number;
        maxZoomLevel?: number;
        homeFillsViewer?: boolean;
        panHorizontal?: boolean;
        panVertical?: boolean;
        constrainDuringPan?: boolean;
        wrapHorizontal?: boolean;
        wrapVertical?: boolean;
        minZoomImageRatio?: number;
        maxZoomPixelRatio?: number;
        smoothTileEdgesMinZoom?: number;
        iOSDevice?: boolean;
        autoResize?: boolean;
        preserveImageSizeOnResize?: boolean;
        minScrollDeltaTime?: number;
        pixelsPerWheelLine?: number;
        pixelsPerArrowPress?: number;
        visibilityRatio?: number;
        viewportMargins?: object;
        imageLoaderLimit?: number;
        clickTimeThreshold?: number;
        clickDistThreshold?: number;
        dblClickTimeThreshold?: number;
        dblClickDistThreshold?: number;
        springStiffness?: number;
        animationTime?: number;
        gestureSettingsMouse?: GestureSettings;
        gestureSettingsTouch?: GestureSettings;
        gestureSettingsPen?: GestureSettings;
        gestureSettingsUnknown?: GestureSettings;
        zoomPerClick?: number;
        zoomPerScroll?: number;
        zoomPerSecond?: number;
        showNavigator?: boolean;
        navigatorId?: string;
        navigatorPosition?: 'TOP_LEFT' | 'TOP_RIGHT' | 'BOTTOM_LEFT' | 'BOTTOM_RIGHT' | 'ABSOLUTE';
        navigatorSizeRatio?: number;
        navigatorMaintainSizeRatio?: boolean;
        navigatorTop?: number | string;
        navigatorLeft?: number | string;
        navigatorHeight?: number | string;
        navigatorWidth?: number | string;
        navigatorAutoResize?: boolean;
        navigatorAutoFade?: boolean;
        navigatorRotate?: boolean;
        navigatorBackground?: string;
        navigatorOpacity?: number;
        navigatorBorderColor?: string;
        navigatorDisplayRegionColor?: string;
        controlsFadeDelay?: number;
        controlsFadeLength?: number;
        maxImageCacheCount?: number;
        timeout?: number;
        useCanvas?: boolean;
        minPixelRatio?: number;
        mouseNavEnabled?: number;
        showNavigationControl?: boolean;
        navigationControlAnchor?: ControlAnchor;
        showZoomControl?: boolean;
        showHomeControl?: boolean;
        showFullPageControl?: boolean;
        showRotationControl?: boolean;
        showFlipControl?: boolean;
        showSequenceControl?: boolean;
        sequenceControlAnchor?: ControlAnchor;
        navPrevNextWrap?: boolean;
        zoomInButton?: string;
        zoomOutButton?: string;
        homeButton?: string;
        fullPageButton?: string;
        rotateLeftButton?: string;
        rotateRightButton?: string;
        previousButton?: string;
        nextButton?: string;
        sequenceMode?: boolean;
        /**
         * If sequenceMode is true, display this page initially.
         * @default 0
         */
        initialPage?: number;
        preserveViewport?: boolean;
        preserveOverlays?: boolean;
        showReferenceStrip?: boolean;
        referenceStripScroll?: string;
        referenceStripElement?: HTMLElement;
        referenceStripHeight?: number;
        referenceStripWidth?: number;
        referenceStripPosition?: string;
        referenceStripSizeRatio?: number;
        collectionMode?: boolean;
        collectionRows?: number;
        collectionColumns?: number;
        collectionLayout?: 'horizontal' | 'vertical';
        collectionTileSize?: number;
        collectionTileMargin?: number;
        crossOriginPolicy?: 'Anonymous' | 'use-credentials' | false;
        ajaxWithCredentials?: boolean;
        loadTilesWithAjax?: boolean;
        ajaxHeaders?: object;
        imageSmoothingEnabled?: boolean;
        rotationIncrement?: number;
    }

    interface TileSourceOptions {
        url?: string;
        referenceStripThumbnailUrl?: string;
        success?: (event: Event) => void;
        ajaxWithCredentials?: boolean;
        ajaxHeaders?: object;
        width?: number;
        height?: number;
        tileSize?: number;
        tileWidth?: number;
        tileHeight?: number;
        tileOverlap?: number;
        minLevel?: number;
        maxLevel?: number;
        getTileUrl?: (l: number, x: number, y: number) => string;
    }

    class Button extends EventSource {
        currentState: ButtonState;
        element: Element;
        fadeDelay: number;
        fadeLength: number;
        tracker: MouseTracker;

        constructor(options: {
            userData?: string;
            element?: Element;
            tooltip?: string;
            srcRest?: string;
            srcGroup?: string;
            srcHover?: string;
            srcDown?: string;
            fadeDelay?: number;
            fadeLength?: number;
            onPress?: EventHandler<ButtonEvent>;
            onRelease?: EventHandler<ButtonEvent>;
            onClick?: EventHandler<ButtonEvent>;
            onEnter?: EventHandler<ButtonEvent>;
            onExit?: EventHandler<ButtonEvent>;
            onFocus?: EventHandler<ButtonEvent>;
            onBlur?: EventHandler<ButtonEvent>;
        });

        addHandler(eventName: ButtonEventName, handler: EventHandler<ButtonEvent>, userData?: object): void;
        addOnceHandler(
            eventName: ButtonEventName,
            handler: EventHandler<ButtonEvent>,
            userData?: object,
            times?: number,
        ): void;
        disable(): void;
        enable(): void;
        getHandler(eventName: ButtonEventName): (source: ButtonEventName, ...args: any[]) => void;
        raiseEvent(eventName: ButtonEventName, eventArgs: object): void;
        removeAllHandlers(eventName: ButtonEventName): void;
<<<<<<< HEAD
        removeHandler(
            eventName: ButtonEventName,
            handler: EventHandler<ButtonEvent>
        ): void;
        notifyGroupEnter(): void;
        notifyGroupExit(): void;
        destroy(): void;
=======
        removeHandler(eventName: ButtonEventName, handler: EventHandler<ButtonEvent>): void;
>>>>>>> f7c60619
    }

    class ButtonGroup {
        buttons: Button[];
        element: Element;
        tracker: MouseTracker;

        constructor(options: { buttons: Button[]; element?: Element });

        destroy(): void;
    }

    interface TControlOptions {
        anchor?: ControlAnchor;
        attachToViewer?: boolean;
        autoFade?: boolean;
    }

    class Control {
        anchor: ControlAnchor;
        autoFade: boolean;
        container: Element;
        element: Element;
        wrapper: Element;

        constructor(element: Element, options: TControlOptions, container: Element);

        destroy(): void;
        isVisible(): boolean;
        setOpacity(opacity: number): void;
        setVisible(visible: boolean): void;
    }

    class ControlDock {
        constructor(options: object);

        addControl(element: Control, controlOptions: TControlOptions): void;
        areControlsEnabled(): boolean;
        clearControls(): ControlDock;
        removeControl(element: Control): ControlDock;
        setControlsEnabled(enabled: boolean): ControlDock;
    }

    class DisplayRect extends Rect {
        maxLevel: number;
        minLevel: number;

        constructor(x: number, y: number, width: number, height: number, minLevel: number, maxLevel: number);
    }

    class Drawer {
        canvas: HTMLCanvasElement | HTMLElement;
        container: Element;
        context: CanvasRenderingContext2D | null;
        // element : Element; // Deprecated

        constructor(options: { viewer: Viewer; viewport: Viewport; element: Element; debugGridColor?: string });

        blendSketch(options: {
            opacity: number;
            scale?: number;
            translate?: Point;
            compositeOperation?: string;
            bounds?: Rect;
        }): void;
        canRotate(): boolean;
        clear(): void;
        destroy(): void;
        drawTile(
            tile: Tile,
            drawingHandler: (context: CanvasRenderingContext2D, tile: any, rendered: any) => void, // TODO: determine handler parameter types
            useSketch: boolean,
            scale?: number,
            translate?: Point,
        ): void;
        getCanvasSize(sketch: boolean): Point;
        getOpacity(): number;
        setOpacity(opacity: number): Drawer;
        viewportToDrawerRectangle(rectangle: Rect): Rect;
        setImageSmoothingEnabled(imageSmoothingEnabled?: boolean): void;
        viewportCoordToDrawerCoord(point: Point): Point;
        clipWithPolygons(polygons: Point[][], useSketch?: boolean): void;
    }

    class DziTileSource extends TileSource {
        constructor(
            width: number,
            height: number,
            tileSize: number,
            tileOverlap: number,
            tilesUrl: number,
            fileFormat: number,
            displayRects: number,
            minLevel: number,
            maxLevel: number,
        );
    }

    class IIIFTileSource extends TileSource {
        constructor(options: TileSourceOptions & { tileFormat?: string });
    }

    class ImageLoader {
        constructor(options: { jobLimit?: number; timeout?: number });

        addJob(options: {
            src?: string;
            loadWithAjax?: string;
            ajaxHeaders?: string;
            crossOriginPolicy?: string | boolean;
            ajaxWithCredentials?: boolean;
            callback?: () => void;
            abort?: () => void;
        }): void;
        clear(): void;
    }

    class ImageTileSource extends TileSource {
        constructor(options: {
            url: string;
            buildPyramid?: boolean;
            crossOriginPolicy?: string | boolean;
            ajaxWithCredentials?: string | boolean;
            useCanvas?: boolean;
        });
        destroy(): void;
    }

    class LegacyTileSource extends TileSource {
        constructor(
            levels?: Array<{
                url: string;
                width: number;
                height: number;
            }>,
        );
    }

    interface MouseTrackerOptions {
        element: Element | string;
        startDisabled?: boolean;
        clickTimeThreshold?: number;
        clickDistThreshold?: number;
        dblClickTimeThreshold?: number;
        dblClickDistThreshold?: number;
        stopDelay?: number;
        preProcessEventHandler?: EventHandler<OSDEvent<any>>;
        contextMenuHandler?: EventHandler<OSDEvent<any>>;
        enterHandler?: EventHandler<OSDEvent<any>>;
        /**
         * @deprecated
         */
        exitHandler?: EventHandler<OSDEvent<any>>;
        leaveHandler?: EventHandler<OSDEvent<any>>;
        overHandler?: EventHandler<OSDEvent<any>>;
        outHandler?: EventHandler<OSDEvent<any>>;
        pressHandler?: EventHandler<OSDEvent<any>>;
        nonPrimaryPressHandler?: EventHandler<OSDEvent<any>>;
        releaseHandler?: EventHandler<OSDEvent<any>>;
        nonPrimaryReleaseHandler?: EventHandler<OSDEvent<any>>;
        moveHandler?: EventHandler<OSDEvent<any>>;
        scrollHandler?: EventHandler<OSDEvent<any>>;
        clickHandler?: EventHandler<OSDEvent<any>>;
        dblClickHandler?: EventHandler<OSDEvent<any>>;
        dragHandler?: EventHandler<OSDEvent<any>>;
        dragEndHandler?: EventHandler<OSDEvent<any>>;
        pinchHandler?: EventHandler<OSDEvent<any>>;
        keyDownHandler?: EventHandler<OSDEvent<any>>;
        keyUpHandler?: EventHandler<OSDEvent<any>>;
        keyHandler?: EventHandler<OSDEvent<any>>;
        focusHandler?: EventHandler<OSDEvent<any>>;
        blurHandler?: EventHandler<OSDEvent<any>>;
        userData?: object;
    }
    class MouseTracker {
        clickTimeThreshold: number;
        clickDistThreshold: number;
        dblClickTimeThreshold: number;
        dblClickDistThreshold: number;
        element: Element;

        constructor(options: MouseTrackerOptions);

        blurHandler: (event: OSDEvent<any>) => void;
        clickHandler: (event: OSDEvent<any>) => void;
        contextMenuHandler: (event: OSDEvent<any>) => void;
        dblClickHandler: (event: OSDEvent<any>) => void;
        destroy(): void;
        dragEndHandler: (event: OSDEvent<any>) => void;
        dragHandler: (event: OSDEvent<any>) => void;
        enterHandler: (event: OSDEvent<any>) => void;
        exitHandler: (event: OSDEvent<any>) => void;
        leaveHandler: (event: OSDEvent<any>) => void;
        focusHandler: (event: OSDEvent<any>) => void;
        getActivePointerCount(): number;
        getActivePointersListByType(type: string): GesturePointList;
        keyDownHandler: (event: OSDEvent<any>) => void;
        keyHandler: (event: OSDEvent<any>) => void;
        keyUpHandler: (event: OSDEvent<any>) => void;
        moveHandler: (event: OSDEvent<any>) => void;
        nonPrimaryPressHandler: (event: OSDEvent<any>) => void;
        nonPrimaryReleaseHandler: (event: OSDEvent<any>) => void;
        overHandler: (event: OSDEvent<any>) => void;
        outHandler: (event: OSDEvent<any>) => void;
        pinchHandler: (event: OSDEvent<any>) => void;
        pressHandler: (event: OSDEvent<any>) => void;
        preProcessEventHandler: (event: OSDEvent<any>) => void;
        releaseHandler: (event: OSDEvent<any>) => void;
        scrollHandler: (event: OSDEvent<any>) => void;
        setTracking(track: boolean): any;
        stopHandler: (event: OSDEvent<any>) => void;
    }

    interface EventProcessInfo {
        eventSource: MouseTracker;
        originalEvent: Event;
        eventPhase: number;
        eventType: string;
        pointerType: string;
        isEmulated: boolean;
        isStoppable: boolean;
        isCancelable: boolean;
        defaultPrevented: boolean;
        preventDefault: boolean;
        preventGesture: boolean;
        stopPropagation: boolean;
        shouldCapture: boolean;
        shouldReleaseCapture: boolean;
        userData: any;
    }

    interface GesturePoint {
        id: number;
        type: string;
        captured: boolean;
        isPrimary: boolean;
        insideElementPressed: boolean;
        insideElement: boolean;
        speed: number;
        direction: number;
        contactPos: Point;
        contactTime: number;
        lastPos: Point;
        lastTime: number;
        currentPos: Point;
        currentTime: number;
    }

    class GesturePointList {
        buttons: Button[];
        captureCount: number;
        clicks: number;
        contacts: number;
        type: string;

        constructor(type: string);

        add(gesturePoint: GesturePoint): number;
        addContact(): void;
        asArray(): GesturePoint[];
        getById(id: number): GesturePoint | null;
        getByIndex(index: number): GesturePoint | null;
        getLength(): number;
        getPrimary(): GesturePoint | null;
        removeById(id: number): number;
        removeContact(): void;
    }

    class Navigator extends Viewer {
        setFlip(state: boolean): void;
        update(viewport: Viewport): void;
        updateSize(): void;
        setWidth(width: number | string): void;
        setHeight(width: number | string): void;
    }

    class OsmTileSource extends TileSource {
        constructor(width: number, height: number, tileSize: number, tileOverlap: number, tilesUrl: string);
    }

    type OnDrawCallback = (position: Point, size: Point, element: HTMLElement) => void;

    interface OverlayOptions {
        element: HTMLElement;
        location: Point | Rect;
        placement?: Placement;
        onDraw?: OnDrawCallback;
        checkResize?: boolean;
        width?: number;
        height?: number;
        rotationMode?: boolean;
    }

    class Overlay {
        constructor(options: OverlayOptions);
        adjust(position: Point, size: Point): void;
        destroy(): void;
        drawHTML(container: HTMLElement): void;
        getBounds(viewport: Viewport): Rect;
        update(location: Point | Rect, placement: Placement): void;
    }

    class Point {
        x: number;
        y: number;
        constructor(x?: number, y?: number);
        apply(func: (v: number) => number): Point;
        clone(): Point;
        distanceTo(point: Point): number;
        divide(factor: number): Point;
        equals(point: Point): boolean;
        minus(point: Point): Point;
        negate(): Point;
        plus(point: Point): Point;
        rotate(degrees: number, pivot?: Point): Point;
        squaredDistanceTo(point: Point): number;
        times(factor: number): Rect;
        toString(): string;
    }

    class Rect {
        x: number;
        y: number;
        width: number;
        height: number;
        degrees: number;
        constructor(x?: number, y?: number, width?: number, height?: number, degrees?: number);
        clone(): Rect;
        containsPoint(point: Point, epsilon?: number): boolean;
        equals(rectangle: Rect): boolean;
        getAspectRatio(): number;
        getBottomLeft(): Point;
        getBottomRight(): Point;
        getBoundingBox(): Rect;
        getCenter(): Point;
        getIntegerBoundingBox(): Rect;
        getSize(): Point;
        getTopLeft(): Point;
        getTopRight(): Point;
        intersection(rect: Rect): Rect;
        rotate(degrees: number, pivot?: Rect): Rect;
        times(factor: number): Rect;
        toString(): string;
        translate(delta: Point): Rect;
        union(rect: Rect): Rect;
    }

    class ReferenceStrip {
        constructor(options: object);
        setFocus(): void;
        update(): void;
    }

    class Spring {
        animationTime: number;
        current: {
            value: number;
            time: number;
        };
        springStiffness: number;
        start: {
            value: number;
            time: number;
        };
        constructor(options: {
            springStiffness: number;
            animationTime: number;
            initial?: number;
            exponential?: boolean;
        });
        isAtTargetValue(): boolean;
        resetTo(target: number): void;
        shiftBy(delta: number): void;
        springTo(target: number): void;
        update(): void;
    }

    class Tile {
        ajaxHeaders: object;
        beingDrawn: boolean;
        blendStart: number;
        bounds: Rect;
        cacheKey: string;
        context2D: CanvasRenderingContext2D;
        element: Element;
        exists: boolean;
        flipped: boolean;
        image: object;
        imgElement: HTMLImageElement;
        isBottomMost: boolean;
        isRightMost: boolean;
        lastTouchTime: number;
        level: number;
        loaded: boolean;
        loading: boolean;
        loadWithAjax: boolean;
        opacity: number;
        position: Point;
        size: Point;
        sourceBounds: Rect;
        style: string;
        url: string;
        visibility: number;
        x: number;
        y: number;

        constructor(
            level: number,
            x: number,
            y: number,
            bounds: Rect,
            exists: boolean,
            url: string,
            context2D: CanvasRenderingContext2D,
            loadWithAjax: boolean,
            ajaxHeaders: object,
            sourceBounds: Rect,
        );
        drawCanvas(
            context: CanvasRenderingContext2D,
            drawingHandler: (context: CanvasRenderingContext2D, tile: any, rendered: any) => void,
            scale?: number,
            translate?: Point,
        ): void;
        drawHTML(container: Element): void;
        getScaleForEdgeSmoothing(): number;
        getTranslationForEdgeSmoothing(scale?: number): Point;
        toString(): string;
        unload(): void;
    }

    class TileCache {
        constructor(options: { maxImageCacheCount?: number });
        cacheTile(options: {
            tile: Tile;
            image: HTMLImageElement; // TODO: check type
            tiledImage: TiledImage;
            cutoff?: number;
        }): void;
        clearTilesFor(tiledImage: TiledImage): void;
        numTilesLoaded(): number;
    }

    class TiledImage {
        source: TileSource;
        constructor(options: {
            source: TileSource;
            viewer: Viewer;
            tileCache: TileCache;
            drawer: Drawer;
            imageLoader: ImageLoader;
            x?: number;
            y?: number;
            width?: number;
            height?: number;
            fitBounds?: Rect;
            fitBoundsPlacement?: Placement;
            clip?: Rect;
            springStiffness?: number;
            animationTime?: boolean;
            minZoomImageRatio?: number;
            wrapHorizontal?: boolean;
            wrapVertical?: boolean;
            immediateRender?: boolean;
            blendTime?: number;
            alwaysBlend?: boolean;
            minPixelRatio?: number;
            smoothTileEdgesMinZoom?: number;
            iOSDevice?: boolean;
            opacity?: number;
            preload?: boolean;
            compositeOperation?: string;
            debugMode?: boolean;
            placeholderFillStyle?: string | CanvasGradient | CanvasPattern;
            crossOriginPolicy?: string | boolean;
            ajaxWithCredentials?: boolean;
            loadTilesWithAjax?: boolean;
            ajaxHeaders?: object;
        });

        addHandler(eventName: string, handler: EventHandler<TiledImageEvent>, userData?: object): void;
        addOnceHandler(eventName: string, handler: EventHandler<TiledImageEvent>, userData?: object): void;
        destroy(): void;
        draw(): void;
        fitBounds(bounds: Rect, anchor?: Placement, immediately?: boolean): void;
        getBounds(current?: boolean): Rect;
        getBoundsNoRotate(current?: boolean): Rect;
        getClip(): Rect | null;
        getClippedBounds(current?: boolean): Rect;
        getCompositeOperation(): string;
        getContentSize(): Point;
        getFullyLoaded(): boolean;
        getFlip(): boolean;
        getHandler(eventName: string): (source: Event, ...args: any[]) => void;
        getOpacity(): number;
        getPreload(): boolean;
        getRotation(current?: boolean): number;
        getTileBounds(level: number, x: number, y: number): Rect;
        imageToViewerElementCoordinats(pixel: Point): Point;
        imageToViewportCoordinates(position: Point, current?: boolean): Point;
        imageToViewportCoordinates(imageX: number, imageY: number, current?: boolean): Point;
        imageToViewportRectangle(
            imageX: number,
            imageY?: number,
            pixelWidth?: number,
            pixelHeight?: number,
            current?: boolean,
        ): Rect;
        imageToViewportRectangle(position: Rect, pixelWidth?: number, pixelHeight?: number, current?: boolean): Rect;

        imageToViewportZoom(imageZoom: number): number;
        imageToWindowCoordinates(pixel: Point): Point;
        needsDraw(): boolean;
        raiseEvent(eventName: string, eventArgs: object): void;
        removeAllHandlers(eventName: string): void;
        removeHandler(eventName: string, handler: EventHandler<TiledImageEvent>): void;
        reset(): void;
        resetCroppingPolygons(): void;
        setClip(newClip: Rect | null): void;
        setCompositeOperation(compositeOperation: string): void;
        setCroppingPolygons(polygons: Point[][]): void;
<<<<<<< HEAD
        setFlip(flip: boolean): void;
=======
>>>>>>> f7c60619
        setHeight(height: number, immediately?: boolean): void;
        setOpacity(opacity: number): void;
        setPosition(position: Point, immediately?: boolean): void;
        setPreload(preload: boolean): void;
        setRotation(degrees: number, immediately?: boolean): void;
        setWidth(width: number, immediately?: boolean): void;
        update(): boolean;
        viewerElementToImageCoordinates(pixel: Point): Point;
        viewportToImageCoordinates(position: Point, current?: boolean): Point;
        viewportToImageCoordinates(viewerX: number, viewerY: number, current?: boolean): Point;
        viewportToImageRectangle(position: Rect): Rect;
        viewportToImageRectangle(
            viewportX: number,
            viewportY: number,
            pixelWidth?: number,
            pixelHeight?: number,
            current?: boolean,
        ): Rect;
        viewportToImageZoom(viewportZoom: number): number;
        windowToImageCoordinates(pixel: Point): Point;
    }

    class TileSource extends EventSource {
        aspectRatio: number;
        dimensions: Point;
        maxLevel: number;
        minlevel: number;
        ready: boolean;
        tileOverlap: number;
        constructor(options: TileSourceOptions);
        addHandler(eventName: string, handler: EventHandler<TileSourceEvent>, userData?: object): void;
        addOnceHandler(
            eventName: string,
            handler: EventHandler<TileSourceEvent>,
            userData?: object,
            times?: number,
        ): void;
        configure(data: string | object | any[] | Document): object;
        getClosestLevel(): number;
        getHandler(eventName: string): (event: Event) => void;
        getImageInfo(url: string): void;
        getLevelScale(level: number): number;
        getNumTiles(level: number): number;
        getPixelRatio(level: number): number;
        getTileAjaxHeaders(level: number, x: number, y: number): object;
        getTileAtPoint(level: number, point: Point): Tile;
        getTileBounds(level: number, x: number, y: number, isSource?: boolean): Rect;
        getTileHeight(level: number): number;
        getTileUrl(level: number, x: number, y: number): string;
        getTileWidth(level: number): number;
        raiseEvent(eventName: string, eventArgs: object): void;
        removeAllHandlers(eventName: string): void;
<<<<<<< HEAD
        removeHandler(
            eventName: string,
            handler: EventHandler<TileSourceEvent>
        ): void;
        supports(
            data: string | object | any[] | Document,
            url: string
        ): boolean;
=======
        removeHandler(eventName: string, handler: EventHandler<TileSourceEvent>): void;
        supports(data: string | object | any[] | Document, url: string): boolean;
>>>>>>> f7c60619
        tileExists(level: number, x: number, y: number): boolean;
    }

    class TmsTileSource extends TileSource {
        constructor(width: number, height: number, tileSize: number, tileOverlap: number, tilesUrl: string);
    }

    interface ImageOptions {
        index?: number;
        replace?: boolean;
        x?: number;
        y?: number;
        width?: number;
        height?: number;
        fitBounds?: Rect;
        fitBoundsPlacement?: Placement;
        clip?: Rect;
        opacity?: number;
        preload?: boolean;
        degrees?: number;
        compositeOperation?: string;
        crossOriginPolicy?: string;
        ajaxWithCredentials?: boolean;
        loadTilesWithAjax?: boolean;
        ajaxHeaders?: object;
        success?: (event: Event) => void;
        error?: (error: Error) => void;
        collectionImmediately?: boolean;
        placeholderFillStyle?: string | CanvasGradient | CanvasPattern;
    }

    interface TiledImageOptions extends ImageOptions {
        tileSource: string | object;
    }

    interface SimpleImageOptions extends ImageOptions {
        url: string;
    }

    class Viewer extends ControlDock {
        canvas: HTMLElement;
        container: HTMLElement;
        drawer: Drawer;
        element: HTMLElement;
        initialPage: number;
        navigator: Navigator;
        viewport: Viewport;
        world: World;
        referenceStrip: ReferenceStrip;

        constructor(options: Options);
        _cancelPendingImages(): void;
        addHandler(eventName: ViewerEventName, callback: EventHandler<ViewerEvent>, userData?: object): void;
        addOnceHandler(
            eventName: ViewerEventName,
            callback: EventHandler<ViewerEvent>,
            userData?: object,
            times?: number,
        ): void;
        addOverlay(
            element: HTMLElement | string | object,
            location?: Point | Rect,
            placement?: Placement,
            onDraw?: (element: HTMLElement, location: Location, placement: Placement) => void,
        ): Viewer;
        addReferenceStrip(): void;
        addSimpleImage(options: SimpleImageOptions): void;
        addTiledImage(options: TiledImageOptions): void;
        bindSequenceControls(): Viewer;
        bindStandardControls(): Viewer;
        clearOverlays(): Viewer;
        close(): Viewer;
        currentPage(): number;
        destroy(): void;
        forceRedraw(): Viewer;
        gestureSettingsByDeviceType(type: string): GestureSettings;
        getHandler(eventName: string): (event: Event) => void;
        getOverlayById(element: Element | string): Overlay;
        goToPage(page: number): Viewer;
        isFullPage(): boolean;
        isMouseNavEnabled(): boolean;
        isOpen(): boolean;
        isVisible(): boolean;
        open(tileSources: string | object | TileSource[], initialPage?: number): Viewer;
        raiseEvent(eventName: string, eventArgs?: object): void;
        removeAllHandlers(eventName: string): void;
        removeHandler(
            eventName: string,
            handler: EventHandler<ViewerEvent>
        ): void;
        removeOverlay(overlay: Element | string): Viewer;
        removeReferenceStrip(): void;
        setControlsEnabled(enabled: boolean): Viewer;
        setDebugMode(debug: boolean): Viewer;
        setFullPage(fullScreen: boolean): Viewer;
        setFullScreen(fullScreen: boolean): Viewer;
        setMouseNavEnabled(enabled: boolean): Viewer;
        setVisible(visible: boolean): Viewer;
        updateOverlay(element: Element | string, location: Point | Rect, placement?: Placement): Viewer;
    }

    class Viewport {
        constructor(options: {
            margins: object;
            springStiffness?: number;
            animationTime?: number;
            minZoomImageRatio?: number;
            maxZoomPixelRatio?: number;
            visibilityRatio?: number;
            wrapHorizontal?: boolean;
            wrapVertical?: boolean;
            defaultZoomLevel?: number;
            minZoomLevel?: number;
            maxZoomLevel?: number;
            degrees?: number;
            homeFillsViewer?: boolean;
        });

        applyConstraints(immediately?: boolean): Viewport;
        deltaPixelsFromPoints(deltaPoints: Point, current?: boolean): Point;
        deltaPixelsFromPointsNoRotate(deltaPoints: Point, current?: boolean): Point;
        deltaPointsFromPixels(deltaPoints: Point, current?: boolean): Point;
        deltaPointsFromPixelsNoRotate(deltaPoints: Point, current?: boolean): Point;
        ensureVisible(immediately?: boolean): Viewport;
        fitBounds(bounds: Rect, immediately?: boolean): Viewport;
        fitBoundsWithConstraints(bounds: Rect, immediately?: boolean): Viewport;
        fitHorizontally(immediately?: boolean): Viewport;
        fitVertically(immediately?: boolean): Viewport;
        getAspectRatio(): any; // TODO: determine return type
        getBounds(current?: boolean): Rect;
        getBoundsNoRotate(current?: boolean): Rect;
        getBoundsNoRotateWithMargins(current?: boolean): Rect;
        getBoundsWithMargins(current?: boolean): Rect;
        getCenter(current?: boolean): Point;
        getConstrainedBounds(current?: boolean): Viewport;
        getContainerSize(): Point;
        getFlip(): boolean;
        getHomeBounds(): Rect;
        getHomeBoundsNoRotate(): Rect;
        getHomeZoom(): number;
        getMargins(): object;
        getMaxZoom(): number;
        getMinZoom(): number;
        getRotation(): number;
        getZoom(current?: boolean): number;
        goHome(immediately?: boolean): void;
        imageToViewerElementCoordinates(pixel: Point): Point;
        imageToViewportCoordinates(position: Point): Point;
        imageToViewportCoordinates(imageX: number, imageY: number): Point;
        imageToViewportCoordinates(imageX: number, imageY: number, pixelWidth: number, pixelHeight: number): Point;
        imageToViewportRectangle(
            imageX: number | Rect,
            imageY?: number,
            pixelWidth?: number,
            pixelHeight?: number,
        ): Rect;
        imageToViewportZoom(imageZoom: number): number;
        imageToWindowCoordinates(pixel: Point): Point;
        panBy(delta: Point, immediately?: boolean): Viewport;
        panTo(center: Point, immediately?: boolean): Viewport;
        pixelFromPoint(point: Point, current?: boolean): Point;
        pixelFromPointNoRotate(point: Point, current?: boolean): Point;
        pointFromPixel(point: Point, current?: boolean): Point;
        pointFromPixelNoRotate(point: Point, current?: boolean): Point;
        resetContentSize(contentSize: Point): Viewport;
        resize(): Viewport;
        setFlip(state: boolean): Viewport;
        setMargins(margins: object): void;
        setRotation(degrees: number): Viewport;
        toggleFlip(): Viewport;
        update(): boolean;
        viewerElementToImageCoordinates(pixel: Point): Point;
        viewerElementToViewportCoordinates(pixel: Point): Point;
        viewerElementToViewportRectangle(rectangle: Rect): Rect;
        viewportToImageCoordinates(position: Point): Point;
        viewportToImageCoordinates(viewerX: number, viewerY: number): Point;
        viewportToImageRectangle(rectangle: Rect): Rect;
        viewportToImageRectangle(viewerX: number, viewerY: number, pointWidth: number, pointHeight: number): Rect;
        viewportToImageZoom(viewportZoom: number): number;
        viewportToViewerElementCoordinates(point: Point): Point;
        viewportToViewerElementRectangle(rectangle: Rect): Rect;
        viewportToWindowCoordinates(point: Point): Point;
        windowToImageCoordinates(pixel: Point): Point;
        windowToViewportCoordinates(pixel: Point): Point;
        zoomBy(factor: number, refPoint?: Point, immediately?: boolean): Viewport;
        zoomTo(factor: number, refPoint?: Point, immediately?: boolean): Viewport;
    }

    class World extends EventSource {
        constructor(options: object);

        addHandler(eventName: WorldEventName, callback: EventHandler<WorldEvent>, userData?: object): void;
        addItem(item: TiledImage, options?: { index?: number }): void;
        addOnceHandler(eventName: string, handler: EventHandler<WorldEvent>, userData?: object, times?: number): void;
        arrange(options: {
            immediately?: boolean;
            layout?: 'horizontal' | 'vertical';
            rows?: number;
            columns?: number;
            tileSize?: number;
            tileMargin?: number;
        }): void;
        draw(): void;
        getContentFactor(): number;
        getHandler(eventName: string): (event: Event) => void;
        getHomeBounds(): Rect;
        getIndexOfItem(item: TiledImage): number;
        getItemAt(id: number): TiledImage;
        getItemCount(): number;
        needsDraw(): boolean;
        raiseEvent(eventName: string, eventArgs?: object): void;
        removeAll(): void;
        removeAllHandlers(eventName: string): void;
        removeHandler(
            eventName: string,
            handler: EventHandler<WorldEvent>
        ): void;
        removeItem(item: TiledImage): void;
        resetItems(): void;
        setAutoRefigureSizes(value?: boolean): void;
        setItemIndex(item: TiledImage, index: number): void;
        update(): void;
    }

    class ZoomifyTileSource extends TileSource {
        constructor(width: number, height: number, tileSize: number, tilesUrl: string);
    }

    // TODO: use proper eventName type aliases, and OSDEvent where appropiate

    type EventHandler<T extends OSDEvent<any>> = (event: T) => void;

    type ButtonEventName = 'blur' | 'click' | 'enter' | 'exit' | 'focus' | 'press' | 'release';
    type TiledImageEventName =
        | 'bounds-change'
        | 'clip-change'
        | 'composite-operation-change'
        | 'fully-loaded-change'
        | 'opacity-change';
    type TileSourceEventname = 'open-failed' | 'ready';
    type ViewerEventName =
        | 'add-item-failed'
        | 'add-overlay'
        | 'animation'
        | 'animation-finish'
        | 'animation-start'
        | 'canvas-click'
        | 'canvas-double-click'
        | 'canvas-drag'
        | 'canvas-drag-end'
        | 'canvas-enter'
        | 'canvas-exit'
        | 'canvas-key'
        | 'canvas-nonprimary-press'
        | 'canvas-nonprimary-release'
        | 'canvas-pinch'
        | 'canvas-press'
        | 'canvas-release'
        | 'canvas-scroll'
        | 'clear-overlay'
        | 'close'
        | 'constrain'
        | 'container-enter'
        | 'container-exit'
        | 'controls-enabled'
        | 'flip'
        | 'full-page'
        | 'full-screen'
        | 'home'
        | 'mouse-enabled'
        | 'navigator-click'
        | 'navigator-drag'
        | 'navigator-scroll'
        | 'open'
        | 'open-failed'
        | 'page'
        | 'pan'
        | 'pre-full-page'
        | 'pre-full-screen'
        | 'remove-overlay'
        | 'reset-size'
        | 'resize'
        | 'rotate'
        | 'tile-drawing'
        | 'tile-drawn'
        | 'tile-load-failed'
        | 'tile-loaded'
        | 'tile-unloaded'
        | 'update-level'
        | 'update-overlay'
        | 'update-tile'
        | 'update-viewport'
        | 'viewport-change'
        | 'visible'
        | 'zoom';
    type WorldEventName = 'add-item' | 'item-index-change' | 'metrics-change' | 'remove-item';

    interface OSDEvent<T> extends Event {
        eventSource?: T;
        userData: any;
    }

    interface ButtonEvent extends OSDEvent<Button> {
        originalEvent: Event;
    }

    interface TiledImageEvent extends OSDEvent<TiledImage> {
        compositeOperationChange?: string;
        fullyLoaded?: boolean;
        opacity?: boolean;
    }

    interface TileSourceEvent extends OSDEvent<TileSource> {
        message?: string;
        source?: string;
        tileSource?: object;
    }

    interface ViewerEvent extends OSDEvent<Viewer> {
        message?: string;
        source?: string;
        options?: object;
        element?: Element;
        location?: Point | Rect;
        placement?: Placement;
        tracker?: MouseTracker;
        position?: Point;
        quick?: boolean;
        shift?: boolean;
        preventDefaultAction?: true;
        delta?: Point;
        speed?: number;
        direction?: number;
        pointerType?: string;
        button?: number;
        buttons?: number;
        pointers?: number;
        insideElementPressed?: boolean;
        buttonDownAny?: boolean;
        preventVerticalPan?: boolean;
        preventHorizontalPan?: boolean;
        gesturePoints?: GesturePoint[];
        lastCenter?: Point;
        center?: Point;
        lastDistance?: number;
        insideElementReleased?: boolean;
        scroll?: number;
        immediately?: number;
        enabled?: boolean;
        flipped?: number;
        fullPage?: boolean;
        fullScreen?: boolean;
        page?: number;
        contentSize?: Point;
        contentBounds?: Rect;
        homeBounds?: Rect;
        contentFactor?: number;
        newContainerSize?: Point;
        mantain?: boolean;
        degrees?: number;
        tile?: Tile;
        tiledImage?: TiledImage | XMLHttpRequest;
        context?: Tile;
        rendered?: Tile;
        time?: number;
        tileRequest?: XMLHttpRequest;
        getCompletionCallback?: (...args: any) => void;
        visible?: boolean;
        refPoint?: Point;
        zoom?: number;
    }

    interface WorldEvent extends OSDEvent<World> {
        item?: TiledImage;
        previousIndex?: number;
        newIndex?: number;
    }
}

export as namespace OpenSeadragon;

declare function OpenSeadragon(options: OpenSeadragon.Options): OpenSeadragon.Viewer;

export = OpenSeadragon;<|MERGE_RESOLUTION|>--- conflicted
+++ resolved
@@ -103,13 +103,9 @@
         element: Element | string,
         eventName: string,
         handler: (event: Event) => void,
-<<<<<<< HEAD
         useCapture?:
             | boolean
             | { capture?: boolean; passive?: boolean; once?: boolean }
-=======
-        useCapture?: boolean,
->>>>>>> f7c60619
     ): void;
 
     function cancelEvent(event?: OSDEvent<any>): void;
@@ -189,11 +185,7 @@
         element: Element | string,
         eventName: string,
         handler: EventHandler<any>,
-<<<<<<< HEAD
         useCapture?: boolean | { capture?: boolean }
-=======
-        useCapture?: boolean,
->>>>>>> f7c60619
     ): void;
 
     function setElementOpacity(element: Element | string, opacity: number, usesAlpha?: boolean): void;
@@ -465,7 +457,6 @@
         getHandler(eventName: ButtonEventName): (source: ButtonEventName, ...args: any[]) => void;
         raiseEvent(eventName: ButtonEventName, eventArgs: object): void;
         removeAllHandlers(eventName: ButtonEventName): void;
-<<<<<<< HEAD
         removeHandler(
             eventName: ButtonEventName,
             handler: EventHandler<ButtonEvent>
@@ -473,9 +464,6 @@
         notifyGroupEnter(): void;
         notifyGroupExit(): void;
         destroy(): void;
-=======
-        removeHandler(eventName: ButtonEventName, handler: EventHandler<ButtonEvent>): void;
->>>>>>> f7c60619
     }
 
     class ButtonGroup {
@@ -997,10 +985,7 @@
         setClip(newClip: Rect | null): void;
         setCompositeOperation(compositeOperation: string): void;
         setCroppingPolygons(polygons: Point[][]): void;
-<<<<<<< HEAD
         setFlip(flip: boolean): void;
-=======
->>>>>>> f7c60619
         setHeight(height: number, immediately?: boolean): void;
         setOpacity(opacity: number): void;
         setPosition(position: Point, immediately?: boolean): void;
@@ -1053,7 +1038,6 @@
         getTileWidth(level: number): number;
         raiseEvent(eventName: string, eventArgs: object): void;
         removeAllHandlers(eventName: string): void;
-<<<<<<< HEAD
         removeHandler(
             eventName: string,
             handler: EventHandler<TileSourceEvent>
@@ -1062,10 +1046,6 @@
             data: string | object | any[] | Document,
             url: string
         ): boolean;
-=======
-        removeHandler(eventName: string, handler: EventHandler<TileSourceEvent>): void;
-        supports(data: string | object | any[] | Document, url: string): boolean;
->>>>>>> f7c60619
         tileExists(level: number, x: number, y: number): boolean;
     }
 
