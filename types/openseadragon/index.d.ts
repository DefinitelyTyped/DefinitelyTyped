--- conflicted
+++ resolved
@@ -215,24 +215,14 @@
     function stopEvent(event?: OSDEvent<any>): void;
 
     interface GestureSettings {
-<<<<<<< HEAD
-        scrollToZoom?: boolean;
-        clickToZoom?: boolean;
-        dblClickToZoom?: boolean;
-        dragToPan?: boolean;
-        pinchToZoom?: boolean;
-        flickEnabled?: boolean;
-        flickMinSpeed?: number;
-        flickMomentum?: number;
-=======
         scrollToZoom?: boolean | undefined;
         clickToZoom?: boolean | undefined;
         dblClickToZoom?: boolean | undefined;
+        dragToPan?: boolean | undefined;
         pinchToZoom?: boolean | undefined;
         flickEnabled?: boolean | undefined;
         flickMinSpeed?: number | undefined;
         flickMomentum?: number | undefined;
->>>>>>> d863bb04
     }
 
     interface NavImagesValues {
@@ -279,24 +269,8 @@
                           Height: string;
                       };
                   };
-<<<<<<< HEAD
               }
             | Array<string | TileSource | { type: "openstreetmaps" }>;
-        tabIndex?: number;
-        overlays?: any[];
-        prefixUrl?: string;
-        navImages?: NavImages;
-        debugMode?: boolean;
-        debugGridColor?: string[];
-        blendTime?: number;
-        alwaysBlend?: boolean;
-        autoHideControls?: boolean;
-        immediateRender?: boolean;
-        defaultZoomLevel?: number;
-        opacity?: number;
-        preload?: boolean;
-=======
-              } | undefined;
         tabIndex?: number | undefined;
         overlays?: any[] | undefined;
         prefixUrl?: string | undefined;
@@ -310,7 +284,6 @@
         defaultZoomLevel?: number | undefined;
         opacity?: number | undefined;
         preload?: boolean | undefined;
->>>>>>> d863bb04
         compositeOperation?:
             | 'source-over'
             | 'source-atop'
@@ -454,24 +427,7 @@
         tracker: MouseTracker;
 
         constructor(options: {
-<<<<<<< HEAD
-            userData?: string;
-            element?: Element;
-            tooltip?: string;
-            srcRest?: string;
-            srcGroup?: string;
-            srcHover?: string;
-            srcDown?: string;
-            fadeDelay?: number;
-            fadeLength?: number;
-            onPress?: EventHandler<ButtonEvent>;
-            onRelease?: EventHandler<ButtonEvent>;
-            onClick?: EventHandler<ButtonEvent>;
-            onEnter?: EventHandler<ButtonEvent>;
-            onExit?: EventHandler<ButtonEvent>;
-            onFocus?: EventHandler<ButtonEvent>;
-            onBlur?: EventHandler<ButtonEvent>;
-=======
+            userData?: string | undefined;
             element?: Element | undefined;
             tooltip?: string | undefined;
             srcRest?: string | undefined;
@@ -487,7 +443,6 @@
             onExit?: EventHandler<ButtonEvent> | undefined;
             onFocus?: EventHandler<ButtonEvent> | undefined;
             onBlur?: EventHandler<ButtonEvent> | undefined;
->>>>>>> d863bb04
         });
 
         addHandler(eventName: ButtonEventName, handler: EventHandler<ButtonEvent>, userData?: object): void;
@@ -516,13 +471,9 @@
         element: Element;
         tracker: MouseTracker;
 
-<<<<<<< HEAD
-        constructor(options: { buttons: Button[]; element?: Element });
+        constructor(options: { buttons: Button[]; element?: Element | undefined });
 
         destroy(): void;
-=======
-        constructor(options: { buttons: Button[]; element?: Element | undefined });
->>>>>>> d863bb04
     }
 
     interface TControlOptions {
@@ -653,49 +604,22 @@
 
     interface MouseTrackerOptions {
         element: Element | string;
-<<<<<<< HEAD
-        startDisabled?: boolean;
-        clickTimeThreshold?: number;
-        clickDistThreshold?: number;
-        dblClickTimeThreshold?: number;
-        dblClickDistThreshold?: number;
-        stopDelay?: number;
-        preProcessEventHandler?: PreprocessEventHandler;
-        contextMenuHandler?: EventHandler<OSDEvent<any>>;
-        enterHandler?: EventHandler<OSDEvent<any>>;
-        /**
-         * @deprecated
-         */
-        exitHandler?: EventHandler<OSDEvent<any>>;
-        leaveHandler?: EventHandler<OSDEvent<any>>;
-        overHandler?: EventHandler<OSDEvent<any>>;
-        outHandler?: EventHandler<OSDEvent<any>>;
-        pressHandler?: EventHandler<OSDEvent<any>>;
-        nonPrimaryPressHandler?: EventHandler<OSDEvent<any>>;
-        releaseHandler?: EventHandler<OSDEvent<any>>;
-        nonPrimaryReleaseHandler?: EventHandler<OSDEvent<any>>;
-        moveHandler?: EventHandler<OSDEvent<any>>;
-        scrollHandler?: EventHandler<OSDEvent<any>>;
-        clickHandler?: EventHandler<OSDEvent<any>>;
-        dblClickHandler?: EventHandler<OSDEvent<any>>;
-        dragHandler?: EventHandler<OSDEvent<any>>;
-        dragEndHandler?: EventHandler<OSDEvent<any>>;
-        pinchHandler?: EventHandler<OSDEvent<any>>;
-        keyDownHandler?: EventHandler<OSDEvent<any>>;
-        keyUpHandler?: EventHandler<OSDEvent<any>>;
-        keyHandler?: EventHandler<OSDEvent<any>>;
-        focusHandler?: EventHandler<OSDEvent<any>>;
-        blurHandler?: EventHandler<OSDEvent<any>>;
-        userData?: object;
-=======
         startDisabled?: boolean | undefined;
         clickTimeThreshold?: number | undefined;
         clickDistThreshold?: number | undefined;
         dblClickTimeThreshold?: number | undefined;
         dblClickDistThreshold?: number | undefined;
         stopDelay?: number | undefined;
+        preProcessEventHandler?: PreprocessEventHandler | undefined;
+        contextMenuHandler?: EventHandler<OSDEvent<any>> | undefined;
         enterHandler?: EventHandler<OSDEvent<any>> | undefined;
+        /**
+         * @deprecated
+         */
         exitHandler?: EventHandler<OSDEvent<any>> | undefined;
+        leaveHandler?: EventHandler<OSDEvent<any>> | undefined;
+        overHandler?: EventHandler<OSDEvent<any>> | undefined;
+        outHandler?: EventHandler<OSDEvent<any>> | undefined;
         pressHandler?: EventHandler<OSDEvent<any>> | undefined;
         nonPrimaryPressHandler?: EventHandler<OSDEvent<any>> | undefined;
         releaseHandler?: EventHandler<OSDEvent<any>> | undefined;
@@ -713,7 +637,6 @@
         focusHandler?: EventHandler<OSDEvent<any>> | undefined;
         blurHandler?: EventHandler<OSDEvent<any>> | undefined;
         userData?: object | undefined;
->>>>>>> d863bb04
     }
     class MouseTracker {
         clickTimeThreshold: number;
