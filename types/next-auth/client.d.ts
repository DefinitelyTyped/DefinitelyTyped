import { FC } from 'react';
import { IncomingMessage } from 'http';
import { GenericObject } from './_utils';

interface Session {
    user: {
        name: string;
        email: string;
        image: string;
    };
    accessToken?: string;
    expires: string;
}

interface GetProvidersResponse {
    [provider: string]: SessionProvider;
}

interface SessionProvider extends GenericObject {
    id: string;
    name: string;
    type: string;
    signinUrl: string;
    callbackUrl: string;
}

interface ContextProviderProps {
    session: Session;
<<<<<<< HEAD
    options?: SetOptionsParams;
=======
    options?: ContextProviderOptions;
}

interface ContextProviderOptions {
    site?: string;
    basePath?: string;
    clientMaxAge?: number;
    keepAlive?: number;
>>>>>>> b049e84b
}

interface SetOptionsParams {
    baseUrl?: string;
    basePath?: string;
    clientMaxAge?: number;
    keepAlive?: number;
}

type ContextProvider = FC<ContextProviderProps>;

interface NextContext {
    req?: IncomingMessage;
    ctx?: { req: IncomingMessage };
}

declare function useSession(): [Session, boolean];
declare function providers(): Promise<GetProvidersResponse | null>;
declare const getProviders: typeof providers;
declare function session(
    context?: NextContext & {
        triggerEvent?: boolean;
    },
): Promise<Session | null>;
declare const getSession: typeof session;
declare function csrfToken(context?: NextContext): Promise<string | null>;
declare const getCsrfToken: typeof csrfToken;
declare function signin(
    provider?: string,
    data?: GenericObject & {
        callbackUrl?: string;
    },
): Promise<void>;
declare const signIn: typeof signin;
declare function signout(data?: { callbackUrl?: string }): Promise<void>;
declare const signOut: typeof signout;
declare function options(options: SetOptionsParams): void;
declare const setOptions: typeof options;
declare const Provider: ContextProvider;

export {
    useSession,
    session,
    getSession,
    providers,
    getProviders,
    csrfToken,
    getCsrfToken,
    signin,
    signIn,
    signout,
    signOut,
    options,
    setOptions,
    Provider,
    Session,
    SessionProvider,
};<|MERGE_RESOLUTION|>--- conflicted
+++ resolved
@@ -26,22 +26,11 @@
 
 interface ContextProviderProps {
     session: Session;
-<<<<<<< HEAD
-    options?: SetOptionsParams;
-=======
     options?: ContextProviderOptions;
 }
 
 interface ContextProviderOptions {
     site?: string;
-    basePath?: string;
-    clientMaxAge?: number;
-    keepAlive?: number;
->>>>>>> b049e84b
-}
-
-interface SetOptionsParams {
-    baseUrl?: string;
     basePath?: string;
     clientMaxAge?: number;
     keepAlive?: number;
