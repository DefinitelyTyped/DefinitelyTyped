import { FC } from 'react';
import { IncomingMessage } from 'http';
import { GenericObject, SessionBase  } from './_utils';

type Session = SessionBase & GenericObject;

interface GetProvidersResponse {
    [provider: string]: SessionProvider;
}

interface SessionProvider extends GenericObject {
    id: string;
    name: string;
    type: string;
    signinUrl: string;
    callbackUrl: string;
}

interface ContextProviderProps {
    session: Session | null | undefined;
    options?: SetOptionsParams;
}

interface SetOptionsParams {
    baseUrl?: string;
    basePath?: string;
    clientMaxAge?: number;
    keepAlive?: number;
}

interface CredentialsSignInReturn {
    error: string | undefined;
    status: number;
    ok: boolean;
    url: string | null;
}

type SignInDataParams = GenericObject & {
  callbackUrl?: string;
};

type ContextProvider = FC<ContextProviderProps>;

interface NextContext {
    req?: IncomingMessage;
    ctx?: { req: IncomingMessage };
}

declare function useSession(): [Session | null | undefined, boolean];
declare function providers(): Promise<GetProvidersResponse | null>;
declare const getProviders: typeof providers;
declare function session(
    context?: NextContext & {
        triggerEvent?: boolean;
    },
): Promise<Session | null>;
declare const getSession: typeof session;
declare function csrfToken(context?: NextContext): Promise<string | null>;
declare const getCsrfToken: typeof csrfToken;
declare function signin(
    provider?: string,
<<<<<<< HEAD
    data?: SignInDataParams,
=======
    data?: GenericObject & {
        callbackUrl?: string;
        redirect?: boolean;
    },
    authorizationParams?: string | string[][] | GenericObject | URLSearchParams
>>>>>>> 2f2c97f7
): Promise<void>;
declare function signin(
  provider: 'credentials',
  data?: SignInDataParams,
): Promise<CredentialsSignInReturn>;
declare const signIn: typeof signin;
declare function signout(data?: { callbackUrl?: string, redirect?: boolean }): Promise<void>;
declare const signOut: typeof signout;
declare function options(options: SetOptionsParams): void;
declare const setOptions: typeof options;
declare const Provider: ContextProvider;

export {
    useSession,
    session,
    getSession,
    providers,
    getProviders,
    csrfToken,
    getCsrfToken,
    signin,
    signIn,
    signout,
    signOut,
    options,
    setOptions,
    Provider,
    Session,
    SessionProvider,
};<|MERGE_RESOLUTION|>--- conflicted
+++ resolved
@@ -59,19 +59,13 @@
 declare const getCsrfToken: typeof csrfToken;
 declare function signin(
     provider?: string,
-<<<<<<< HEAD
     data?: SignInDataParams,
-=======
-    data?: GenericObject & {
-        callbackUrl?: string;
-        redirect?: boolean;
-    },
     authorizationParams?: string | string[][] | GenericObject | URLSearchParams
->>>>>>> 2f2c97f7
 ): Promise<void>;
 declare function signin(
   provider: 'credentials',
   data?: SignInDataParams,
+  authorizationParams?: string | string[][] | GenericObject | URLSearchParams
 ): Promise<CredentialsSignInReturn>;
 declare const signIn: typeof signin;
 declare function signout(data?: { callbackUrl?: string, redirect?: boolean }): Promise<void>;
