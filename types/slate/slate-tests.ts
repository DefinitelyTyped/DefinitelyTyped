<<<<<<< HEAD
import {
    Block,
    Value,
    Data,
    BlockJSON,
    Document,
    Editor,
    KeyUtils,
    Range,
    Point,
    Inline,
    Mark,
    SchemaProperties,
    Plugin,
    Node,
    Command,
    Query
} from "slate";
=======
import { Block, Value, Data, BlockJSON, Document, Editor, KeyUtils, Range, Point, Inline, Mark, SchemaProperties, Decoration } from "slate";
>>>>>>> 37ea0ae6

const data = Data.create({ foo: "bar " });
const value = Value.create({ data });

const node: BlockJSON = {
	object: "block",
	type: "paragraph",
	nodes: [
		{
			object: "text",
			key: "a",
			leaves: [
				{
                    object: "leaf",
					text: "example",
					marks: [{
                        data: { testData: "data"},
                        type: "mark",
                        object: "mark"
                    }]
				}
			]
		}
	]
};

const doc = Document.fromJSON({
	object: "document",
	data: {},
	nodes: [node]
});

const schema: SchemaProperties = {
    document: {
        nodes: [
            {
                match: [
                    { type: 'block-quote' },
                    { type: 'heading-one' },
                    { type: 'heading-two' },
                    { type: 'image' },
                    { type: 'paragraph' },
                    { type: 'bulleted-list' },
                    { type: 'numbered-list' },
                    { type: 'list-item' },
                ],
            },
        ],
        last: { type: 'paragraph' },
        normalize: (editor: Editor, { code, node }: any) => {
            switch (code) {
                case 'last_child_type_invalid': {
                    const paragraph = Block.create('paragraph');
                    return editor.insertNodeByKey(node.key, node.nodes.size, paragraph);
                }
            }
        },
    },
    blocks: {
        image: {
            isVoid: true,
        },
    },
};

const pluginCommandName = 'plugin_command';
const pluginQueryName = 'plugin_query';

const plugin: Plugin = {
    normalizeNode: (node: Node, editor: Editor, next: () => void) => next(),
    onChange: (editor: Editor, next: () => void) => next(),
    onCommand: (command: Command, editor: Editor, next: () => void) => next(),
    onConstruct: (editor: Editor, next: () => void) => next(),
    onQuery: (query: Query, editor: Editor, next: () => void) => next(),
    validateNode: (node: Node, editor: Editor, next: () => void) => next(),

    commands: { [pluginCommandName]: (editor: Editor, ...args: any[]) => editor },
    queries: { [pluginQueryName]: (editor: Editor, ...args: any[]) => editor },
    schema: {...schema},
};

const plugins = [plugin];

const editor = new Editor({ value, plugins });
const point = Point.create({ key: "a", offset: 0 });
const range = Range.create({ anchor: point, focus: point });
const inline = Inline.create("text");
const mark = Mark.create("bold");
const decorations = Decoration.createList([{ anchor: Point.create({ key: "a", offset: 0 }), focus: Point.create({ key: "a", offset: 0 }), mark }]);

editor.command(pluginCommandName, 1);
editor.query(pluginQueryName, 1);

editor.registerQuery("testQuery");
editor.registerCommand("testCommand");
editor.setReadOnly(true).setValue(value);
editor.command("testCommand");
editor.query("testQuery");
editor.run("testCommand");

// Test all editor commands
editor
.addMark("bold")
.addMarkAtRange(range, "italic")
.addMarkByKey("a", 0, 1, "bold")
.addMarkByPath("a", 0, 1, "bold")
.blur()
.delete()
.deleteAtRange(range)
.deleteBackward(0)
.deleteBackwardAtRange(range, 0)
.deleteCharBackwardAtRange(range)
.deleteCharForwardAtRange(range)
.deleteForward(0)
.deleteForwardAtRange(range, 0)
.deleteLineBackwardAtRange(range)
.deleteLineForwardAtRange(range)
.deleteWordBackwardAtRange(range)
.deleteWordForwardAtRange(range)
.deselect()
.flip()
.flush()
.focus()
.insertBlock({
	type: "image",
	key: "b",
	data: {
		src: "http://placekitten.com/200/300",
		alt: "Kittens",
		className: "img-responsive"
	}
})
.insertBlockAtRange(range, "text")
.insertFragment(doc)
.insertFragmentAtRange(range, doc)
.insertFragmentByKey("a", 0, doc)
.insertFragmentByPath("a", 0, doc)
.insertInline(inline)
.insertInlineAtRange(range, inline)
.insertNodeByKey("a", 0, inline)
.insertNodeByPath("a", 0, inline)
.insertText("A bit of rich text, followed by...")
.insertTextAtRange(range, "More text")
.insertTextByKey("a", 0, "text")
.insertTextByPath("a", 0, "text")
.mergeNodeByKey("b")
.mergeNodeByPath("b")
.moveAnchorBackward()
.moveAnchorEndOfNode(inline)
.moveAnchorForward()
.moveAnchorTo("a", 0)
.moveAnchorToEndOfBlock()
.moveAnchorToEndOfDocument()
.moveAnchorToEndOfInline()
.moveAnchorToEndOfNextBlock()
.moveAnchorToEndOfNextInline()
.moveAnchorToEndOfNextText()
.moveAnchorToEndOfPreviousBlock()
.moveAnchorToEndOfPreviousInline()
.moveAnchorToEndOfPreviousText()
.moveAnchorToEndOfText()
.moveAnchorToStartOfBlock()
.moveAnchorToStartOfDocument()
.moveAnchorToStartOfInline()
.moveAnchorToStartOfNextBlock()
.moveAnchorToStartOfNextInline()
.moveAnchorToStartOfNextText()
.moveAnchorToStartOfNode(inline)
.moveAnchorToStartOfPreviousBlock()
.moveAnchorToStartOfPreviousInline()
.moveAnchorToStartOfPreviousText()
.moveAnchorToStartOfText()
.moveBackward()
.moveEndBackward()
.moveEndForward()
.moveEndTo("a", 0)
.moveEndToEndOfBlock()
.moveEndToEndOfDocument()
.moveEndToEndOfInline()
.moveEndToEndOfNextBlock()
.moveEndToEndOfNextInline()
.moveEndToEndOfNextText()
.moveEndToEndOfNode(inline)
.moveEndToEndOfPreviousBlock()
.moveEndToEndOfPreviousInline()
.moveEndToEndOfPreviousText()
.moveEndToEndOfText()
.moveEndToStartOfBlock()
.moveEndToStartOfDocument()
.moveEndToStartOfInline()
.moveEndToStartOfNextBlock()
.moveEndToStartOfNextInline()
.moveEndToStartOfNextText()
.moveEndToStartOfNode(inline)
.moveEndToStartOfPreviousBlock()
.moveEndToStartOfPreviousInline()
.moveEndToStartOfPreviousText()
.moveEndToStartOfText()
.moveFocusBackward()
.moveFocusForward()
.moveFocusTo("a", 0)
.moveFocusToEndOfBlock()
.moveFocusToEndOfDocument()
.moveFocusToEndOfInline()
.moveFocusToEndOfNextBlock()
.moveFocusToEndOfNextInline()
.moveFocusToEndOfNextText()
.moveFocusToEndOfNode(inline)
.moveFocusToEndOfPreviousBlock()
.moveFocusToEndOfPreviousInline()
.moveFocusToEndOfPreviousText()
.moveFocusToEndOfText()
.moveFocusToStartOfBlock()
.moveFocusToStartOfDocument()
.moveFocusToStartOfInline()
.moveFocusToStartOfNextBlock()
.moveFocusToStartOfNextInline()
.moveFocusToStartOfNextText()
.moveFocusToStartOfNode(inline)
.moveFocusToStartOfPreviousBlock()
.moveFocusToStartOfPreviousInline()
.moveFocusToStartOfPreviousText()
.moveFocusToStartOfText()
.moveForward()
.moveNodeByKey("b", "c", 2)
.moveNodeByPath("c", "b", 1)
.moveStartBackward()
.moveStartForward()
.moveStartTo("a", 0)
.moveStartToEndOfBlock()
.moveStartToEndOfDocument()
.moveStartToEndOfInline()
.moveStartToEndOfNextBlock()
.moveStartToEndOfNextInline()
.moveStartToEndOfNextText()
.moveStartToEndOfNode(inline)
.moveStartToEndOfPreviousBlock()
.moveStartToEndOfPreviousInline()
.moveStartToEndOfPreviousText()
.moveStartToEndOfText()
.moveStartToStartOfBlock()
.moveStartToStartOfDocument()
.moveStartToStartOfInline()
.moveStartToStartOfNextBlock()
.moveStartToStartOfNextInline()
.moveStartToStartOfNextText()
.moveStartToStartOfNode(inline)
.moveStartToStartOfPreviousBlock()
.moveStartToStartOfPreviousInline()
.moveStartToStartOfPreviousText()
.moveStartToStartOfText()
.moveTo("a", 0)
.moveToAnchor()
.moveToEnd()
.moveToEndOfBlock()
.moveToEndOfDocument()
.moveToEndOfInline()
.moveToEndOfNextBlock()
.moveToEndOfNextInline()
.moveToEndOfNextText()
.moveToEndOfNode(inline)
.moveToEndOfPreviousBlock()
.moveToEndOfPreviousInline()
.moveToEndOfPreviousText()
.moveToEndOfText()
.moveToFocus()
.moveToRangeOfNode(inline)
.moveToRangeOfDocument()
.moveToStart()
.moveToStartOfBlock()
.moveToStartOfDocument()
.moveToStartOfInline()
.moveToStartOfNextBlock()
.moveToStartOfNextInline()
.moveToStartOfNextText()
.moveToStartOfNode(inline)
.moveToStartOfPreviousBlock()
.moveToStartOfPreviousInline()
.moveToStartOfPreviousText()
.moveToStartOfText()
.normalize()
.redo()
.removeMark("bold")
.removeMarkAtRange(range, "bold")
.removeMarkByKey("a", 0, 1, "bold")
.removeMarkByPath("a", 0, 1, "bold")
.removeNodeByKey("b")
.removeNodeByPath("b")
.removeTextByKey("a", 0, 1)
.removeTextByPath("a", 0, 1)
.replaceMark("bold", "italic")
.replaceNodeByKey("a", inline)
.replaceNodeByPath("a", inline)
.select(range)
.setDecorations(decorations)
.setBlocks("paragraph")
.setBlocksAtRange(range, "paragraph")
.setInlines("paragraph")
.setInlinesAtRange(range, "paragraph")
.setMarkByKey("a", 0, 1, mark, { type: "bold" })
.setMarksByPath("a", 0, 1, mark, { type: "bold" })
.setNodeByKey("a", "paragraph")
.setNodeByPath("a", "paragraph")
.setReadOnly(true)
.setValue(value)
.snapshotSelection()
.splitBlock(0)
.splitBlockAtRange(range, 0)
.splitInline(0)
.splitInlineAtRange(range, 0)
.splitNodeByKey("a", 0)
.splitNodeByPath("a", 0)
.toggleMark("bold")
.toggleMarkAtRange(range, "bold")
.undo()
.unwrapBlock("paragraph")
.unwrapBlockAtRange(range, "paragraph")
.unwrapBlockByKey("a", "paragraph")
.unwrapBlockByPath("a", "paragraph")
.unwrapInline("paragraph")
.unwrapInlineAtRange(range, "paragraph")
.unwrapInlineByKey("a", "paragraph")
.unwrapInlineByPath("a", "paragraph")
.unwrapNodeByKey("a")
.unwrapNodeByPath("a")
.withoutMerging(() => { /* noop */ })
.withoutNormalizing(() => { /* noop */ })
.withoutSaving(() => { /* noop */ })
.wrapBlock("paragraph")
.wrapBlockAtRange(range, "paragraph")
.wrapBlockByKey("a", "paragraph")
.wrapBlockByPath("a", "paragraph")
.wrapInline("paragraph")
.wrapInlineAtRange(range, "paragraph")
.wrapInlineByKey("a", "paragraph")
.wrapInlineByPath("a", "paragraph")
.wrapNodeByKey("a", inline)
.wrapNodeByPath("a", inline)
.wrapText("a", "b")
.wrapTextAtRange(range, "a");

KeyUtils.setGenerator(() => "Test");
KeyUtils.create();
KeyUtils.resetGenerator();<|MERGE_RESOLUTION|>--- conflicted
+++ resolved
@@ -1,4 +1,3 @@
-<<<<<<< HEAD
 import {
     Block,
     Value,
@@ -17,9 +16,6 @@
     Command,
     Query
 } from "slate";
-=======
-import { Block, Value, Data, BlockJSON, Document, Editor, KeyUtils, Range, Point, Inline, Mark, SchemaProperties, Decoration } from "slate";
->>>>>>> 37ea0ae6
 
 const data = Data.create({ foo: "bar " });
 const value = Value.create({ data });
