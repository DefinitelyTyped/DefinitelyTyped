--- conflicted
+++ resolved
@@ -10,11 +10,8 @@
 //                 Philippe D'Alva <https://github.com/TitaneBoy>
 //                 Carven Zhang <https://github.com/zjy01>
 //                 Nikola Vidic <https://github.com/nidzov>
-<<<<<<< HEAD
+//                 Florian Oellerich <https://github.com/Raigen>
 //                 Todd Bealmear <https://github.com/todd>
-=======
-//                 Florian Oellerich <https://github.com/Raigen>
->>>>>>> 829b005f
 // Definitions: https://github.com/DefinitelyTyped/DefinitelyTyped
 // TypeScript Version: 2.3
 
