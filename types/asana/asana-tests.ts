--- conflicted
+++ resolved
@@ -487,7 +487,6 @@
     })
     .then(task => console.log(task.name));
 
-<<<<<<< HEAD
 client.tasks.getTask('task_gid').then(task => {
     // $ExpectType DefaultFieldsType
     task;
@@ -511,9 +510,6 @@
     // $ExpectType string | undefined
     task.approval_status;
 });
-=======
-client.tasks.getTask('task_gid');
->>>>>>> a01de74a
 
 client.workspaces.getWorkspaces();
 
@@ -932,11 +928,7 @@
 
 client.typeahead
     .typeaheadForWorkspace('123', { resource_type: 'task', query: 'foo' })
-<<<<<<< HEAD
     .then((tasks: asana.resources.ResourceList<asana.resources.Tasks.CompactType>) => {
-=======
-    .then((tasks: asana.resources.ResourceList<asana.resources.Tasks.Type>) => {
->>>>>>> a01de74a
         const task = tasks.data[0];
         // $ExpectError
         task.completed_at;
