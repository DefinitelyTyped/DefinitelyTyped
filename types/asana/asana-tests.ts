--- conflicted
+++ resolved
@@ -35,15 +35,9 @@
 // Collections
 
 let tagId = 123;
-<<<<<<< HEAD
 client.tasks.findByTag(tagId, {limit: 5}).then((collection: any) => {
     console.log(collection.data);
     // [ .. array of up to 5 task objects .. ]
-=======
-client.tasks.findByTag(tagId, { limit: 5 }).then((collection: any) => {
-  console.log(collection.data);
-  // [ .. array of up to 5 task objects .. ]
->>>>>>> a555a6fa
 
     client.tasks.findByTag(tagId).then((firstPage: any) => {
         console.log(firstPage.data);
@@ -107,8 +101,8 @@
 // see: https://github.com/Asana/node-asana/blob/e8400cb386710bf9d310b9a538e291ce908f1291/test/client_spec.js#L33-L37
 
 let dispatcher = new asana.Dispatcher({
-  retryOnRateLimit: true,
-  defaultHeaders: {'Asana-Enable': 'feature'}, // dispatcher options can include headers
+    retryOnRateLimit: true,
+    defaultHeaders: {'Asana-Enable': 'feature'}, // dispatcher options can include headers
 });
 client = new asana.Client(dispatcher);
 
@@ -180,7 +174,6 @@
 
 // redacted response from client.tasks.getTask('gid here') with no options passed,
 // from a Premium-level account.
-<<<<<<< HEAD
 const _returnedTask: asana.resources.Tasks.DefaultFieldsType = {
     gid: "123",
     assignee: {
@@ -278,110 +271,6 @@
     gid: '123',
     name: 'name here',
 };
-=======
-//
-// note: will not currently typecheck, due to current soundness/convenience trade-offs in definitions.  See
-// https://github.com/DefinitelyTyped/DefinitelyTyped/pull/60589
-//
-// Kept here for use in future potential tests.
-//
-// const _returnedTask: asana.resources.Tasks.Type = {
-//     gid: "123",
-//     assignee: {
-//         gid: "456",
-//         name: "person name",
-//         resource_type: "user"
-//     },
-//     assignee_status: "inbox",
-//     assignee_section: {
-//         gid: "789",
-//         name: "section name",
-//         resource_type: "section"
-//     },
-//     completed: false,
-//     completed_at: null,
-//     created_at: "2022-02-19T14:39:02.472Z",
-//     custom_fields: [
-//         {
-//             gid: "123",
-//             enabled: true,
-//             name: "upvotes",
-//             number_value: -293,
-//             precision: 0,
-//             created_by: {
-//                 gid: "456",
-//                 name: "person name",
-//                 resource_type: "user"
-//             },
-//             display_value: "-293",
-//             resource_subtype: "number",
-//             resource_type: "custom_field",
-//             type: "number"
-//         }
-//     ],
-//     due_at: null,
-//     due_on: null,
-//     followers: [
-//         {
-//             gid: "123",
-//             name: "person name",
-//             resource_type: "user"
-//         }
-//     ],
-//     hearted: false,
-//     hearts: [],
-//     liked: false,
-//     likes: [],
-//     memberships: [
-//         {
-//             project: {
-//                 gid: '456',
-//                 name: 'project name',
-//                 resource_type: 'project',
-//             },
-//             section: {
-//                 gid: '789',
-//                 name: 'section name',
-//                 resource_type: 'section',
-//             },
-//         },
-//     ],
-//     modified_at: '2022-05-29T23:33:19.232Z',
-//     name: 'name here',
-//     notes: 'notes here',
-//     num_hearts: 0,
-//     num_likes: 0,
-//     parent: null,
-//     permalink_url: 'https://app.asana.com/0/456/123',
-//     projects: [
-//         {
-//             gid: '123',
-//             name: 'project name',
-//             resource_type: 'project',
-//         },
-//     ],
-//     resource_type: 'task',
-//     start_at: null,
-//     start_on: null,
-//     tags: [],
-//     resource_subtype: 'default_task',
-//     workspace: {
-//         gid: '123',
-//         name: 'workspace name',
-//         resource_type: 'workspace',
-//     },
-// };
-//
-// redacted response from client.tasks.getTask('gid here', {opt_fields: ['gid']})
-// const _minimalReturnedTask: asana.resources.Tasks.Type = {
-//     gid: '123',
-// };
-// redacted response from client.tasks.getTask('gid here', {opt_fields: ['name']})
-// const _secondMinimalReturnedTask: asana.resources.Tasks.Type = {
-//     gid: '123',
-//     name: 'name here',
-// };
->>>>>>> a555a6fa
 
 client.projects.delete('foobar').then();
 // christmas tree create
@@ -392,11 +281,7 @@
         assignee: 'their_gid',
         assignee_section: 'section_or_my_tasks_column_gid',
         completed: true,
-<<<<<<< HEAD
         custom_fields: {custom_field_gid_1: 123, custom_field_gid_2: 456},
-=======
-        custom_fields: { custom_field_gid_1: 123, custom_field_gid_2: 456 },
->>>>>>> a555a6fa
         due_at: 'some_date_and_time',
         due_on: 'some_date',
         external: {
@@ -416,11 +301,7 @@
 // https://github.com/Asana/node-asana/blob/master/test/resources/stories_spec.js
 client.stories.findById('foobar', {opt_fields: 'id,name'}).then();
 client.stories.findByTask('foobar', {opt_fields: 'id,name'}).then();
-<<<<<<< HEAD
 client.stories.createOnTask('foobar', {name: 'test'}).then();
-=======
-client.stories.createOnTask('foobar', { name: 'test' }).then();
->>>>>>> a555a6fa
 
 // redacted response from client.stories.getStoriesForTask('gid here');
 const _returnedAssignedStory: asana.resources.Stories.ShortType = {
@@ -453,7 +334,6 @@
 };
 
 // redacted response from client.stories.getStory('gid here')
-<<<<<<< HEAD
 const _returnedLongerCustomFieldChangedStory: asana.resources.Stories.Type = {
     gid: '123',
     created_at: '2022-05-30T00:44:35.756Z',
@@ -522,82 +402,6 @@
         resource_type: 'task',
     },
 };
-=======
-//
-// note: will not currently typecheck, due to current soundness/convenience trade-offs in definitions.  See
-// https://github.com/DefinitelyTyped/DefinitelyTyped/pull/60589
-//
-// Kept here for use in future potential tests.
-//
-// const _returnedLongerCustomFieldChangedStory: asana.resources.Stories.Type = {
-//     gid: '123',
-//     created_at: '2022-05-30T00:44:35.756Z',
-//     created_by: {
-//         gid: '456',
-//         name: 'name',
-//         resource_type: 'user',
-//     },
-//     previews: [],
-//     resource_subtype: 'number_custom_field_changed',
-//     resource_type: 'story',
-//     source: 'web',
-//     text: 'name changed upvotes from "-293" to "-296"',
-//     type: 'system',
-//     target: {
-//         gid: '789',
-//         name: 'name of task',
-//         resource_type: 'task',
-//     },
-// };
-//
-// redacted response from client.stories.getStory('gid here')
-// const _returnedLongerLikedCommentAddedStory: asana.resources.Stories.Type = {
-//     gid: '123',
-//     created_at: '2022-05-29T23:12:24.007Z',
-//     created_by: {
-//         gid: '456',
-//         name: 'name here',
-//         resource_type: 'user',
-//     },
-//     hearted: true,
-//     hearts: [
-//         {
-//             gid: '789',
-//             user: {
-//                 gid: '123',
-//                 name: 'name here',
-//                 resource_type: 'user',
-//             },
-//         },
-//     ],
-//     is_edited: false,
-//     is_pinned: false,
-//     liked: true,
-//     likes: [
-//         {
-//             gid: '456',
-//             user: {
-//                 gid: '789',
-//                 name: 'name here',
-//                 resource_type: 'user',
-//             },
-//         },
-//     ],
-//     num_hearts: 1,
-//     num_likes: 1,
-//     previews: [],
-//     resource_subtype: 'comment_added',
-//     resource_type: 'story',
-//     source: 'web',
-//     text: 'asdfasdf',
-//     type: 'comment',
-//     target: {
-//         gid: '123',
-//         name: 'some name',
-//         resource_type: 'task',
-//     },
-// };
->>>>>>> a555a6fa
 
 // https://github.com/Asana/node-asana/blob/master/test/resources/tasks_spec.js
 client.tasks.createInWorkspace('foobar', {name: 'Test'}).then();
@@ -632,15 +436,9 @@
 
 // Workspaces have a boolean property "is_organization"
 // https://developers.asana.com/docs/workspace
-<<<<<<< HEAD
-let workspaceShort: asana.resources.Workspaces.ShortType = {gid: '123'};
-workspaceShort.is_organization = true;
-let workspace: asana.resources.Workspaces.Type = {is_organization: true, email_domains: [], gid: '123'};
-=======
 let workspaceShort: asana.resources.Workspaces.ShortType = { gid: '123', name: 'My workspace', resource_type: 'workspace' };
 workspaceShort.is_organization = true;
 let workspace: asana.resources.Workspaces.Type = { is_organization: true, email_domains: [], gid: '123', name: 'My workspace', resource_type: 'workspace' };
->>>>>>> a555a6fa
 workspace.is_organization = true;
 
 // Tasks.FindAllParams should accept a project gid and/or a section gid, and the workspace gid should be optional
@@ -1125,11 +923,7 @@
 client.typeahead.typeaheadForWorkspace('123', {resource_type: 'task', query: 'foo'})
     .then((tasks: asana.resources.ResourceList<asana.resources.Tasks.CompactType>) => {
         const task = tasks.data[0];
-<<<<<<< HEAD
         // $ExpectError
-=======
-        // $ExpectType string | null
->>>>>>> a555a6fa
         task.completed_at;
         // @ts-expect-error
         task.color;
