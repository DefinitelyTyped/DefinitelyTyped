// Type definitions for node-asana 0.18.14
// Project: https://github.com/Asana/node-asana
// Definitions by: Qubo <https://github.com/tkqubo>
//                 Tasyp <https://github.com/tasyp>
//                 Filippo Sarzana <https://github.com/filipposarzana>
//                 Lorant Szakacs <https://github.com/szlori>
//                 Vince Broz <https://github.com/apiology>
// Definitions: https://github.com/DefinitelyTyped/DefinitelyTyped
// TypeScript Version: 3.2
import * as Promise from 'bluebird';

declare namespace asana {
    var Client: ClientStatic;

    interface ClientStatic {
        /**
         * Constructs a Client with instances of all the resources using the dispatcher.
         * It also keeps a reference to the dispatcher so that way the end user can have
         * access to it.
         * @class
         * @classdesc A wrapper for the Asana API which is authenticated for one user
         * @param {Dispatcher} dispatcher The request dispatcher to use
         * @param {Object} options        Options to configure the client
         * @param {String} [clientId]     ID of the client, required for Oauth
         * @param {String} [clientSecret] Secret key, for some Oauth flows
         * @param {String} [redirectUri]  Default redirect URI for this client
         * @param {String} [asanaBaseUrl] Base URL for Asana, for debugging
         */
        new (dispatcher: Dispatcher, options?: ClientOptions): Client;
        /**
         * Creates a new client.
         * @param {Object} options Options for specifying the client, see constructor.
         */
        create(options?: ClientOptions): Client;
    }

    /** Options to configure the client */
    interface ClientOptions extends DispatcherOptions {
        clientId?: string | number | undefined;
        clientSecret?: string | undefined;
        redirectUri?: string | undefined;
        asanaBaseUrl?: string | undefined;
        defaultHeaders?: {
            [key: string]: string;
        } | undefined;
    }

    interface Client {
        /**
         * Ensures the client is authorized to make requests. Kicks off the
         * configured Oauth flow, if any.
         *
         * @returns {Promise<Client>} A promise that resolves to this client when
         *     authorization is complete.
         */
        authorize(): Promise<Client>;

        /**
         * Configure the Client to use a user's API Key and then authenticate
         * through HTTP Basic Authentication. This should only be done for testing,
         * as requests using Oauth can provide more security, higher rate limits, and
         * more features.
         * @param  {String} apiKey The Asana Api Key of the user
         * @return {Client}        this
         * @param apiKey
         * @return
         */
        useBasicAuth(apiKey: string): this;

        /**
         * Configure the client to authenticate using a Personal Access Token.
         * @param  {String} accessToken The Personal Access Token to use for
         * authenticating requests.
         * @return {Client}             this
         * @param accessToken
         * @return
         */
        useAccessToken(accessToken: string): this;

        /**
         * Configure the client to authenticate via Oauth. Credentials can be
         * supplied, or they can be obtained by running an Oauth flow.
         * @param  {Object} options Options for Oauth. Includes any options for
         *     the selected flow.
         * @option {Function} [flowType]  Type of OauthFlow to use to obtain user
         *     authorization. Defaults to autodetect based on environment.
         * @option {Object} [credentials] Credentials to use; no flow required to
         *     obtain authorization. This object should at a minimum contain an
         *     `access_token` string field.
         * @return {Client} this
         * @param options
         * @return
         */
        useOauth(options?: auth.OauthAuthenticatorOptions): this;

        /**
         * The internal dispatcher. This is mostly used by the resources but provided
         * for custom requests to the API or API features that have not yet been added
         * to the client.
         * @type {Dispatcher}
         */
        dispatcher: Dispatcher;
        /**
         * An instance of the Attachments resource.
         * @type {Attachments}
         */
        attachments: resources.Attachments;
        /**
         * An instance of the CustomFields resource.
         * @type {CustomFields}
         */
         customFields: resources.CustomFields;
        /**
         * An instance of the Events resource.
         * @type {Events}
         */
        events: resources.Events;
        /**
         * An instance of the Projects resource.
         * @type {Projects}
         */
        projects: resources.Projects;
        /**
         * An instance of the Sections resource.
         * @type {Sections}
         */
        sections: resources.Sections;
        /**
         * An instance of the Stories resource.
         * @type {Stories}
         */
        stories: resources.Stories;
        /**
         * An instance of the Tags resource.
         * @type {Tags}
         */
        tags: resources.Tags;
        /**
         * An instance of the Tasks resource.
         * @type {Tasks}
         */
        tasks: resources.Tasks;
        /**
         * An instance of the UserTaskLists resource.
         * @type {UserTaskLists}
         */
        userTaskLists: resources.UserTaskLists;
        /**
         * An instance of the Teams resource.
         * @type {Teams}
         */
        teams: resources.Teams;
        /**
         * An instance of the Users resource.
         * @type {Users}
         */
        users: resources.Users;
        /**
         * An instance of the Typeahead resource.
         * @type {Typeahead}
         */
        typeahead: resources.Typeahead;
        /**
         * An instance of the Workspaces resource.
         * @type {Workspaces}
         */
        workspaces: resources.Workspaces;
        /**
         * An instance of the Webhooks resource.
         * @type {Webhooks}
         */
        webhooks: resources.Webhooks;
        /**
         * Store off Oauth info.
         */
        app: auth.App;
    }

    var Dispatcher: DispatcherStatic;

    interface DispatcherStatic {
        /**
         * Creates a dispatcher which will act as a basic wrapper for making HTTP
         * requests to the API, and handle authentication.
         * @class
         * @classdesc A HTTP wrapper for the Asana API
         * @param {Object} options for default behavior of the Dispatcher
         * @option {Authenticator} [authenticator] Object to use for authentication.
         *     Can also be set later with `setAuthenticator`.
         * @option {String} [retryOnRateLimit] Automatically handle `RateLimitEnforced`
         *     errors by sleeping and retrying after the waiting period.
         * @option {Function} [handleUnauthorized] Automatically handle
         *     `NoAuthorization` with the callback. If the callback returns `true`
         *     (or a promise resolving to `true), will retry the request.
         * @option {String} [asanaBaseUrl] Base URL for Asana, for debugging
         * @option {Number} [requestTimeout] Timeout (in milliseconds) to wait for the
         *     request to finish.
         */
        new (options?: DispatcherOptions): Dispatcher;

        /**
         * Default handler for requests that are considered unauthorized.
         * Requests that the authenticator try to refresh its credentials if
         * possible.
         * @return {Promise<boolean>} True iff refresh was successful, false if not.
         * @return
         */
        maybeReauthorize(): Promise<boolean>;

        /**
         * The relative API path for the current version of the Asana API.
         * @type {String}
         */
        API_PATH: string;
    }

    interface DispatcherOptions {
        authenticator?: auth.Authenticator | undefined;
        retryOnRateLimit?: boolean | undefined;
        handleUnauthorized?: (() => boolean | Promise<boolean>) | undefined;
        requestTimeout?: string | undefined;
    }

    interface Dispatcher {
        /**
         * Creates an Asana API Url by concatenating the ROOT_URL with path provided.
         * @param  {String} path The path
         * @return {String}      The url
         * @param path
         * @return
         */
        url(path: string): string;

        /**
         * Configure the authentication mechanism to use.
         * @returns {Dispatcher} this
         * @param authenticator
         * @return
         */
        setAuthenticator(authenticator: auth.Authenticator): this;

        /**
         * Ensure the dispatcher is authorized to make requests. Call this before
         * making any API requests.
         *
         * @returns {Promise} Resolves when the dispatcher is authorized, rejected if
         *     there was a problem authorizing.
         * @return
         */
        authorize(): Promise<void>;

        /**
         * Dispatches a request to the Asana API. The request parameters are passed to
         * the request module.
         * @param  {Object}  params The params for request
         * @param  {Object}  [dispatchOptions] Options for handling request/response
         * @return {Promise}        The response for the request
         * @param params
         * @param dispatchOptions?
         * @return
         */
        dispatch(params: any, dispatchOptions?: any): Promise<any>;

        /**
         * Dispatches a GET request to the Asana API.
         * @param  {String}  path    The path of the API
         * @param  {Object}  [query] The query params
         * @param  {Object}  [dispatchOptions] Options for handling the request and
         *     response. See `dispatch`.
         * @return {Promise}         The response for the request
         * @param path
         * @param query?
         * @param dispatchOptions?
         * @return
         */
        get(path: string, query?: any, dispatchOptions?: any): Promise<any>;

        /**
         * Dispatches a POST request to the Asana API.
         * @param  {String} path The path of the API
         * @param  {Object} data The data to be sent
         * @param  {Object}  [dispatchOptions] Options for handling the request and
         *     response. See `dispatch`.
         * @return {Promise}     The response for the request
         * @param path
         * @param data
         * @param dispatchOptions?
         * @return
         */
        post(path: string, data: any, dispatchOptions?: any): Promise<any>;

        /**
         * Dispatches a PUT request to the Asana API.
         * @param  {String} path The path of the API
         * @param  {Object} data The data to be sent
         * @param  {Object}  [dispatchOptions] Options for handling the request and
         *     response. See `dispatch`.
         * @return {Promise}     The response for the request
         * @param path
         * @param data
         * @param dispatchOptions?
         * @return
         */
        put(path: string, data: any, dispatchOptions?: any): Promise<any>;

        /**
         * Dispatches a DELETE request to the Asana API.
         * @param  {String} path The path of the API
         * @param  {Object}  [dispatchOptions] Options for handling the request and
         *     response. See `dispatch`.
         * @return {Promise}     The response for the request
         * @param path
         * @param dispatchOptions?
         * @return
         */
        delete(path: string, dispatchOptions?: any): Promise<any>;

        /**
         * The base URL for Asana
         * @type {String}
         */
        asanaBaseUrl: string;

        /**
         * Whether requests should be automatically retried if rate limited.
         * @type {Boolean}
         */
        retryOnRateLimit: boolean;

        /**
         * Handler for unauthorized requests which may seek reauthorization.
         * Default behavior is available if configured with an Oauth authenticator
         * that has a refresh token, and will refresh the current access token.
         * @type {Function}
         */
        handleUnauthorized: () => boolean | Promise<boolean>;

        /**
         * The amount of time in milliseconds to wait for a request to finish.
         * @type {Number}
         */
        requestTimeout: number;
    }

    namespace auth {
        var BasicAuthenticator: BasicAuthenticatorStatic;

        interface BasicAuthenticatorStatic {
            /**
             * @param apiKey
             */
            new (apiKey: string): BasicAuthenticator;
        }

        interface BasicAuthenticator extends Authenticator {
            /**
             * @param {Object} request The request to modify, for the `request` library.
             * @return {Object} The `request` parameter, modified to include authentication
             *     information using the stored credentials.
             * @param request
             * @return
             */
            authenticateRequest(request: BasicAuthenticatorRequest): BasicAuthenticatorRequest;
        }

        interface BasicAuthenticatorRequest {
            auth: {
                username: string;
                password: string;
            };
        }

        var OauthAuthenticator: OauthAuthenticatorStatic;

        interface OauthAuthenticatorStatic {
            /**
             * Creates an authenticator that uses Oauth for authentication.
             *
             * @param {Object} options Configure the authenticator; must specify one
             *     of `flow` or `credentials`.
             * @option {App}           app           The app being authenticated for.
             * @option {OauthFlow}     [flow]        The flow to use to get credentials
             *     when needed.
             * @option {String|Object} [credentials] Initial credentials to use. This can
             *     be either the object returned from an access token request (which
             *     contains the token and some other metadata) or just the `access_token`
             *     field.
             * @constructor
             */
            new (options: OauthAuthenticatorOptions): OauthAuthenticator;
        }

        interface OauthAuthenticatorOptions {
            flowType?: auth.FlowType | undefined;
            credentials?: Credentials | string | undefined;
        }

        interface Credentials {
            access_token?: string | undefined;
            refresh_token?: string | undefined;
        }

        interface OauthAuthenticator extends Authenticator {
            /**
             * @param {Object} request The request to modify, for the `request` library.
             * @return {Object} The `request` parameter, modified to include authentication
             *     information using the stored credentials.
             * @param request
             * @return
             */
            authenticateRequest(request: OauthAuthenticatorRequest): OauthAuthenticatorRequest;
        }

        interface OauthAuthenticatorRequest {
            /**
             * When browserify-d, the `auth` component of the `request` library
             * doesn't work so well, so we just manually set the bearer token instead.
             */
            headers: {
                Authorization: string;
            };
        }

        /**
         * A layer to abstract the differences between using different types of
         * authentication (Oauth vs. Basic). The Authenticator is responsible for
         * establishing credentials and applying them to outgoing requests.
         * @constructor
         */
        interface Authenticator {
            /**
             * Establishes credentials.
             *
             * @return {Promise} Resolves when initial credentials have been
             *     completed and `authenticateRequest` calls can expect to succeed.
             * @return
             */
            establishCredentials(): Promise<void>;

            /**
             * Attempts to refresh credentials, if possible, given the current credentials.
             *
             * @return {Promise} Resolves to `true` if credentials have been successfully
             *     established and `authenticateRequests` can expect to succeed, else
             *     resolves to `false`.
             * @return
             */
            refreshCredentials(): Promise<boolean>;
        }

        var App: AppStatic;

        interface AppStatic {
            /**
             * An abstraction around an App used with Asana.
             *
             * @options {Object} Options to construct the app
             * @option {String} clientId       The ID of the app
             * @option {String} [clientSecret] The secret key, if available here
             * @option {String} [redirectUri]  The default redirect URI
             * @option {String} [scope]        Scope to use, supports `default` and `scim`
             * @option {String} [asanaBaseUrl] Base URL to use for Asana, for debugging
             * @constructor
             */
            new (options: AppOptions): App;
        }

        interface AppOptions extends AsanaAuthorizeUrlOptions {
            clientId?: string | number | undefined;
            clientSecret?: string | undefined;
            scope?: string | undefined;
        }

        interface App {
            /**
             * @param {Object} options  Overrides to the app's defaults
             * @option {String} asanaBaseUrl
             * @option {String} redirectUri
             * @returns {String} The URL used to authorize a user for the app.
             * @param options
             * @return
             */
            asanaAuthorizeUrl(options?: AsanaAuthorizeUrlOptions): string;

            /**
             * @param {Object} options  Overrides to the app's defaults
             * @option {String} asanaBaseUrl
             * @option {String} redirectUri
             * @returns {String} The URL used to acquire an access token.
             * @param options
             * @return
             */
            asanaTokenUrl(options?: AsanaAuthorizeUrlOptions): string;

            /**
             * @param {String} code An authorization code obtained via `asanaAuthorizeUrl`.
             * @param {Object} options  Overrides to the app's defaults
             * @option {String} asanaBaseUrl
             * @option {String} redirectUri
             * @return {Promise<Object>} The token, which will include the `access_token`
             *     used for API access, as well as a `refresh_token` which can be stored
             *     to get a new access token without going through the flow again.
             * @param code
             * @param options
             * @return
             */
            accessTokenFromCode(code: string, options?: AsanaAuthorizeUrlOptions): Promise<Credentials>;

            /**
             * @param {String} refreshToken A refresh token obtained via Oauth.
             * @param {Object} options Overrides to the app's defaults
             * @option {String} asanaBaseUrl
             * @option {String} redirectUri
             * @return {Promise<Object>} The token, which will include the `access_token`
             *     used for API access.
             * @param refreshToken
             * @param options
             * @return
             */
            accessTokenFromRefreshToken(refreshToken: string, options: AsanaAuthorizeUrlOptions): Promise<Credentials>;

            scope: string;

            asanaBaseUrl: string;
        }

        interface AsanaAuthorizeUrlOptions {
            redirectUri?: string | undefined;
            asanaBaseUrl?: string | undefined;
        }

        var OauthError: OauthErrorStatic;

        interface OauthErrorStatic {
            /**
             * @param options {Object} A data blob parsed from a query string or JSON
             * response from the Asana API
             * @option {String} error The string code identifying the error.
             * @option {String} [error_uri] A link to help and information about the error.
             * @option {String} [error_description] A description of the error.
             * @constructor
             */
            new (options: OauthErrorOptions): OauthError;
        }

        interface OauthErrorOptions {
            error?: string | undefined;
            error_uri?: string | undefined;
            error_description?: string | undefined;
        }

        interface OauthError extends Error {}

        /**
         * Auto-detects the type of Oauth flow to use that's appropriate to the
         * environment.
         *
         * @returns {Function|null} The type of Oauth flow to use, or null if no
         *     appropriate type could be determined.
         * @param env
         * @return
         */
        function autoDetect(env: any): Function;

        var RedirectFlow: RedirectFlowStatic;

        interface RedirectFlowStatic extends FlowType {
            /**
             * An Oauth flow that runs in the browser and requests user authorization by
             * redirecting to an authorization page on Asana, and redirecting back with
             * the credentials.
             * @param {Object} options See `BaseBrowserFlow` for options.
             * @constructor
             */
            new (options: any): RedirectFlow;
        }

        interface RedirectFlow extends BaseBrowserFlow {}

        var PopupFlow: PopupFlowStatic;

        interface PopupFlowStatic extends FlowType {
            /**
             * An Oauth flow that runs in the browser and requests user authorization by
             * popping up a window and prompting the user.
             * @param {Object} options See `BaseBrowserFlow` for options.
             * @constructor
             */
            new (options: any): PopupFlow;
        }

        interface PopupFlow extends BaseBrowserFlow {
            /**
             * @param popupWidth
             * @param popupHeight
             */
            _popupParams(popupWidth: number, popupHeight: number): void;

            runReceiver(): void;
        }

        var NativeFlow: NativeFlowStatic;

        interface NativeFlowStatic extends FlowType {
            /**
             * An Oauth flow that can be run from the console or an app that does
             * not have the ability to open and manage a browser on its own.
             * @param {Object} options
             * @option {App} app App to authenticate for
             * @option {String function(String)} [instructions] Function returning the
             *     instructions to output to the user. Passed the authorize url.
             * @option {String function()} [prompt] String to output immediately before
             *     waiting for a line from stdin.
             * @constructor
             */
            new (options: any): NativeFlow;
        }

        interface NativeFlow extends Flow {
            /**
             * Run the Oauth flow, prompting the user to go to the authorization URL
             * and enter the code it displays when finished.
             *
             * @return {Promise<Object>} The access token object, which will include
             *     `access_token` and `refresh_token`.
             */
            run(): void;

            /**
             * @param {String} code An authorization code obtained via `asanaAuthorizeUrl`.
             * @return {Promise<Object>} The token, which will include the `access_token`
             *     used for API access, as well as a `refresh_token` which can be stored
             *     to get a new access token without going through the flow again.
             * @param code
             */
            accessToken(code: string): void;

            /**
             * @return {Promise} The access token, which will include a refresh token
             *     that can be stored in the future to create a client without going
             *     through the Oauth flow.
             * @param url
             * @return
             */
            promptForCode(url: string): any;
        }

        var ChromeExtensionFlow: ChromeExtensionFlowStatic;

        interface ChromeExtensionFlowStatic extends FlowType {
            /**
             * An Oauth flow that runs in a Chrome browser extension and requests user
             * authorization by opening a temporary tab to prompt the user.
             * @param {Object} options See `BaseBrowserFlow` for options, plus the below:
             * @options {String} [receiverPath] Full path and filename from the base
             *     directory of the extension to the receiver page. This is an HTML file
             *     that has been made web-accessible, and that calls the receiver method
             *     `Asana.auth.ChromeExtensionFlow.runReceiver();`.
             * @constructor
             */
            new (options: any): ChromeExtensionFlow;
        }

        interface ChromeExtensionFlow extends BaseBrowserFlow {
            /**
             * Runs the receiver code to send the Oauth result to the requesting tab.
             */
            runReceiver(): void;
        }

        var BaseBrowserFlow: BaseBrowserFlowStatic;

        interface BaseBrowserFlowStatic extends FlowType {
            /**
             * A base class for any flow that runs in the browser. All subclasses use the
             * "implicit grant" flow to authenticate via the browser.
             * @param {Object} options
             * @option {App} app The app this flow is for
             * @option {String} [redirectUri] The URL that Asana should redirect to once
             *     user authorization is complete. Defaults to the URL configured in
             *     the app, and if none then the current page URL.
             * @constructor
             */
            new (options: any): BaseBrowserFlow;
        }

        interface BaseBrowserFlow extends Flow {
            /**
             * @param {String} authUrl The URL the user should be navigated to in order
             *     to authorize the app.
             * @param {String} state   The unique state generated for this auth request.
             * @return {Promise} Resolved when authorization has successfully started,
             *     i.e. the user has been navigated to a page requesting authorization.
             * @param authUrl
             * @param state
             * @return
             */
            startAuthorization(authUrl: string, state: string): any;

            /**
             * @return {Promise<Object>} Credentials returned from Oauth.
             * @param state
             */
            finishAuthorization(state: string): void;

            /**
             * @return {String} The URL to redirect to that will receive the
             * @return
             */
            receiverUrl(): string;

            /**
             * @return {String} The URL to redirect to that will receive the
             * @return
             */
            asanaBaseUrl(): string;

            /**
             * @returns {String} Generate a new unique state parameter for a request.
             * @return
             */
            getStateParam(): string;
        }

        interface FlowType {
            new (options: any): Flow;
        }

        interface Flow {
            /**
             * @returns {String} The URL used to authorize the user for the app.
             * @return
             */
            authorizeUrl(): string;

            /**
             * Run the appropriate parts of the Oauth flow, attempting to establish user
             * authorization.
             * @returns {Promise<Object>} A promise that resolves to the Oauth credentials.
             */
            run(): void;
        }
    }

    namespace errors {
        class AsanaError extends Error {
            /**
             * @param message
             * @return
             */
            constructor(message: any);

            code: number;
            value: any;
        }

        class Forbidden extends AsanaError {
            /**
             * @param value
             * @return
             */
            constructor(value: any);
        }

        class InvalidRequest extends AsanaError {
            /**
             * @param value
             * @return
             */
            constructor(value: any);
        }

        class NoAuthorization extends AsanaError {
            /**
             * @param value
             * @return
             */
            constructor(value: any);
        }

        class NotFound extends AsanaError {
            /**
             * @param value
             * @return
             */
            constructor(value: any);
        }

        class RateLimitEnforced extends AsanaError {
            /**
             * @param value
             * @return
             */
            constructor(value: any);
        }

        class ServerError extends AsanaError {
            /**
             * @param value
             * @return
             */
            constructor(value: any);
        }
    }

    namespace resources {
        interface AttachmentsStatic {
            /**
             * @param dispatcher
             */
            new (dispatcher: Dispatcher): Attachments;
        }

        namespace Attachments {
            interface Type extends Resource {
                readonly id: number;
                readonly created_at: string;
                readonly download_url: string;
                readonly view_url: string;
                readonly name: string;
                readonly host: string;
                readonly parent: Resource;
            }
        }

        var Attachments: AttachmentsStatic;

        /**
         * An _attachment_ object represents any file attached to a task in Asana,
         * whether it's an uploaded file or one associated via a third-party service
         * such as Dropbox or Google Drive.
         * @class
         * @param {Dispatcher} dispatcher The API dispatcher
         */
        interface Attachments extends TopLevelResource {
            /**
             * * Returns the full record for a single attachment.
             *   * @param {String|Number} attachment Globally unique identifier for the attachment.
             *   * @param {Object} [params] Parameters for the request
             *   * @param {Object} [dispatchOptions] Options, if any, to pass the dispatcher for the request
             *   * @return {Promise} The requested resource
             * @param attachment
             * @param params?
             * @param dispatchOptions?
             * @return
             */
            findById(attachment: string | number, params?: Params, dispatchOptions?: any): Promise<Attachments.Type>;

            /**
             * * Returns the compact records for all attachments on the task.
             *   * @param {String|Number} task Globally unique identifier for the task.
             *   * @param {Object} [params] Parameters for the request
             *   * @param {Object} [dispatchOptions] Options, if any, to pass the dispatcher for the request
             *   * @return {Promise} The response from the API
             * @param task
             * @param params?
             * @param dispatchOptions?
             * @return
             */
            findByTask(
                task: string | number,
                params?: PaginationParams,
                dispatchOptions?: any,
            ): Promise<ResourceList<Attachments.Type>>;
        }

        interface EventsStatic {
            /**
             * @param dispatcher
             * @return
             */
            new (dispatcher: Dispatcher): Events;
        }

        namespace Events {
            interface Type {
                data?: EventDataEntity[] | undefined;
                errors?: EventError[] | undefined;
                sync: string;
            }

            interface EventError {
                message: string;
            }

            interface EventResource extends Resource {
                resource_type: string;
                resource_subtype: string;
            }

            interface EventSectionResource extends EventResource {
                project: {
                    gid: string;
                    name: string;
                };
            }

            type EventProject = EventResource & Partial<Tasks.OptFieldsType>;
            type EventSection = EventSectionResource & Partial<Sections.Type>;
            type EventStory = EventResource & Partial<Stories.Type>;
            type EventTask = EventResource & Partial<Tasks.OptFieldsType>;

            interface EventDataEntity {
                user: Users.ShortType | null;
                created_at: string;
                type: string;
                action: string;
                resource: EventTask | EventProject | EventSection | EventStory;
                parent: EventTask | EventProject | EventSection | null;
            }
        }

        var Events: EventsStatic;

        /**
         * An _event_ is an object representing a change to a resource that was observed
         * by an event subscription.
         *
         * In general, requesting events on a resource is faster and subject to higher
         * rate limits than requesting the resource itself. Additionally, change events
         * bubble up - listening to events on a project would include when stories are
         * added to tasks in the project, even on subtasks.
         *
         * Establish an initial sync token by making a request with no sync token.
         * The response will be a `412` error - the same as if the sync token had
         * expired.
         *
         * Subsequent requests should always provide the sync token from the immediately
         * preceding call.
         *
         * Sync tokens may not be valid if you attempt to go 'backward' in the history
         * by requesting previous tokens, though re-requesting the current sync token
         * is generally safe, and will always return the same results.
         *
         * When you receive a `412 Precondition Failed` error, it means that the
         * sync token is either invalid or expired. If you are attempting to keep a set
         * of data in sync, this signals you may need to re-crawl the data.
         *
         * Sync tokens always expire after 24 hours, but may expire sooner, depending on
         * load on the service.
         * @class
         * @param {Dispatcher} dispatcher The API dispatcher
         */
        interface Events extends TopLevelResource {
            /**
             * Dispatches a GET request to /events of the API to get a set of recent
             * changes to a resource.
             * @param  {String|Number} resourceId  The id of the resource to get events for
             * @param  {String} [syncToken] Token from a previous sync, if any
             * @return {Promise}            The result of the API call:
             *     {String} sync     The new sync token to use for the next request
             *     {Object[]} [data] The changes on the resource since the last sync,
             *                       may not exist if sync token is new.
             */
            get(resourceId: string | number, syncToken?: string, params?: Params): Promise<Events.Type>;
        }

        interface ProjectsStatic {
            /**
             * @param dispatcher
             */
            new (dispatcher: Dispatcher): Projects;
        }

        namespace Projects {
            interface Type extends Resource {
                created_at: string;
                modified_at: string;
                due_date: string;
                current_status: Status;
                public: boolean;
                archived: boolean;
                notes: string;
                color: string;
                workspace: Resource;
                team: Resource;
                members: Resource[];
                followers: Resource[];
            }

            interface CreateParams {
                name?: string | undefined;
                team?: string | number | undefined;
                public?: boolean | undefined;
                due_date?: string | undefined;
                notes?: string | undefined;
                color?: string | undefined;
            }

            interface FollowersParams {
                followers: (number | string)[];
            }

            interface MembersParams {
                members: (number | string)[];
            }

            interface Status {
                color: string;
                text: string;
                html_text: string;
                modified_at: string;
                author: Resource;
            }

            interface FindAllParams extends PaginationParams {
                workspace?: string | number | undefined;
                team?: string | number | undefined;
                archived?: boolean | undefined;
            }

            interface FindByParams extends PaginationParams {
                archived?: boolean | undefined;
            }
        }

        var Projects: ProjectsStatic;

        /**
         * A _project_ represents a prioritized list of tasks in Asana. It exists in a
         * single workspace or organization and is accessible to a subset of users in
         * that workspace or organization, depending on its permissions.
         *
         * Projects in organizations are shared with a single team. You cannot currently
         * change the team of a project via the API. Non-organization workspaces do not
         * have teams and so you should not specify the team of project in a
         * regular workspace.
         * @class
         * @param {Dispatcher} dispatcher The API dispatcher
         */
        interface Projects extends TopLevelResource {
            /**
             * * Creates a new project in a workspace or team.
             * *
             * * Every project is required to be created in a specific workspace or
             * * organization, and this cannot be changed once set. Note that you can use
             * * the `workspace` parameter regardless of whether or not it is an
             * * organization.
             * *
             * * If the workspace for your project _is_ an organization, you must also
             * * supply a `team` to share the project with.
             * *
             * * Returns the full record of the newly created project.
             *   * @param {Object} data Data for the request
             *   * @param {String|Number} data.workspace The workspace or organization to create the project in.
             *   * @param {String} [data.team] If creating in an organization, the specific team to create the
             *   * project in.
             *   * @param {Object} [dispatchOptions] Options, if any, to pass the dispatcher for the request
             *   * @return {Promise} The response from the API
             * @param data
             * @param dispatchOptions?
             * @return
             */
            create(
                data: Projects.CreateParams & { workspace: string | number },
                dispatchOptions?: any
            ): Promise<Projects.Type>;

            /**
             * * If the workspace for your project _is_ an organization, you must also
             * * supply a `team` to share the project with.
             * *
             * * Returns the full record of the newly created project.
             *   * @param {String|Number} workspace The workspace or organization to create the project in.
             *   * @param {Object} data Data for the request
             *   * @param {Object} [dispatchOptions] Options, if any, to pass the dispatcher for the request
             *   * @return {Promise} The response from the API
             * @param workspace
             * @param data
             * @param dispatchOptions?
             * @return
             */
            createInWorkspace(
                workspace: string | number,
                data: Projects.CreateParams,
                dispatchOptions?: any,
            ): Promise<Projects.Type>;

            /**
             * * Creates a project shared with the given team.
             * *
             * * Returns the full record of the newly created project.
             *   * @param {String|Number} team The team to create the project in.
             *   * @param {Object} data Data for the request
             *   * @param {Object} [dispatchOptions] Options, if any, to pass the dispatcher for the request
             *   * @return {Promise} The response from the API
             * @param team
             * @param data
             * @param dispatchOptions?
             * @return
             */
            createInTeam(team: string | number, data: Projects.CreateParams, dispatchOptions?: any): Promise<Projects.Type>;

            /**
             * * Returns the complete project record for a single project.
             *   * @param {String|Number} project The project to get.
             *   * @param {Object} [params] Parameters for the request
             *   * @param {Object} [dispatchOptions] Options, if any, to pass the dispatcher for the request
             *   * @return {Promise} The requested resource
             * @param project
             * @param params?
             * @param dispatchOptions?
             * @return
             */
            findById(project: string | number, params?: Params, dispatchOptions?: any): Promise<Projects.Type>;

            /**
             * * A specific, existing project can be updated by making a PUT request on the
             * * URL for that project. Only the fields provided in the `data` block will be
             * * updated; any unspecified fields will remain unchanged.
             * *
             * * When using this method, it is best to specify only those fields you wish
             * * to change, or else you may overwrite changes made by another user since
             * * you last retrieved the task.
             * *
             * * Returns the complete updated project record.
             *   * @param {String|Number} project The project to update.
             *   * @param {Object} data Data for the request
             *   * @param {Object} [dispatchOptions] Options, if any, to pass the dispatcher for the request
             *   * @return {Promise} The response from the API
             * @param project
             * @param data
             * @param dispatchOptions?
             * @return
             */
            update(
                project: string | number,
                data: Projects.CreateParams,
                dispatchOptions?: any,
            ): Promise<Projects.Type>;

            /**
             * * A specific, existing project can be deleted by making a DELETE request
             * * on the URL for that project.
             * *
             * * Returns an empty data record.
             *   * @param {String|Number} project The project to delete.
             *   * @param {Object} [dispatchOptions] Options, if any, to pass the dispatcher for the request
             *   * @return {Promise} The response from the API
             * @param project
             * @param dispatchOptions?
             * @return
             */
            delete(project: string | number, dispatchOptions?: any): Promise<void>;

            /**
             * * Returns the compact project records for some filtered set of projects.
             * * Use one or more of the parameters provided to filter the projects returned.
             *   * @param {Object} [params] Parameters for the request
             *   * @param {String} [params.workspace] The workspace or organization to filter projects on.
             *   * @param {String} [params.team] The team to filter projects on.
             *   * @param {Boolean} [params.archived] Only return projects whose `archived` field takes on the value of
             *   * this parameter.
             *   * @param {Object} [dispatchOptions] Options, if any, to pass the dispatcher for the request
             *   * @return {Promise} The response from the API
             * @param params?
             * @param dispatchOptions?
             * @return
             */
            findAll(params?: Projects.FindAllParams, dispatchOptions?: any): Promise<ResourceList<Projects.Type>>;

            /**
             * * Returns the compact project records for all projects in the workspace.
             *   * @param {String|Number} workspace The workspace or organization to find projects in.
             *   * @param {Object} [params] Parameters for the request
             *   * @param {Boolean} [params.archived] Only return projects whose `archived` field takes on the value of
             *   * this parameter.
             *   * @param {Object} [dispatchOptions] Options, if any, to pass the dispatcher for the request
             *   * @return {Promise} The response from the API
             * @param workspace
             * @param params?
             * @param dispatchOptions?
             * @return
             */
            findByWorkspace(
                workspace: string | number,
                params?: Projects.FindByParams,
                dispatchOptions?: any,
            ): Promise<ResourceList<Projects.Type>>;

            /**
             * * Returns the compact project records for all projects in the team.
             *   * @param {String|Number} team The team to find projects in.
             *   * @param {Object} [params] Parameters for the request
             *   * @param {Boolean} [params.archived] Only return projects whose `archived` field takes on the value of
             *   * this parameter.
             *   * @param {Object} [dispatchOptions] Options, if any, to pass the dispatcher for the request
             *   * @return {Promise} The response from the API
             * @param team
             * @param params?
             * @param dispatchOptions?
             * @return
             */
            findByTeam(
                team: string | number,
                params?: Projects.FindByParams,
                dispatchOptions?: any,
            ): Promise<ResourceList<Projects.Type>>;

            /**
             * * Returns compact records for all sections in the specified project.
             *   * @param {String|Number} project The project to get sections from.
             *   * @param {Object} [params] Parameters for the request
             *   * @param {Object} [dispatchOptions] Options, if any, to pass the dispatcher for the request
             *   * @return {Promise} The response from the API
             * @param project
             * @param params?
             * @param dispatchOptions?
             * @return
             */
            sections(
                project: string | number,
                params?: PaginationParams,
                dispatchOptions?: any,
            ): Promise<ResourceList<Sections.Type>>;

            // https://developers.asana.com/docs/get-tasks-from-a-project
            /**
             * * Returns the compact task records for all tasks within the given project,
             * * ordered by their priority within the project. Tasks can exist in more than one project at a time.
             *   * @param {String|Number} project The project in which to search for tasks.
             *   * @param {Object} [params] Parameters for the request
             *   * @param {Object} [dispatchOptions] Options, if any, to pass the dispatcher for the request
             *   * @return {Promise} The response from the API
             * @param project
             * @param params?
             * @param dispatchOptions?
             * @return
             */
            tasks(
                project: string | number,
                params?: PaginationParams & { opt_fields?: never },
                dispatchOptions?: any,
            ): Promise<ResourceList<Tasks.CompactType>>;
            tasks(
                project: string | number,
                params?: PaginationParams,
                dispatchOptions?: any,
            ): Promise<ResourceList<Tasks.OptFieldsType>>;

            /**
             * * Adds the specified list of users as followers to the project. Followers are a subset of members, therefore if
             * * the users are not already members of the project they will also become members as a result of this operation.
             * * Returns the updated project record.
             *   * @param {String|Number} project The project to add followers to.
             *   * @param {Object} data Data for the request
             *   * @param {Array} data.followers An array of followers to add to the project.
             *   * @param {Object} [dispatchOptions] Options, if any, to pass the dispatcher for the request
             *   * @return {Promise} The response from the API
             * @param project
             * @param data
             * @param dispatchOptions?
             * @return
             */
            addFollowers(
                project: string | number,
                data: Projects.FollowersParams,
                dispatchOptions?: any,
            ): Promise<Projects.Type>;

            /**
             * * Removes the specified list of users from following the project, this will not affect project membership status.
             * * Returns the updated project record.
             *   * @param {String|Number} project The project to remove followers from.
             *   * @param {Object} data Data for the request
             *   * @param {Array} data.followers An array of followers to remove from the project.
             *   * @param {Object} [dispatchOptions] Options, if any, to pass the dispatcher for the request
             *   * @return {Promise} The response from the API
             * @param project
             * @param data
             * @param dispatchOptions?
             * @return
             */
            removeFollowers(
                project: string | number,
                data: Projects.FollowersParams,
                dispatchOptions?: any,
            ): Promise<Projects.Type>;

            /**
             * * Adds the specified list of users as members of the project. Returns the updated project record.
             *   * @param {String|Number} project The project to add members to.
             *   * @param {Object} data Data for the request
             *   * @param {Array} data.members An array of members to add to the project.
             *   * @param {Object} [dispatchOptions] Options, if any, to pass the dispatcher for the request
             *   * @return {Promise} The response from the API
             * @param project
             * @param data
             * @param dispatchOptions?
             * @return
             */
            addMembers(
                project: string | number,
                data: Projects.MembersParams,
                dispatchOptions?: any,
            ): Promise<Projects.Type>;

            /**
             * * Removes the specified list of members from the project. Returns the updated project record.
             *   * @param {String|Number} project The project to remove members from.
             *   * @param {Object} data Data for the request
             *   * @param {Array} data.members An array of members to remove from the project.
             *   * @param {Object} [dispatchOptions] Options, if any, to pass the dispatcher for the request
             *   * @return {Promise} The response from the API
             * @param project
             * @param data
             * @param dispatchOptions?
             * @return
             */
            removeMembers(
                project: string | number,
                data: Projects.MembersParams,
                dispatchOptions?: any,
            ): Promise<Projects.Type>;
        }

        interface StoriesStatic {
            /**
             * @param dispatcher
             */
            new (dispatcher: Dispatcher): Stories;
        }

        namespace Stories {
            // https://developers.asana.com/docs/story-compact
            interface ShortType {
                gid: string;
                resource_type: string;
                created_at: string;
                created_by: Resource;
                resource_subtype: string;
                type: string; // not documented
                text: string; // create-only
            }

            // https://developers.asana.com/docs/story
            interface Type extends ShortType {
                html_text?: string;
                is_pinned?: boolean;
                sticker_name?: string | null;
                assignee?: Resource;
                custom_field?: CustomField;
                dependency?: Resource;
                duplicate_of?: Resource;
                duplicated_from?: Resource;
                follower?: Resource;
                hearted?: boolean; // deprecated
                hearts?: {
                    gid: string;
                    user: Resource;
                }[]; // deprecated
                is_edited?: boolean;
                liked?: boolean;
                likes?: {
                    gid: string;
                    user: Resource;
                }[];
                new_approval_status?: string;
                new_dates?: {
                    due_at?: string | null;
                    due_on?: string | null;
                    start_on?: string | null;
                };
                new_enum_value?: Resource & {
                    color: string;
                    enabled: boolean;
                };
                new_multi_enum_values?: Resource & {
                    color: string;
                    enabled: boolean;
                }[];
                new_name?: string;
                new_number_value?: number;
                new_resource_subtype?: string;
                new_section?: Resource;
                new_text_value?: string;
                num_hearts?: number; // deprecated
                num_likes?: number;
                old_approval_status?: string;
                old_dates?: {
                    due_at?: string | null;
                    due_on?: string | null;
                    start_on?: string | null;
                };
                old_enum_value?: Resource & {
                    color: string;
                    enabled: boolean
                };
                old_multi_enum_values?: Resource & {
                    color: string;
                    enabled: boolean
                }[];
                old_name?: string;
                old_number_value?: number;
                old_resource_subtype?: string;
                old_section?: Resource;
                old_text_value?: string;
                previews?: {
                    fallback?: string;
                    footer?: string;
                    header?: string;
                    header_link?: string;
                    html_text?: string;
                    text?: string;
                    title?: string;
                    title_link?: string;
                }[];
                project?: Resource;
                source: string;
                story?: ShortType;
                tag?: Resource;
                target: Resource;
                task?: Resource;
            }
        }

        var Stories: StoriesStatic;

        /**
         * A _story_ represents an activity associated with an object in the Asana
         * system. Stories are generated by the system whenever users take actions such
         * as creating or assigning tasks, or moving tasks between projects. _Comments_
         * are also a form of user-generated story.
         *
         * Stories are a form of history in the system, and as such they are read-only.
         * Once generated, it is not possible to modify a story.
         * @class
         * @param {Dispatcher} dispatcher The API dispatcher
         */
        interface Stories extends TopLevelResource {
            /**
             * * Returns the compact records for all stories on the task.
             *   * @param {String|Number} task Globally unique identifier for the task.
             *   * @param {Object} [params] Parameters for the request
             *   * @param {Object} [dispatchOptions] Options, if any, to pass the dispatcher for the request
             *   * @return {Promise} The response from the API
             * @param task
             * @param params?
             * @param dispatchOptions?
             * @return
             */
            findByTask(
                task: string | number,
                params?: PaginationParams,
                dispatchOptions?: any,
            ): Promise<ResourceList<Stories.Type>>;

            /**
             * * Returns the full record for a single story.
             *   * @param {String|Number} story Globally unique identifier for the story.
             *   * @param {Object} [params] Parameters for the request
             *   * @param {Object} [dispatchOptions] Options, if any, to pass the dispatcher for the request
             *   * @return {Promise} The requested resource
             * @param story
             * @param params?
             * @param dispatchOptions?
             * @return
             */
            findById(story: string | number, params?: Params, dispatchOptions?: any): Promise<Stories.Type>;

            /**
             * * Adds a comment to a task. The comment will be authored by the
             * * currently authenticated user, and timestamped when the server receives
             * * the request.
             * *
             * * Returns the full record for the new story added to the task.
             *   * @param {String|Number} task Globally unique identifier for the task.
             *   * @param {Object} data Data for the request
             *   * @param {String} data.text The plain text of the comment to add.
             *   * @param {Object} [dispatchOptions] Options, if any, to pass the dispatcher for the request
             *   * @return {Promise} The response from the API
             * @param task
             * @param data
             * @param dispatchOptions?
             * @return
             */
            createOnTask(
                task: string | number,
                data: any,
                dispatchOptions?: any,
            ): Promise<ResourceList<Stories.ShortType>>;
        }

        interface TagsStatic {
            /**
             * @param dispatcher
             */
            new (dispatcher: Dispatcher): Tags;
        }

        namespace Tags {
            interface Type extends Resource {
                created_at: string;
                notes: string;
                workspace: Resource;
                color: string;
                followers: Resource[];
            }

            interface FindAllParams extends PaginationParams {
                team?: string | number | undefined;
                archived?: boolean | undefined;
            }
        }

        var Tags: TagsStatic;

        /**
         * A _tag_ is a label that can be attached to any task in Asana. It exists in a
         * single workspace or organization.
         *
         * Tags have some metadata associated with them, but it is possible that we will
         * simplify them in the future so it is not encouraged to rely too heavily on it.
         * Unlike projects, tags do not provide any ordering on the tasks they
         * are associated with.
         * @class
         * @param {Dispatcher} dispatcher The API dispatcher
         */
        interface Tags extends TopLevelResource {
            /**
             * * Creates a new tag in a workspace or organization.
             * *
             * * Every tag is required to be created in a specific workspace or
             * * organization, and this cannot be changed once set. Note that you can use
             * * the `workspace` parameter regardless of whether or not it is an
             * * organization.
             * *
             * * Returns the full record of the newly created tag.
             *   * @param {Object} data Data for the request
             *   * @param {String} data.workspace The workspace or organization to create the tag in.
             *   * @param {Object} [dispatchOptions] Options, if any, to pass the dispatcher for the request
             *   * @return {Promise} The response from the API
             * @param data
             * @param dispatchOptions?
             * @return
             */
            create(data: Tags.Type & { workspace: string }, dispatchOptions?: any): Promise<Tags.Type>;

            /**
             * * Creates a new tag in a workspace or organization.
             * *
             * * Every tag is required to be created in a specific workspace or
             * * organization, and this cannot be changed once set. Note that you can use
             * * the `workspace` parameter regardless of whether or not it is an
             * * organization.
             * *
             * * Returns the full record of the newly created tag.
             *   * @param {String|Number} workspace The workspace or organization to create the tag in.
             *   * @param {Object} data Data for the request
             *   * @param {Object} [dispatchOptions] Options, if any, to pass the dispatcher for the request
             *   * @return {Promise} The response from the API
             * @param workspace
             * @param data
             * @param dispatchOptions?
             * @return
             */
            createInWorkspace(workspace: string | number, data: Tags.Type, dispatchOptions?: any): Promise<Tags.Type>;

            /**
             * * Returns the complete tag record for a single tag.
             *   * @param {String|Number} tag The tag to get.
             *   * @param {Object} [params] Parameters for the request
             *   * @param {Object} [dispatchOptions] Options, if any, to pass the dispatcher for the request
             *   * @return {Promise} The requested resource
             * @param tag
             * @param params?
             * @param dispatchOptions?
             * @return
             */
            findById(tag: string | number, params?: Params, dispatchOptions?: any): Promise<Tags.Type>;

            /**
             * * Updates the properties of a tag. Only the fields provided in the `data`
             * * block will be updated; any unspecified fields will remain unchanged.
             * *
             * * When using this method, it is best to specify only those fields you wish
             * * to change, or else you may overwrite changes made by another user since
             * * you last retrieved the task.
             * *
             * * Returns the complete updated tag record.
             *   * @param {String|Number} tag The tag to update.
             *   * @param {Object} data Data for the request
             *   * @param {Object} [dispatchOptions] Options, if any, to pass the dispatcher for the request
             *   * @return {Promise} The response from the API
             * @param tag
             * @param data
             * @param dispatchOptions?
             * @return
             */
            update(tag: string | number, data: Tags.Type, dispatchOptions?: any): Promise<Tags.Type>;

            /**
             * * A specific, existing tag can be deleted by making a DELETE request
             * * on the URL for that tag.
             * *
             * * Returns an empty data record.
             *   * @param {String|Number} tag The tag to delete.
             *   * @param {Object} [dispatchOptions] Options, if any, to pass the dispatcher for the request
             *   * @return {Promise} The response from the API
             * @param tag
             * @param dispatchOptions?
             * @return
             */
            delete(tag: string | number, dispatchOptions?: any): Promise<void>;

            /**
             * * Returns the compact tag records for some filtered set of tags.
             * * Use one or more of the parameters provided to filter the tags returned.
             *   * @param {Object} [params] Parameters for the request
             *   * @param {String} [params.workspace] The workspace or organization to filter tags on.
             *   * @param {String} [params.team] The team to filter tags on.
             *   * @param {Boolean} [params.archived] Only return tags whose `archived` field takes on the value of
             *   * this parameter.
             *   * @param {Object} [dispatchOptions] Options, if any, to pass the dispatcher for the request
             *   * @return {Promise} The response from the API
             * @param params?
             * @param dispatchOptions?
             * @return
             */
            findAll(params?: Tags.FindAllParams, dispatchOptions?: any): Promise<ResourceList<Tags.Type>>;

            /**
             * * Returns the compact tag records for all tags in the workspace.
             *   * @param {String|Number} workspace The workspace or organization to find tags in.
             *   * @param {Object} [params] Parameters for the request
             *   * @param {Object} [dispatchOptions] Options, if any, to pass the dispatcher for the request
             *   * @return {Promise} The response from the API
             * @param workspace
             * @param params?
             * @param dispatchOptions?
             * @return
             */
            findByWorkspace(
                workspace: string | number,
                params?: PaginationParams,
                dispatchOptions?: any,
            ): Promise<ResourceList<Tags.Type>>;

            // https://developers.asana.com/docs/get-tasks-from-a-tag
            /**
             * * Returns the compact task records for all tasks with the given tag.
             * * Tasks can have more than one tag at a time.
             *   * @param {String|Number} tag The tag to fetch tasks from.
             *   * @param {Object} [params] Parameters for the request
             *   * @param {Object} [dispatchOptions] Options, if any, to pass the dispatcher for the request
             *   * @return {Promise} The response from the API
             * @param tag
             * @param params?
             * @param dispatchOptions?
             * @return
             */
            getTasksWithTag(
                tag: string | number,
                params?: PaginationParams & { opt_fields?: never },
                dispatchOptions?: any,
            ): Promise<ResourceList<Tasks.CompactType>>;
            getTasksWithTag(
                tag: string | number,
                params: PaginationParams,
                dispatchOptions?: any,
            ): Promise<ResourceList<Tasks.OptFieldsType>>;
        }

        interface TasksStatic {
            /**
             * @param dispatcher
             */
            new (dispatcher: Dispatcher): Tasks;
        }

        namespace Tasks {
            // https://developers.asana.com/docs/task
            interface DefaultFieldsOptionalType extends Resource {
                created_at?: string;
                modified_at?: string;
                completed_at?: string | null;
                completed?: boolean;
                due_on?: string | null;
                start_at?: string | null;
                start_on?: string | null;
                due_at?: string | null;
                assignee_status?: string; // deprecated
                assignee?: Assignee | null;
                assignee_section?: Resource;
                notes?: string;
                workspace?: Resource;
                num_hearts?: number; // deprecated
                hearted?: boolean; // deprecated
                hearts?: Resource[]; // deprecated
                parent?: Resource | null;
                num_likes?: number;
                liked?: boolean;
                likes?: {
                    gid: string
                    user: Resource;
                }[];
                tags?: Resource[];
                projects?: Resource[];
                memberships?: Membership[];
                followers?: Resource[];
                custom_fields?: CustomField[];
                permalink_url?: string;
            }

            interface OptFieldsType extends DefaultFieldsOptionalType {
                // these additional fields not included by default getTask() calls and require explicit opt_fields mentions to receive
                approval_status?: string; // conditional
                dependencies?: Resource[]; // opt in
                dependents?: Resource[]; // opt in
                external?: { // opt-in
                    data?: string | undefined;
                    gid?: string | undefined;
                } | undefined;
                html_notes?: string | undefined; // opt in
                is_rendered_as_separator?: boolean | undefined; // opt in
                num_subtasks?: number; // opt in
            }

<<<<<<< HEAD
            type DefaultFieldsType = { [Property in keyof DefaultFieldsOptionalType]-?: DefaultFieldsOptionalType[Property] };

            // https://developers.asana.com/docs/task-compact
            type CompactType = Required<Resource>;

            // https://developers.asana.com/docs/create-a-task
=======
            // https://developers.asana.com/docs/create-a-task
            // https://forum.asana.com/t/add-task-to-a-section-upon-creation-via-api-request/51957/5
>>>>>>> a3f932c5
            interface CreateParams {
                approval_status?: string | undefined;
                assignee?: string | undefined;
                assignee_section?: string | undefined;
                // assignee_status: string; // deprecated - use assignee_section
                completed?: boolean | undefined;
                // hearted?: boolean | undefined; // deprecated and removed from documentation
                custom_fields?: { [index: string]: number | string } | undefined;
                due_at?: string | undefined;
                due_on?: string | null | undefined;
                external?: {
                    data?: string | undefined;
                    gid?: string | undefined;
                } | undefined;
                followers?: string[] | undefined; // create-only
                html_notes?: string | undefined;
                liked?: boolean | undefined;
                name?: string | undefined;
                notes?: string | undefined;
<<<<<<< HEAD
                parent?: string | undefined;
                projects?: string[] | undefined; // create-only
                resource_subtype?: string | undefined;
                start_at?: string | null | undefined;
                start_on?: string | null | undefined;
                tags?: string[] | undefined; // create-only
                workspace?: string | undefined;
=======
                custom_fields?: Object | undefined;
                memberships?: {
                    project: string;
                    section: string;
                }[] | undefined;
>>>>>>> a3f932c5
            }

            // https://developers.asana.com/docs/update-a-task
            interface UpdateParams {
                approval_status?: string | undefined;
                assignee?: string | undefined;
                assignee_section?: string | undefined;
                completed?: boolean | undefined;
                custom_fields?: { [index: string]: number | string } | undefined;
                due_at?: string | undefined;
                due_on?: string | null | undefined;
                external?: {
                    data?: string | undefined;
                    gid?: string | undefined;
                } | undefined;
                html_notes?: string | undefined;
                liked?: boolean | undefined;
                name?: string | undefined;
                notes?: string | undefined;
                parent?: string | undefined;
                start_at?: string | null | undefined;
                start_on?: string | null | undefined;
                workspace?: string | undefined;
            }

            interface FollowersParams {
                followers: (number | string)[];
            }

            interface AddProjectParams {
                project: string | number;
                insertBefore?: number | undefined;
                insertAfter?: number | undefined;
                section?: number | undefined;
            }

            interface RemoveProjectParams {
                project: string | number;
            }

            interface TagParams {
                tag: string | number;
            }

            interface CommentParams {
                text?: string | undefined;
                html_text?: string | undefined;
            }

            interface FindAllParams extends PaginationParams {
                assignee?: number | undefined;
                project?: string | number | undefined;
                section?: string | number | undefined;
                tag?: string | number | undefined;
                workspace?: string | number | undefined;
                completed_since?: string | undefined;
                modified_since?: string | undefined;
            }
        }

        var Tasks: TasksStatic;

        /**
         * The _task_ is the basic object around which many operations in Asana are
         * centered. In the Asana application, multiple tasks populate the middle pane
         * according to some view parameters, and the set of selected tasks determines
         * the more detailed information presented in the details pane.
         * @class
         * @param {Dispatcher} dispatcher The API dispatcher
         */
        interface Tasks extends TopLevelResource {
            // https://developers.asana.com/docs/create-a-task
            /**
             * * Creating a new task is as easy as POSTing to the `/tasks` endpoint
             * * with a data block containing the fields you'd like to set on the task.
             * * Any unspecified fields will take on default values.
             * *
             * * Every task is required to be created in a specific workspace, and this
             * * workspace cannot be changed once set. The workspace need not be set
             * * explicitly if you specify a `project` or a `parent` task instead.
             *   * @param {Object} data Data for the request
             *   * @param {Number} [data.workspace] The workspace to create a task in.
             *   * @param {Object} [dispatchOptions] Options, if any, to pass the dispatcher for the request
             *   * @return {Promise} The response from the API
             * @param data
             * @param dispatchOptions?
             * @return
             */
            create(data: Tasks.CreateParams & { workspace: string }, dispatchOptions?: any): Promise<Tasks.DefaultFieldsType>;

            /**
             * * Creating a new task is as easy as POSTing to the `/tasks` endpoint
             * * with a data block containing the fields you'd like to set on the task.
             * * Any unspecified fields will take on default values.
             * *
             * * Every task is required to be created in a specific workspace, and this
             * * workspace cannot be changed once set. The workspace need not be set
             * * explicitly if you specify a `project` or a `parent` task instead.
             *   * @param {String|Number} workspace The workspace to create a task in.
             *   * @param {Object} data Data for the request
             *   * @param {Object} [dispatchOptions] Options, if any, to pass the dispatcher for the request
             *   * @return {Promise} The response from the API
             * @param workspace
             * @param data
             * @param dispatchOptions?
             * @return
             */
            createInWorkspace(
                workspace: number | string,
                data: Tasks.CreateParams,
                dispatchOptions?: any,
            ): Promise<Tasks.DefaultFieldsType>;

            /**
             * * Returns the complete task record for a single task.
             *   * @param {String|Number} task The task to get.
             *   * @param {Object} [params] Parameters for the request
             *   * @param {Object} [dispatchOptions] Options, if any, to pass the dispatcher for the request
             *   * @return {Promise} The requested resource
             * @param task
             * @param params?
             * @param dispatchOptions?
             * @return
             */
            findById(task: string | number,
                     params?: PaginationParams & { opt_fields?: never },
                     dispatchOptions?: any): Promise<Tasks.DefaultFieldsType>;
            findById(task: string | number, params?: Params, dispatchOptions?: any): Promise<Tasks.OptFieldsType>;

            // https://developers.asana.com/docs/search-tasks-in-a-workspace
            /**
             * * The search endpoint allows you to build complex queries to find and fetch exactly the data you need from Asana.
             * * For a more comprehensive description of all the query parameters and limitations of this endpoint, see our
             * * [long-form documentation](/developers/documentation/getting-started/search-api) for this feature.
             *   * @param {String|Number} workspace The workspace to search in for tasks.
             *   * @param {Object} [params] Parameters for the request
             *   * @param {Object} [dispatchOptions] Options, if any, to pass the dispatcher for the request
             *   * @return {Promise} The response from the API
             * @param workspace
             * @param params?
             * @param dispatchOptions?
             * @return
             */
            searchInWorkspace(
                workspace: number | string,
                params?: { opt_fields?: never } & { [key: string]: string },
                dispatchOptions?: any,
            ): Promise<ResourceList<Tasks.CompactType>>;
            searchInWorkspace(
                workspace: number | string,
                params: { opt_fields: string } & { [key: string]: string },
                dispatchOptions?: any,
            ): Promise<ResourceList<Tasks.OptFieldsType>>;

            // https://developers.asana.com/docs/update-a-task
            /**
             * * A specific, existing task can be updated by making a PUT request on the
             * * URL for that task. Only the fields provided in the `data` block will be
             * * updated; any unspecified fields will remain unchanged.
             * *
             * * When using this method, it is best to specify only those fields you wish
             * * to change, or else you may overwrite changes made by another user since
             * * you last retrieved the task.
             * *
             * * Returns the complete updated task record.
             *   * @param {String|Number} task The task to update.
             *   * @param {Object} data Data for the request
             *   * @param {Object} [dispatchOptions] Options, if any, to pass the dispatcher for the request
             *   * @return {Promise} The response from the API
             * @param task
             * @param data
             * @param dispatchOptions?
             * @return
             */
            update(task: string | number, data: Tasks.UpdateParams, dispatchOptions?: any): Promise<Tasks.DefaultFieldsType>;

            /**
             * * A specific, existing task can be deleted by making a DELETE request on the
             * * URL for that task. Deleted tasks go into the "trash" of the user making
             * * the delete request. Tasks can be recovered from the trash within a period
             * * of 30 days; afterward they are completely removed from the system.
             * *
             * * Returns an empty data record.
             *   * @param {String|Number} task The task to delete.
             *   * @param {Object} [dispatchOptions] Options, if any, to pass the dispatcher for the request
             *   * @return {Promise} The response from the API
             * @param task
             * @param dispatchOptions?
             * @return
             */
            delete(task: string | number, dispatchOptions?: any): Promise<void>;

            // https://developers.asana.com/docs/get-tasks-from-a-project
            /**
             * * Returns the compact task records for all tasks within the given project,
             * * ordered by their priority within the project.
             *   * @param {String|Number} projectId The project in which to search for tasks.
             *   * @param {Object} [params] Parameters for the request
             *   * @param {Object} [dispatchOptions] Options, if any, to pass the dispatcher for the request
             *   * @return {Promise} The response from the API
             * @param projectId
             * @param params?
             * @param dispatchOptions?
             * @return
             */
            findByProject(
                projectId: string | number,
                params?: PaginationParams & { opt_fields?: never },
                dispatchOptions?: any,
            ): Promise<ResourceList<Tasks.CompactType>>;
            findByProject(
                projectId: string | number,
                params: PaginationParams,
                dispatchOptions?: any,
            ): Promise<ResourceList<Tasks.OptFieldsType>>;

            /**
             * * Returns the compact task records for all tasks with the given tag.
             *   * @param {String|Number} tag The tag in which to search for tasks.
             *   * @param {Object} [params] Parameters for the request
             *   * @param {Object} [dispatchOptions] Options, if any, to pass the dispatcher for the request
             *   * @return {Promise} The response from the API
             * @param tag
             * @param params?
             * @param dispatchOptions?
             * @return
             */
            findByTag(
                tag: string | number,
                params?: PaginationParams & { opt_fields?: never },
                dispatchOptions?: any,
            ): Promise<ResourceList<Tasks.CompactType>>;
            findByTag(
                tag: string | number,
                params: PaginationParams,
                dispatchOptions?: any
            ): Promise<ResourceList<Tasks.OptFieldsType>>;

            // https://developers.asana.com/docs/get-multiple-tasks
            /**
             * * Returns the compact task records for some filtered set of tasks. Use one
             * * or more of the parameters provided to filter the tasks returned.
             *   * @param {Object} [params] Parameters for the request
             *   * @param {Number} [params.assignee] The assignee to filter tasks on.
             *   * @param {Number} [params.workspace] The workspace or organization to filter tasks on.
             *   * @param {Number} [params.completed_since] Only return tasks that are either incomplete or that have been
             *   * completed since this time.
             *   * @param {Number} [params.modified_since] Only return tasks that have been modified since the given time.
             *   * @param {Object} [dispatchOptions] Options, if any, to pass the dispatcher for the request
             *   * @return {Promise} The response from the API
             * @param params?
             * @param dispatchOptions?
             * @return
             */
            findAll(params?: Tasks.FindAllParams & { opt_fields?: never }, dispatchOptions?: any): Promise<ResourceList<Tasks.CompactType>>;
            findAll(params: Tasks.FindAllParams, dispatchOptions?: any): Promise<ResourceList<Tasks.OptFieldsType>>;

            // https://developers.asana.com/docs/add-followers-to-a-task
            /**
             * * Adds each of the specified followers to the task, if they are not already
             * * following. Returns the complete, updated record for the affected task.
             *   * @param {String|Number} task The task to add followers to.
             *   * @param {Object} data Data for the request
             *   * @param {Array} data.followers An array of followers to add to the task.
             *   * @param {Object} [dispatchOptions] Options, if any, to pass the dispatcher for the request
             *   * @return {Promise} The response from the API
             * @param task
             * @param data
             * @param dispatchOptions?
             * @return
             */
            addFollowers(
                task: string | number,
                data: Tasks.FollowersParams,
                dispatchOptions?: any,
            ): Promise<Tasks.DefaultFieldsType>;

            /**
             * * Removes each of the specified followers from the task if they are
             * * following. Returns the complete, updated record for the affected task.
             *   * @param {String|Number} task The task to remove followers from.
             *   * @param {Object} data Data for the request
             *   * @param {Array} data.followers An array of followers to remove from the task.
             *   * @param {Object} [dispatchOptions] Options, if any, to pass the dispatcher for the request
             *   * @return {Promise} The response from the API
             * @param task
             * @param data
             * @param dispatchOptions?
             * @return
             */
            removeFollowers(
                task: string | number,
                data: Tasks.FollowersParams,
                dispatchOptions?: any,
            ): Promise<Tasks.DefaultFieldsType>;

            /**
             * * Returns a compact representation of all of the projects the task is in.
             *   * @param {String|Number} task The task to get projects on.
             *   * @param {Object} [params] Parameters for the request
             *   * @param {Object} [dispatchOptions] Options, if any, to pass the dispatcher for the request
             *   * @return {Promise} The response from the API
             * @param task
             * @param params?
             * @param dispatchOptions?
             * @return
             */
            projects(
                task: string | number,
                params?: PaginationParams,
                dispatchOptions?: any,
            ): Promise<ResourceList<Projects.Type>>;

            /**
             * * Adds the task to the specified project, in the optional location
             * * specified. If no location arguments are given, the task will be added to
             * * the beginning of the project.
             * *
             * * `addProject` can also be used to reorder a task within a project that
             * * already contains it.
             * *
             * * Returns an empty data block.
             *   * @param {String|Number} task The task to add to a project.
             *   * @param {Object} data Data for the request
             *   * @param {Number} data.project The project to add the task to.
             *   * @param {Number} [data.insertAfter] A task in the project to insert the task after, or `null` to
             *   * insert at the beginning of the list.
             *   * @param {Number} [data.insertBefore] A task in the project to insert the task before, or `null` to
             *   * insert at the end of the list.
             *   * @param {Number} [data.section] A section in the project to insert the task into. The task will be
             *   * inserted at the top of the section.
             *   * @param {Object} [dispatchOptions] Options, if any, to pass the dispatcher for the request
             *   * @return {Promise} The response from the API
             * @param task
             * @param data
             * @param dispatchOptions?
             * @return
             */
            addProject(task: string | number, data: Tasks.AddProjectParams, dispatchOptions?: any): Promise<{}>;

            /**
             * * Removes the task from the specified project. The task will still exist
             * * in the system, but it will not be in the project anymore.
             * *
             * * Returns an empty data block.
             *   * @param {String|Number} task The task to remove from a project.
             *   * @param {Object} data Data for the request
             *   * @param {Number} data.project The project to remove the task from.
             *   * @param {Object} [dispatchOptions] Options, if any, to pass the dispatcher for the request
             *   * @return {Promise} The response from the API
             * @param task
             * @param data
             * @param dispatchOptions?
             * @return
             */
            removeProject(task: string | number, data: Tasks.RemoveProjectParams, dispatchOptions?: any): Promise<{}>;

            /**
             * * Returns a compact representation of all of the tags the task has.
             *   * @param {String|Number} task The task to get tags on.
             *   * @param {Object} [params] Parameters for the request
             *   * @param {Object} [dispatchOptions] Options, if any, to pass the dispatcher for the request
             *   * @return {Promise} The response from the API
             * @param task
             * @param params?
             * @param dispatchOptions?
             * @return
             */
            tags(
                task: string | number,
                params?: PaginationParams,
                dispatchOptions?: any,
            ): Promise<ResourceList<Tags.Type>>;

            /**
             * * Adds a tag to a task. Returns an empty data block.
             *   * @param {String|Number} task The task to add a tag to.
             *   * @param {Object} data Data for the request
             *   * @param {String} data.tag The tag to add to the task.
             *   * @param {Object} [dispatchOptions] Options, if any, to pass the dispatcher for the request
             *   * @return {Promise} The response from the API
             * @param task
             * @param data
             * @param dispatchOptions?
             * @return
             */
            addTag(task: string | number, data: Tasks.TagParams, dispatchOptions?: any): Promise<{}>;

            /**
             * * Removes a tag from the task. Returns an empty data block.
             *   * @param {String|Number} task The task to remove a tag from.
             *   * @param {Object} data Data for the request
             *   * @param {String} data.tag The tag to remove from the task.
             *   * @param {Object} [dispatchOptions] Options, if any, to pass the dispatcher for the request
             *   * @return {Promise} The response from the API
             * @param task
             * @param data
             * @param dispatchOptions?
             * @return
             */
            removeTag(task: string | number, data: Tasks.TagParams, dispatchOptions?: any): Promise<{}>;

            /**
             * * Returns a compact representation of all of the subtasks of a task.
             *   * @param {String|Number} task The task to get the subtasks of.
             *   * @param {Object} [params] Parameters for the request
             *   * @param {Object} [dispatchOptions] Options, if any, to pass the dispatcher for the request
             *   * @return {Promise} The response from the API
             * @param task
             * @param params?
             * @param dispatchOptions?
             * @return
             */
            subtasks(
                task: string | number,
                params?: PaginationParams & { opt_fields?: never },
                dispatchOptions?: any,
            ): Promise<ResourceList<Tasks.CompactType>>;
            subtasks(
                task: string | number,
                params: PaginationParams,
                dispatchOptions?: any,
            ): Promise<ResourceList<Tasks.OptFieldsType>>;

            // https://developers.asana.com/docs/create-a-subtask
            /**
             * * Creates a new subtask and adds it to the parent task. Returns the full record
             * * for the newly created subtask.
             *   * @param {String|Number} task The task to add a subtask to.
             *   * @param {Object} data Data for the request
             *   * @param {Object} [dispatchOptions] Options, if any, to pass the dispatcher for the request
             *   * @return {Promise} The response from the API
             * @param task
             * @param data
             * @param dispatchOptions?
             * @return
             */
            addSubtask(task: string | number, data: Tasks.CreateParams, dispatchOptions?: any): Promise<Tasks.DefaultFieldsType>;

            /**
             * * Returns a compact representation of all of the stories on the task.
             *   * @param {String|Number} task The task containing the stories to get.
             *   * @param {Object} [params] Parameters for the request
             *   * @param {Object} [dispatchOptions] Options, if any, to pass the dispatcher for the request
             *   * @return {Promise} The response from the API
             * @param task
             * @param params?
             * @param dispatchOptions?
             * @return
             */
            stories(
                task: string | number,
                params?: PaginationParams,
                dispatchOptions?: any,
            ): Promise<ResourceList<Stories.Type>>;

            /**
             * * Adds a comment to a task. The comment will be authored by the
             * * currently authenticated user, and timestamped when the server receives
             * * the request.
             * *
             * * Returns the full record for the new story added to the task.
             *   * @param {String|Number} task Globally unique identifier for the task.
             *   * @param {Object} data Data for the request
             *   * @param {String} data.text The plain text of the comment to add.
             *   * @param {Object} [dispatchOptions] Options, if any, to pass the dispatcher for the request
             *   * @return {Promise} The response from the API
             * @param task
             * @param data
             * @param dispatchOptions?
             * @return
             */
            addComment(task: string | number, data: Tasks.CommentParams, dispatchOptions?: any): Promise<Stories.Type>;

            // https://github.com/Asana/node-asana/blob/6bf00fb3257847744bf0ebe2dc0e95c445477282/lib/resources/gen/tasks.js#L245-L262
            /**
             * Get a task
             * @param {String} taskGid: (required) The task to operate on.
             * @param {Object} params: Parameters for the request
             *  - optFields {[String]}:  Defines fields to return. Some requests return *compact* representations of objects in order to conserve resources and complete the request more
             *    efficiently. Other times requests return more information than you may need. This option allows you to list the exact set of fields that the API should be sure to return for
             *    the objects. The field names should be provided as paths, described below. The id of included objects will always be returned, regardless of the field options.
             *  - optPretty {Boolean}:  Provides “pretty” output. Provides the response in a “pretty” format. In the case of JSON this means doing proper line breaking and indentation to
             *    make it readable. This will take extra time and increase the response size so it is advisable only to use this during debugging.
             * @param {Object} [dispatchOptions]: Options, if any, to pass the dispatcher for the request
             * @return {Promise} The requested resource
             */
            getTask(taskGid: string,
                    params?: { opt_fields?: never },
                    dispatchOptions?: any): Promise<Tasks.DefaultFieldsType>;
            getTask(taskGid: string, params: any, dispatchOptions?: any): Promise<Tasks.OptFieldsType>;

            // https://developers.asana.com/docs/update-a-task
            // https://github.com/Asana/node-asana/blob/6bf00fb3257847744bf0ebe2dc0e95c445477282/lib/resources/gen/tasks.js#L563-L578
            /**
             * Update a task
             * @param {String} taskGid: (required) The task to operate on.
             * @param {Object} data: Data for the request
             * @param {Object} [dispatchOptions]: Options, if any, to pass the dispatcher for the request
             * @return {Promise} The requested resource
             */
            updateTask(taskGid: string, data?: Tasks.UpdateParams, dispatchOptions?: any): Promise<Tasks.DefaultFieldsType>;
        }

        interface SectionsStatic {
            /**
             * @param dispatcher
             */
            new (dispatcher: Dispatcher): Sections;
        }

        namespace Sections {
            // https://developers.asana.com/docs/section
            interface Type extends Resource {
                created_at: string;
                project?: Projects.Type;
            }

            interface SectionsParams {
                task: number | string;
                insert_after?: string | undefined;
                insert_before?: string | undefined;
            }
        }

        var Sections: SectionsStatic;

        interface Sections extends TopLevelResource {
            /**
             * Returns the compact records for all sections in the specified project.
             * @param {String|Number} project The project to get sections from.
             * @param {Object} [params] Parameters for the request
             * @param {Object} [dispatchOptions] Options, if any, to pass the dispatcher for the request
             * @return {Promise} The response from the API
             */
            findByProject(project: string | number, params?: Params, dispatchOptions?: any): Promise<Sections.Type[]>;

            /**
             * Returns the complete record for a single section.
             * @param {String|Number} section The section to get.
             * @param {Object} [params] Parameters for the request
             * @param {Object} [dispatchOptions] Options, if any, to pass the dispatcher for the request
             * @return {Promise} The requested resource
             */
            findById(section: string | number, params?: Params, dispatchOptions?: any): Promise<Sections.Type>;

            /**
             * * Adds the specified task to a specific section of project. Returns empty object.
             * @param {String|Number} section The section to add task to.
             * @param {Object} data Data for the request
             * @param {String} data.task The id of task to be added to specified section.
             * @param {String} data.insert_after An existing task within this section after which the added task should be inserted. Cannot be provided together with insert_before.
             * @param {String} data.insert_before An existing task within this section before which the added task should be inserted. Cannot be provided together with insert_after.
             * @param {Object} [dispatchOptions] Options, if any, to pass the dispatcher for the request
             * @return {Promise} The response from the API
             */
            addTask(section: string | number, data: Sections.SectionsParams, dispatchOptions?: any): Promise<{}>;
        }

        interface TeamsStatic {
            /**
             * @param dispatcher
             */
            new (dispatcher: Dispatcher): Teams;
        }

        namespace Teams {
            interface Type extends Resource {
                organization: Resource;
            }
        }

        var Teams: TeamsStatic;

        /**
         * A _team_ is used to group related projects and people together within an
         * organization. Each project in an organization is associated with a team.
         * @class
         * @param {Dispatcher} dispatcher The API dispatcher
         */
        interface Teams extends TopLevelResource {
            /**
             * * Returns the full record for a single team.
             *   * @param {String|Number} team Globally unique identifier for the team.
             *   * @param {Object} [params] Parameters for the request
             *   * @param {Object} [dispatchOptions] Options, if any, to pass the dispatcher for the request
             *   * @return {Promise} The requested resource
             * @param team
             * @param params?
             * @param dispatchOptions?
             * @return
             */
            findById(team: string | number, params?: Params, dispatchOptions?: any): Promise<Teams.Type>;

            /**
             * * Returns the compact records for all teams in the organization visible to
             * * the authorized user.
             *   * @param {String|Number} organization Globally unique identifier for the workspace or organization.
             *   * @param {Object} [params] Parameters for the request
             *   * @param {Object} [dispatchOptions] Options, if any, to pass the dispatcher for the request
             *   * @return {Promise} The response from the API
             * @param organization
             * @param params?
             * @param dispatchOptions?
             * @return
             */
            findByOrganization(
                organization: string | number,
                params?: Params,
                dispatchOptions?: any,
            ): Promise<SimpleResourceList>;

            /**
             * * Returns the compact records for all users that are members of the team.
             *   * @param {String|Number} team Globally unique identifier for the team.
             *   * @param {Object} [params] Parameters for the request
             *   * @param {Object} [dispatchOptions] Options, if any, to pass the dispatcher for the request
             *   * @return {Promise} The response from the API
             * @param team
             * @param params?
             * @param dispatchOptions?
             * @return
             */
            users(team: string | number, params?: Params, dispatchOptions?: any): Promise<SimpleResourceList>;

            /**
             * * The user making this call must be a member of the team in order to add others.
             * * The user to add must exist in the same organization as the team in order to be added.
             * * The user to add can be referenced by their globally unique user ID or their email address.
             * * Returns the full user record for the added user.
             *   * @param {String|Number} team Globally unique identifier for the team.
             *   * @param {Object} data Data for the request
             *   * @param {Number|String} data.user An identifier for the user. Can be one of an email address,
             *   * the globally unique identifier for the user, or the keyword `me`
             *   * to indicate the current user making the request.
             *   * @param {Object} [dispatchOptions] Options, if any, to pass the dispatcher for the request
             *   * @return {Promise} The response from the API
             * @param team
             * @param data
             * @param dispatchOptions?
             * @return
             */
            addUser(team: string | number, data: UserParams, dispatchOptions?: any): Promise<any>;

            /**
             * * The user to remove can be referenced by their globally unique user ID or their email address.
             * * Removes the user from the specified team. Returns an empty data record.
             *   * @param {String|Number} team Globally unique identifier for the team.
             *   * @param {Object} data Data for the request
             *   * @param {Number|String} data.user An identifier for the user. Can be one of an email address,
             *   * the globally unique identifier for the user, or the keyword `me`
             *   * to indicate the current user making the request.
             *   * @param {Object} [dispatchOptions] Options, if any, to pass the dispatcher for the request
             *   * @return {Promise} The response from the API
             * @param team
             * @param data
             * @param dispatchOptions?
             * @return
             */
            removeUser(team: string | number, data: UserParams, dispatchOptions?: any): Promise<any>;
        }

        interface UsersStatic {
            /**
             * @param dispatcher
             */
            new (dispatcher: Dispatcher): Users;
        }

        namespace Users {
            interface FindAllParams extends PaginationParams {
                workspace: string | number;
            }

            interface ShortType extends Resource {
                email: string;
                photo: { [key: string]: string };
            }

            interface Type extends ShortType {
                workspaces: Resource[];
            }
        }

        var Users: UsersStatic;

        /**
         * A _user_ object represents an account in Asana that can be given access to
         * various workspaces, projects, and tasks.
         *
         * Like other objects in the system, users are referred to by numerical IDs.
         * However, the special string identifier `me` can be used anywhere
         * a user ID is accepted, to refer to the current authenticated user.
         * @class
         * @param {Dispatcher} dispatcher The API dispatcher
         */
        interface Users extends TopLevelResource {
            /**
             * * Returns the full user record for the currently authenticated user.
             *   * @param {Object} [params] Parameters for the request
             *   * @param {Object} [dispatchOptions] Options, if any, to pass the dispatcher for the request
             *   * @return {Promise} The requested resource
             * @param params?
             * @param dispatchOptions?
             * @return
             */
            me(params?: Params, dispatchOptions?: any): Promise<Users.Type>;

            /**
             * * Returns the full user record for the single user with the provided ID.
             *   * @param {String|Number} user An identifier for the user. Can be one of an email address,
             *   * the globally unique identifier for the user, or the keyword `me`
             *   * to indicate the current user making the request.
             *   * @param {Object} [params] Parameters for the request
             *   * @param {Object} [dispatchOptions] Options, if any, to pass the dispatcher for the request
             *   * @return {Promise} The requested resource
             * @param user
             * @param params?
             * @param dispatchOptions?
             * @return
             */
            findById(user: string | number, params?: Params, dispatchOptions?: any): Promise<Users.Type>;

            /**
             * * Returns the user records for all users in the specified workspace or
             * * organization.
             *   * @param {String|Number} workspace The workspace in which to get users.
             *   * @param {Object} [params] Parameters for the request
             *   * @param {Object} [dispatchOptions] Options, if any, to pass the dispatcher for the request
             *   * @return {Promise} The response from the API
             * @param workspace
             * @param params?
             * @param dispatchOptions?
             * @return
             */
            findByWorkspace(
                workspace: number | string,
                params?: Params,
                dispatchOptions?: any,
            ): Promise<ResourceList<Users.Type>>;

            /**
             * * Returns the user records for all users in all workspaces and organizations
             * * accessible to the authenticated user. Accepts an optional workspace ID
             * * parameter.
             *   * @param {Object} [params] Parameters for the request
             *   * @param {Number} [params.workspace] The workspace or organization to filter users on.
             *   * @param {Object} [dispatchOptions] Options, if any, to pass the dispatcher for the request
             *   * @return {Promise} The response from the API
             * @param params
             * @param dispatchOptions?
             * @return
             */
            findAll(params: Users.FindAllParams, dispatchOptions?: any): Promise<SimpleResourceList>;
        }

        interface WebhooksStatic {
            /**
             * @param dispatcher
             */
            new (dispatcher: Dispatcher): Webhooks;
        }

        namespace Webhooks {
            interface Filter {
                action: string;
                fields: string[];
                resource_subtype: string;
                resource_type: string;
            }

            interface Type extends Resource {
                active: boolean;
                resource: Resource;
                target: string;
                created_at: string;
                last_failure_at: string;
                last_failure_content: string;
                last_success_at: string;
                filters: Filter[];
            }
        }

        var Webhooks: WebhooksStatic;
        /**
         * **Webhooks are currently in BETA - The information here may change.**
         *
         * Webhooks allow an application to be notified of changes. This is in addition
         * to the ability to fetch those changes directly as
         * [Events](/developers/api-reference/events) - in fact, Webhooks are just a way
         * to receive Events via HTTP POST at the time they occur instead of polling for
         * them. For services accessible via HTTP this is often vastly more convenient,
         * and if events are not too frequent can be significantly more efficient.
         *
         * In both cases, however, changes are represented as Event objects - refer to
         * the [Events documentation](/developers/api-reference/events) for more
         * information on what data these events contain.
         *
         * **NOTE:** While Webhooks send arrays of Event objects to their target, the
         * Event objects themselves contain *only IDs*, rather than the actual resource
         * they are referencing. So while a normal event you receive via GET /events
         * would look like this:
         *
         *     {\
         *       "resource": {\
         *         "id": 1337,\
         *         "name": "My Task"\
         *       },\
         *       "parent": null,\
         *       "created_at": "2013-08-21T18:20:37.972Z",\
         *       "user": {\
         *         "id": 1123,\
         *         "name": "Tom Bizarro"\
         *       },\
         *       "action": "changed",\
         *       "type": "task"\
         *     }
         *
         * In a Webhook payload you would instead receive this:
         *
         *     {\
         *       "resource": 1337,\
         *       "parent": null,\
         *       "created_at": "2013-08-21T18:20:37.972Z",\
         *       "user": 1123,\
         *       "action": "changed",\
         *       "type": "task"\
         *     }
         *
         * Webhooks themselves contain only the information necessary to deliver the
         * events to the desired target as they are generated.
         * @class
         * @param {Dispatcher} dispatcher The API dispatcher
         */
        interface Webhooks extends TopLevelResource {
            /**
             * * Establishing a webhook is a two-part process. First, a simple HTTP POST
             * * similar to any other resource creation. Since you could have multiple
             * * webhooks we recommend specifying a unique local id for each target.
             * *
             * * Next comes the confirmation handshake. When a webhook is created, we will
             * * send a test POST to the `target` with an `X-Hook-Secret` header as
             * * described in the
             * * [Resthooks Security documentation](http://resthooks.org/docs/security/).
             * * The target must respond with a `200 OK` and a matching `X-Hook-Secret`
             * * header to confirm that this webhook subscription is indeed expected.
             * *
             * * If you do not acknowledge the webhook's confirmation handshake it will
             * * fail to setup, and you will receive an error in response to your attempt
             * * to create it. This means you need to be able to receive and complete the
             * * webhook *while* the POST request is in-flight.
             *   * @param {String|Number} resource A resource ID to subscribe to. The resource can be a task or project.
             *   * @param {String} target The URL to receive the HTTP POST.
             *   * @param {Object} data Data for the request
             *   * @param {Object} [dispatchOptions] Options, if any, to pass the dispatcher for the request
             *   * @return {Promise} The response from the API
             * @param resource
             * @param target
             * @param data
             * @param dispatchOptions?
             * @return
             */
            create(resource: number | string, target: string, data: any, dispatchOptions?: any): Promise<Webhooks.Type>;

            /**
             * * Returns the compact representation of all webhooks your app has
             * * registered for the authenticated user in the given workspace.
             *   * @param {String|Number} workspace The workspace to query for webhooks in.
             *   * @param {Object} [params] Parameters for the request
             *   * @param {String|Number} [params.resource] Only return webhooks for the given resource.
             *   * @param {Object} [dispatchOptions] Options, if any, to pass the dispatcher for the request
             *   * @return {Promise} The response from the API
             * @param workspace
             * @param params?
             * @param dispatchOptions?
             * @return
             */
            getAll(workspace: number | string, params?: any, dispatchOptions?: any): Promise<any>;

            /**
             * * Returns the full record for the given webhook.
             *   * @param {String} webhook The webhook to get.
             *   * @param {Object} [params] Parameters for the request
             *   * @param {Object} [dispatchOptions] Options, if any, to pass the dispatcher for the request
             *   * @return {Promise} The requested resource
             * @param webhook
             * @param params?
             * @param dispatchOptions?
             * @return
             */
            getById(webhook: string, params?: any, dispatchOptions?: any): Promise<any>;

            /**
             * * This method permanently removes a webhook. Note that it may be possible
             * * to receive a request that was already in flight after deleting the
             * * webhook, but no further requests will be issued.
             *   * @param {String} webhook The webhook to delete.
             *   * @param {Object} [dispatchOptions] Options, if any, to pass the dispatcher for the request
             *   * @return {Promise} The response from the API
             * @param webhook
             * @param dispatchOptions?
             * @return
             */
            deleteById(webhook: string, dispatchOptions?: any): Promise<any>;
        }

        interface WorkspacesStatic {
            /**
             * @param dispatcher
             */
            new (dispatcher: Dispatcher): Workspaces;
        }

        namespace Workspaces {
            interface ShortType extends Resource {
                is_organization?: boolean | undefined;
            }

            interface Type extends Resource {
                is_organization: boolean;
                email_domains: string[];
            }

            interface TypeaheadParams {
                type: string;
                query?: string | undefined;
                count?: number | undefined;
            }
        }

        var Workspaces: WorkspacesStatic;

        /**
         * A _workspace_ is the highest-level organizational unit in Asana. All projects
         * and tasks have an associated workspace.
         *
         * An _organization_ is a special kind of workspace that represents a company.
         * In an organization, you can group your projects into teams. You can read
         * more about how organizations work on the Asana Guide.
         * To tell if your workspace is an organization or not, check its
         * `is_organization` property.
         *
         * Over time, we intend to migrate most workspaces into organizations and to
         * release more organization-specific functionality. We may eventually deprecate
         * using workspace-based APIs for organizations. Currently, and until after
         * some reasonable grace period following any further announcements, you can
         * still reference organizations in any `workspace` parameter.
         * @class
         * @param {Dispatcher} dispatcher The API dispatcher
         */
        interface Workspaces extends TopLevelResource {
            /**
             * * Returns the full workspace record for a single workspace.
             *   * @param {String|Number} workspace Globally unique identifier for the workspace or organization.
             *   * @param {Object} [params] Parameters for the request
             *   * @param {Object} [dispatchOptions] Options, if any, to pass the dispatcher for the request
             *   * @return {Promise} The requested resource
             * @param workspace
             * @param params?
             * @param dispatchOptions?
             * @return
             */
            findById(workspace: string | number, params?: Params, dispatchOptions?: any): Promise<Workspaces.Type>;

            /**
             * * Returns the compact records for all workspaces visible to the authorized user.
             *   * @param {Object} [params] Parameters for the request
             *   * @param {Object} [dispatchOptions] Options, if any, to pass the dispatcher for the request
             *   * @return {Promise} The response from the API
             * @param params?
             * @param dispatchOptions?
             * @return
             */
            findAll(params?: PaginationParams, dispatchOptions?: any): Promise<ResourceList<Workspaces.ShortType>>;

            /**
             * * A specific, existing workspace can be updated by making a PUT request on
             * * the URL for that workspace. Only the fields provided in the data block
             * * will be updated; any unspecified fields will remain unchanged.
             * *
             * * Currently the only field that can be modified for a workspace is its `name`.
             * *
             * * Returns the complete, updated workspace record.
             *   * @param {String|Number} workspace The workspace to update.
             *   * @param {Object} data Data for the request
             *   * @param {Object} [dispatchOptions] Options, if any, to pass the dispatcher for the request
             *   * @return {Promise} The response from the API
             * @param workspace
             * @param data
             * @param dispatchOptions?
             * @return
             */
            update(
                workspace: string | number,
                data: { name?: string | undefined },
                dispatchOptions?: any
            ): Promise<Workspaces.Type>;

            /**
             * * Retrieves objects in the workspace based on an auto-completion/typeahead
             * * search algorithm. This feature is meant to provide results quickly, so do
             * * not rely on this API to provide extremely accurate search results. The
             * * result set is limited to a single page of results with a maximum size,
             * * so you won't be able to fetch large numbers of results.
             *   * @param {String|Number} workspace The workspace to fetch objects from.
             *   * @param {Object} [params] Parameters for the request
             *   * @param {String} params.type The type of values the typeahead should return.
             *   * Note that unlike in the names of endpoints, the types listed here are
             *   * in singular form (e.g. `task`). Using multiple types is not yet supported.
             *   * @param {String} [params.query] The string that will be used to search for relevant objects. If an
             *   * empty string is passed in, the API will currently return an empty
             *   * result set.
             *   * @param {Number} [params.count] The number of results to return. The default is `20` if this
             *   * parameter is omitted, with a minimum of `1` and a maximum of `100`.
             *   * If there are fewer results found than requested, all will be returned.
             *   * @param {Object} [dispatchOptions] Options, if any, to pass the dispatcher for the request
             *   * @return {Promise} The response from the API
             * @param workspace
             * @param params?
             * @param dispatchOptions?
             * @return
             */
            typeahead(
                workspace: string | number,
                params?: Workspaces.TypeaheadParams,
                dispatchOptions?: any,
            ): Promise<SimpleResourceList>;

            /**
             * * The user can be referenced by their globally unique user ID or their email address.
             * * Returns the full user record for the invited user.
             *   * @param {String|Number} workspace The workspace or organization to invite the user to.
             *   * @param {Object} data Data for the request
             *   * @param {String|Number} data.user An identifier for the user. Can be one of an email address,
             *   * the globally unique identifier for the user, or the keyword `me`
             *   * to indicate the current user making the request.
             *   * @param {Object} [dispatchOptions] Options, if any, to pass the dispatcher for the request
             *   * @return {Promise} The response from the API
             * @param workspace
             * @param data
             * @param dispatchOptions?
             * @return
             */
            addUser(workspace: string | number, data: UserParams, dispatchOptions?: any): Promise<Users.Type>;

            /**
             * * The user making this call must be an admin in the workspace.
             * * Returns an empty data record.
             *   * @param {String|Number} workspace The workspace or organization to invite the user to.
             *   * @param {Object} data Data for the request
             *   * @param {String|Number} data.user An identifier for the user. Can be one of an email address,
             *   * the globally unique identifier for the user, or the keyword `me`
             *   * to indicate the current user making the request.
             *   * @param {Object} [dispatchOptions] Options, if any, to pass the dispatcher for the request
             *   * @return {Promise} The response from the API
             * @param workspace
             * @param data
             * @param dispatchOptions?
             * @return
             */
            removeUser(workspace: string | number, data: UserParams, dispatchOptions?: any): Promise<any>;

            // https://github.com/Asana/node-asana/blob/6bf00fb3257847744bf0ebe2dc0e95c445477282/lib/resources/gen/workspaces.js#L57-L74
            /**
             * Get multiple workspaces
             * @param {Object} params: Parameters for the request
             *  - offset {String}:  Offset token. An offset to the next page returned by the API. A pagination request will return an offset token, which can be used as an input parameter to the next
             *    request. If an offset is not passed in, the API will return the first page of results. 'Note: You can only pass in an offset that was returned to you via a previously
             *    paginated request.'
             *  - limit {Number}:  Results per page. The number of objects to return per page. The value must be between 1 and 100.
             *  - optFields {[String]}:  Defines fields to return. Some requests return *compact* representations of objects in order to conserve resources and complete the request more
             *    efficiently. Other times requests return more information than you may need. This option allows you to list the exact set of fields that the API should be sure to return for the
             *    objects. The field names should be provided as paths, described below. The id of included objects will always be returned, regardless of the field options.
             * - optPretty {Boolean}:  Provides "pretty" output. Provides the response in a "pretty" format. In the case of JSON this means doing proper line breaking and indentation to make it
             *    readable. This will take extra time and increase the response size so it is advisable only to use this during debugging.
             * @param {Object} [dispatchOptions]: Options, if any, to pass the dispatcher for the request
             * @return {Promise} The requested resource
             */
            getWorkspaces(params?: any, dispatchOptions?: any): Promise<ResourceList<Workspaces.Type>>;
        }

        interface UserTaskListsStatic {
            /**
             * @param dispatcher
             */
            new (dispatcher: Dispatcher): UserTaskLists;
        }

        namespace UserTaskLists {
            interface Type extends Resource {
                owner: Resource;
                workspace: Resource;
            }
        }

        var UserTaskLists: UserTaskListsStatic;

        /**
         * A user task list represents the tasks assigned to a particular user.
         *
         * A user’s “My Tasks” represent all of the tasks assigned to that user. It is visually divided
         * into regions based on the task’s assignee_status for Asana users to triage their tasks based on
         * when they can address them. When building an integration it’s worth noting that tasks with due dates
         * will automatically move through assignee_status states as their due dates approach; read up on task
         * auto-promotion, https://asana.com/guide/help/fundamentals/my-tasks#gl-auto-promote, for more information
         * @class
         * @param {Dispatcher} dispatcher The API dispatcher
         */
        interface UserTaskLists extends TopLevelResource {
            /**
             * Returns the full record for the user task list for the given user
             * @param {String|Number} user An identifier for the user. Can be one of an email address,
             * the globally unique identifier for the user, or the keyword `me`
             * to indicate the current user making the request.
             * @param {Object} [params] Parameters for the request
             * @param {String|Number} params.workspace Globally unique identifier for the workspace or organization.
             * @param {Object} [dispatchOptions] Options, if any, to pass the dispatcher for the request
             * @return {Promise} The requested resource
             */
            findByUser(user: number | string, params?: Params & { workspace?: string }, dispatchOptions?: any): Promise<UserTaskLists.Type>;

            /**
             * Returns the full record for a user task list.
             * @param {String|Number} userTaskList Globally unique identifier for the user task list.
             * @param {Object} [params] Parameters for the request
             * @param {Object} [dispatchOptions] Options, if any, to pass the dispatcher for the request
             * @return {Promise} The requested resource
             */
            findById(
                userTaskList: number | string,
                params?: Params,
                dispatchOptions?: any,
            ): Promise<UserTaskLists.Type>;

            /**
             * Returns the compact list of tasks in a user's My Tasks list. The returned
             * tasks will be in order within each assignee status group of `Inbox`,
             * `Today`, and `Upcoming`.
             *
             * **Note:** tasks in `Later` have a different ordering in the Asana web app
             * than the other assignee status groups; this endpoint will still return
             * them in list order in `Later` (differently than they show up in Asana,
             * but the same order as in Asana's mobile apps).
             *
             * **Note:** Access control is enforced for this endpoint as with all Asana
             * API endpoints, meaning a user's private tasks will be filtered out if the
             * API-authenticated user does not have access to them.
             *
             * **Note:** Both complete and incomplete tasks are returned by default
             * unless they are filtered out (for example, setting `completed_since=now`
             * will return only incomplete tasks, which is the default view for "My
             * Tasks" in Asana.)
             * @param {String|Number} userTaskList The user task list in which to search for tasks.
             * @param {Object} [params] Parameters for the request
             * @param {String} [params.completed_since] Only return tasks that are either incomplete or that have been
             * completed since this time.
             * @param {Object} [dispatchOptions] Options, if any, to pass the dispatcher for the request
             * @return {Promise} The response from the API
             */
            tasks(userTaskList: number | string, params?: Params, dispatchOptions?: any): Promise<SimpleResourceList>;
        }

        interface ResourceStatic {
            /**
             * @param dispatcher
             */
            new (dispatcher: Dispatcher): Resource;

            /**
             * @type {number} Default number of items to get per page.
             */
            DEFAULT_PAGE_LIMIT: number;

            /**
             * Helper method that dispatches a GET request to the API, where the expected
             * result is a collection.
             * @param  {Dispatcher} dispatcher
             * @param  {String}     path    The path of the API
             * @param  {Object}     [query] The query params
             * @param  {Object}     [dispatchOptions] Options for handling the request and
             *     response. See `Dispatcher.dispatch`.
             * @return {Promise<SimpleResourceList>} The Collection response for the request
             * @param dispatcher
             * @param path
             * @param query?
             * @param dispatchOptions?
             */
            getCollection(dispatcher: any, path: string, query?: any, dispatchOptions?: any): Promise<any>;

            /**
             * Helper method for any request Promise from the Dispatcher, unwraps the `data`
             * value from the payload.
             * @param  {Promise} promise A promise returned from a `Dispatcher` request.
             * @return {Promise}         The `data` portion of the response payload.
             * @param promise
             * @return
             */
            unwrap(promise: any): Promise<any>;
        }

        var Resource: ResourceStatic;

        /**
         * Base class for a resource accessible via the API. Uses a `Dispatcher` to
         * access the resources.
         * @param {Dispatcher} dispatcher
         * @constructor
         */
        interface TopLevelResource {
            /**
             * Dispatches a GET request to the API, where the expected result is a
             * single resource.
             * @param  {String}     path    The path of the API
             * @param  {Object}     [query] The query params
             * @param  {Object}     [dispatchOptions] Options for handling the request and
             *     response. See `Dispatcher.dispatch`.
             * @return {Promise}            The response for the request
             * @param path
             * @param query?
             * @param dispatchOptions?
             * @return
             */
            dispatchGet(path: string, query?: any, dispatchOptions?: any): Promise<any>;

            /**
             * Dispatches a GET request to the API, where the expected result is a
             * collection.
             * @param  {String}     path    The path of the API
             * @param  {Object}     [query] The query params
             * @param  {Object}     [dispatchOptions] Options for handling the request and
             *     response. See `Dispatcher.dispatch`.
             * @return {Promise}            The response for the request
             * @param path
             * @param query?
             * @param dispatchOptions?
             * @return
             */
            dispatchGetCollection(path: string, query?: any, dispatchOptions?: any): Promise<any>;

            /**
             * Dispatches a POST request to the API, where the expected response is a
             * single resource.
             * @param  {String}     path    The path of the API
             * @param  {Object}     [query] The query params
             * @param  {Object}     [dispatchOptions] Options for handling the request and
             *     response. See `Dispatcher.dispatch`.
             * @return {Promise}            The response for the request
             * @param path
             * @param query?
             * @param dispatchOptions?
             * @return
             */
            dispatchPost(path: string, query?: any, dispatchOptions?: any): Promise<any>;

            /**
             * Dispatches a POST request to the API, where the expected response is a
             * single resource.
             * @param  {String}     path    The path of the API
             * @param  {Object}     [query] The query params
             * @param  {Object}     [dispatchOptions] Options for handling the request and
             *     response. See `Dispatcher.dispatch`.
             * @return {Promise}            The response for the request
             * @param path
             * @param query?
             * @param dispatchOptions?
             * @return
             */
            dispatchPut(path: string, query?: any, dispatchOptions?: any): Promise<any>;

            /**
             * Dispatches a DELETE request to the API. The expected response is an
             * empty resource.
             * @param  {String}     path    The path of the API
             * @param  {Object}     [dispatchOptions] Options for handling the request and
             *     response. See `Dispatcher.dispatch`.
             * @return {Promise}            The response for the request
             * @param path
             * @param dispatchOptions?
             * @return
             */
            dispatchDelete(path: string, dispatchOptions?: any): Promise<any>;
        }

        interface ResourceStream<T extends AnonymousResource> {
            on(command: 'data', callback: (resource: T) => any): void;
            on(command: 'end' | 'finish' | 'error', callback: () => void): void;
        }

        interface ResourceList<T extends AnonymousResource> {
            /**
             * Get the next page of results in a collection.
             *
             * @returns {Promise<Collection?>} Resolves to either a collection representing
             *     the next page of results, or null if no more pages.
             */
            nextPage(): Promise<ResourceList<T> | null>;
            stream(): ResourceStream<T>;
            data: T[];
            _response: {
                data: T[];
                next_page?: NextPage | undefined;
            };
            _dispatcher: {
                authenticator: {
                    apiKey: string;
                };
                asanaBaseUrl: string;
                retryOnRateLimit: boolean;
                requestTimeout: number;
                _cachedVersionInfo: VersionInfo;
            };
        }

        type SimpleResourceList = ResourceList<Resource>;

        interface NextPage {
            offset: string;
            uri: string;
            path: string;
        }

        interface VersionInfo {
            version: string;
            language: string;
            language_version: string;
            os: string;
            os_version: string;
        }

        interface AnonymousResource {
            gid: string;
            resource_type?: string;
            resource_subtype?: string;
        }

        interface Resource extends AnonymousResource {
            name?: string;
        }

        interface PaginationParams extends Params {
            limit?: number | undefined;
            offset?: string | undefined;
        }

        interface Params {
            opt_fields?: string | undefined;
            opt_expand?: string | undefined;
        }

        interface UserParams {
            user: string | number;
        }

        interface Membership {
            project: Resource;
            section: Resource | null;
        }

        interface Assignee extends Resource {
            email?: string | undefined;
            workspaces?: Resource[] | undefined;
            photo?: { [key: string]: string } | undefined;
        }

        interface EnumValue extends Resource {
            color: string;
            enabled: boolean;
        }

        namespace CustomFields {
            interface Type extends Resource {
                readonly gid: string;
            }
        }

        interface CustomFields extends TopLevelResource {
            // https://github.com/Asana/node-asana/blob/6bf00fb3257847744bf0ebe2dc0e95c445477282/lib/resources/gen/custom_fields.js#L91-L110
            /**
             * Get a workspace's custom fields
             * @param {String} workspaceGid: (required) Globally unique identifier for the workspace or organization.
             * @param {Object} params: Parameters for the request
             *  - offset {String}:    Offset token. An offset to the next page returned by the API. A pagination request will return an offset token, which can be used as an input
             *    parameter to the next request. If an offset is not passed in, the API will return the first page of results. 'Note: You can only pass in an offset that was returned to
             *    you via a previously paginated request.'
             *  - limit {Number}:    Results per page. The number of objects to return per page. The value must be between 1 and 100.
             *  - optFields {[String]}:    Defines fields to return. Some requests return *compact* representations of objects in order to conserve resources and complete the request
             *    more efficiently. Other times requests return more information than you may need. This option allows you to list the exact set of fields that the API should be sure to
             *    return for the objects. The field names should be provided as paths, described below. The id of included objects will always be returned, regardless of the field options.
             *  - optPretty {Boolean}:    Provides "pretty" output. Provides the response in a "pretty" format. In the case of JSON this means doing proper line breaking and indentation
             *    to make it readable. This will take extra time and increase the response size so it is advisable only to use this during debugging.
             * @param {Object} [dispatchOptions]: Options, if any, to pass the dispatcher for the request
             * @return {Promise} The requested resource
             */
            getCustomFieldsForWorkspace(
                workspaceGid: string,
                params?: any,
                dispatchOptions?: any,
            ): Promise<ResourceList<CustomFields.Type>>;
        }

        interface CustomField extends Resource {
            enabled: boolean;
            enum_options?: EnumValue[] | null;
            enum_value?: EnumValue | null;
            precision?: number | null;
            number_value: number | null;
            created_by?: Resource;
            display_value?: string | null;
            type?: string | null;
        }

        interface CustomFieldsStatic {
            /**
             * @param dispatcher
             */
            new (dispatcher: Dispatcher): CustomFields;
        }

        var CustomFields: CustomFieldsStatic;

        namespace Typeahead {
            interface TypeaheadParams {
                resource_type: string;
                query?: string | undefined;
                count?: number | undefined;
                opt_pretty?: boolean | undefined;
                opt_fields?: string | undefined;
            }
        }

        interface Typeahead extends TopLevelResource {
            // https://github.com/Asana/node-asana/blob/6bf00fb3257847744bf0ebe2dc0e95c445477282/lib/resources/gen/typeahead.js#L19-L40
            /**
             * Get objects via typeahead
             * @param {String} workspaceGid: (required) Globally unique identifier for the workspace or organization.
             * @param {Object} params: Parameters for the request
             *  - resourceType {String}:  (required) The type of values the typeahead should return. You can choose from one of the following: `custom_field`, `project`, `portfolio`, `tag`,
             *    `task`, and `user`. Note that unlike in the names of endpoints, the types listed here are in singular form (e.g. `task`). Using multiple types is not yet supported.
             *  - type {String}:  *Deprecated: new integrations should prefer the resource_type field.*
             *  - query {String}:  The string that will be used to search for relevant objects. If an empty string is passed in, the API will currently return an empty result set.
             *  - count {Number}:  The number of results to return. The default is 20 if this parameter is omitted, with a minimum of 1 and a maximum of 100. If there are fewer results
             *    found than requested, all will be returned.
             *  - optFields {[String]}:  Defines fields to return. Some requests return *compact* representations of objects in order to conserve resources and complete the request
             *    more efficiently. Other times requests return more information than you may need. This option allows you to list the exact set of fields that the API should be sure to
             *    return for the objects. The field names should be provided as paths, described below. The id of included objects will always be returned, regardless of the field options.
             *  - optPretty {Boolean}:  Provides “pretty” output. Provides the response in a “pretty” format. In the case of JSON this means doing proper line breaking and indentation to
             *    make it readable. This will take extra time and increase the response size so it is advisable only to use this during debugging.
             * @param {Object} [dispatchOptions]: Options, if any, to pass the dispatcher for the request
             * @return {Promise} The requested resource
             */
            typeaheadForWorkspace(
                workspaceGid: string,
<<<<<<< HEAD
                params: Typeahead.TypeaheadParams & { opt_fields?: never },
                dispatchOptions?: any,
            ): Promise<ResourceList<Tasks.CompactType>>;
            typeaheadForWorkspace(
                workspaceGid: string,
                params: Typeahead.TypeaheadParams,
                dispatchOptions?: any,
            ): Promise<ResourceList<Tasks.OptFieldsType>>;
=======
                params?: Typeahead.TypeaheadParams & { resource_type: 'custom_field' },
                dispatchOptions?: any,
            ): Promise<ResourceList<CustomFields.Type>>;
            typeaheadForWorkspace(
                workspaceGid: string,
                params?: Typeahead.TypeaheadParams & { resource_type: 'project' },
                dispatchOptions?: any,
            ): Promise<ResourceList<Projects.Type>>;
            // typeaheadForWorkspace(
            //     workspaceGid: string,
            //     params?: Typeahead.TypeaheadParams & { resource_type: 'portfolio' },
            //     dispatchOptions?: any,
            // ): Promise<ResourceList<Portfolios.Type>>;
            typeaheadForWorkspace(
                workspaceGid: string,
                params?: Typeahead.TypeaheadParams & { resource_type: 'tag' },
                dispatchOptions?: any,
            ): Promise<ResourceList<Tags.Type>>;
            typeaheadForWorkspace(
                workspaceGid: string,
                params?: Typeahead.TypeaheadParams & { resource_type: 'task' },
                dispatchOptions?: any,
            ): Promise<ResourceList<Tasks.Type>>;
            typeaheadForWorkspace(
                workspaceGid: string,
                params?: Typeahead.TypeaheadParams & { resource_type: 'user' },
                dispatchOptions?: any,
            ): Promise<ResourceList<Users.Type>>;
            typeaheadForWorkspace(
                workspaceGid: string,
                params?: Typeahead.TypeaheadParams,
                dispatchOptions?: any,
            ): Promise<ResourceList<Resource>>;
>>>>>>> a3f932c5
        }
    }

    var VERSION: string;
}

export = asana;<|MERGE_RESOLUTION|>--- conflicted
+++ resolved
@@ -1716,17 +1716,13 @@
                 num_subtasks?: number; // opt in
             }
 
-<<<<<<< HEAD
             type DefaultFieldsType = { [Property in keyof DefaultFieldsOptionalType]-?: DefaultFieldsOptionalType[Property] };
 
             // https://developers.asana.com/docs/task-compact
             type CompactType = Required<Resource>;
 
             // https://developers.asana.com/docs/create-a-task
-=======
-            // https://developers.asana.com/docs/create-a-task
             // https://forum.asana.com/t/add-task-to-a-section-upon-creation-via-api-request/51957/5
->>>>>>> a3f932c5
             interface CreateParams {
                 approval_status?: string | undefined;
                 assignee?: string | undefined;
@@ -1746,7 +1742,6 @@
                 liked?: boolean | undefined;
                 name?: string | undefined;
                 notes?: string | undefined;
-<<<<<<< HEAD
                 parent?: string | undefined;
                 projects?: string[] | undefined; // create-only
                 resource_subtype?: string | undefined;
@@ -1754,13 +1749,10 @@
                 start_on?: string | null | undefined;
                 tags?: string[] | undefined; // create-only
                 workspace?: string | undefined;
-=======
-                custom_fields?: Object | undefined;
                 memberships?: {
                     project: string;
                     section: string;
                 }[] | undefined;
->>>>>>> a3f932c5
             }
 
             // https://developers.asana.com/docs/update-a-task
@@ -3213,16 +3205,6 @@
              */
             typeaheadForWorkspace(
                 workspaceGid: string,
-<<<<<<< HEAD
-                params: Typeahead.TypeaheadParams & { opt_fields?: never },
-                dispatchOptions?: any,
-            ): Promise<ResourceList<Tasks.CompactType>>;
-            typeaheadForWorkspace(
-                workspaceGid: string,
-                params: Typeahead.TypeaheadParams,
-                dispatchOptions?: any,
-            ): Promise<ResourceList<Tasks.OptFieldsType>>;
-=======
                 params?: Typeahead.TypeaheadParams & { resource_type: 'custom_field' },
                 dispatchOptions?: any,
             ): Promise<ResourceList<CustomFields.Type>>;
@@ -3243,9 +3225,14 @@
             ): Promise<ResourceList<Tags.Type>>;
             typeaheadForWorkspace(
                 workspaceGid: string,
-                params?: Typeahead.TypeaheadParams & { resource_type: 'task' },
-                dispatchOptions?: any,
-            ): Promise<ResourceList<Tasks.Type>>;
+                params: Typeahead.TypeaheadParams & { resource_type: 'task' } & { opt_fields?: never },
+                dispatchOptions?: any,
+            ): Promise<ResourceList<Tasks.CompactType>>;
+            typeaheadForWorkspace(
+                workspaceGid: string,
+                params: Typeahead.TypeaheadParams & { resource_type: 'task' } ,
+                dispatchOptions?: any,
+            ): Promise<ResourceList<Tasks.OptFieldsType>>;
             typeaheadForWorkspace(
                 workspaceGid: string,
                 params?: Typeahead.TypeaheadParams & { resource_type: 'user' },
@@ -3256,7 +3243,6 @@
                 params?: Typeahead.TypeaheadParams,
                 dispatchOptions?: any,
             ): Promise<ResourceList<Resource>>;
->>>>>>> a3f932c5
         }
     }
 
