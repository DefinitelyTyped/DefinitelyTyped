--- conflicted
+++ resolved
@@ -1700,10 +1700,7 @@
             }
 
             // https://developers.asana.com/docs/create-a-task
-<<<<<<< HEAD
-=======
             // https://forum.asana.com/t/add-task-to-a-section-upon-creation-via-api-request/51957/5
->>>>>>> a3f932c5
             interface CreateParams {
                 approval_status?: string | undefined;
                 assignee?: string | undefined;
@@ -1723,7 +1720,6 @@
                 liked?: boolean | undefined;
                 name?: string | undefined;
                 notes?: string | undefined;
-<<<<<<< HEAD
                 parent?: string | undefined;
                 projects?: string[] | undefined; // create-only
                 resource_subtype?: string | undefined;
@@ -1731,13 +1727,10 @@
                 start_on?: string | null | undefined;
                 tags?: string[] | undefined; // create-only
                 workspace?: string | undefined;
-=======
-                custom_fields?: Object | undefined;
                 memberships?: {
                     project: string;
                     section: string;
                 }[] | undefined;
->>>>>>> a3f932c5
             }
 
             // https://developers.asana.com/docs/update-a-task
