--- conflicted
+++ resolved
@@ -1330,7 +1330,6 @@
 
             // https://developers.asana.com/docs/story
             interface Type extends ShortType {
-<<<<<<< HEAD
                 html_text?: string;
                 is_pinned?: boolean;
                 sticker_name?: string | null;
@@ -1407,84 +1406,6 @@
                 tag?: Resource;
                 target: Resource;
                 task?: Resource;
-=======
-                html_text: string;
-                is_pinned: boolean;
-                sticker_name: string | null;
-                assignee: Resource;
-                custom_field: CustomField;
-                dependency: Resource;
-                duplicate_of: Resource;
-                duplicated_from: Resource;
-                follower: Resource;
-                hearted: boolean; // deprecated
-                hearts: {
-                    gid: string;
-                    user: Resource;
-                }[]; // deprecated
-                is_edited: boolean;
-                liked: boolean;
-                likes: {
-                    gid: string;
-                    user: Resource;
-                }[];
-                new_approval_status: string;
-                new_dates: {
-                    due_at: string | null;
-                    due_on: string | null;
-                    start_on: string | null;
-                };
-                new_enum_value: Resource & {
-                    color: string;
-                    enabled: boolean;
-                };
-                new_multi_enum_values: Resource & {
-                    color: string;
-                    enabled: boolean;
-                }[];
-                new_name: string;
-                new_number_value: number;
-                new_resource_subtype: string;
-                new_section: Resource;
-                new_text_value: string;
-                num_hearts: number; // deprecated
-                num_likes: number;
-                old_approval_status: string;
-                old_dates: {
-                    due_at: string | null;
-                    due_on: string | null;
-                    start_on: string | null;
-                };
-                old_enum_value: Resource & {
-                    color: string;
-                    enabled: boolean
-                };
-                old_multi_enum_values: Resource & {
-                    color: string;
-                    enabled: boolean
-                }[];
-                old_name: string;
-                old_number_value: number;
-                old_resource_subtype: string;
-                old_section: Resource;
-                old_text_value: string;
-                previews: {
-                    fallback: string;
-                    footer: string;
-                    header: string;
-                    header_link: string;
-                    html_text: string;
-                    text: string;
-                    title: string;
-                    title_link: string;
-                }[];
-                project: Resource;
-                source: string;
-                story: ShortType;
-                tag: Resource;
-                target: Resource;
-                task: Resource;
->>>>>>> a555a6fa
             }
         }
 
@@ -1744,7 +1665,6 @@
 
         namespace Tasks {
             // https://developers.asana.com/docs/task
-<<<<<<< HEAD
             interface DefaultFieldsOptionalType extends Resource {
                 created_at?: string;
                 modified_at?: string;
@@ -1789,48 +1709,6 @@
                 html_notes?: string | undefined; // opt in
                 is_rendered_as_separator?: boolean | undefined; // opt in
                 num_subtasks?: number; // opt in
-=======
-            interface Type extends Resource {
-                approval_status: string | undefined;
-                created_at: string;
-                modified_at: string;
-                completed_at: string | null;
-                completed: boolean;
-                dependencies: Resource[]; // opt in
-                dependents: Resource[]; // opt in
-                due_on: string | null;
-                start_at: string | null;
-                start_on: string | null;
-                due_at: string | null;
-                assignee_status: string; // deprecated
-                assignee: Assignee | null;
-                assignee_section: Resource;
-                external: { // opt-in
-                    data: string | undefined;
-                    gid: string | undefined;
-                } | undefined;
-                html_notes: string | undefined; // opt in
-                is_rendered_as_separator: boolean | undefined; // opt in
-                notes: string;
-                workspace: Resource;
-                num_hearts: number; // deprecated
-                hearted: boolean; // deprecated
-                hearts: Resource[]; // deprecated
-                parent: Resource | null;
-                num_likes: number;
-                num_subtasks: number; // opt in
-                liked: boolean;
-                likes: {
-                    gid: string
-                    user: Resource;
-                }[];
-                tags: Resource[];
-                projects: Resource[];
-                memberships: Membership[];
-                followers: Resource[];
-                custom_fields: CustomField[];
-                permalink_url: string;
->>>>>>> a555a6fa
             }
 
             type DefaultFieldsType = { [Property in keyof DefaultFieldsOptionalType]-?: DefaultFieldsOptionalType[Property] };
@@ -1941,10 +1819,7 @@
          * @param {Dispatcher} dispatcher The API dispatcher
          */
         interface Tasks extends TopLevelResource {
-<<<<<<< HEAD
             // https://developers.asana.com/docs/create-a-task
-=======
->>>>>>> a555a6fa
             /**
              * * Creating a new task is as easy as POSTing to the `/tasks` endpoint
              * * with a data block containing the fields you'd like to set on the task.
@@ -3209,11 +3084,7 @@
         }
 
         interface Resource extends AnonymousResource {
-<<<<<<< HEAD
             name?: string;
-=======
-            name: string;
->>>>>>> a555a6fa
         }
 
         interface PaginationParams extends Params {
@@ -3279,7 +3150,6 @@
 
         interface CustomField extends Resource {
             enabled: boolean;
-<<<<<<< HEAD
             enum_options?: EnumValue[] | null;
             enum_value?: EnumValue | null;
             precision?: number | null;
@@ -3287,15 +3157,6 @@
             created_by?: Resource;
             display_value?: string | null;
             type?: string | null;
-=======
-            enum_options: EnumValue[] | null;
-            enum_value: EnumValue | null;
-            precision: number | null;
-            number_value: number | null;
-            created_by: Resource;
-            display_value: string | null;
-            type: string | null;
->>>>>>> a555a6fa
         }
 
         interface CustomFieldsStatic {
