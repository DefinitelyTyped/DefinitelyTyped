// Type definitions for react-map-gl 5.1
// Project: https://github.com/uber/react-map-gl#readme
// Definitions by: Robert Imig <https://github.com/rimig>
//                 Fabio Berta <https://github.com/fnberta>
//                 Sander Siim <https://github.com/sandersiim>
//                 Otto Urpelainen <https://github.com/oturpe>
<<<<<<< HEAD
//                 William Chiu <https://github.com/chiuhow>
=======
//                 Arman Safikhani <https://github.com/Arman92>
>>>>>>> a9bf23a7
// Definitions: https://github.com/DefinitelyTyped/DefinitelyTyped
// TypeScript Version: 3.0

/// <reference lib='dom' />

import * as React from 'react';
import * as MapboxGL from 'mapbox-gl';
import * as GeoJSON from 'geojson';
import WebMercatorViewport from 'viewport-mercator-project';

export interface ViewState {
    latitude: number;
    longitude: number;
    zoom: number;
    bearing?: number;
    pitch?: number;
    altitude?: number;
}

export interface MapError {
    error?: { message: string; status: number };
    status: number;
}

export interface MapRequest {
    url: string;
    headers?: { [index: string]: string };
    credentials?: string;
}

export interface MapLoadEvent {
    type: string;
    target: MapboxGL.Map;
}

export interface MapboxProps extends Partial<ViewState> {
    container?: object;
    gl?: object;
    mapboxApiAccessToken?: string;
    attributionControl?: boolean;
    preserveDrawingBuffer?: boolean;
    reuseMaps?: boolean;
    transformRequest?: (url?: string, resourceType?: string) => MapRequest;
    mapOptions?: object;
    mapStyle?: string | object;
    visible?: boolean;
    onLoad?: (event: MapLoadEvent) => void;
    onError?: (e: MapError) => void;
    reuseMap?: boolean;
    width: number | string;
    height: number | string;
    viewState?: ViewState;
}

export interface StaticMapProps extends MapboxProps {
    onResize?: (dimensions: { width: number; height: number }) => void;
    preventStyleDiffing?: boolean;
    disableTokenWarning?: boolean;
    className?: string;
    style?: object;
    visibilityConstraints?: {
        minZoom?: number;
        maxZoom?: number;
        minPitch?: number;
        maxPitch?: number;
    };
}

export interface QueryRenderedFeaturesParams {
    layers?: string[];
    filter?: any[];
}

export class StaticMap extends React.PureComponent<StaticMapProps> {
    getMap(): MapboxGL.Map;
    queryRenderedFeatures(geometry?: MapboxGL.PointLike | MapboxGL.PointLike[], parameters?: QueryRenderedFeaturesParams): Array<GeoJSON.Feature<GeoJSON.GeometryObject>>;
}

export interface ExtraState {
    inTransition?: boolean;
    isDragging?: boolean;
    isHovering?: boolean;
    isPanning?: boolean;
    isRotating?: boolean;
    isZooming?: boolean;
}

export interface PositionInput {
    pos: [number, number];
}

export type ViewportChangeHandler = (viewState: ViewportProps) => void;

export type ContextViewportChangeHandler = (viewState: ViewportProps, interactionState: ExtraState, oldViewState: ViewportProps) => void;

export interface MapControllerOptions {
    onViewportChange?: ContextViewportChangeHandler;
    onStateChange?: (state: MapState) => void;
    eventManager?: any;
    isInteractive: boolean;
    scrollZoom?: boolean;
    dragPan?: boolean;
    dragRotate?: boolean;
    doubleClickZoom?: boolean;
    touchZoom?: boolean;
    touchRotate?: boolean;
    keyboard?: boolean;
}

export interface ViewportProps {
    width: number;
    height: number;
    latitude: number;
    longitude: number;
    zoom: number;
    bearing: number;
    pitch: number;
    altitude: number;
    maxZoom: number;
    minZoom: number;
    maxPitch: number;
    minPitch: number;
    transitionDuration?: number | 'auto';
    transitionInterpolator?: TransitionInterpolator;
    transitionInterruption?: TRANSITION_EVENTS;
    transitionEasing?: EasingFunction;
}

export interface InteractiveState {
    startPanLngLat?: [number, number];
    startZoomLngLat?: [number, number];
    startBearing?: number;
    startPitch?: number;
    startZoom?: number;
}

export type MapStateProps = Partial<ViewportProps & InteractiveState>;

export class MapState {
    constructor(props: MapStateProps);
    getViewportProps(): ViewportProps;
    getInteractiveState(): InteractiveState;
    panStart(input: PositionInput): MapState;
    pan(input: PositionInput & { startPos?: [number, number] }): MapState;
    panEnd(): MapState;
    rotateStart(input: PositionInput): MapState;
    rotate(input: { deltaScaleX?: number; deltaScaleY?: number }): MapState;
    rotateEnd(): MapState;
    zoomStart(input: PositionInput): MapState;
    zoom(input: PositionInput & { scale: number; startPos?: [number, number] }): MapState;
    zoomEnd(): MapState;
}

export interface Center {
    x: number;
    y: number;
}

export interface MapControlEvent {
    type: string;
    center: Center;
    offsetCenter: Center;
    target: any;
    srcEvent: any;
    key?: number;
    leftButton?: boolean;
    middleButton?: boolean;
    rightButton?: boolean;
    pointerType?: string;
    delta?: number;
}

export interface BaseMapController {
    events: string[];
    handleEvent(event: MapControlEvent): void;
}

export class MapController implements BaseMapController {
    events: string[];
    handleEvent(event: MapControlEvent): void;
    getMapState(overrides: Partial<MapState>): MapState;
    setOptions(options: MapControllerOptions): void;
    setState(newState: MapState): void;
    updateViewport(newMapState: MapState, extraProps: any, extraState: ExtraState): void;
}

export interface PointerEvent {
    type: string;
    point: [number, number];
    lngLat: [number, number];
    target: any;
    srcEvent: any;
    // backward compatibility: v3 interface
    features: any[];
}

export type EasingFunction = (t: number) => number;

export enum TRANSITION_EVENTS {
    BREAK = 1,
    SNAP_TO_END = 2,
    IGNORE = 3,
    UPDATE = 4
}

export class TransitionInterpolator {}

export class LinearInterpolator extends TransitionInterpolator {
    constructor(transitionProps?: string[]);
}

export interface FlyToInterpolatorProps {
    curve?: number;
    speed?: number;
    screenSpeed?: number;
    maxDuraiton?: number;
}

export class FlyToInterpolator extends TransitionInterpolator {
    constructor(props?: FlyToInterpolatorProps);
}

export interface ViewStateChangeInfo {
    viewState: ViewportProps;
}

export interface ContextViewStateChangeInfo {
    viewState: ViewportProps;
    interactionState: ExtraState;
    newViewState: ViewportProps;
}

export type ViewStateChangeHandler = (info: ViewStateChangeInfo) => void;

export type ContextViewStateChangeHandler = (info: ContextViewStateChangeInfo) => void;

export interface InteractiveMapProps extends StaticMapProps {
    maxZoom?: number;
    minZoom?: number;
    maxPitch?: number;
    minPitch?: number;
    onViewStateChange?: ContextViewStateChangeHandler;
    onViewportChange?: ContextViewportChangeHandler;
    onInteractionStateChange?: (state: ExtraState) => void;
    transitionDuration?: number | 'auto';
    transitionInterpolator?: TransitionInterpolator;
    transitionInterruption?: TRANSITION_EVENTS;
    transitionEasing?: EasingFunction;
    onTransitionStart?: () => void;
    onTransitionInterrupt?: () => void;
    onTransitionEnd?: () => void;
    scrollZoom?: boolean;
    dragPan?: boolean;
    dragRotate?: boolean;
    doubleClickZoom?: boolean;
    touchZoom?: boolean;
    touchRotate?: boolean;
    keyboard?: boolean;
    onHover?: (event: PointerEvent) => void;
    onClick?: (event: PointerEvent) => void;
    onNativeClick?: (event: PointerEvent) => void;
    onDblClick?: (event: PointerEvent) => void;
    onContextMenu?: (event: PointerEvent) => void;
    onMouseDown?: (event: PointerEvent) => void;
    onMouseMove?: (event: PointerEvent) => void;
    onMouseUp?: (event: PointerEvent) => void;
    onTouchStart?: (event: PointerEvent) => void;
    onTouchMove?: (event: PointerEvent) => void;
    onTouchEnd?: (event: PointerEvent) => void;
    onMouseEnter?: (event: PointerEvent) => void;
    onMouseLeave?: (event: PointerEvent) => void;
    onMouseOut?: (event: PointerEvent) => void;
    onWheel?: (event: PointerEvent) => void;
    touchAction?: string;
    clickRadius?: number;
    interactiveLayerIds?: string[];
    getCursor?: (state: ExtraState) => void;
    controller?: MapController;
}

export class InteractiveMap extends React.PureComponent<InteractiveMapProps> {
    getMap(): MapboxGL.Map;
    queryRenderedFeatures(geometry?: MapboxGL.PointLike | MapboxGL.PointLike[], parameters?: QueryRenderedFeaturesParams): Array<GeoJSON.Feature<GeoJSON.GeometryObject>>;
}

export default InteractiveMap;

// class EventManager from mjolnir.js
export type EventManager = any;

export interface MapContextProps {
    viewport?: WebMercatorViewport;
    map?: MapboxGL.Map;
    mapContainer: HTMLElement | null;
    onViewStateChange?: ContextViewStateChangeHandler;
    onViewportChange?: ContextViewportChangeHandler;
    isDragging: boolean;
    eventManager?: EventManager;
}

export const _MapContext: React.Context<MapContextProps>;

export interface BaseControlProps {
    captureScroll?: boolean;
    captureDrag?: boolean;
    captureClick?: boolean;
    captureDoubleClick?: boolean;
}

export class BaseControl<T extends BaseControlProps, S extends Element> extends React.PureComponent<T> {
    _containerRef: React.RefObject<S>;
    _context: MapContextProps;
}

export interface PopupProps extends BaseControlProps {
    className?: string;
    longitude: number;
    latitude: number;
    altitude?: number;
    offsetLeft?: number;
    offsetTop?: number;
    tipSize?: number;
    closeButton?: boolean;
    closeOnClick?: boolean;
    anchor?: 'top' | 'top-left' | 'top-right' | 'bottom' | 'bottom-left' | 'bottom-right' | 'left' | 'right';
    dynamicPosition?: boolean;
    sortByDepth?: boolean;
    onClose?: () => void;
}

export class Popup extends BaseControl<PopupProps, HTMLDivElement> {}

export interface NavigationControlProps extends BaseControlProps {
    className?: string;
    onViewStateChange?: ViewStateChangeHandler;
    onViewportChange?: ViewportChangeHandler;
    showCompass?: boolean;
    showZoom?: boolean;
}

export class NavigationControl extends BaseControl<NavigationControlProps, HTMLDivElement> {}

export interface FullscreenControlProps extends BaseControlProps {
    className?: string;
    container?: HTMLElement | null;
}

export class FullscreenControl extends BaseControl<FullscreenControlProps, HTMLDivElement> {}

export interface GeolocateControlProps extends BaseControlProps {
    className?: string;
    positionOptions?: MapboxGL.PositionOptions;
    fitBoundsOptions?: MapboxGL.FitBoundsOptions;
    trackUserLocation?: boolean;
    showUserLocation?: boolean;
    onViewStateChange?: ViewStateChangeHandler;
    onViewportChange?: ViewportChangeHandler;
    style?: React.CSSProperties;
}

export class GeolocateControl extends BaseControl<GeolocateControlProps, HTMLDivElement> {}

export interface DragEvent {
    lngLat: [number, number];
    [key: string]: any;
}

export interface DraggableControlProps extends BaseControlProps {
    draggable?: boolean;
    onDrag?: (event: DragEvent) => void;
    onDragEnd?: (event: DragEvent) => void;
    onDragStart?: (event: DragEvent) => void;
}

export class DraggableControl<T extends DraggableControlProps> extends BaseControl<T, HTMLDivElement> {}

export interface MarkerProps extends DraggableControlProps {
    className?: string;
    longitude: number;
    latitude: number;
    offsetLeft?: number;
    offsetTop?: number;
}

export class Marker extends DraggableControl<MarkerProps> {}

export interface HTMLRedrawOptions {
    width: number;
    height: number;
    project: (lnglat: number[]) => number[];
    unproject: (xy: number[]) => number[];
}

export interface HTMLOverlayProps extends BaseControlProps {
    redraw: (opts: HTMLRedrawOptions) => void;
    style?: React.CSSProperties;
}

export class HTMLOverlay extends BaseControl<HTMLOverlayProps, HTMLDivElement> {}

export interface CanvasRedrawOptions extends HTMLRedrawOptions {
    ctx: CanvasRenderingContext2D;
}

export interface CanvasOverlayProps extends BaseControlProps {
    redraw: (opts: CanvasRedrawOptions) => void;
}

export class CanvasOverlay extends BaseControl<CanvasOverlayProps, HTMLCanvasElement> {}

export type SVGRedrawOptions = HTMLRedrawOptions;

export interface SVGOverlayProps extends BaseControlProps {
    redraw: (opts: SVGRedrawOptions) => void;
    style?: React.CSSProperties;
}

export class SVGOverlay extends BaseControl<SVGOverlayProps, Element> {}

export interface SourceProps {
    id?: string;
    type: string;
    url?: string;
    tiles?: string[];
    tileSize?: number;
    bounds?: number[];
    schema?: 'xyz'|'tms';
    minzoom?: number;
    maxzoon?: number;
    attribution?: string;
    encoding?: 'terrarium' |'mapbox';
    data?: GeoJSON.Feature<GeoJSON.Geometry> | GeoJSON.FeatureCollection<GeoJSON.Geometry> | string;
    buffer?: number;
    tolerance?: number;
    cluster?: boolean;
    clusterRadius?: number;
    clusterProperties?: object;
    clusterMaxZoom?: number;
    lineMetrics?: boolean;
    generateId?: boolean;
    coordinates?: number[][];
    urls?: string[];
    children?: React.ReactNode;
}

export class Source extends React.PureComponent<SourceProps> {}

export interface LayerProps {
    id?: string;
    type: string;
    source?: string;
    beforeId?: string;
    layout?: MapboxGL.AnyLayout;
    paint: MapboxGL.BackgroundPaint | MapboxGL.FillPaint | MapboxGL.FillExtrusionPaint |
           MapboxGL.LinePaint | MapboxGL.SymbolPaint | MapboxGL.RasterPaint | MapboxGL.CirclePaint |
           MapboxGL.HeatmapPaint | MapboxGL.HillshadePaint;
    filter?: any[];
    minzoom?: number;
    maxzoom?: number;
}

export class Layer extends React.PureComponent<LayerProps> {}<|MERGE_RESOLUTION|>--- conflicted
+++ resolved
@@ -4,11 +4,8 @@
 //                 Fabio Berta <https://github.com/fnberta>
 //                 Sander Siim <https://github.com/sandersiim>
 //                 Otto Urpelainen <https://github.com/oturpe>
-<<<<<<< HEAD
+//                 Arman Safikhani <https://github.com/Arman92>
 //                 William Chiu <https://github.com/chiuhow>
-=======
-//                 Arman Safikhani <https://github.com/Arman92>
->>>>>>> a9bf23a7
 // Definitions: https://github.com/DefinitelyTyped/DefinitelyTyped
 // TypeScript Version: 3.0
 
