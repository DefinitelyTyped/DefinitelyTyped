// Type definitions for react-map-gl 3.3
// Project: https://github.com/uber/react-map-gl#readme
// Definitions by: Robert Imig <https://github.com/rimig>
//                 Fabio Berta <https://github.com/fnberta>
// Definitions: https://github.com/DefinitelyTyped/DefinitelyTyped
// TypeScript Version: 2.8

import * as React from 'react';
import * as MapboxGL from 'mapbox-gl';
import * as GeoJSON from 'geojson';

export interface Viewport {
    latitude: number;
    longitude: number;
    zoom: number;
    bearing?: number;
    pitch?: number;
}

export interface MapError {
    message: string;
}

export interface MapRequest {
    url: string;
    headers?: { [index: string]: string };
    credentials?: string;
}

export interface MapboxProps extends Partial<Viewport> {
    container?: {};
    mapboxApiAccessToken?: string;
    attributionControl?: boolean;
    preserveDrawingBuffer?: boolean;
    onLoad?: () => void;
    onError?: (e: MapError) => void;
<<<<<<< HEAD
    reuseMaps?: boolean;
    reuseMap?: boolean;
    transformRequest?: () => MapRequest;
=======
    resuseMaps?: boolean;
    resuseMap?: boolean;
    transformRequest?: (url?: string, resourceType?: string) => MapRequest;
>>>>>>> b0b15a7a

    mapStyle?: string | {};

    width: number;
    height: number;

    viewState?: Viewport;

    altitude?: number; // Note: Non-public API, see https://github.com/mapbox/mapbox-gl-js/issues/1137
}

export interface StaticMapProps extends MapboxProps {
    preventStyleDiffing?: boolean;
    visible?: boolean;
    className?: string;
}

export interface QueryRenderedFeaturesParams {
    layers?: string[];
    filter?: any[];
}

export class StaticMap extends React.Component<StaticMapProps> {
    getMap(): MapboxGL.Map;
    queryRenderedFeatures(geometry?: MapboxGL.PointLike | MapboxGL.PointLike[], parameters?: QueryRenderedFeaturesParams): Array<GeoJSON.Feature<GeoJSON.GeometryObject>>;
}

export interface InteractiveMapState {
    isDragging: boolean;
    isHovering: boolean;
}

export interface MapEvent {
    lngLat: [number, number];
    features: Array<{}>;
}

export interface Center {
    x: number;
    y: number;
}

export interface MapControlEvent {
    type: string;
    center: Center;
    offsetCenter: Center;
    target: any;
    srcEvent: any;
    key?: number;
    leftButton?: boolean;
    middleButton?: boolean;
    rightButton?: boolean;
    pointerType?: string;
    delta?: number;
}

export interface BaseMapControls {
    events: string[];
    handleEvent(event: MapControlEvent): void;
}

export type EasingFunction = (t: number) => number;

export enum TRANSITION_EVENTS {
    BREAK = 1,
    SNAP_TO_END = 2,
    IGNORE = 3
}

export class TransitionInterpolator {}

export class LinearInterpolator extends TransitionInterpolator {
    constructor(transitionProps?: string[]);
}

export class FlyToInterpolator extends TransitionInterpolator {}

export interface ViewStateChangeInfo {
  viewState: Viewport;
}

export interface InteractiveMapProps extends StaticMapProps {
    maxZoom?: number;
    minZoom?: number;
    maxPitch?: number;
    minPitch?: number;

    onViewportChange?: (viewport: Viewport) => void;
    onViewStateChange?: (info: ViewStateChangeInfo) => void;

    transitionDuration?: number;
    transitionInterpolator?: TransitionInterpolator;
    transitionInterruption?: TRANSITION_EVENTS;
    transitionEasing?: EasingFunction;
    onTransitionStart?: () => void;
    onTransitionInterrupt?: () => void;
    onTransitionEnd?: () => void;

    scrollZoom?: boolean;
    dragPan?: boolean;
    dragRotate?: boolean;
    doubleClickZoom?: boolean;
    touchZoom?: boolean;
    touchRotate?: boolean;
    keyboard?: boolean;

    onHover?: (event: MapEvent, lngLat: number[], features: any) => void;
    onClick?: (event: MapEvent, lngLat: number[], features: any) => void;

    onContextMenu?: (event: MapEvent) => void;

    touchAction?: string;

    clickRadius?: number;

    getCursor?: (state: InteractiveMapState) => void;

    visibilityConstraints?: {
        minZoom?: number;
        maxZoom?: number;
        minPitch?: number;
        maxPitch?: number;
    };

    mapControls?: BaseMapControls;
}

export class InteractiveMap extends React.Component<InteractiveMapProps> {
    getMap(): MapboxGL.Map;
    queryRenderedFeatures(geometry?: MapboxGL.PointLike | MapboxGL.PointLike[], parameters?: QueryRenderedFeaturesParams): Array<GeoJSON.Feature<GeoJSON.GeometryObject>>;
}

export default InteractiveMap;

export interface BaseControlProps {
    captureScroll?: boolean;
    captureDrag?: boolean;
    captureClick?: boolean;
    captureDoubleClick?: boolean;
}

export class BaseControl<T extends BaseControlProps> extends React.Component<T> {}

export interface MarkerProps extends BaseControlProps {
    className?: string;
    longitude: number;
    latitude: number;
    offsetLeft?: number;
    offsetTop?: number;
}

export class Marker extends BaseControl<MarkerProps> {}

export interface PopupProps extends BaseControlProps {
    className?: string;
    longitude: number;
    latitude: number;
    offsetLeft?: number;
    offsetTop?: number;
    tipSize?: number;
    closeButton?: boolean;
    closeOnClick?: boolean;
    anchor?: 'top' | 'top-left' | 'top-right' | 'bottom' | 'bottom-left' | 'bottom-right' | 'left' | 'right';
    dynamicPosition?: boolean;
    onClose?: () => void;
}

export class Popup extends BaseControl<PopupProps> {}

export interface NavigationControlProps extends BaseControlProps {
    className?: string;
    onViewStateChange: (info: ViewStateChangeInfo) => void;
    onViewportChange: (viewport: Viewport) => void;
    showCompass?: boolean;
    showZoom?: boolean;
}

export class NavigationControl extends BaseControl<NavigationControlProps> {}

export interface HTMLRedrawOptions {
    width: number;
    height: number;
    project: (lnglat: number[]) => number[];
    unproject: (xy: number[]) => number[];
}

export interface HTMLOverlayProps extends BaseControlProps {
    redraw: (opts: HTMLRedrawOptions) => void;
    style?: React.CSSProperties;
}

export class HTMLOverlay extends BaseControl<HTMLOverlayProps> {}

export interface CanvasRedrawOptions extends HTMLRedrawOptions {
    ctx: CanvasRenderingContext2D;
}

export interface CanvasOverlayProps extends BaseControlProps {
    redraw: (opts: CanvasRedrawOptions) => void;
}

export class CanvasOverlay extends BaseControl<CanvasOverlayProps> {}

export type SVGRedrawOptions = HTMLRedrawOptions;

export interface SVGOverlayProps extends BaseControlProps {
    redraw: (opts: SVGRedrawOptions) => void;
    style?: React.CSSProperties;
}

export class SVGOverlay extends BaseControl<SVGOverlayProps> {}

export namespace experimental {
    interface Options {
        // TODO(deprecate): remove this when `onChangeViewport` gets deprecated
        onChangeViewport?: (viewport: Viewport) => void;
        // TODO(deprecate): remove this when `touchZoomRotate` gets deprecated
        touchZoomRotate?: boolean;

        onViewStateChange?: (info: ViewStateChangeInfo) => void;
        onViewportChange?: (viewport: Viewport) => void;
        onStateChange?: (state: MapState) => void;
        eventManager?: any;
        scrollZoom?: boolean;
        dragPan?: boolean;
        dragRotate?: boolean;
        doubleClickZoom?: boolean;
        touchZoom?: boolean;
        touchRotate?: boolean;
        keyboard?: boolean;
    }

    class MapState implements Viewport {
        width: number;
        height: number;
        latitude: number;
        longitude: number;
        zoom: number;
        bearing?: number;
        pitch?: number;
        altitude?: number;

        maxZoom?: number;
        minZoom?: number;
        maxPitch?: number;
        minPitch?: number;

        transitionDuration?: number;
        transitionInterpolator?: TransitionInterpolator;
        transitionInterruption?: TRANSITION_EVENTS;
        transitionEasing?: EasingFunction;

        startPanLngLat?: [number, number];
        startZoomLngLat?: [number, number];
        startBearing?: number;
        startPitch?: number;
        startZoom?: number;
    }

    class MapControls implements BaseMapControls {
        events: string[];

        handleEvent(event: MapControlEvent): void;
        getMapState(overrides: Partial<MapState>): MapState;
        setOptions(options: Options): void;
        setState(newState: MapState): void;
        updateViewport(newMapState: MapState, extraProps: any, extraState: InteractiveMapState): void;
    }
}<|MERGE_RESOLUTION|>--- conflicted
+++ resolved
@@ -34,15 +34,9 @@
     preserveDrawingBuffer?: boolean;
     onLoad?: () => void;
     onError?: (e: MapError) => void;
-<<<<<<< HEAD
     reuseMaps?: boolean;
     reuseMap?: boolean;
-    transformRequest?: () => MapRequest;
-=======
-    resuseMaps?: boolean;
-    resuseMap?: boolean;
     transformRequest?: (url?: string, resourceType?: string) => MapRequest;
->>>>>>> b0b15a7a
 
     mapStyle?: string | {};
 
