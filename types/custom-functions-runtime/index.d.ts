<<<<<<< HEAD
// Type definitions for non-npm package Custom Functions 1.3
=======
// Type definitions for non-npm package Custom Functions 1.5
>>>>>>> 984fb8dc
// Project: https://github.com/OfficeDev/office-js
// Definitions by: OfficeDev <https://github.com/OfficeDev>,
//                 Adam Krantz <https://github.com/akrantz>,
//                 Michelle Scharlock <https://github.com/mscharlock>,
<<<<<<< HEAD
//                 David Chesnut, <https://github.com/davidchesnut>,
//                 Alison McKay, <https://github.com/alison-mk>
=======
//                 David Chesnut, <https://github.com/davidchesnut>
>>>>>>> 984fb8dc
// Definitions: https://github.com/DefinitelyTyped/DefinitelyTyped
// TypeScript Version: 2.4

/*
office-js
Copyright (c) Microsoft Corporation
*/

/**
 * CustomFunctions namespace, used by Excel Custom Functions
 */
declare namespace CustomFunctions {
    /**
     * Associates the JavaScript function to the name given by the "id" property in the metadata JSON file.
     */
    function associate(id: string, functionObject: Function): void;
    /**
     * Associates the JavaScript functions to the names given by the "id" properties in the metadata JSON file.
     */
    function associate(mappings: { [key: string]: Function }): void;

    /**
<<<<<<< HEAD
     * Use this class to handle errors and write custom error messages.
     * [Api set: CustomFunctionsRuntime 1.2]
     */
    class Error {
        constructor(errorCode: ErrorCode, errorMessage?: string)
         /**
          * The error code returned by your custom function.
          * [Api set: CustomFunctionsRuntime 1.2]
          */
        errorCode: ErrorCode;
         /**
          * Your custom error message, such as "This stock price is unavailable". Custom messages are only available with certain error codes.
          * [Api set: CustomFunctionsRuntime 1.2]
          */
        errorMessage?: string;
    }

    /**
=======
>>>>>>> 984fb8dc
     * Provides information about the invocation of a custom function.
     */
    interface Invocation {
        /**
         * The cell address where the function is being called, if requested, otherwise undefined.
         *
         * To request the address for the function, in the metadata JSON file, the function options should specify:
         * `{ "requiresAddress": true }`
         *
         * If the metadata JSON file is being generated from JSDoc comments, include the tag `@requiresAddress`.
         * [Api set: CustomFunctionsRuntime 1.1]
         */
        address?: string;
        /**
         * The range addresses where the function parameters are located, if requested, otherwise undefined.
         *
         * To request the parameter addresses for the function, in the metadata JSON file, the function options should specify:
         * `{ "requiresParameterAddresses": true }`
         *
         * If the metadata JSON file is being generated from JSDoc comments, include the tag `@requiresParameterAddresses`.
         * [Api set: CustomFunctionsRuntime 1.1]
         */
        parameterAddresses?: string;
    }

    /**
     * Provides information about the invocation of a cancelable custom function.
     * A cancelable custom function can provide a handler for the onCanceled event.
     *
     * To indicate that a function is cancelable, in the metadata JSON file, the function options should specify:
     * `{ "cancelable": true }`
     *
     * If the metadata JSON file is being generated from JSDoc comments, include the tag `@cancelable`.
     */
    interface CancelableInvocation extends Invocation {
        /**
         * Event handler called when the custom function is canceled.
         * [Api set: CustomFunctionsRuntime 1.1]
         */
        onCanceled: () => void;
    }

    /**
     * Provides information about the invocation of a streaming custom function.
     * A streaming custom function can provide results which can change over time.
     *
     * Call `setResult()` one or more times to provide the result instead of returning
     * a result from the function.
     */
    interface StreamingInvocation<ResultType> extends CancelableInvocation {
        /**
         * Set the result for the custom function. May be called more than once.
         * [Api set: CustomFunctionsRuntime 1.1]
         */
        setResult: (value: ResultType | Error) => void;
    }
<<<<<<< HEAD

    /**
     * Error codes for custom functions. These errors will appear in the cell that invoked the function.
     */
    enum ErrorCode {
        /**
         *
         * This error code indicates that a value used in the function is of the wrong data type.
         * A custom error message can also be used in place of the error code, if desired.
         * [Api set: CustomFunctionsRuntime 1.3]
         */
        invalidValue = "#VALUE!",
        /**
         *
         * This error code indicates that the function or service isn't available.
         * A custom error message can also be used in place of the error code, if desired.
         * [Api set: CustomFunctionsRuntime 1.3]
         */
        notAvailable = "#N/A",
        /**
         *
         * This error code indicates that the function used is dividing by zero or empty cells.
         * A custom error message can't be used.
         * [Api set: CustomFunctionsRuntime 1.3]
         */
        divisionByZero = "#DIV/0!",
        /**
         *
         * There is a problem with a number used in the function.
         * A custom error message can't be used.
         * [Api set: CustomFunctionsRuntime 1.3]
         */
        invalidNumber = "#NUM!",
        /**
         *
         * The ranges in the function don't intersect.
         * A custom error message can't be used.
         * [Api set: CustomFunctionsRuntime 1.3]
         */
        nullReference = "#NULL!",
        /**
         *
         * There is a typo in the function name.
         * A custom error message can't be used.
         * [Api set: CustomFunctionsRuntime 1.3]
         */
        invalidName = "#NAME?",
        /**
         *
         * The function refers to an invalid cell.
         * A custom error message can't be used.
         * [Api set: CustomFunctionsRuntime 1.3]
         */
        invalidReference = "#REF!"
    }
=======
>>>>>>> 984fb8dc
}<|MERGE_RESOLUTION|>--- conflicted
+++ resolved
@@ -1,18 +1,11 @@
-<<<<<<< HEAD
+
 // Type definitions for non-npm package Custom Functions 1.3
-=======
-// Type definitions for non-npm package Custom Functions 1.5
->>>>>>> 984fb8dc
 // Project: https://github.com/OfficeDev/office-js
 // Definitions by: OfficeDev <https://github.com/OfficeDev>,
 //                 Adam Krantz <https://github.com/akrantz>,
 //                 Michelle Scharlock <https://github.com/mscharlock>,
-<<<<<<< HEAD
 //                 David Chesnut, <https://github.com/davidchesnut>,
 //                 Alison McKay, <https://github.com/alison-mk>
-=======
-//                 David Chesnut, <https://github.com/davidchesnut>
->>>>>>> 984fb8dc
 // Definitions: https://github.com/DefinitelyTyped/DefinitelyTyped
 // TypeScript Version: 2.4
 
@@ -35,7 +28,6 @@
     function associate(mappings: { [key: string]: Function }): void;
 
     /**
-<<<<<<< HEAD
      * Use this class to handle errors and write custom error messages.
      * [Api set: CustomFunctionsRuntime 1.2]
      */
@@ -54,8 +46,6 @@
     }
 
     /**
-=======
->>>>>>> 984fb8dc
      * Provides information about the invocation of a custom function.
      */
     interface Invocation {
@@ -112,7 +102,6 @@
          */
         setResult: (value: ResultType | Error) => void;
     }
-<<<<<<< HEAD
 
     /**
      * Error codes for custom functions. These errors will appear in the cell that invoked the function.
@@ -168,6 +157,4 @@
          */
         invalidReference = "#REF!"
     }
-=======
->>>>>>> 984fb8dc
 }