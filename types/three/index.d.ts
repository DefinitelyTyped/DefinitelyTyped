// Type definitions for three.js 0.93
// Project: https://threejs.org
// Definitions by: Kon <http://phyzkit.net/>,
//                 Satoru Kimura <https://github.com/gyohk>,
//                 Florent Poujol <https://github.com/florentpoujol>,
//                 SereznoKot <https://github.com/SereznoKot>,
//                 HouChunlei <https://github.com/omni360>,
//                 Ivo <https://github.com/ivoisbelongtous>,
//                 David Asmuth <https://github.com/piranha771>,
//                 Brandon Roberge,
//                 Qinsi ZHU <https://github.com/qszhusightp>,
//                 Toshiya Nakakura <https://github.com/nakakura>,
//                 Poul Kjeldager Sørensen <https://github.com/s093294>,
//                 Stefan Profanter <https://github.com/Pro>,
//                 Edmund Fokschaner <https://github.com/efokschaner>,
//                 Roelof Jooste <https://github.com/PsychoSTS>,
//                 Daniel Hritzkiv <https://github.com/dhritzkiv>,
//                 Apurva Ojas <https://github.com/apurvaojas>,
//                 Tiger Oakes <https://github.com/NotWoods>,
//                 Seth Kingsley <https://github.com/sethk>,
//                 Ethan Kay <https://github.com/elk941>,
//                 Methuselah96 <https://github.com/Methuselah96>
//                 Dilip Ramirez <https://github.com/Dukuo>
//                 Julian Strecker <https://github.com/JulianSSS>
//                 Zhang Hao <https://github.com/devilsparta>
<<<<<<< HEAD
//                 Spade <https://github.com/spade69>
=======
//                 Konstantin Lukaschenko <https://github.com/KonstantinLukaschenko>
>>>>>>> f89573a6
// Definitions: https://github.com//DefinitelyTyped
// TypeScript Version: 2.8

export * from "./three-core";

export * from "./three-canvasrenderer";
export * from "./three-colladaLoader";
export * from "./three-copyshader";
export * from "./three-css3drenderer";
export * from "./three-ctmloader";
export * from "./three-ddsloader";
export * from "./three-tdsloader";
export * from "./three-dragcontrols";
export * from "./three-editorcontrols";
export * from "./three-effectcomposer";
export * from "./three-examples";
export * from "./three-fbxloader";
export * from "./three-FirstPersonControls";
export * from "./three-gltfexporter";
export * from "./three-gltfloader";
export * from "./three-lensflare";
export * from "./three-maskpass";
export * from "./three-mtlloader";
export * from "./three-objloader";
export * from "./three-octree";
export * from "./three-orbitcontrols";
export * from "./three-orthographictrackballcontrols";
export * from "./three-outlinepass";
export * from "./three-projector";
export * from "./three-renderpass";
export * from "./three-shaderpass";
export * from "./three-smaapass";
export * from "./three-ssaapass";
export * from "./three-filmpass";
export * from "./three-tgaloader";
export * from "./three-trackballcontrols";
export * from "./three-transformcontrols";
export * from "./three-unrealbloompass";
export * from "./three-vrcontrols";
export * from "./three-vreffect";
export * from "./three-clearpass";

export as namespace THREE;<|MERGE_RESOLUTION|>--- conflicted
+++ resolved
@@ -23,11 +23,8 @@
 //                 Dilip Ramirez <https://github.com/Dukuo>
 //                 Julian Strecker <https://github.com/JulianSSS>
 //                 Zhang Hao <https://github.com/devilsparta>
-<<<<<<< HEAD
 //                 Spade <https://github.com/spade69>
-=======
 //                 Konstantin Lukaschenko <https://github.com/KonstantinLukaschenko>
->>>>>>> f89573a6
 // Definitions: https://github.com//DefinitelyTyped
 // TypeScript Version: 2.8
 
