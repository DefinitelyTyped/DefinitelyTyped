// Type definitions for three.js 0.92
// Project: https://threejs.org
// Definitions by: Kon <http://phyzkit.net/>,
//                 Satoru Kimura <https://github.com/gyohk>,
//                 Florent Poujol <https://github.com/florentpoujol>,
//                 SereznoKot <https://github.com/SereznoKot>,
//                 HouChunlei <https://github.com/omni360>,
//                 Ivo <https://github.com/ivoisbelongtous>,
//                 David Asmuth <https://github.com/piranha771>,
//                 Brandon Roberge,
//                 Qinsi ZHU <https://github.com/qszhusightp>,
//                 Toshiya Nakakura <https://github.com/nakakura>,
//                 Poul Kjeldager Sørensen <https://github.com/s093294>,
//                 Stefan Profanter <https://github.com/Pro>,
//                 Edmund Fokschaner <https://github.com/efokschaner>,
//                 Roelof Jooste <https://github.com/PsychoSTS>,
//                 Daniel Hritzkiv <https://github.com/dhritzkiv>,
//                 Apurva Ojas <https://github.com/apurvaojas>,
//                 Tiger Oakes <https://github.com/NotWoods>,
<<<<<<< HEAD
//                 Seth Kingsley <https://github.com/sethk>,
//                 Methuselah96 <https://github.com/Methuselah96>
=======
//                 Seth Kingsley <https://github.com/sethk>
//                 Ethan Kay <https://github.com/elk941>
>>>>>>> 6b32afc1
// Definitions: https://github.com//DefinitelyTyped

export * from "./three-core";

export * from "./three-canvasrenderer";
export * from "./three-colladaLoader";
export * from "./three-copyshader";
export * from "./three-css3drenderer";
export * from "./three-ctmloader";
export * from "./three-ddsloader";
export * from './three-dragcontrols';
export * from "./three-editorcontrols";
export * from "./three-effectcomposer";
export * from "./three-examples";
export * from "./three-fbxloader";
export * from "./three-FirstPersonControls";
export * from "./three-gltfexporter";
export * from "./three-lensflare";
export * from "./three-maskpass";
export * from "./three-mtlloader";
export * from "./three-objloader";
export * from "./three-octree";
export * from "./three-orbitcontrols";
export * from "./three-orthographictrackballcontrols";
export * from "./three-outlinepass";
export * from "./three-projector";
export * from "./three-renderpass";
export * from "./three-shaderpass";
export * from "./three-smaapass";
export * from "./three-ssaapass";
export * from "./three-filmpass";
export * from "./three-tgaloader";
export * from "./three-trackballcontrols";
export * from "./three-transformcontrols";
export * from "./three-unrealbloompass";
export * from "./three-vrcontrols";
export * from "./three-vreffect";

export as namespace THREE;<|MERGE_RESOLUTION|>--- conflicted
+++ resolved
@@ -17,13 +17,9 @@
 //                 Daniel Hritzkiv <https://github.com/dhritzkiv>,
 //                 Apurva Ojas <https://github.com/apurvaojas>,
 //                 Tiger Oakes <https://github.com/NotWoods>,
-<<<<<<< HEAD
 //                 Seth Kingsley <https://github.com/sethk>,
+//                 Ethan Kay <https://github.com/elk941>,
 //                 Methuselah96 <https://github.com/Methuselah96>
-=======
-//                 Seth Kingsley <https://github.com/sethk>
-//                 Ethan Kay <https://github.com/elk941>
->>>>>>> 6b32afc1
 // Definitions: https://github.com//DefinitelyTyped
 
 export * from "./three-core";
