// Type definitions for @wordpress/rich-text 6.4
// Project: https://github.com/WordPress/gutenberg/tree/master/packages/rich-text/README.md
// Definitions by: Derek Sifford <https://github.com/dsifford>
// Definitions: https://github.com/DefinitelyTyped/DefinitelyTyped
// TypeScript Version: 3.6

import { dispatch, select, StoreDescriptor } from "@wordpress/data";
import { ComponentType } from "react";
import { create, Format, Value } from "./create";

export { create, Format, Value };
export * from "./component";

declare module "@wordpress/data" {
    function dispatch(key: "core/rich-text"): typeof import("./store/actions");
    function select(key: "core/rich-text"): typeof import("./store/selectors");
}

export interface RichTextStoreDescriptor extends StoreDescriptor {
    name: "core/rich-text";
}

<<<<<<< HEAD
declare module "@wordpress/rich-text" {
=======
// eslint-disable-next-line @definitelytyped/no-declare-current-package
declare module '@wordpress/rich-text' {
>>>>>>> 25061846
    const store: RichTextStoreDescriptor;
}

export interface FormatProps {
    value: Value;
    isActive: boolean;
    activeAttributes: Record<string, string>;
    onChange(value: Value): void;
}

export interface FormatConfiguration {
    tagName: keyof HTMLElementTagNameMap & string;
    className: string | null;
    title: string;
    keywords?: [string] | [string, string] | [string, string, string] | undefined;
    object?: boolean | undefined;
    /**
     * Maps react prop name to html attribute name.
     *
     * { className: 'class' } => <tag class={<className attr here>}></tag>
     */
    attributes?: Record<string, string> | undefined;
    edit: ComponentType<FormatProps>;
}

export interface NamedFormatConfiguration extends FormatConfiguration {
    name: string;
}

/**
 * Apply a format object to a Rich Text value from the given `startIndex` to the
 * given `endIndex`. Indices are retrieved from the selection if none are
 * provided.
 *
 * @param value - Value to modify.
 * @param format - Format to apply.
 * @param [startIndex] - Start index.
 * @param [endIndex] - End index.
 *
 * @returns A new `Value` with the format applied.
 */
export function applyFormat(value: Value, format: Format, startIndex?: number, endIndex?: number): Value;

/**
 * Combine all Rich Text values into one. This is similar to
 * `String.prototype.concat`.
 *
 * @param values - `Value`s to combine.
 *
 * @returns A new value combining all given records.
 */
export function concat(...values: readonly Value[]): Value;

/**
 * Gets the format object by type at the start of the selection. This can be
 * used to get e.g. the URL of a link format at the current selection, but also
 * to check if a format is active at the selection.
 *
 * @param value - `Value` to inspect.
 * @param formatType - `Format` type to look for.
 *
 * @returns Active format object of the specified type, or undefined.
 */
export function getActiveFormat(value: Value, formatType: string): Format | undefined;

/**
 * Gets the all format objects at the start of the selection.
 *
 * @param value Value to inspect.
 * @param EMPTY_ACTIVE_FORMATS Array to return if there are no active formats.
 *
 * @return Active format objects.
 */
export function getActiveFormats(value: Value, EMPTY_ACTIVE_FORMATS?: Format[]): Format[];

/**
 * Gets the active object, if there is any.
 *
 * @param value - `Value` to inspect.
 *
 * @returns Active object, or `undefined`.
 */
export function getActiveObject(value: Value): object | undefined;

/**
 * Get the textual content of a Rich Text value. This is similar to
 * `Element.textContent`.
 *
 * @param value - `Value` to use.
 *
 * @returns The text content.
 */
export function getTextContent(value: Value): string;

/**
 * Insert a Rich Text value, an HTML string, or a plain text string, into a
 * Rich Text value at the given `startIndex`. Any content between `startIndex`
 * and `endIndex` will be removed. Indices are retrieved from the selection if
 * none are provided.
 *
 * @param value - Value to modify.
 * @param valueToInsert - Value to insert.
 * @param [startIndex] - Start index.
 * @param [endIndex] - End index.
 *
 * @returns A new `Value` with the value inserted.
 */
export function insert(value: Value, valueToInsert: Value, startIndex?: number, endIndex?: number): Value;

/**
 * Insert a `Format` as an object into a Rich Text value at the given
 * `startIndex`. Any content between `startIndex` and `endIndex` will be
 * removed. Indices are retrieved from the selection if none are provided.
 *
 * @param value - Value to modify.
 * @param formatToInsert - Format to insert as object.
 * @param [startIndex] - Start index.
 * @param [endIndex] - End index.
 *
 * @returns A new `Value` with the `Format` inserted.
 */
export function insertObject(value: Value, formatToInsert: Format): Value;

/**
 * Check if the selection of a Rich Text value is collapsed or not. Collapsed
 * means that no characters are selected, but there is a caret present. If there
 * is no selection, `undefined` will be returned. This is similar to
 * `window.getSelection().isCollapsed()`.
 *
 * @param value - The rich text value to check.
 *
 * @returns `true` if the selection is collapsed, `false` if not, `undefined`
 * if there is no selection.
 */
export function isCollapsed(value: Value): boolean | undefined;

/**
 * Check if a Rich Text value is Empty, meaning it contains no text or any
 * objects (such as images).
 *
 * @param value - `Value` to use.
 *
 * @returns `true` if the value is empty, `false` if not.
 */
export function isEmpty(value: Value): boolean;

/**
 * Combine an array of Rich Text values into one, optionally separated by
 * `separator`, which can be a Rich Text value, HTML string, or plain text
 * string. This is similar to `Array.prototype.join`.
 *
 * @param values - An array of values to join.
 * @param [separator] - Separator string or value.
 *
 * @returns A new combined `Value`.
 */
export function join(values: readonly Value[], separator?: Value | string): Value;

/**
 * Registers a new format provided a unique name and an object defining its
 * behavior.
 *
 * @param name - Format name.
 * @param config - Format settings.
 *
 * @returns `NamedFormatConfiguration` if successful, otherwise `undefined`.
 */
export function registerFormatType(name: string, config: FormatConfiguration): NamedFormatConfiguration | undefined;

/**
 * Remove content from a Rich Text value between the given `startIndex` and
 * `endIndex`. Indices are retrieved from the selection if none are provided.
 *
 * @param value - Value to modify.
 * @param [startIndex] - Start index.
 * @param [endIndex] - End index.
 *
 * @returns A new `Value` with the content removed.
 */
export function remove(value: Value, startIndex?: number, endIndex?: number): Value;

/**
 * Remove any format object from a Rich Text value by type from the given
 * `startIndex` to the given `endIndex`. Indices are retrieved from the
 * selection if none are provided.
 *
 * @param value - Value to modify.
 * @param formatType - Format type to remove.
 * @param [startIndex] - Start index.
 * @param [endIndex] - End index.
 *
 * @returns A new `value` with the format applied.
 */
export function removeFormat(value: Value, formatType: string, startIndex?: number, endIndex?: number): Value;

/**
 * Search a Rich Text value and replace the match(es) with `replacement`. This
 * is similar to `String.prototype.replace`.
 *
 * @param value - The value to modify.
 * @param pattern - Treated as a verbatim string and is not interpreted as a
 *                  regular expression. Only the first occurrence will be replaced.
 * @param replacement - The match or matches are replaced with the specified or
 *                      the value returned by the specified function.
 *
 * @returns A new value with replacements applied.
 */
export function replace(
    value: Value,
    pattern: string | RegExp,
    replacement: ((match: string, ...args: any[]) => string) | string,
): Value;

/**
 * Slice a Rich Text value from `startIndex` to `endIndex`. Indices are
 * retrieved from the selection if none are provided. This is similar to
 * `String.prototype.slice`.
 *
 * @param value - Value to modify.
 * @param [startIndex] - Start index.
 * @param [endIndex] - End index.
 *
 * @returns A new extracted value.
 */
export function slice(value: Value, startIndex?: number, endIndex?: number): Value;

/**
 * Split a Rich Text value in two at the given `startIndex` and `endIndex`, or
 * split at the given separator. This is similar to `String.prototype.split`.
 * Indices are retrieved from the selection if none are provided.
 *
 * @param value - Value to modify.
 * @param [separator] - Start index, or string at which to split.
 * @param [limit] - End index.
 *
 * @returns An array of new values.
 */
export function split(value: Value, separator?: string | number, limit?: number): Value[];

/**
 * Create an HTML string from a Rich Text value. If a `multilineTag` is
 * provided, text separated by a line separator will be wrapped in it.
 *
 * @returns HTML string.
 */
export function toHTMLString(args: { value: Value; multilineTag?: keyof HTMLElementTagNameMap | undefined }): string;

/**
 * Toggles a format object to a Rich Text value at the current selection.
 *
 * @param value - `Value` to modify.
 * @param format - `Format` to apply or remove.
 *
 * @returns A new value with the format applied or removed.
 */
export function toggleFormat(value: Value, format: Format): Value;

/**
 * Unregisters a format.
 *
 * @param name - `Format` name.
 *
 * @returns The previous format value, if it has been successfully
 *   unregistered; otherwise `undefined`.
 */
export function unregisterFormatType(name: string): NamedFormatConfiguration | undefined;<|MERGE_RESOLUTION|>--- conflicted
+++ resolved
@@ -20,12 +20,8 @@
     name: "core/rich-text";
 }
 
-<<<<<<< HEAD
+// eslint-disable-next-line @definitelytyped/no-declare-current-package
 declare module "@wordpress/rich-text" {
-=======
-// eslint-disable-next-line @definitelytyped/no-declare-current-package
-declare module '@wordpress/rich-text' {
->>>>>>> 25061846
     const store: RichTextStoreDescriptor;
 }
 
