--- conflicted
+++ resolved
@@ -1,11 +1,3 @@
-<<<<<<< HEAD
-// Type definitions for ip6addr 0.2
-// Project: https://github.com/joyent/node-ip6addr
-// Definitions by: Vít Stanislav <https://github.com/slaweet>
-// Definitions: https://github.com/DefinitelyTyped/DefinitelyTyped
-
-=======
->>>>>>> 9b7cd68b
 export interface ToStringOpts {
     format?: "auto" | "v4" | "v4-mapped" | "v6" | undefined;
     zeroElide?: boolean | undefined;
