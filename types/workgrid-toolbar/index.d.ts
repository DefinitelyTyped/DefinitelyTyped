--- conflicted
+++ resolved
@@ -1,8 +1,4 @@
-<<<<<<< HEAD
-// Type definitions for non-npm package workgrid-toolbar 1.2
-=======
 // Type definitions for non-npm package workgrid-toolbar 1.1
->>>>>>> bca409da
 // Project: https://github.com/jguardino-workgrid/workgrid-toolbar
 // Definitions by: J Guardino <https://github.com/jguardino-workgrid>
 // Definitions: https://github.com/DefinitelyTyped/DefinitelyTyped
@@ -23,32 +19,7 @@
     preventPageHide?: boolean;
     toolbarId?: string | null;
     version?: string | null;
-<<<<<<< HEAD
     cssRules?: string[];
-=======
-    responsive?: {
-        disabled?: boolean;
-        page?: {
-            diaabled?: boolean;
-            breakpoints?: number[][];
-            target?: {
-                ids?: string[];
-                elements?: HTMLElement[];
-                cssProperty?: string;
-                cssUnit?: string;
-            };
-        };
-        toolbar?: {
-            disabled?: boolean | true;
-            breakpoints?: number[][];
-            target?: {
-                id?: string;
-                cssProperty?: string;
-                cssUnit?: string;
-            };
-        };
-    };
->>>>>>> bca409da
 }
 
 export function showWorkgridToolbar(options: WorkgridToolbarOptions): void;