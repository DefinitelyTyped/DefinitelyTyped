--- conflicted
+++ resolved
@@ -15,7 +15,6 @@
 
 
 declare global {
-<<<<<<< HEAD
 
     type Primitives = string | number | boolean;
 
@@ -38,15 +37,6 @@
     //     T extends object ? KnockoutObservableArray<KnockoutObservableType<T>> :
     //     KnockoutObservableArray<any>
 
-=======
-    // the idea behind this is good, but doesn't work as intended. This will make object properties T | Observable<T>, 
-    //and you will have to put the correct Type in each property to use them, what defeats the purpose. Besides, this gives  
-    //RangeError: Maximum call stack size exceeded in TSC when used in all the mapping signatures. Maybe this can be used with TS 2.8 and conditional typing
-    type KnockoutObservableType<T> = {
-        [P in keyof T]: KnockoutObservable<KnockoutObservableType<T[P]>> | T[P];
-    };
-
->>>>>>> 3620be67
     type KnockoutMappingOptions<T> = KnockoutMappingSpecificOptions<T> | KnockoutMappingStandardOptions
 
     interface KnockoutMappingStandardOptions {
@@ -87,10 +77,6 @@
          */
         isMapped(viewModel: any): boolean;
 
-<<<<<<< HEAD
-=======
-        //fromJS could be reduced the number of declarations, but KnockoutObservableType<T> would have to use Conditional Types available only on TS v2.8
-
         /**
          * Creates a view model object with observable properties for each of the properties on the source. 
          * If 'target' is supplied, instead, target's observable properties are updated.
@@ -98,13 +84,13 @@
          * @param options Options on mapping behavior.
          * @param target View model object previosly mapped to be updated.
          */
-        fromJS(source: string, options?: KnockoutMappingOptions<string>, target?: KnockoutObservable<string>): KnockoutObservable<string>;
+        fromJS<T>(source: T[], options?: KnockoutMappingOptions<T[]>, target?: KnockoutObservableArrayType<T>): KnockoutObservableArrayType<T>;
         /**
          * Updates target's observable properties with those of the sources.
          * @param source Plain JavaScript object to be mapped.
          * @param target View model object previosly mapped to be updated.
          */
-        fromJS(source: string, target: KnockoutObservable<string>): KnockoutObservable<string>;
+        fromJS<T>(source: T[], target: KnockoutObservableArrayType<T>): KnockoutObservableArrayType<T>;
         /**
          * Creates a view model object with observable properties for each of the properties on the source. 
          * If 'target' is supplied, instead, target's observable properties are updated.
@@ -112,72 +98,13 @@
          * @param options Options on mapping behavior.
          * @param target View model object previosly mapped to be updated.
          */
-        fromJS(source: number, options?: KnockoutMappingOptions<number>, target?: KnockoutObservable<number>): KnockoutObservable<number>;
+        fromJS<T>(source: T, options?: KnockoutMappingOptions<T>, target?: MappedType<T>): MappedType<T>;
         /**
          * Updates target's observable properties with those of the sources.
          * @param source Plain JavaScript object to be mapped.
          * @param target View model object previosly mapped to be updated.
          */
-        fromJS(source: number, target: KnockoutObservable<number>): KnockoutObservable<number>;
-        /**
-         * Creates a view model object with observable properties for each of the properties on the source. 
-         * If 'target' is supplied, instead, target's observable properties are updated.
-         * @param source Plain JavaScript object to be mapped.
-         * @param options Options on mapping behavior.
-         * @param target View model object previosly mapped to be updated.
-         */
-        fromJS(source: boolean, options?: KnockoutMappingOptions<boolean>, target?: KnockoutObservable<boolean>): KnockoutObservable<boolean>;
-        /**
-         * Updates target's observable properties with those of the sources.
-         * @param source Plain JavaScript object to be mapped.
-         * @param target View model object previosly mapped to be updated.
-         */
-        fromJS(source: boolean, target: KnockoutObservable<boolean>): KnockoutObservable<boolean>;
->>>>>>> 3620be67
-        /**
-         * Creates a view model object with observable properties for each of the properties on the source. 
-         * If 'target' is supplied, instead, target's observable properties are updated.
-         * @param source Plain JavaScript object to be mapped.
-         * @param options Options on mapping behavior.
-         * @param target View model object previosly mapped to be updated.
-         */
-<<<<<<< HEAD
-        fromJS<T>(source: T[], options?: KnockoutMappingOptions<T[]>, target?: KnockoutObservableArrayType<T>): KnockoutObservableArrayType<T>;
-=======
-        fromJS<T>(source: T[], options?: KnockoutMappingOptions<T[]>, target?: KnockoutObservableArray<any>): KnockoutObservableArray<any>;
->>>>>>> 3620be67
-        /**
-         * Updates target's observable properties with those of the sources.
-         * @param source Plain JavaScript object to be mapped.
-         * @param target View model object previosly mapped to be updated.
-         */
-<<<<<<< HEAD
-        fromJS<T>(source: T[], target: KnockoutObservableArrayType<T>): KnockoutObservableArrayType<T>;
-=======
-        fromJS<T>(source: T[], target: KnockoutObservableArray<any>): KnockoutObservableArray<any>;
->>>>>>> 3620be67
-        /**
-         * Creates a view model object with observable properties for each of the properties on the source. 
-         * If 'target' is supplied, instead, target's observable properties are updated.
-         * @param source Plain JavaScript object to be mapped.
-         * @param options Options on mapping behavior.
-         * @param target View model object previosly mapped to be updated.
-         */
-<<<<<<< HEAD
-        fromJS<T>(source: T, options?: KnockoutMappingOptions<T>, target?: MappedType<T>): MappedType<T>;
-=======
-        fromJS<T>(source: T, options?: KnockoutMappingOptions<T>, target?: any): any;
->>>>>>> 3620be67
-        /**
-         * Updates target's observable properties with those of the sources.
-         * @param source Plain JavaScript object to be mapped.
-         * @param target View model object previosly mapped to be updated.
-         */
-<<<<<<< HEAD
         fromJS<T>(source: T, target: MappedType<T>): MappedType<T>;
-=======
-        fromJS<T>(source: T, target: any): any;
->>>>>>> 3620be67
         /**
          * Creates a view model object with observable properties for each of the properties on the source. 
          * If 'target' is supplied, instead, target's observable properties are updated.
