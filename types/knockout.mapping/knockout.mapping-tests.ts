--- conflicted
+++ resolved
@@ -1,4 +1,3 @@
-<<<<<<< HEAD
 ////////////////////////////////
 // variable tests and definitions
 interface User {
@@ -78,68 +77,6 @@
 let carInput: Car = { name: "hb20x", maintenance: [1, 2], drivers: [userInput] }
 let mappedCar: MappedCar = mapping.fromJS(carInput)
 let drivers: KnockoutObservableArray<MappedUser> = mappedCar.drivers
-=======
-//variable tests and definitions
-
-let userInputJS: User = { firstName: 'foo', lastName: 'bar', age: 12 };
-interface User {
-    firstName: string;
-    lastName: string;
-    age: number;
-}
-
-interface MappedUser {
-    firstName: KnockoutObservable<string>;
-    lastName: KnockoutObservable<string>;
-    age: KnockoutObservable<number>;
-}
-
-let badUserMappingOptions: KnockoutMappingOptions<User> = {
-    ignore: ['age'],
-    include: ['name'],
-    copy: ['height'],
-    mappedProperties: ['age', 'name'],
-    deferEvaluation: false,
-    create: function (options: KnockoutMappingCreateOptions) { }, // $ExpectError
-};
-
-let userMappingOptions: KnockoutMappingOptions<User> = {
-    ignore: ['age'],
-    include: ['name'],
-    copy: ['height'],
-    mappedProperties: ['age', 'name'],
-    deferEvaluation: false,
-    firstName: { create: function (options: KnockoutMappingCreateOptions) { } },
-};
-let badMapping = {
-    ignof3efere: ['age'],
-    inclfefeude: ['name'],
-}
-
-// fromJS function with JS object
-
-let mappedUserViewModel: MappedUser = mapping.fromJS(userInputJS); // $ExpectType any
-mapping.fromJS(userInputJS, {}); // $ExpectType any
-mapping.fromJS(userInputJS, {}, mappedUserViewModel); // $ExpectType any
-mapping.fromJS(userInputJS, mappedUserViewModel); // $ExpectType any
-mapping.fromJS(userInputJS, userMappingOptions, mappedUserViewModel); // $ExpectType any
-
-let untypedObject: any = { age: 22 };
-let untypedArrayObject: Array<any> = [2, 3];
-mapping.fromJS(untypedObject); // $ExpectType any
-mapping.fromJS(untypedArrayObject); // $ExpectType KnockoutObservableArray<any>
-
-// fromJS function with JS array and primitives
-let inputNumber = 3;
-let inputString = "foo"
-let inputBoolean = true;
-let inputNumberArray = [3, 4, 67];
-
-mapping.fromJS(inputNumber); // $ExpectType KnockoutObservable<number>
-mapping.fromJS(inputString);  // $ExpectType KnockoutObservable<string>
-mapping.fromJS(inputBoolean);  // $ExpectType KnockoutObservable<boolean>
-let numberArrayViewModel = mapping.fromJS(inputNumberArray);  // $ExpectType KnockoutObservableArray<any>
->>>>>>> 3620be67
 
 ////////////////////////////////
 // fromJS function with primitives
@@ -173,20 +110,6 @@
 interface nameObject {
     name: string
 }
-<<<<<<< HEAD
-=======
-
-let nameObjectInput: nameObject = { name: 'bar' };
-let nameObjectInputJSON = '{ name: "foo" }';
-
-mapping.fromJSON(nameObjectInputJSON); // $ExpectType any
-mapping.fromJSON(nameObjectInputJSON, {}); // $ExpectType any
-mapping.fromJSON(nameObjectInputJSON, nameObjectInput); // $ExpectType any
-mapping.fromJSON(nameObjectInputJSON, {}, nameObjectInput); // $ExpectType any
-
-let userInputJSON = "{ firstName: 'foo', lastName: 'bar', age: 12 }";
-mapping.fromJSON(userInputJSON, userMappingOptions, mappedUserViewModel); // $ExpectType any
->>>>>>> 3620be67
 
 let nameObjectInput: nameObject = { name: "bar" }
 let nameObjectInputJSON = '{ name: "foo" }'
@@ -201,22 +124,6 @@
 
 ////////////////////////////////
 // toJS function
-<<<<<<< HEAD
-=======
-let nameObject: nameObject = mapping.toJS(nameObjectInput);
-mapping.toJS(nameObjectInput, {});
-
-mapping.toJS<User>(mappedUserViewModel); // $ExpectType User
-mapping.toJS<User>(mappedUserViewModel, {}); // $ExpectType User
-
-mapping.toJS<number>(mappedUserViewModel); // $ExpectError
-mapping.toJS<User>(inputString); // $ExpectError
-mapping.toJS(ko.observable(2)); // $ExpectType number
-mapping.toJS(numberArrayViewModel); // $ExpectType any[]
-
-mapping.toJS(untypedObject); // $ExpectType any
-mapping.toJS(ko.observableArray(untypedArrayObject)); // $ExpectType any[]
->>>>>>> 3620be67
 
 mapping.toJS<User>(mappedUserViewModel) // $ExpectType User
 mapping.toJS<User>(mappedUserViewModel, {}) // $ExpectType User
@@ -233,32 +140,16 @@
 
 ////////////////////////////////
 // toJSON function
-<<<<<<< HEAD
 mapping.toJSON(nameObjectInput) // $ExpectType string
 mapping.toJSON(nameObjectInput, {}) // $ExpectType string
 mapping.toJSON<MappedUser>(mappedUserViewModel, userMappingOptions) // $ExpectType string
-=======
-mapping.toJSON(nameObjectInput); // $ExpectType string
-mapping.toJSON(nameObjectInput, {}); // $ExpectType string
-mapping.toJSON<MappedUser>(mappedUserViewModel, userMappingOptions); // $ExpectType string
->>>>>>> 3620be67
 
 ////////////////////////////////
 // visitModel function
-<<<<<<< HEAD
 mapping.visitModel(nameObjectInput, (x: any) => x, {})
 mapping.visitModel(nameObjectInput, (x: any) => x, { visitedObjects: null })
 mapping.visitModel(nameObjectInput, (x: any) => x, { parentName: "parent" })
 mapping.visitModel(nameObjectInput, (x: any) => x, { ignore: ["age"] })
 mapping.visitModel(nameObjectInput, (x: any) => x, { copy: ["height"] })
 mapping.visitModel(nameObjectInput, (x: any) => x, { include: ["name"] })
-mapping.visitModel(nameObjectInput, (x: any) => x, { visitedObjects: null, parentName: "parent", ignore: ["age"], copy: ["height"], include: ["name"] })
-=======
-mapping.visitModel(nameObjectInput, function (x: any) { return x; }, {});
-mapping.visitModel(nameObjectInput, function (x: any) { return x; }, { visitedObjects: null });
-mapping.visitModel(nameObjectInput, function (x: any) { return x; }, { parentName: 'parent' });
-mapping.visitModel(nameObjectInput, function (x: any) { return x; }, { ignore: ['age'] });
-mapping.visitModel(nameObjectInput, function (x: any) { return x; }, { copy: ['height'] });
-mapping.visitModel(nameObjectInput, function (x: any) { return x; }, { include: ['name'] });
-mapping.visitModel(nameObjectInput, function (x: any) { return x; }, { visitedObjects: null, parentName: 'parent', ignore: ['age'], copy: ['height'], include: ['name'] });
->>>>>>> 3620be67
+mapping.visitModel(nameObjectInput, (x: any) => x, { visitedObjects: null, parentName: "parent", ignore: ["age"], copy: ["height"], include: ["name"] })