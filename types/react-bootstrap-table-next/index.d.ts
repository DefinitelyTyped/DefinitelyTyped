// Type definitions for react-bootstrap-table-next 4.0
// Project: https://github.com/react-bootstrap-table/react-bootstrap-table2#readme
// Definitions by: Wlad Meixner <https://github.com/gosticks>
//                 Valentin Slobozanin <https://github.com/ignefolio>
// Definitions: https://github.com/DefinitelyTyped/DefinitelyTyped
// TypeScript Version: 3.0

// documentation taken from https://react-bootstrap-table.github.io/react-bootstrap-table2/docs/table-props.html

import { CSSProperties, ReactElement, SyntheticEvent, Component } from 'react';

export const ROW_SELECT_SINGLE = 'radio';
export const ROW_SELECT_MULTIPLE = 'checkbox';
export const ROW_SELECT_DISABLED = 'ROW_SELECT_DISABLED';
export const CHECKBOX_STATUS_INDETERMINATE = 'indeterminate';
export const CHECKBOX_STATUS_CHECKED = 'checked';
export const CHECKBOX_STATUS_UNCHECKED = 'unchecked';
export const FILTERS_POSITION_INLINE = 'inline';
export const FILTERS_POSITION_TOP = 'top';
export const FILTERS_POSITION_BOTTOM = 'bottom';

export type RowSelectionType = typeof ROW_SELECT_SINGLE | typeof ROW_SELECT_MULTIPLE | typeof ROW_SELECT_DISABLED;
export type TableCheckboxStatus =
    | typeof CHECKBOX_STATUS_INDETERMINATE
    | typeof CHECKBOX_STATUS_CHECKED
    | typeof CHECKBOX_STATUS_UNCHECKED;
export type FilterPosition =
    | typeof FILTERS_POSITION_INLINE
    | typeof FILTERS_POSITION_TOP
    | typeof FILTERS_POSITION_BOTTOM;

/**
 * Table change event types
 */
export type TableChangeType = 'filter' | 'pagination' | 'sort' | 'cellEdit';

/**
 * Used to specify the text alignment for a column.
 */
export type CellAlignment = ('left' | 'center' | 'right' | 'start' | 'end') | string;

/**
 * Filter comparators used for table filters
 */
declare enum FilterComparator {
    LIKE = 'LIKE',
    EQ = '=',
    NE = '!=',
    GT = '>',
    GE = '>=',
    LT = '<',
    LE = '<=',
}

/**
 * Sort Order values. 'asc' = ascending, 'desc' = descending.
 */
export type SortOrder = 'asc' | 'desc';

export type ColumnSortFunc<T, E extends keyof T = any> = (
    a: T[E],
    b: T[E],
    order: 'asc' | 'desc',
    dataField: any,
    rowA: T,
    rowB: T,
) => number;

export interface TableChangeState<T> {
    page: number;
    sizePerPage: number;
    sortField: string;
    sortOrder: 'asc' | 'desc';
    filters: { [key: string]: { filterVal: any; filterType: 'TEXT'; comparator: any } };
    data: T[];
    cellEdit: {
        rowId: string;
        dataField: any;
        newValue: any;
    };
}

export type HeaderFormatter<T extends object = any> = (
    column: ColumnDescription<T>,
    colIndex: number,
    components: {
        sortElement: JSX.Element;
        filterElement: JSX.Element;
    },
) => JSX.Element | string | number | React.ReactText;

export type ColumnFormatter<R, E = any, C = any> = (
    cell: C,
    row: R,
    rowIndex: number,
    formatExtraData: E,
) => JSX.Element | string | boolean | React.ReactText;

export interface ColumnDescription<T extends object = any, E = any> {
    /**
     * If set the column will not use cell values
     */
    isDummyField?: boolean;
    dataField: any;
    formatter?: ColumnFormatter<T, E>;
    hidden?: boolean;
    /**
     * Column header field
     */
    text: string;
    classes?: string | ((cell: T[keyof T], row: T, rowIndex: number, colIndex: number) => string);
    style?:
        | React.CSSProperties
        | ((cell: T[keyof T], row: T, rowIndex: number, colIndex: number) => React.CSSProperties);
    sort?: boolean;
    sortFunc?: ColumnSortFunc<T>;
    searchable?: boolean;
    align?: CellAlignment;
    headerStyle?: React.CSSProperties | (() => React.CSSProperties);

    tooltipDataField?: string;
    editable?: boolean | ((cell: any, row: T, rowIndex: number, colIndex: number) => boolean);
    editor?: { type: string; options?: [{ value: string; label: string }] };
    filter?: boolean | TableColumnFilterProps;
    filterValue?: (cell: T[keyof T], row: T) => string;
    headerAlign?: CellAlignment;
    headerFormatter?: HeaderFormatter<T>;
    formatExtraData?: {
        tooltipFormatter?: (row: T) => JSX.Element;
    } & E;
    width?: number;
    footer?:
        | boolean
        | number
        | string
        | ((columnData: any, column: ColumnDescription<T, E>, columnIndex: number) => string);
    footerFormatter?: (column: ColumnDescription<T, E>, columnIndex: number) => void;
    footerClasses?: string | ((column: ColumnDescription<T, E>, columnIndex: number) => string);
    footerStyle?: React.CSSProperties;
    footerTitle?: boolean;
    footerEvents?: { onClick: (e: any, column: ColumnDescription<T, E>, columnIndex: number) => void };
    footerAlign?: CellAlignment | ((column: ColumnDescription<T, E>, colIndex: number) => CellAlignment);

    /**
     * CSV Column options only used with the toolkit provider
     */

    /**
     * export csv cell type can be Number or String
     */
    csvType?: object;
    /**
     * Custom csv cell formatter used when exporting csv
     */
    csvFormatter?: ColumnFormatter<T, E>;
    /**
     * csvText defaults to column.text
     */
    csvText?: string;
    /**
     * Toggle column display in CSV export
     */
    csvExport?: boolean;
}

/**
 * Generic row event handler
 */
export type RowEventHandler<T> = (e: SyntheticEvent, row: T, rowIndex: number) => void;

/**
 * Row level event handlers
 */
export type RowEventHandlerProps<T = any> = Partial<{
    onClick: RowEventHandler<T>;
    onDoubleClick: RowEventHandler<T>;
    onMouseEnter: RowEventHandler<T>;
    onMouseLeave: RowEventHandler<T>;
    onContextMenu: RowEventHandler<T>;
}>;

/**
 * Table change callback method
 */
export type TableChangeHandler<T> = (type: TableChangeType, newState: TableChangeState<T>) => void;

/**
 * All possible pagination options handled by the pagination plugin
 *
 * Consult [documentation](https://react-bootstrap-table.github.io/react-bootstrap-table2/docs/pagination-props.html)
 */
export type PaginationOptions = Partial<{
    custom: boolean;
    /**
     * Specify the current page. It's necessary when remote is enabled
     */
    page: number;
    /**
     * Specify the size per page. It's necessary when remote is enabled
     */
    sizePerPage: number;
    /**
     * Total data size. It's necessary when remote is enabled
     */
    totalSize: number;
    /**
     * first page will be 0, default is 1
     */
    pageStartIndex: number;
    /**
     * the pagination bar size, default is 5
     */
    paginationSize: number;
    /**
     * display pagination information
     */
    showTotal: boolean;
    /**
     * A numeric array is also available: [5, 10]. the purpose of above example is custom the text
     */
    sizePerPageList: number[] | Array<{ text: string; value: number }>;
    /**
     * hide the going to first and last page button
     */
    withFirstAndLast: boolean;
    /**
     * always show the next and previous page button
     */
    alwaysShowAllBtns: boolean;
    /**
     * the text of first page button
     */
    firstPageText: string | JSX.Element;
    /**
     * the text of previous page button
     */
    prePageText: string | JSX.Element;
    /**
     * the text of next page button
     */
    nextPageText: string | JSX.Element;
    /**
     * the text of last page button
     */
    lastPageText: string | JSX.Element;
    /**
     * the title of next page button
     */
    nextPageTitle: string;
    /**
     * the title of previous page button
     */
    prePageTitle: string;
    /**
     * the title of first page button
     */
    firstPageTitle: string;
    /**
     * the title of last page button
     */
    lastPageTitle: string;
    /**
     * hide the size per page dropdown
     */
    hideSizePerPage: boolean;
    /**
     * hide pagination bar when only one page, default is false
     */
    hidePageListOnlyOnePage: boolean;
    /**
     * custom page button inside the pagination list
     */
    pageButtonRenderer: (options: PageButtonRendererOptions) => JSX.Element;
    /**
     * callback function when page was changing
     */
    onPageChange: (page: number, sizePerPage: number) => void;
    /**
     * callback function when page size was changing
     */
    onSizePerPageChange: (page: number, sizePerPage: number) => void;
    /**
     * custom pagination list component
     */
    pageListRenderer: (options: PageListRendererOptions) => JSX.Element;
    /**
     * custom size per page
     */
    sizePerPageRenderer: (options: SizePerPageRendererOptions) => JSX.Element;
    /**
     * custom size per page dropdown component
     */
    sizePerPageOptionRenderer: (options: SizePerPageOptionRendererOptions) => JSX.Element;
    /**
     * custom the pagination total
     */
    paginationTotalRenderer: (from: number, to: number, size: number) => JSX.Element;
}>;

export interface SizePerPageOptionRendererOptions {
    /**
     * text of the option
     */
    text: string;
    /**
     * size of per page option
     */
    page: number;
    /**
     * call it when you need to change size per page
     */
    onSizePerPageChange: (page: number, sizePerPage: number) => void;
}

export interface PageListRendererOptions {
    /**
     * current page
     */
    pages: Array<{ active: boolean; disabled: boolean; page: number; title: string }>;
    /**
     * call it when you need to change page
     */
    onPageChange: (page: number, sizePerPage: number) => void;
}

export interface PageButtonRendererOptions {
    /**
     * page number
     */
    page: number | string;
    /**
     * is this page the current page or not
     */
    active: boolean;
    /**
     *  is this page disabled or not
     */
    disabled: boolean;
    /**
     * page title
     */
    title: string;
    /**
     * call it when you need to change page
     */
    onPageChange: (page: number, sizePerPage: number) => void;
}

export interface SizePerPageRendererOptions {
    /**
     * dropdown options
     */
    options: Array<{ text: string; value: number }>;
    /**
     * current size per page
     */
    currentSizePerPage: number;
    /**
     * call it when you need to change size per page
     */
    onSizePerPageChange: (page: number, sizePerPage: number) => void;
}

export interface SelectRowProps<T> {
    mode: RowSelectionType;
    clickToSelect?: boolean;
    clickToExpand?: boolean;
    clickToEdit?: boolean;
    hideSelectAll?: boolean;
    selected?: Array<number | string>;
    onSelect?: (row: T, isSelected: boolean, rowIndex: number, e: SyntheticEvent) => void | boolean;
    /**
     * This callback function will be called when select/unselect all and it only work when you configure selectRow.mode as checkbox.
     */
    onSelectAll?: (isSelect: boolean, rows: T[], e: React.SyntheticEvent) => void | number[];
    style?: ((row: T, rowIndex: number) => CSSProperties | undefined) | CSSProperties;
    classes?: ((row: T, rowIndex: number) => string | undefined) | string;
    nonSelectable?: number[];
    nonSelectableStyle?: ((row: T, rowIndex: number) => CSSProperties | undefined) | CSSProperties;
    nonSelectableClasses?: ((row: T, rowIndex: number) => string | undefined) | string;
    bgColor?: (row: T, rowIndex: number) => string | string;
    hideSelectColumn?: boolean;
    selectionRenderer?: (options: {
        checked: boolean;
        disabled: boolean;
        mode: string;
        rowIndex: number;
    }) => JSX.Element;
    selectionHeaderRenderer?: (options: { mode: string; checked: boolean; indeterminate: boolean }) => JSX.Element;
    headerColumnStyle?: ((status: TableCheckboxStatus) => CSSProperties | undefined) | CSSProperties;
    selectColumnStyle?:
        | ((props: {
              checked: boolean;
              disabled: boolean;
              rowIndex: number;
              rowKey: string;
          }) => CSSProperties | undefined)
        | CSSProperties;
    selectColumnPosition?: 'left' | 'right';
}

export interface BootstrapTableRef<T extends object = any> {
    table: {
        props: {
            data: T[];
        };
    };
    selectionContext?: {
        selected?: any[];
    };
    rowExpandContext?: {
        state: {
            expanded?: any[];
        };
    };
    paginationContext?: {
        currPage: number;
        currSizePerPage: number;
    };
    sortContext?: {
        state: {
            sortColumn: ColumnDescription<T>;
            sortOrder: SortOrder;
        };
    };
    filterContext?: {
        currFilters: any;
    };
    cellEditContext?: {
        startEditing: (rowIndex: number, columnIndex: number) => void;
    };
}

export interface BootstrapTableProps<T extends object = any> {
    /**
     * Tells react-bootstrap-table2 which column is unique.
     */
    keyField: string;
    /**
     *  Provides data for your table. It accepts a single Array object.
     */
    data: any[];
    columns: ColumnDescription[];
    bootstrap4?: boolean;
<<<<<<< HEAD
    remote?: boolean | Partial<{ pagination: boolean; filter: boolean; sort: boolean; cellEdit: boolean; search: boolean }>;
    noDataIndication?: (() => JSX.Element | string) | JSX.Element | string;
=======
    remote?:
        | boolean
        | Partial<{ pagination: boolean; filter: boolean; sort: boolean; cellEdit: boolean; search: boolean }>;
    noDataIndication?: () => JSX.Element | JSX.Element | string;
>>>>>>> bacc1885
    striped?: boolean;
    bordered?: boolean;
    hover?: boolean;
    tabIndexCell?: boolean;
    id?: string;
    classes?: string;
    headerClasses?: string;
    bodyClasses?: string;
    wrapperClasses?: string;
    headerWrapperClasses?: string;
    condensed?: boolean;
    /**
     * Same as HTML caption tag, you can set it as String or a React JSX.
     */
    caption?: JSX.Element | string;
    pagination?: { options?: PaginationOptions };
    filter?: unknown;
    cellEdit?: any;
    selectRow?: SelectRowProps<T>;
    expandRow?: ExpandRowProps<T>;
    parentClassName?: string | ((isExpand: boolean, row: T, rowIndex: number) => string);
    rowStyle?: ((row: T, rowIndex: number) => CSSProperties) | CSSProperties;
    rowEvents?: RowEventHandlerProps;
    rowClasses?: ((row: T, rowIndex: number) => string) | string;
    filtersClasses?: string;
    filterPosition?: FilterPosition;
    footerClasses?: string;
    defaultSorted?: [{ dataField: any; order: SortOrder }];
    sort?: {
        dataField?: any;
        order: SortOrder;
        sortFunc?: any;
        sortCaret?: any;
    };
    defaultSortDirection?: SortOrder;
    overlay?: any;
    onTableChange?: TableChangeHandler<T>;
    onSort?: any;
    onFilter?: any;
    onExternalFilter?: any;
    /**
     * This callback function will be called only when data size change by search/filter etc.
     */
    onDataSizeChange?: (props: { dataSize: number }) => void;
    search?: SearchProps<T> | boolean;
}

declare class BootstrapTable<T extends object = any> extends Component<BootstrapTableProps<T>> {}
export default BootstrapTable;

/**
 * Search props
 *
 * Consult [documentation](https://react-bootstrap-table.github.io/react-bootstrap-table2/docs/search-props.html)
 */
export interface SearchProps<T> {
    placeholder?: string;
    searchText?: string;
    defaultSearch?: string;
    /* custom search method, return true if matched and false if not */
    onColumnMatch?: (searchProps: { searchText: string; value: any; column: any; row: T }) => boolean;
}

export interface ExpandColumnRendererProps {
    expanded: boolean;
    rowKey: string;
    expandable: boolean;
}

export interface ExpandHeaderColumnRenderer {
    isAnyExpands: boolean;
}

export interface ExpandRowProps<T> {
    renderer: (row: T, rowIndex: number) => JSX.Element;
    expanded?: any[];
    onExpand?: (row: T, isExpand: boolean, rowIndex: number, e: SyntheticEvent) => void;
    onExpandAll?: (isExpandAll: boolean, results: T[], e: SyntheticEvent) => void;
    nonExpandable?: number[];
    showExpandColumn?: boolean;
    onlyOneExpanding?: boolean;
    expandByColumnOnly?: boolean;
    expandColumnRenderer?: (props: ExpandColumnRendererProps) => JSX.Element;
    expandHeaderColumnRenderer?: (props: ExpandHeaderColumnRenderer) => JSX.Element;
    expandColumnPosition?: 'left' | 'right';
    className?: string | ((isExpand: boolean, row: T, rowIndex: number) => string);
}

export type TableColumnFilterProps<FT = any, T extends object = any> = Partial<{
    id: string;
    /**
     *  custom the input placeholder
     */
    placeholder: string;
    /**
     *  custom classname on input
     */
    className: string;
    /**
     *  default filtering value
     */
    defaultValue: any;

    /**
     *  your custom styles on input
     */
    style: React.CSSProperties;
    /**
     *  how long will trigger filtering after user typing, default is 500 ms
     */
    delay: number;
    /*
     * export filter function to allow users to access filter method externally.
     */
    getFilter: (filter: FT) => void;

    /**
     * Register a listener which will be called when column filter being triggered. If you return an array value, react-bootstrap-table2 will adopt this value as the final filtered result.
     */
    onFilter: (filterValue: FT) => void | T[];
}>;<|MERGE_RESOLUTION|>--- conflicted
+++ resolved
@@ -442,15 +442,10 @@
     data: any[];
     columns: ColumnDescription[];
     bootstrap4?: boolean;
-<<<<<<< HEAD
-    remote?: boolean | Partial<{ pagination: boolean; filter: boolean; sort: boolean; cellEdit: boolean; search: boolean }>;
-    noDataIndication?: (() => JSX.Element | string) | JSX.Element | string;
-=======
     remote?:
         | boolean
         | Partial<{ pagination: boolean; filter: boolean; sort: boolean; cellEdit: boolean; search: boolean }>;
-    noDataIndication?: () => JSX.Element | JSX.Element | string;
->>>>>>> bacc1885
+    noDataIndication?: (() => JSX.Element | string) | JSX.Element | string;
     striped?: boolean;
     bordered?: boolean;
     hover?: boolean;
