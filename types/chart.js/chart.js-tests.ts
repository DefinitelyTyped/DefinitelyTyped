--- conflicted
+++ resolved
@@ -52,14 +52,9 @@
             filter: data => Number(data.yLabel) > 0,
             intersect: true,
             mode: 'index',
-<<<<<<< HEAD
             axis: 'x',
-            itemSort: (a, b) => Math.random() - 0.5,
-            position: "average",
-=======
             itemSort: (a, b, data) => Math.random() - 0.5,
             position: 'average',
->>>>>>> 7bcd046f
             caretPadding: 2,
             displayColors: true,
             borderColor: 'rgba(0,0,0,0)',
