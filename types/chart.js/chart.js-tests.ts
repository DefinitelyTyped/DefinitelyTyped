--- conflicted
+++ resolved
@@ -40,11 +40,7 @@
             filter: data => Number(data.yLabel) > 0,
             intersect: true,
             mode: 'index',
-<<<<<<< HEAD
             itemSort: (a, b, data) => Math.random() - 0.5,
-=======
-            itemSort: (a, b) => Math.random() - 0.5,
->>>>>>> 46705cfc
             position: 'average',
             caretPadding: 2,
             displayColors: true,
