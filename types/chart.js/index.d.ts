--- conflicted
+++ resolved
@@ -1,9 +1,5 @@
 // Type definitions for Chart.js 2.7
-<<<<<<< HEAD
-// Project: https://github.com/chartjs/Chart.js, https://www.chartjs.org
-=======
 // Project: https://github.com/nnnick/Chart.js, https://www.chartjs.org
->>>>>>> 7cb38cbc
 // Definitions by: Alberto Nuti <https://github.com/anuti>
 //                 Fabien Lavocat <https://github.com/FabienLavocat>
 //                 KentarouTakeda <https://github.com/KentarouTakeda>
