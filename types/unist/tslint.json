--- conflicted
+++ resolved
@@ -1,10 +1,3 @@
 {
-<<<<<<< HEAD
-    "extends": "@definitelytyped/dtslint/dt.json",
-    "rules": {
-        "no-empty-interface": false
-    }
-=======
     "extends": "@definitelytyped/dtslint/dt.json"
->>>>>>> c1744617
 }