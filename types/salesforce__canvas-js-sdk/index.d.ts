--- conflicted
+++ resolved
@@ -22,14 +22,10 @@
             readonly clientVersion: string;
             readonly payload: T;
             readonly status: number;
-<<<<<<< HEAD
             readonly statusText: string;
             readonly responseHeaders: string;
             readonly type: string;
             readonly targetModule: string;
-=======
-            readonly payload?: T | undefined;
->>>>>>> d444f9fe
         }
 
         enum ApplicationOptions {
@@ -416,14 +412,9 @@
                 readonly response_type: string;
                 readonly client_id: string;
                 readonly redirect_uri: string;
-<<<<<<< HEAD
                 readonly state?: string;
                 readonly display?: string;
                 readonly scope?: string;
-=======
-                readonly state?: string | undefined;
-                readonly display?: string | undefined;
->>>>>>> d444f9fe
             }
 
             interface LoginContext {
