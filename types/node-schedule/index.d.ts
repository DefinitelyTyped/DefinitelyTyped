--- conflicted
+++ resolved
@@ -1,17 +1,4 @@
-<<<<<<< HEAD
-// Type definitions for node-schedule 1.3
-// Project: https://github.com/node-schedule/node-schedule
-// Definitions by: Cyril Schumacher <https://github.com/cyrilschumacher>
-//                 Florian Plattner <https://github.com/flowpl>
-//                 Tieu Philippe Khim <https://github.com/spike008t>
-// Definitions: https://github.com/DefinitelyTyped/DefinitelyTyped
-
-import { EventEmitter } from 'events';
-=======
-/// <reference types="node" />
-
 import { EventEmitter } from "events";
->>>>>>> 9b7cd68b
 
 /** The callback executed by a Job */
 // eslint-disable-next-line @typescript-eslint/no-invalid-void-type
