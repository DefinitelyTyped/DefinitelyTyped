{
<<<<<<< HEAD
    "compilerOptions": {
        "module": "commonjs",
        "lib": [
            "es6",
            "dom"
        ],
        "noImplicitAny": true,
        "noImplicitThis": true,
        "strictNullChecks": true,
        "strictFunctionTypes": true,
        "baseUrl": "../",
        "typeRoots": [
            "../"
        ],
        "types": [],
        "noEmit": true,
        "forceConsistentCasingInFileNames": true
    },
    "files": [
        "index.d.ts",
        "aos-tests.ts"
    ]
=======
  "compilerOptions": {
      "module": "commonjs",
      "lib": [
          "es6",
          "dom"
      ],
      "noImplicitAny": true,
      "noImplicitThis": true,
      "strictNullChecks": true,
      "strictFunctionTypes": true,
      "baseUrl": "../",
      "typeRoots": [
          "../"
      ],
      "types": [],
      "noEmit": true,
      "forceConsistentCasingInFileNames": true
  },
  "files": [
      "index.d.ts",
      "aos-tests.ts"
  ]
>>>>>>> 6323ec4f
}<|MERGE_RESOLUTION|>--- conflicted
+++ resolved
@@ -1,28 +1,4 @@
 {
-<<<<<<< HEAD
-    "compilerOptions": {
-        "module": "commonjs",
-        "lib": [
-            "es6",
-            "dom"
-        ],
-        "noImplicitAny": true,
-        "noImplicitThis": true,
-        "strictNullChecks": true,
-        "strictFunctionTypes": true,
-        "baseUrl": "../",
-        "typeRoots": [
-            "../"
-        ],
-        "types": [],
-        "noEmit": true,
-        "forceConsistentCasingInFileNames": true
-    },
-    "files": [
-        "index.d.ts",
-        "aos-tests.ts"
-    ]
-=======
   "compilerOptions": {
       "module": "commonjs",
       "lib": [
@@ -45,5 +21,4 @@
       "index.d.ts",
       "aos-tests.ts"
   ]
->>>>>>> 6323ec4f
 }