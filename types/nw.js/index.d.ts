--- conflicted
+++ resolved
@@ -1,14 +1,4 @@
-<<<<<<< HEAD
-// Type definitions for nw.js 0.13
-// Project: http://nwjs.io
-// Definitions by: Alireza Dabiri Nejad <https://github.com/alirdn>
-// Definitions: https://github.com/DefinitelyTyped/DefinitelyTyped
-
-import { EventEmitter } from 'events';
-=======
-/// <reference types="node" />
 import { EventEmitter } from "events";
->>>>>>> 9b7cd68b
 
 declare global {
     /**
