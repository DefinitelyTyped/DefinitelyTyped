--- conflicted
+++ resolved
@@ -1180,7 +1180,6 @@
      * There is no difference between throwing the error or passing it with the h.unauthenticated() method is no credentials are passed, but it might still be helpful for code clarity.
      * [See docs](https://github.com/hapijs/hapi/blob/master/API.md#-hunauthenticatederror-data)
      */
-<<<<<<< HEAD
     unauthenticated <
         AuthUser extends object = MergeRefs<Refs>['AuthUser'],
         AuthApp extends object = MergeRefs<Refs>['AuthApp'],
@@ -1197,9 +1196,6 @@
             >
         )
     ): void;
-=======
-    unauthenticated(error: Error, data?: AuthenticationData): Auth;
->>>>>>> 46d695b4
 
     /**
      * Clears a response cookie using the same arguments as
