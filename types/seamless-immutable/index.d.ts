// Type definitions for Seamless-immutable 7.1
// Project: https://github.com/rtfeldman/seamless-immutable
// Definitions by: alex3165 <https://github.com/alex3165>
//                 Stepan Burguchev <https://github.com/xsburg>
//                 Geir Sagberg <https://github.com/geirsagberg>
//                 Richard Honor <https://github.com/RMHonor>
//                 Paul Huynh <https://github.com/pheromonez>
// Definitions: https://github.com/DefinitelyTyped/DefinitelyTyped
// TypeScript Version: 2.8

export = SeamlessImmutable;

declare namespace SeamlessImmutable {
    /** From type T, take all properties except those specified by K. */
    type Omit<T, K extends keyof T> = Pick<T, Exclude<keyof T, K>>;

    type DeepPartial<T> = {
        [P in keyof T]?: DeepPartial<T[P]>;
    };

    interface MergeConfig {
        deep?: boolean;
        mode?: 'replace' | 'merge';
        merger?(a: any, b: any, config: any): any;
    }

    interface ReplaceConfig {
        deep: boolean;
    }

    interface Options {
        prototype?: any;
    }

    interface AsMutableOptions<TDepthBoolean extends boolean = boolean> {
        deep: TDepthBoolean;
    }

    interface ImmutableObjectMixin<T> {
        set<K extends keyof T>(property: K, value: T[K]): Immutable<T>;
        set<TValue>(property: string, value: TValue): Immutable<T>;

        setIn<K extends keyof T>(propertyPath: [ K ], value: T[K]): Immutable<T>;
        setIn<K extends keyof T, L extends keyof T[K]>(propertyPath: [ K, L ], value: T[K][L]): Immutable<T>;
        setIn<K extends keyof T, L extends keyof T[K], M extends keyof T[K][L]>(propertyPath: [ K, L, M ], value: T[K][L][M]): Immutable<T>;
        setIn<K extends keyof T, L extends keyof T[K], M extends keyof T[K][L], N extends keyof T[K][L][M]>(
            propertyPath: [ K, L, M, N ], value: T[K][L][M][N]): Immutable<T>;
        setIn<K extends keyof T, L extends keyof T[K], M extends keyof T[K][L], N extends keyof T[K][L][M], O extends keyof T[K][L][M][N]>(
            propertyPath: [ K, L, M, N, O ], value: T[K][L][M][N][O]): Immutable<T>;
        setIn<TValue>(propertyPath: string[], value: TValue): Immutable<T>;

        getIn<K extends keyof T>(propertyPath: [ K ]): Immutable<T[K]>;
        getIn<K extends keyof T>(propertyPath: [ K ], defaultValue: T[K]): Immutable<T[K]>;
        getIn<K extends keyof T, L extends keyof T[K]>(propertyPath: [ K, L ]): Immutable<T[K][L]>;
        getIn<K extends keyof T, L extends keyof T[K]>(propertyPath: [ K, L ], defaultValue: T[K][L]): Immutable<T[K][L]>;
        getIn<K extends keyof T, L extends keyof T[K], M extends keyof T[K][L]>(propertyPath: [ K, L, M ]): Immutable<T[K][L][M]>;
        getIn<K extends keyof T, L extends keyof T[K], M extends keyof T[K][L], N extends keyof T[K][L][M]>(propertyPath: [ K, L, M, N ]): Immutable<T[K][L][M][N]>;
        getIn<K extends keyof T, L extends keyof T[K], M extends keyof T[K][L], N extends keyof T[K][L][M]>(propertyPath: [ K, L, M, N ], defaultValue: T[K][L][M][N]): Immutable<T[K][L][M][N]>;
        getIn<K extends keyof T, L extends keyof T[K], M extends keyof T[K][L], N extends keyof T[K][L][M], O extends keyof T[K][L][M][N]>(
            propertyPath: [ K, L, M, N, O ]): Immutable<T[K][L][M][N][O]>;
        getIn<K extends keyof T, L extends keyof T[K], M extends keyof T[K][L], N extends keyof T[K][L][M], O extends keyof T[K][L][M][N]>(
            propertyPath: [ K, L, M, N, O ], defaultValue: T[K][L][M][N][O]): Immutable<T[K][L][M][N][O]>;
        getIn(propertyPath: string[]): Immutable<any>;
        getIn<TValue>(propertyPath: string[], defaultValue: TValue): Immutable<TValue>;

        asMutable(opts?: AsMutableOptions<true>): T;
        asMutable(opts?: AsMutableOptions<false>): { [K in keyof T]: Immutable<T[K]> };
        asMutable(opts?: AsMutableOptions): T | { [K in keyof T]: Immutable<T[K]> };

        merge(part: DeepPartial<T>, config?: MergeConfig): Immutable<T>;

        update<K extends keyof T>(property: K, updaterFunction: (value: T[K], ...additionalParameters: any[]) => any, ...additionalArguments: any[]): Immutable<T>;
        update<TValue>(property: string, updaterFunction: (value: TValue, ...additionalParameters: any[]) => any, ...additionalArguments: any[]): Immutable<T>;

        updateIn<K extends keyof T>(
            propertyPath: [ K ], updaterFunction: (value: T[K], ...additionalParameters: any[]) => any, ...additionalArguments: any[]): Immutable<T>;
        updateIn<K extends keyof T, L extends keyof T[K]>(
            propertyPath: [ K, L ], updaterFunction: (value: T[K][L], ...additionalParameters: any[]) => any, ...additionalArguments: any[]): Immutable<T>;
        updateIn<K extends keyof T, L extends keyof T[K], M extends keyof T[K][L]>(
            propertyPath: [ K, L, M ], updaterFunction: (value: T[K][L][M], ...additionalParameters: any[]) => any, ...additionalArguments: any[]): Immutable<T>;
        updateIn<K extends keyof T, L extends keyof T[K], M extends keyof T[K][L], N extends keyof T[K][L][M]>(
            propertyPath: [ K, L, M, N ], updaterFunction: (value: T[K][L][M][N], ...additionalParameters: any[]) => any, ...additionalArguments: any[]): Immutable<T>;
        updateIn<K extends keyof T, L extends keyof T[K], M extends keyof T[K][L], N extends keyof T[K][L][M], O extends keyof T[K][L][M][N]>(
            propertyPath: [ K, L, M, N, O ], updaterFunction: (value: T[K][L][M][N][O], ...additionalParameters: any[]) => any, ...additionalArguments: any[]): Immutable<T>;
        updateIn<TValue = any>(propertyPath: string[], updaterFunction: (value: TValue, ...additionalParameters: any[]) => any, ...additionalArguments: any[]): Immutable<T>;

        without<K extends keyof T>(property: K): Immutable<T>;
        without<K extends keyof T>(...properties: K[]): Immutable<T>;
        without<K extends keyof T>(filter: (value: T[K], key: K) => boolean): Immutable<T>;

        replace<S>(valueObj: S, options?: ReplaceConfig): Immutable<S>;
    }
    type ImmutableObject<T> = ImmutableObjectMixin<T> & { readonly [P in keyof T]: Immutable<T[P]> };

    /** An ImmutableArray provides read-only access to the array elements, and provides functions (such as `map()`) that return immutable data structures. */
    type ImmutableArray<T> = Readonly<ImmutableArray.Remaining<T> & ImmutableArray.Additions<T> & ImmutableArray.Overrides<T>>;
    namespace ImmutableArray {
        /** New methods added by seamless-immutable. */
        interface Additions<T> {
            asMutable(opts?: AsMutableOptions<true>): T[];
            asMutable(opts?: AsMutableOptions<false>): Array<Immutable<T>>;
            asMutable(opts?: AsMutableOptions): T | Array<Immutable<T>>;

            asObject<U extends object = {}, K extends keyof U = keyof U>(toKeyValue: (item: T) => [K, U[K]]): Immutable<U>;
            flatMap<TTarget>(mapFunction: (item: T) => TTarget): Immutable<TTarget extends any[] ? TTarget : TTarget[]>;
        }

        /** Custom implementation of the array functions, which return Immutable. */
        interface Overrides<T> {
            forEach(callbackfn: (value: Immutable<T>, index: number, array: Immutable<T[]>) => void, thisArg?: any): void;
            map<TTarget>(mapFuction: (item: Immutable<T>) => TTarget): Immutable<TTarget[]>;
            filter(filterFunction: (item: Immutable<T>) => boolean): Immutable<T[]>;
            slice(start?: number, end?: number): Immutable<T[]>;
<<<<<<< HEAD
            concat(...arr: Array<T | T[] | Immutable<T> | Array<Immutable<T>> | Immutable<T[]>>): Immutable<T[]>;
            reduce(callbackfn: (previousValue: Immutable<T>, currentValue: Immutable<T>, currentIndex: number, array: Immutable<T[]>) => T): Immutable<T>;
            reduce<TTarget>(callbackfn: (previousValue: TTarget, currentValue: Immutable<T>, currentIndex: number, array: Immutable<T[]>) => TTarget, initialValue?: TTarget): Immutable<TTarget>;
            reduceRight(callbackfn: (previousValue: Immutable<T>, currentValue: Immutable<T>, currentIndex: number, array: Immutable<T[]>) => T): Immutable<T>;
            reduceRight<TTarget>(callbackfn: (previousValue: TTarget, currentValue: Immutable<T>, currentIndex: number, array: Immutable<T[]>) => TTarget, initialValue?: TTarget): Immutable<TTarget>;
=======
            concat(...arr: Array<T|T[]|Immutable<T|T[]>>): Immutable<T[]>;
            reduce(callbackfn: (previousValue: T, currentValue: T, currentIndex: number, array: T[]) => T): Immutable<T>;
            reduce<TTarget>(callbackfn: (previousValue: TTarget, currentValue: T, currentIndex: number, array: T[]) => TTarget, initialValue?: TTarget): Immutable<TTarget>;
            reduceRight(callbackfn: (previousValue: T, currentValue: T, currentIndex: number, array: T[]) => T): Immutable<T>;
            reduceRight<TTarget>(callbackfn: (previousValue: TTarget, currentValue: T, currentIndex: number, array: T[]) => TTarget, initialValue?: TTarget): Immutable<TTarget>;
>>>>>>> 2372530e
        }

        /** These methods are banned by seamless-immutable. */
        type MutatingArrayMethods = Extract<keyof any[], 'push' | 'pop' | 'sort' | 'splice' | 'shift' | 'unshift' | 'reverse'>;

        /** NOTE: These methods mutate data, but seamless-immutable does not ban them. We will ban them in our type definitions. */
        type AdditionalMutatingArrayMethods = Extract<keyof any[], 'copyWithin' | 'fill'>;

        /** The remaining properties on Array<T>, after we remove the mutating functions and the wrapped non-mutating functions. */
        type Remaining<T> = Omit<T[], MutatingArrayMethods | AdditionalMutatingArrayMethods | keyof Overrides<any>>;
    }

    /** An ImmutableDate disables the use of mutating functions like `setDate` and `setFullYear`. */
    type ImmutableDate = ImmutableDate.Remaining & ImmutableDate.Additions;
    namespace ImmutableDate {
        /** New functions added by seamless-immutable. */
        interface Additions {
            asMutable(): Date;
        }

        // These methods are banned by seamless-immutable
        type MutatingDateMethods = Extract<keyof Date, 'setDate' | 'setFullYear' | 'setHours' | 'setMilliseconds' | 'setMinutes' | 'setMonth' | 'setSeconds' |
            'setTime' | 'setUTCDate' | 'setUTCFullYear' | 'setUTCHours' | 'setUTCMilliseconds' | 'setUTCMinutes' |
            'setUTCMonth' | 'setUTCSeconds' | 'setYear'>;

        /** Only allows Date methods, which are the getters. */
        type Remaining = Omit<Date, MutatingDateMethods>;
    }

    type Immutable<T, O extends object = {}> =
        T extends Promise<infer U> ? Promise<Immutable.MakeImmutable<U, O>> :
        Immutable.MakeImmutable<T, O>;
    namespace Immutable {
        type AnyFunction = (...args: any[]) => any;

        type AlreadyImmutable<O extends object = {}> = ImmutableObject<O> | ImmutableArray<any> | ImmutableDate;

        type Primitive = boolean | number | string | symbol | AnyFunction | undefined | null;

        type CannotMakeImmutable<O extends object = {}> = AlreadyImmutable<O> | Primitive;

        type MakeImmutable<T, O extends object = {}> =
            T extends CannotMakeImmutable<O> ? T :
            T extends Array<infer Element> ? ImmutableArray<Element> :
            T extends Date ? ImmutableDate :
            ImmutableObject<T>;
    }

    function from<T>(obj: T, options?: Options): Immutable<T>;

    function isImmutable<T>(target: T | Immutable<T>): target is Immutable<T>;
    function ImmutableError(message: string): Error;

    function replace<T, S>(obj: Immutable<T>, valueObj: S, options?: ReplaceConfig): Immutable<S>;
}

declare function SeamlessImmutable<T>(obj: T, options?: SeamlessImmutable.Options): SeamlessImmutable.Immutable<T>;<|MERGE_RESOLUTION|>--- conflicted
+++ resolved
@@ -111,19 +111,11 @@
             map<TTarget>(mapFuction: (item: Immutable<T>) => TTarget): Immutable<TTarget[]>;
             filter(filterFunction: (item: Immutable<T>) => boolean): Immutable<T[]>;
             slice(start?: number, end?: number): Immutable<T[]>;
-<<<<<<< HEAD
-            concat(...arr: Array<T | T[] | Immutable<T> | Array<Immutable<T>> | Immutable<T[]>>): Immutable<T[]>;
+            concat(...arr: Array<T|T[]|Immutable<T|T[]>>): Immutable<T[]>;
             reduce(callbackfn: (previousValue: Immutable<T>, currentValue: Immutable<T>, currentIndex: number, array: Immutable<T[]>) => T): Immutable<T>;
             reduce<TTarget>(callbackfn: (previousValue: TTarget, currentValue: Immutable<T>, currentIndex: number, array: Immutable<T[]>) => TTarget, initialValue?: TTarget): Immutable<TTarget>;
             reduceRight(callbackfn: (previousValue: Immutable<T>, currentValue: Immutable<T>, currentIndex: number, array: Immutable<T[]>) => T): Immutable<T>;
             reduceRight<TTarget>(callbackfn: (previousValue: TTarget, currentValue: Immutable<T>, currentIndex: number, array: Immutable<T[]>) => TTarget, initialValue?: TTarget): Immutable<TTarget>;
-=======
-            concat(...arr: Array<T|T[]|Immutable<T|T[]>>): Immutable<T[]>;
-            reduce(callbackfn: (previousValue: T, currentValue: T, currentIndex: number, array: T[]) => T): Immutable<T>;
-            reduce<TTarget>(callbackfn: (previousValue: TTarget, currentValue: T, currentIndex: number, array: T[]) => TTarget, initialValue?: TTarget): Immutable<TTarget>;
-            reduceRight(callbackfn: (previousValue: T, currentValue: T, currentIndex: number, array: T[]) => T): Immutable<T>;
-            reduceRight<TTarget>(callbackfn: (previousValue: TTarget, currentValue: T, currentIndex: number, array: T[]) => TTarget, initialValue?: TTarget): Immutable<TTarget>;
->>>>>>> 2372530e
         }
 
         /** These methods are banned by seamless-immutable. */
