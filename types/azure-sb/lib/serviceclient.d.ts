--- conflicted
+++ resolved
@@ -1,9 +1,4 @@
-<<<<<<< HEAD
-import { EventEmitter } from 'events';
-=======
-/// <reference types="node" />
 import { EventEmitter } from "events";
->>>>>>> 9b7cd68b
 declare class ServiceClient extends EventEmitter {
     public host: string;
     public port: number;
