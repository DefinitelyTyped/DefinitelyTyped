/// <reference types="node" />

import * as contentType from 'content-type';
import * as http from 'http';

const mediaType = contentType.parse('image/svg+xml; charset=utf-8');
mediaType; // $ExpectType ParsedMediaType
mediaType.type; // $ExpectType string
mediaType.parameters; // $ExpectType { [key: string]: string; }

<<<<<<< HEAD
declare const req: express.Request;
obj = contentType.parse(req);

declare const res: express.Response;
obj = contentType.parse(res);

const str: string = contentType.format({type: 'image/svg+xml'});

declare const media: contentType.MediaType;
contentType.format(media);
=======
http.createServer((req, res) => {
    contentType.parse(req);
    contentType.parse(res);
});

// $ExpectType string
contentType.format({type: 'image/svg+xml'});
contentType.format({type: 'image/svg+xml', parameters: {charset: 'utf-8'}});
contentType.format(mediaType);
>>>>>>> 3dfa2b20
<|MERGE_RESOLUTION|>--- conflicted
+++ resolved
@@ -8,18 +8,6 @@
 mediaType.type; // $ExpectType string
 mediaType.parameters; // $ExpectType { [key: string]: string; }
 
-<<<<<<< HEAD
-declare const req: express.Request;
-obj = contentType.parse(req);
-
-declare const res: express.Response;
-obj = contentType.parse(res);
-
-const str: string = contentType.format({type: 'image/svg+xml'});
-
-declare const media: contentType.MediaType;
-contentType.format(media);
-=======
 http.createServer((req, res) => {
     contentType.parse(req);
     contentType.parse(res);
@@ -28,5 +16,4 @@
 // $ExpectType string
 contentType.format({type: 'image/svg+xml'});
 contentType.format({type: 'image/svg+xml', parameters: {charset: 'utf-8'}});
-contentType.format(mediaType);
->>>>>>> 3dfa2b20
+contentType.format(mediaType);