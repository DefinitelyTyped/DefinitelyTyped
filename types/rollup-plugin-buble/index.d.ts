<<<<<<< HEAD
// Type definitions for rollup-plugin-buble 0.19
// Project: https://github.com/rollup/rollup-plugin-buble#readme
// Definitions by: Hugo Alliaume <https://github.com/Kocal>
// Definitions: https://github.com/DefinitelyTyped/DefinitelyTyped
// TypeScript Version: 2.3

import { Plugin } from 'rollup';
import { TransformOptions } from 'buble';
=======
/// <reference types="node" />

import { TransformOptions } from "buble";
import { Plugin } from "rollup";
>>>>>>> 9b7cd68b

declare namespace buble {
    interface Options extends TransformOptions {
        // Every files will be parsed by default, but you can specify which files to include or exclude
        include?: Array<string | RegExp> | string | RegExp | null | undefined;
        exclude?: Array<string | RegExp> | string | RegExp | null | undefined;
    }
}

export = buble;
declare function buble(options?: buble.Options): Plugin;<|MERGE_RESOLUTION|>--- conflicted
+++ resolved
@@ -1,18 +1,5 @@
-<<<<<<< HEAD
-// Type definitions for rollup-plugin-buble 0.19
-// Project: https://github.com/rollup/rollup-plugin-buble#readme
-// Definitions by: Hugo Alliaume <https://github.com/Kocal>
-// Definitions: https://github.com/DefinitelyTyped/DefinitelyTyped
-// TypeScript Version: 2.3
-
-import { Plugin } from 'rollup';
-import { TransformOptions } from 'buble';
-=======
-/// <reference types="node" />
-
 import { TransformOptions } from "buble";
 import { Plugin } from "rollup";
->>>>>>> 9b7cd68b
 
 declare namespace buble {
     interface Options extends TransformOptions {
