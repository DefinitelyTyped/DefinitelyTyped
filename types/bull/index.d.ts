// Type definitions for bull 3.3
// Project: https://github.com/OptimalBits/bull
// Definitions by: Bruno Grieder <https://github.com/bgrieder>
//                 Cameron Crothers <https://github.com/JProgrammer>
//                 Marshall Cottrell <https://github.com/marshall007>
//                 Weeco <https://github.com/weeco>
// Definitions: https://github.com/DefinitelyTyped/DefinitelyTyped
// TypeScript Version: 2.3

import * as Redis from "ioredis";
import * as Promise from "bluebird";

/**
 * This is the Queue constructor.
 * It creates a new Queue that is persisted in Redis.
 * Everytime the same queue is instantiated it tries to process all the old jobs that may exist from a previous unfinished session.
 */
declare const Bull: {
  (queueName: string, opts?: Bull.QueueOptions): Bull.Queue;
<<<<<<< HEAD
  // tslint:disable-next-line:unified-signatures
  (queueName: string, url?: string): Bull.Queue;
  new (queueName: string, opts?: Bull.QueueOptions): Bull.Queue;
  // tslint:disable-next-line:unified-signatures
  new (queueName: string, url?: string): Bull.Queue;
=======
  (queueName: string, url?: string): Bull.Queue; // tslint:disable-line unified-signatures
  new (queueName: string, opts?: Bull.QueueOptions): Bull.Queue;
  new (queueName: string, url?: string): Bull.Queue; // tslint:disable-line unified-signatures
>>>>>>> 8e80f133
};

declare namespace Bull {
  interface RateLimiter {
    /** Max numbers of jobs processed */
    max: number;
    /** Per duration in milliseconds */
    duration: number;
  }

  interface QueueOptions {
    /**
     * Options passed directly to the `ioredis` constructor
     */
    redis?: Redis.RedisOptions;

    /**
     * When specified, the `Queue` will use this function to create new `ioredis` client connections.
     * This is useful if you want to re-use connections.
     */
    createClient?(type: 'client' | 'subscriber', redisOpts?: Redis.RedisOptions): Redis.Redis;

    /**
     * Prefix to use for all redis keys
     */
    prefix?: string;

    settings?: AdvancedSettings;

    limiter?: RateLimiter;
  }

  interface AdvancedSettings {
    /**
     * Key expiration time for job locks
     */
    lockDuration?: number;

    /**
     * How often check for stalled jobs (use 0 for never checking)
     */
    stalledInterval?: number;

    /**
     * Max amount of times a stalled job will be re-processed
     */
    maxStalledCount?: number;

    /**
     * Poll interval for delayed jobs and added jobs
     */
    guardInterval?: number;

    /**
     * Delay before processing next job in case of internal error
     */
    retryProcessDelay?: number;
  }

  type DoneCallback = (error?: Error | null, value?: any) => void;

  type JobId = number | string;

  interface Job {
    id: JobId;

    /**
     * The custom data passed when the job was created
     */
    data: any;

    /**
     * Report progress on a job
     */
    progress(value: any): Promise<void>;

    /**
     * Returns a promise resolving to the current job's status.
     * Please take note that the implementation of this method is not very efficient, nor is
     * it atomic. If your queue does have a very large quantity of jobs, you may want to
     * avoid using this method.
     */
    getState(): Promise<JobStatus>;

    /**
     * Update a specific job's data. Promise resolves when the job has been updated.
     */
    update(data: any): Promise<void>;

    /**
     * Removes a job from the queue and from any lists it may be included in.
     * The returned promise resolves when the job has been removed.
     */
    remove(): Promise<void>;

    /**
     * Re-run a job that has failed. The returned promise resolves when the job
     * has been scheduled for retry.
     */
    retry(): Promise<void>;

    /**
     * Returns a promise that resolves to the returned data when the job has been finished.
     * TODO: Add a watchdog to check if the job has finished periodically.
     * since pubsub does not give any guarantees.
     */
    finished(): Promise<any>;

    /**
     * Promotes a job that is currently "delayed" to the "waiting" state and executed as soon as possible.
     */
    promote(): Promise<void>;
  }

  type JobStatus = 'completed' | 'wait' | 'active' | 'delayed' | 'failed';

  interface BackoffOptions {
    /**
     * Backoff type, which can be either `fixed` or `exponential`
     */
    type: 'fixed' | 'exponential';

    /**
     * Backoff delay, in milliseconds
     */
    delay: number;
  }

  interface RepeatOptions {
    /**
     * Cron pattern specifying when the job should execute
     */
    cron: string;

    /**
     * Timezone
     */
    tz?: string;

    /**
     * End date when the repeat job should stop repeating
     */
    endDate?: Date | string | number;
  }

  interface JobOptions {
    /**
     * Optional priority value. ranges from 1 (highest priority) to MAX_INT  (lowest priority).
     * Note that using priorities has a slight impact on performance, so do not use it if not required
     */
    priority?: number;

    /**
     * An amount of miliseconds to wait until this job can be processed.
     * Note that for accurate delays, both server and clients should have their clocks synchronized. [optional]
     */
    delay?: number;

    /**
     * The total number of attempts to try the job until it completes
     */
    attempts?: number;

    /**
     * Repeat job according to a cron specification
     */
    repeat?: RepeatOptions;

    /**
     * Backoff setting for automatic retries if the job fails
     */
    backoff?: number | BackoffOptions;

    /**
     * A boolean which, if true, adds the job to the right
     * of the queue instead of the left (default false)
     */
    lifo?: boolean;

    /**
     *  The number of milliseconds after which the job should be fail with a timeout error
     */
    timeout?: number;

    /**
     * Override the job ID - by default, the job ID is a unique
     * integer, but you can use this setting to override it.
     * If you use this option, it is up to you to ensure the
     * jobId is unique. If you attempt to add a job with an id that
     * already exists, it will not be added.
     */
    jobId?: JobId;

    /**
     * A boolean which, if true, removes the job when it successfully completes.
     * Default behavior is to keep the job in the completed set.
     */
    removeOnComplete?: boolean;

    /**
     * A boolean which, if true, removes the job when it fails after all attempts
     * Default behavior is to keep the job in the completed set.
     */
    removeOnFail?: boolean;
  }

  interface JobCounts {
    wait: number;
    active: number;
    completed: number;
    failed: number;
    delayed: number;
  }

  interface JobInformation {
    key: string;
    name: string;
    id?: string;
    endDate?: number;
    tz?: string;
    cron: string;
    next: number;
  }

  interface Queue {
    /**
     * Returns a promise that resolves when Redis is connected and the queue is ready to accept jobs.
     * This replaces the `ready` event emitted on Queue in previous verisons.
     */
    isReady(): Promise<this>;

    /**
     * Defines a processing function for the jobs placed into a given Queue.
     *
     * The callback is called everytime a job is placed in the queue.
     * It is passed an instance of the job as first argument.
     *
     * The done callback can be called with an Error instance, to signal that the job did not complete successfully,
     * or with a result as second argument as second argument (e.g.: done(null, result);) when the job is successful.
     * Errors will be passed as a second argument to the "failed" event;
     * results, as a second argument to the "completed" event.
     */
    process(callback: (job: Job, done: DoneCallback) => void): void;

    /**
     * Defines a processing function for the jobs placed into a given Queue.
     *
     * The callback is called everytime a job is placed in the queue.
     * It is passed an instance of the job as first argument.
     *
     * A promise must be returned to signal job completion.
     * If the promise is rejected, the error will be passed as a second argument to the "failed" event.
     * If it is resolved, its value will be the "completed" event's second argument.
     */
    process(callback: (job: Job) => void): Promise<any>;

    /**
     * Defines a processing function for the jobs placed into a given Queue.
     *
     * The callback is called everytime a job is placed in the queue.
     * It is passed an instance of the job as first argument.
     *
     * A promise must be returned to signal job completion.
     * If the promise is rejected, the error will be passed as a second argument to the "failed" event.
     * If it is resolved, its value will be the "completed" event's second argument.
     *
     * @param concurrency Bull will then call you handler in parallel respecting this max number.
     */
    process(concurrency: number, callback: (job: Job) => void): Promise<any>;

    /**
     * Defines a processing function for the jobs placed into a given Queue.
     *
     * The callback is called everytime a job is placed in the queue.
     * It is passed an instance of the job as first argument.
     *
     * The done callback can be called with an Error instance, to signal that the job did not complete successfully,
     * or with a result as second argument as second argument (e.g.: done(null, result);) when the job is successful.
     * Errors will be passed as a second argument to the "failed" event;
     * results, as a second argument to the "completed" event.
     *
     * @param concurrency Bull will then call you handler in parallel respecting this max number.
     */
    process(concurrency: number, callback: (job: Job, done: DoneCallback) => void): void;

    /**
     * Defines a named processing function for the jobs placed into a given Queue.
     *
     * The callback is called everytime a job is placed in the queue.
     * It is passed an instance of the job as first argument.
     *
     * A promise must be returned to signal job completion.
     * If the promise is rejected, the error will be passed as a second argument to the "failed" event.
     * If it is resolved, its value will be the "completed" event's second argument.
     *
     * @param name Bull will only call the handler if the job name matches
     */
    // tslint:disable-next-line:unified-signatures
    process(name: string, callback: (job: Job) => void): Promise<any>;

    /**
     * Defines a processing function for the jobs placed into a given Queue.
     *
     * The callback is called everytime a job is placed in the queue.
     * It is passed an instance of the job as first argument.
     *
     * The done callback can be called with an Error instance, to signal that the job did not complete successfully,
     * or with a result as second argument as second argument (e.g.: done(null, result);) when the job is successful.
     * Errors will be passed as a second argument to the "failed" event;
     * results, as a second argument to the "completed" event.
     *
     * @param name Bull will only call the handler if the job name matches
     */
    // tslint:disable-next-line:unified-signatures
    process(name: string, callback: (job: Job, done: DoneCallback) => void): void;

    /**
     * Defines a named processing function for the jobs placed into a given Queue.
     *
     * The callback is called everytime a job is placed in the queue.
     * It is passed an instance of the job as first argument.
     *
     * A promise must be returned to signal job completion.
     * If the promise is rejected, the error will be passed as a second argument to the "failed" event.
     * If it is resolved, its value will be the "completed" event's second argument.
     *
     * @param name Bull will only call the handler if the job name matches
     * @param concurrency Bull will then call you handler in parallel respecting this max number.
     */
    process(name: string, concurrency: number, callback: (job: Job) => void): Promise<any>;

    /**
     * Defines a processing function for the jobs placed into a given Queue.
     *
     * The callback is called everytime a job is placed in the queue.
     * It is passed an instance of the job as first argument.
     *
     * The done callback can be called with an Error instance, to signal that the job did not complete successfully,
     * or with a result as second argument as second argument (e.g.: done(null, result);) when the job is successful.
     * Errors will be passed as a second argument to the "failed" event;
     * results, as a second argument to the "completed" event.
     *
     * @param name Bull will only call the handler if the job name matches
     * @param concurrency Bull will then call you handler in parallel respecting this max number.
     */
    process(name: string, concurrency: number, callback: (job: Job, done: DoneCallback) => void): void;

    /**
     * Creates a new job and adds it to the queue.
     * If the queue is empty the job will be executed directly,
     * otherwise it will be placed in the queue and executed as soon as possible.
     */
    add(data: any, opts?: JobOptions): Promise<Job>;

    /**
     * Creates a new named job and adds it to the queue.
     * If the queue is empty the job will be executed directly,
     * otherwise it will be placed in the queue and executed as soon as possible.
     */
    add(name: string, data: any, opts?: JobOptions): Promise<Job>;

    /**
     * Returns a promise that resolves when the queue is paused.
     * The pause is global, meaning that all workers in all queue instances for a given queue will be paused.
     * A paused queue will not process new jobs until resumed,
     * but current jobs being processed will continue until they are finalized.
     *
     * Pausing a queue that is already paused does nothing.
     */
    pause(): Promise<void>;

    /**
     * Returns a promise that resolves when the queue is resumed after being paused.
     * The resume is global, meaning that all workers in all queue instances for a given queue will be resumed.
     *
     * Resuming a queue that is not paused does nothing.
     */
    resume(): Promise<void>;

    /**
     * Returns a promise that returns the number of jobs in the queue, waiting or paused.
     * Since there may be other processes adding or processing jobs, this value may be true only for a very small amount of time.
     */
    count(): Promise<number>;

    /**
     * Empties a queue deleting all the input lists and associated jobs.
     */
    empty(): Promise<void>;

    /**
     * Closes the underlying redis client. Use this to perform a graceful shutdown.
     *
     * `close` can be called from anywhere, with one caveat:
     * if called from within a job handler the queue won't close until after the job has been processed
     */
    close(): Promise<void>;

    /**
     * Returns a promise that will return the job instance associated with the jobId parameter.
     * If the specified job cannot be located, the promise callback parameter will be set to null.
     */
    getJob(jobId: JobId): Promise<Job>;

    /**
     * Returns a promise that will return an array with the active jobs between start and end.
     */
    getActive(start?: number, end?: number): Promise<Job[]>;

    /**
     * Returns a promise that will return an array with the delayed jobs between start and end.
     */
    getDelayed(start?: number, end?: number): Promise<Job[]>;

    /**
     * Returns a promise that will return an array with the completed jobs between start and end.
     */
    getCompleted(start?: number, end?: number): Promise<Job[]>;

    /**
     * Returns a promise that will return an array with the failed jobs between start and end.
     */
    getFailed(start?: number, end?: number): Promise<Job[]>;

    /**
     * Returns JobInformation of repeatable jobs (ordered descending). Provide a start and/or an end
     * index to limit the number of results. Start defaults to 0, end to -1 and asc to false.
     */
    getRepeatableJobs(start?: number, end?: number, asc?: boolean): Promise<JobInformation[]>;

    /**
     * ???
     */
    nextRepeatableJob(name: string, data: any, opts: JobOptions): Promise<Job>;

    /**
     * Removes a given repeatable job. The RepeatOpts needs to be the same as the ones used for
     * the job when it was added.
     */
    removeRepeatable(repeat: RepeatOptions): Promise<void>;

    /**
     * Removes a given repeatable job. The RepeatOpts needs to be the same as the ones used for
     * the job when it was added.
     *
     * name: The name of the to be removed job
     */
    removeRepeatable(name: string, repeat: RepeatOptions): Promise<void>;

    /**
     * Returns a promise that resolves with the job counts for the given queue.
     */
    getJobCounts(): Promise<JobCounts>;

    /**
     * Returns a promise that resolves with the quantity of completed jobs.
     */
    getCompletedCount(): Promise<number>;

    /**
     * Returns a promise that resolves with the quantity of failed jobs.
     */
    getFailedCount(): Promise<number>;

    /**
     * Returns a promise that resolves with the quantity of delayed jobs.
     */
    getDelayedCount(): Promise<number>;

    /**
     * Returns a promise that resolves with the quantity of waiting jobs.
     */
    getWaitingCount(): Promise<number>;

    /**
     * Returns a promise that resolves with the quantity of paused jobs.
     */
    getPausedCount(): Promise<number>;

    /**
     * Returns a promise that resolves with the quantity of active jobs.
     */
    getActiveCount(): Promise<number>;

    /**
     * Returns a promise that resolves to the quantity of repeatable jobs.
     */
    getRepeatableCount(): Promise<number>;

    /**
     * Tells the queue remove all jobs created outside of a grace period in milliseconds.
     * You can clean the jobs with the following states: completed, waiting, active, delayed, and failed.
     * @param grace Grace period in milliseconds.
     * @param status Status of the job to clean. Values are completed, wait, active, delayed, and failed. Defaults to completed.
     * @param limit Maximum amount of jobs to clean per call. If not provided will clean all matching jobs.
     */
    clean(grace: number, status?: JobStatus, limit?: number): Promise<Job[]>;

    /**
     * Listens to queue events
     */
    on(event: string, callback: (...args: any[]) => void): this;

    /**
     * An error occured
     */
    on(event: 'error', callback: ErrorEventCallback): this;

    /**
     * A job has started. You can use `jobPromise.cancel()` to abort it
     */
    on(event: 'active', callback: ActiveEventCallback): this;

    /**
     * A job has been marked as stalled.
     * This is useful for debugging job workers that crash or pause the event loop.
     */
    on(event: 'stalled', callback: StalledEventCallback): this;

    /**
     * A job's progress was updated
     */
    on(event: 'progress', callback: ProgressEventCallback): this;

    /**
     * A job successfully completed with a `result`
     */
    on(event: 'completed', callback: CompletedEventCallback): this;

    /**
     * A job failed with `err` as the reason
     */
    on(event: 'failed', callback: FailedEventCallback): this;

    /**
     * The queue has been paused
     */
    on(event: 'paused', callback: EventCallback): this;

    /**
     * The queue has been resumed
     */
    on(event: 'resumed', callback: EventCallback): this; // tslint:disable-line unified-signatures

    /**
     * Old jobs have been cleaned from the queue.
     * `jobs` is an array of jobs that were removed, and `type` is the type of those jobs.
     *
     * @see Queue#clean() for details
     */
    on(event: 'cleaned', callback: CleanedEventCallback): this;
  }

  type EventCallback = () => void;

  type ErrorEventCallback = (error: Error) => void;

  interface JobPromise {
    /**
     * Abort this job
     */
    cancel(): void;
  }

  type ActiveEventCallback = (job: Job, jobPromise?: JobPromise) => void;

  type StalledEventCallback = (job: Job) => void;

  type ProgressEventCallback = (job: Job, progress: any) => void;

  type CompletedEventCallback = (job: Job, result: any) => void;

  type FailedEventCallback = (job: Job, error: Error) => void;

  type CleanedEventCallback = (jobs: Job[], status: JobStatus) => void;
}

export = Bull;<|MERGE_RESOLUTION|>--- conflicted
+++ resolved
@@ -17,17 +17,9 @@
  */
 declare const Bull: {
   (queueName: string, opts?: Bull.QueueOptions): Bull.Queue;
-<<<<<<< HEAD
-  // tslint:disable-next-line:unified-signatures
-  (queueName: string, url?: string): Bull.Queue;
-  new (queueName: string, opts?: Bull.QueueOptions): Bull.Queue;
-  // tslint:disable-next-line:unified-signatures
-  new (queueName: string, url?: string): Bull.Queue;
-=======
   (queueName: string, url?: string): Bull.Queue; // tslint:disable-line unified-signatures
   new (queueName: string, opts?: Bull.QueueOptions): Bull.Queue;
   new (queueName: string, url?: string): Bull.Queue; // tslint:disable-line unified-signatures
->>>>>>> 8e80f133
 };
 
 declare namespace Bull {
