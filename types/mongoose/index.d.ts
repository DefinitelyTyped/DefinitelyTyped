--- conflicted
+++ resolved
@@ -35,11 +35,8 @@
 //                 Thomas Pischulski <https://github.com/nephix>
 //                 Sam Kim <https://github.com/rlaace423>
 //                 Dongjun Lee <https://github.com/ChazEpps>
-<<<<<<< HEAD
-//		   Jan Nemcik <https://github.com/JanNemcik>
-=======
 //                 Valentin Agachi <https://github.com/avaly>
->>>>>>> 5a59a59b
+//		             Jan Nemcik <https://github.com/JanNemcik>
 // Definitions: https://github.com/DefinitelyTyped/DefinitelyTyped
 // TypeScript Version: 3.0
 
@@ -2997,7 +2994,8 @@
     translateAliases(raw: any): any;
 
     /**
-     * Sends multiple insertOne, updateOne, updateMany, replaceOne, deleteOne, and/or deleteMany operations to the MongoDB server in one command. This is faster than sending multiple independent operations (like) if you use create()) because with bulkWrite() there is only one round trip to MongoDB.
+     * Sends multiple insertOne, updateOne, updateMany, replaceOne, deleteOne, and/or 
+     operations to the MongoDB server in one command. This is faster than sending multiple independent operations (like) if you use create()) because with bulkWrite() there is only one round trip to MongoDB.
      * Mongoose will perform casting on all operations you provide.
      * This function does not trigger any middleware, not save() nor update(). If you need to trigger save() middleware for every document use create() instead.
      * @param writes Operations
@@ -3379,18 +3377,11 @@
       callback?: (err: any, res: T) => void): Promise<T>;
 
     /** Removes documents from the collection. */
-<<<<<<< HEAD
-    remove(conditions: any, callback?: (err: any) => void): Query<mongodb.DeleteWriteOpResultObject['result'] & { deletedCount?: number }> & QueryHelpers;
-    deleteOne(conditions: any, callback?: (err: any) => void): Query<mongodb.DeleteWriteOpResultObject['result'] & { deletedCount?: number }> & QueryHelpers;
-    deleteOne(conditions: any, options: ModelOptions, callback?: (err: any) => void): Query<mongodb.DeleteWriteOpResultObject['result'] & { deletedCount?: number }> & QueryHelpers;
-    deleteMany(conditions: any, callback?: (err: any) => void): Query<mongodb.DeleteWriteOpResultObject['result'] & { deletedCount?: number }> & QueryHelpers;
-    deleteMany(conditions: any, options: ModelOptions, callback?: (err: any) => void): Query<mongodb.DeleteWriteOpResultObject['result'] & { deletedCount?: number }> & QueryHelpers;
-=======
     remove(conditions: FilterQuery<T>, callback?: (err: any) => void): Query<mongodb.DeleteWriteOpResultObject['result'] & { deletedCount?: number }> & QueryHelpers;
     deleteOne(conditions: FilterQuery<T>, callback?: (err: any) => void): Query<mongodb.DeleteWriteOpResultObject['result'] & { deletedCount?: number }> & QueryHelpers;
     deleteOne(conditions: FilterQuery<T>, options: ModelOptions, callback?: (err: any) => void): Query<mongodb.DeleteWriteOpResultObject['result'] & { deletedCount?: number }> & QueryHelpers;
     deleteMany(conditions: FilterQuery<T>, callback?: (err: any) => void): Query<mongodb.DeleteWriteOpResultObject['result'] & { deletedCount?: number }> & QueryHelpers;
->>>>>>> 5a59a59b
+    deleteMany(conditions: FilterQuery<T>, options: ModelOptions, callback?: (err: any) => void): Query<mongodb.DeleteWriteOpResultObject['result'] & { deletedCount?: number }> & QueryHelpers;
 
     /**
      * Same as update(), except MongoDB replace the existing document with the given document (no atomic operators like $set).
