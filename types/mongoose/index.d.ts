// Type definitions for Mongoose 5.5.1
// Project: http://mongoosejs.com/
// Definitions by: horiuchi <https://github.com/horiuchi>
//                 lukasz-zak <https://github.com/lukasz-zak>
//                 Alorel <https://github.com/Alorel>
//                 jendrikw <https://github.com/jendrikw>
//                 Ethan Resnick <https://github.com/ethanresnick>
//                 vologa <https://github.com/vologab>
//                 jussikinnula <https://github.com/jussikinnula>
//                 ondratra <https://github.com/ondratra>
//                 alfirin <https://github.com/alfirin>
//                 Idan Dardikman <https://github.com/idandrd>
//                 Dominik Heigl <https://github.com/various89>
//                 Fazendaaa <https://github.com/Fazendaaa>
//                 Norman Perrin <https://github.com/NormanPerrin>
//                 Dan Manastireanu <https://github.com/danmana>
//                 stablio <https://github.com/stablio>
//                 Emmanuel Gautier <https://github.com/emmanuelgautier>
//                 Frontend Monster <https://github.com/frontendmonster>
//                 Ming Chen <https://github.com/mingchen>
//                 Olga Isakova <https://github.com/penumbra1>
//                 Orblazer <https://github.com/orblazer>
//                 HughKu <https://github.com/HughKu>
//                 Erik Lopez <https://github.com/niuware>
//                 Vlad Melnik <https://github.com/vladmel1234>
//                 Jarom Loveridge <https://github.com/jloveridge>
//                 Grimmer Kang <https://github.com/grimmer0125>
//                 Richard Davison <https://github.com/richarddd>
//                 Brian Chen <https://github.com/ToucheSir>
//                 Boris Figovsky <https://github.com/borfig>
//                 Simon Driscoll <https://github.com/dinodeSimon>
//                 Anton Kenikh <https://github.com/anthony-kenikh>
//                 Chathu Vishwajith <https://github.com/iamchathu>
//                 Tom Yam <https://github.com/tomyam1>
//                 Thomas Pischulski <https://github.com/nephix>
<<<<<<< HEAD
//                 Sam Kim <https://github.com/rlaace423>
=======
//                 Dongjun Lee <https://github.com/ChazEpps>
>>>>>>> c02e3a15
// Definitions: https://github.com/DefinitelyTyped/DefinitelyTyped
// TypeScript Version: 3.0

/// <reference types="mongodb" />
/// <reference types="node" />


/*
 * Guidelines for maintaining these definitions:
 * - If you spot an error here or there, please submit a PR.
 *   Give some examples/links to documentation if you can.
 *
 * For patches and minor releases:
 * - Browse the changelog at https://github.com/Automattic/mongoose/blob/master/History.md
 *   and make necessary changes. Afterwards, update the version number at the top so we know
 *   which version we are on.
 *
 * For major releases:
 * - Refer to the updated docs at https//mongoosejs.com/docs/api.html
 * - On the left-hand side of the docs is a list of .js files. Reset and update the TODO list below
 *   then go through one-by-one, making any updates to params list, return type, etc. For documentation
 *   changes just copy/paste them into here.
 * - Check the files off as you go. Some files below might not have anything in them. That's ok, this
 *   is just a simple heuristic to keep track of our progress.
 */

/*
For easier searching, add a header to each section like so:
To find a section, CTRL+F and type "section ___.js"
/*
 * section filename.js
 * http://mongoosejs.com/docs/api.html#filename-js
 */

declare module "mongoose" {
  import events = require('events');
  import mongodb = require('mongodb');
  import stream = require('stream');
  import mongoose = require('mongoose');

  /**
   * Gets and optionally overwrites the function used to pluralize collection names
   * @param fn function to use for pluralization of collection names
   * @returns the current function used to pluralize collection names (defaults to the `mongoose-legacy-pluralize` module's function)
   */
  export function pluralize(fn?: (str: string) => string): (str: string) => string;

  /*
   * Some mongoose classes have the same name as the native JS classes
   * Keep references to native classes using a "Native" prefix
   */
  class NativeBuffer extends global.Buffer { }
  class NativeDate extends global.Date { }
  class NativeError extends global.Error { }

  /*
   * section index.js
   * http://mongoosejs.com/docs/api.html#index-js
   */
  export var DocumentProvider: any;
  // recursive constructor
  export var Mongoose: new (...args: any[]) => typeof mongoose;
  type Mongoose = typeof mongoose;
  export var SchemaTypes: typeof Schema.Types;

  /** Expose connection states for user-land */
  export var STATES: typeof ConnectionStates;
  /** The default connection of the mongoose module. */
  export var connection: Connection;
  /** An array containing all connections associated with this Mongoose instance. */
  export var connections: Connection[];
  /** Models registred on the default mongoose connection. */
  export var models: { [index: string]: Model<any> };
  /** The node-mongodb-native driver Mongoose uses. */
  export var mongo: typeof mongodb;
  /** The Mongoose version */
  export var version: string;

  /**
   * Opens the default mongoose connection.
   * Options passed take precedence over options included in connection strings.
   * @returns pseudo-promise wrapper around this
   */
  export function connect(uris: string, options: ConnectionOptions, callback: (err: mongodb.MongoError) => void): Promise<Mongoose>;
  export function connect(uris: string, callback: (err: mongodb.MongoError) => void): Promise<Mongoose>;
  export function connect(uris: string, options?: ConnectionOptions): Promise<Mongoose>;

  /**
   * Creates a Connection instance.
   * Each connection instance maps to a single database. This method is helpful
   *   when mangaging multiple db connections.
   * @param uri a mongodb:// URI
   * @param options options to pass to the driver
   * @returns the created Connection object
   */
  export function createConnection(): Connection;
  export function createConnection(uri: string,
    options?: ConnectionOptions
  ): Connection & {
    then: Promise<Connection>["then"];
    catch: Promise<Connection>["catch"];
  };

  /**
   * Disconnects all connections.
   * @param fn called after all connection close.
   */
  export function disconnect(fn: (error?: any) => void): void;
  /** Disconnects all connections. */
  export function disconnect(): Promise<void>;

  /** Gets mongoose options */
  export function get(key: string): any;

  /**
   * Defines a model or retrieves it.
   * Models defined on the mongoose instance are available to all connection
   *   created by the same mongoose instance.
   * @param name model name
   * @param collection (optional, induced from model name)
   * @param skipInit whether to skip initialization (defaults to false)
   */
  export function model<T extends Document>(name: string, schema?: Schema, collection?: string,
    skipInit?: boolean): Model<T>;
  export function model<T extends Document, U extends Model<T>>(
    name: string,
    schema?: Schema,
    collection?: string,
    skipInit?: boolean
  ): U;

  /**
   * Returns an array of model names created on this instance of Mongoose.
   * Does not include names of models created using connection.model().
   */
  export function modelNames(): string[];

  /**
   * Declares a global plugin executed on all Schemas.
   * Equivalent to calling .plugin(fn) on each Schema you create.
   * @param fn plugin callback
   * @param opts optional options
   */
  export function plugin(fn: Function): typeof mongoose;
  export function plugin<T>(fn: Function, opts: T): typeof mongoose;

  /** Sets mongoose options */
  export function set(key: string, value: any): void;

  export function startSession(options?: mongodb.SessionOptions, cb?: (err: any, session: mongodb.ClientSession) => void): Promise<mongodb.ClientSession>;

  export type CastError = Error.CastError;

  /*
   * section connection.js
   * http://mongoosejs.com/docs/api.html#connection-js
   *
   * The Connection class exposed by require('mongoose')
   *   is actually the driver's NativeConnection class.
   *   connection.js defines a base class that the native
   *   versions extend. See:
   *   http://mongoosejs.com/docs/api.html#drivers-node-mongodb-native-connection-js
   */
  abstract class ConnectionBase extends events.EventEmitter {
    /**
     * For practical reasons, a Connection equals a Db.
     * @param base a mongoose instance
     * @event connecting Emitted when connection.{open,openSet}() is executed on this connection.
     * @event connected Emitted when this connection successfully connects to the db. May be emitted multiple times in reconnected scenarios.
     * @event open Emitted after we connected and onOpen is executed on all of this connections models.
     * @event disconnecting Emitted when connection.close() was executed.
     * @event disconnected Emitted after getting disconnected from the db.
     * @event close Emitted after we disconnected and onClose executed on all of this connections models.
     * @event reconnected Emitted after we connected and subsequently disconnected, followed by successfully another successfull connection.
     * @event error Emitted when an error occurs on this connection.
     * @event fullsetup Emitted in a replica-set scenario, when primary and at least one seconaries specified in the connection string are connected.
     * @event all Emitted in a replica-set scenario, when all nodes specified in the connection string are connected.
     */
    constructor(base: typeof mongoose);

    /**
    * Opens the connection to MongoDB.
    * @param uri mongodb connection string
    * @param options Mongoose forces the db option forceServerObjectId false and cannot be overridden.
    *   Mongoose defaults the server auto_reconnect options to true which can be overridden.
    *   See the node-mongodb-native driver instance for options that it understands.
    *   Options passed take precedence over options included in connection strings.
    */
    openUri(uri: string, options?: ConnectionOptions): Promise<Connection>;
    openUri(uri: string, callback: (err: any, conn?: Connection) => void): Connection;
    openUri(
        uri: string,
        options: ConnectionOptions,
        callback?: (err: any, conn?: Connection) => void
    ): Connection & {
        then: Promise<Connection>["then"];
        catch: Promise<Connection>["catch"];
      };

    /** Helper for dropDatabase() */
    dropDatabase(callback?: (err: any) => void): Promise<any>;

    /** Helper for creating a collection */
    createCollection<T = any>(name: string, options?: mongodb.CollectionCreateOptions): Promise<mongodb.Collection<T>>;
    createCollection<T = any>(name: string, cb: (err: any, collection: mongodb.Collection<T>) => void): Promise<void>;
    createCollection<T = any>(name: string, options: mongodb.CollectionCreateOptions, cb?: (err: any, collection: mongodb.Collection) => void): Promise<mongodb.Collection<T>>;

    /** Helper for dropCollection() */
    dropCollection(name: string, callback?: (err: any) => void): Promise<void>;

    /** Closes the connection */
    close(callback?: (err: any) => void): Promise<void>;

    /** Closes the connection */
    close(force?: boolean, callback?: (err: any) => void): Promise<void>;

    /**
     * Retrieves a collection, creating it if not cached.
     * Not typically needed by applications. Just talk to your collection through your model.
     * @param name name of the collection
     * @param options optional collection options
     */
    collection(name: string, options?: any): Collection;

    /**
     * Defines or retrieves a model.
     * When no collection argument is passed, Mongoose produces a collection name by passing
     * the model name to the utils.toCollectionName method. This method pluralizes the name.
     * If you don't like this behavior, either pass a collection name or set your schemas
     * collection name option.
     * @param name the model name
     * @param schema a schema. necessary when defining a model
     * @param collection name of mongodb collection (optional) if not given it will be induced from model name
     * @returns The compiled model
     */
    model<T extends Document>(name: string, schema?: Schema, collection?: string): Model<T>;
    model<T extends Document, U extends Model<T>>(
      name: string,
      schema?: Schema,
      collection?: string
    ): U;

    /**
     * Removes the model named `name` from this connection, if it exists. You can
     * use this function to clean up any models you created in your tests to
     * prevent OverwriteModelErrors.
     *
     * @param name if string, the name of the model to remove. If regexp, removes all models whose name matches the regexp.
     * @returns this
     */
    deleteModel(name: string | RegExp): Connection;

    /** Returns an array of model names created on this connection. */
    modelNames(): string[];

    /** A hash of the global options that are associated with this connection */
      config: Pick<ConnectionOptions, 'autoIndex' | 'autoCreate' | 'useCreateIndex' | 'useFindAndModify' | 'bufferCommands'>;

    /** The mongodb.Db instance, set when the connection is opened */
    db: mongodb.Db;

    /** A hash of the collections associated with this connection */
    collections: { [index: string]: Collection };

    /** A hash of models registered with this connection */
    models: { [index: string]: Model<any> };

    /**
     * Connection ready state
     * 0 = disconnected
     * 1 = connected
     * 2 = connecting
     * 3 = disconnecting
     * Each state change emits its associated event name.
     */
    readyState: number;

    /** mapping of ready states */
    states: typeof ConnectionStates;
  }

  /**
   * Connection optional settings.
   *
   * see
   *   https://mongoosejs.com/docs/api.html#mongoose_Mongoose-connect
   * and
   *   http://mongodb.github.io/node-mongodb-native/3.0/api/MongoClient.html
   * for all available options.
   *
   */
  interface ConnectionOptions extends mongodb.MongoClientOptions {
    /** mongoose-specific options */
    /** See https://mongoosejs.com/docs/guide.html#bufferCommands */
    bufferCommands?: boolean;
    /** database Name for Mongodb Atlas Connection */
    dbName?: string;
    /** passed to the connection db instance */
    db?: any;
    config?: {
      /**
       * set to false to disable automatic index creation for all
       * models associated with this connection.
       */
      autoIndex?: boolean;
    };
    autoIndex?: boolean;

    /** Before Mongoose builds indexes, it calls Model.createCollection()
     * to create the underlying collection in MongoDB if autoCreate
     * is set to true.(default: false) */
    autoCreate?: boolean;

    /** Specify a journal write concern (default: false). */
    journal?: boolean;

    /** The current value of the parameter native_parser */
    nativeParser?: boolean;

    safe?: any;
    slaveOk?: boolean;

    /** username for authentication */
    user?: string;
    /** password for authentication */
    pass?: string;

    /** If true, this connection will use createIndex() instead of ensureIndex() for automatic index builds via Model.init(). */
    useCreateIndex?: boolean;
    /** See https://mongoosejs.com/docs/connections.html#use-mongo-client **/
    useMongoClient?: boolean;
    /** Flag for using new URL string parser instead of current (deprecated) one */
    useNewUrlParser?: boolean;
    /** Set to false to make findOneAndUpdate() and findOneAndRemove() use native findOneAndUpdate() rather than findAndModify(). */
    useFindAndModify?: boolean;

    // Legacy properties - passed to the connection server instance(s)
    mongos?: any;
    server?: any;
    replset?: any;
  }

  interface ClientSession extends mongodb.ClientSession { }

  /*
   * section drivers/node-mongodb-native/collection.js
   * http://mongoosejs.com/docs/api.html#drivers-node-mongodb-native-collection-js
   */
  var Collection: Collection;
  interface Collection extends CollectionBase {
    /**
     * Collection constructor
     * @param name name of the collection
     * @param conn A MongooseConnection instance
     * @param opts optional collection options
     */
    new(name: string, conn: Connection, opts?: any): Collection;
    /** Formatter for debug print args */
    $format(arg: any): string;
    /** Debug print helper */
    $print(name: any, i: any, args: any[]): void;
    /** Retrieves information about this collections indexes. */
    getIndexes(): any;
  }

  /*
   * section drivers/node-mongodb-native/connection.js
   * http://mongoosejs.com/docs/api.html#drivers-node-mongodb-native-connection-js
   */
  class Connection extends ConnectionBase {
    /**
     * Switches to a different database using the same connection pool.
     * @param name The database name
     * @returns New Connection Object
     */
    useDb(name: string): Connection;

    startSession(options?: mongodb.SessionOptions, cb?: (err: any, session: mongodb.ClientSession) => void): Promise<mongodb.ClientSession>;

    /** Expose the possible connection states. */
    static STATES: typeof ConnectionStates;
  }

  export enum ConnectionStates {
    disconnected = 0,
    connected = 1,
    connecting = 2,
    disconnecting = 3,
    uninitialized = 99,
  }

  /*
   * section error.js
   * http://mongoosejs.com/docs/api.html#error-js
   */
  class Error extends global.Error {

    // "MongooseError" for instances of the current class,
    // an other string for instances of derived classes.
    name: "MongooseError" | string;

    /**
     * MongooseError constructor
     * @param msg Error message
     */
    constructor(msg: string);

    /**
     * The default built-in validator error messages. These may be customized.
     * As you might have noticed, error messages support basic templating
     * {PATH} is replaced with the invalid document path
     * {VALUE} is replaced with the invalid value
     * {TYPE} is replaced with the validator type such as "regexp", "min", or "user defined"
     * {MIN} is replaced with the declared min value for the Number.min validator
     * {MAX} is replaced with the declared max value for the Number.max validator
     */
    static messages: any;

    /** For backwards compatibility. Same as mongoose.Error.messages */
    static Messages: any;

  }

  module Error {

    /**
     * section error/notFound.js
     * https://mongoosejs.com/docs/api.html#mongooseerror_MongooseError.DocumentNotFoundError
     *
     * An instance of this error class will be returned when `save()` fails
     * because the underlying
     * document was not found. The constructor takes one parameter, the
     * conditions that mongoose passed to `update()` when trying to update
     * the document.
     */
    export class DocumentNotFoundError extends Error {
      name: 'DocumentNotFoundError';
      filter: any;
      query: any;
      constructor(filter: any);
    }

    /**
     * section error/cast.js
     * https://mongoosejs.com/docs/api.html#mongooseerror_MongooseError.CastError
     *
     * An instance of this error class will be returned when mongoose failed to
     * cast a value.
     */
    export class CastError extends Error {
      name: 'CastError';
      stringValue: string;
      kind: string;
      value: any;
      path: string;
      reason?: any;
      model?: any;

      constructor(type: string, value: any, path: string, reason?: NativeError);

      setModel(model: any): void;
    }

    /**
     * section error/validation.js
     * https://mongoosejs.com/docs/api.html#mongooseerror_MongooseError.ValidationError

     * An instance of this error class will be returned when [validation](/docs/validation.html) failed.
     * The `errors` property contains an object whose keys are the paths that failed and whose values are
     * instances of CastError or ValidationError.
     *
     */
    export class ValidationError extends Error {
      name: 'ValidationError';

      errors: {[path: string]: ValidatorError | CastError};

      constructor(instance?: MongooseDocument);

      /** Console.log helper */
      toString(): string;

      inspect(): object;

      toJSON(): object;

      addError(path: string, error: any): void;
    }

    /**
     * section error/validator.js
     * https://mongoosejs.com/docs/api.html#mongooseerror_MongooseError.ValidatorError
     *
     * A `ValidationError` has a hash of `errors` that contain individual `ValidatorError` instances
     */
    export class ValidatorError extends Error {
      name: 'ValidatorError';
      properties: {message: string, type?: string, path?: string, value?: any, reason?: any};
      kind: string;
      path: string;
      value: any;
      reason: any;

      constructor(properties: {message?: string, type?: string, path?: string, value?: any, reason?: any});

      formatMessage(msg: string | Function, properties: any): string;

      toString(): string;
    }

    /**
     * section error/version.js
     * https://mongoosejs.com/docs/api.html#mongooseerror_MongooseError.VersionError
     *
     * An instance of this error class will be returned when you call `save()` after
     * the document in the database was changed in a potentially unsafe way. See
     * the [`versionKey` option](http://mongoosejs.com/docs/guide.html#versionKey) for more information.
     */
    export class VersionError extends Error {
      name: 'VersionError';
      version: any;
      modifiedPaths: Array<any>;

      constructor(doc: MongooseDocument, currentVersion: any, modifiedPaths: any);
    }

    /**
     * section error/parallelSave.js
     * https://mongoosejs.com/docs/api.html#mongooseerror_MongooseError.ParallelSaveError
     *
     * An instance of this error class will be returned when you call `save()` multiple
     * times on the same document in parallel. See the [FAQ](http://mongoosejs.com/docs/faq.html) for more
     * information.
     */
    export class ParallelSaveError extends Error {
      name: 'ParallelSaveError';
      constructor(doc: MongooseDocument);
    }

    /**
     * section error/overwriteModel.js
     * https://mongoosejs.com/docs/api.html#mongooseerror_MongooseError.OverwriteModelError
     *
     * Thrown when a model with the given name was already registered on the connection.
     * See [the FAQ about `OverwriteModelError`](http://mongoosejs.com/docs/faq.html#overwrite-model-error).
     */
    export class OverwriteModelError extends Error {
      name: 'OverwriteModelError';
      constructor(name: string);
    }

    /**
     * section error/missingSchema.js
     * https://mongoosejs.com/docs/api.html#mongooseerror_MongooseError.MissingSchemaError
     *
     * Thrown when you try to access a model that has not been registered yet
     */
    export class MissingSchemaError extends Error {
      name: 'MissingSchemaError';
      constructor(name: string);
    }

    /**
     * section error/divergentArray.js
     * https://mongoosejs.com/docs/api.html#mongooseerror_MongooseError.DivergentArrayError
     *
     * An instance of this error will be returned if you used an array projection
     * and then modified the array in an unsafe way.
     */
    export class DivergentArrayError extends Error {
      name: 'DivergentArrayError';
      constructor(paths: Array<any>);
    }
  }

  interface EachAsyncOptions {
    /** defaults to 1 */
    parallel?: number;
  }

  /*
   * section querycursor.js
   * https://mongoosejs.com/docs/api.html#querycursor-js
   *
   * Callback signatures are from: https://mongodb.github.io/node-mongodb-native/2.1/api/Cursor.html#close
   * QueryCursor can only be accessed by query#cursor(), we only
   *   expose its interface to enable type-checking.
   */
  class QueryCursor<T extends Document> extends stream.Readable {
    /**
     * A QueryCursor is a concurrency primitive for processing query results
     * one document at a time. A QueryCursor fulfills the Node.js streams3 API,
     * in addition to several other mechanisms for loading documents from MongoDB
     * one at a time.
     * Unless you're an advanced user, do not instantiate this class directly.
     * Use Query#cursor() instead.
     * @param options query options passed to .find()
     * @event cursor Emitted when the cursor is created
     * @event error Emitted when an error occurred
     * @event data Emitted when the stream is flowing and the next doc is ready
     * @event end Emitted when the stream is exhausted
     */
    constructor(query: Query<T>, options: any);

    /** Marks this cursor as closed. Will stop streaming and subsequent calls to next() will error. */
    close(callback?: (error: any, result: any) => void): Promise<any>;

    /**
     * Execute fn for every document in the cursor. If fn returns a promise,
     * will wait for the promise to resolve before iterating on to the next one.
     * Returns a promise that resolves when done.
     * @param fn Function to be executed for every document in the cursor
     * @param callback Executed when all docs have been processed
     */
    eachAsync(fn: (doc: T) => any, callback?: (err: any) => void): Promise<T>;

    /**
     * Execute fn for every document in the cursor. If fn returns a promise,
     * will wait for the promise to resolve before iterating on to the next one.
     * Returns a promise that resolves when done.
     * @param fn Function to be executed for every document in the cursor
     * @param options Async options (e. g. parallel function execution)
     * @param callback Executed when all docs have been processed
     */
    eachAsync(fn: (doc: T) => any, options: EachAsyncOptions, callback?: (err: any) => void): Promise<T>;

    /**
     * Registers a transform function which subsequently maps documents retrieved
     * via the streams interface or .next()
     */
    map(fn: (doc: T) => T): this;

    /**
     * Get the next document from this cursor. Will return null when there are
     * no documents left.
     */
    next(callback?: (err: any, doc?: T) => void): Promise<any>;
  }

  /*
   * section virtualtype.js
   * http://mongoosejs.com/docs/api.html#virtualtype-js
   */
  class VirtualType {
    /** This is what mongoose uses to define virtual attributes via Schema.prototype.virtual. */
    constructor(options: any, name: string);
    /** Applies getters to value using optional scope. */
    applyGetters(value: any, scope: any): any;
    /** Applies setters to value using optional scope. */
    applySetters(value: any, scope: any): any;
    /** Defines a getter. */
    get(fn: Function): this;
    /** Defines a setter. */
    set(fn: Function): this;
  }

  /*
   * section schema.js
   * http://mongoosejs.com/docs/api.html#schema-js
   */
  class Schema<T = any> extends events.EventEmitter {
    /**
     * Schema constructor.
     * When nesting schemas, (children in the example above), always declare
     * the child schema first before passing it into its parent.
     * @event init Emitted after the schema is compiled into a Model.
     */
    constructor(definition?: SchemaDefinition, options?: SchemaOptions);

    /** Adds key path / schema type pairs to this schema. */
    add(obj: SchemaDefinition, prefix?: string): void;

    /** Return a deep copy of this schema */
    clone(): Schema;

    /**
     * Iterates the schemas paths similar to Array.forEach.
     * @param fn callback function
     * @returns this
     */
    eachPath(fn: (path: string, type: SchemaType) => void): this;

    /**
     * Gets a schema option.
     * @param key option name
     */
    get(key: string): any;

    /**
     * Defines an index (most likely compound) for this schema.
     * @param options Options to pass to MongoDB driver's createIndex() function
     * @param options.expires Mongoose-specific syntactic sugar, uses ms to convert
     *   expires option into seconds for the expireAfterSeconds in the above link.
     */
    index(fields: any, options?: {
      expires?: string;
      [other: string]: any;
    }): this;

    /** Compiles indexes from fields and schema-level indexes */
    indexes(): any[];

    /**
     * Loads an ES6 class into a schema. Maps setters + getters, static methods, and
     * instance methods to schema virtuals, statics, and methods.
     */
    loadClass(model: Function): this;

    /**
     * Adds an instance method to documents constructed from Models compiled from this schema.
     * If a hash of name/fn pairs is passed as the only argument, each name/fn pair will be added as methods.
     */
    method<F extends keyof T>(method: F, fn: T[F]): this;
    method(methodObj: {
      [F in keyof T]: T[F]
    }): this;

    /**
     * Gets/sets schema paths.
     * Sets a path (if arity 2)
     * Gets a path (if arity 1)
     */
    path(path: string): SchemaType;
    path(path: string, constructor: any): this;

    /**
     * Returns the pathType of path for this schema.
     * @returns whether it is a real, virtual, nested, or ad-hoc/undefined path.
     */
    pathType(path: string): string;

    /**
     * Registers a plugin for this schema.
     * @param plugin callback
     */
    plugin(plugin: (schema: Schema) => void): this;
    plugin<T>(plugin: (schema: Schema, options: T) => void, opts: T): this;

    /**
     * Defines a post hook for the document
     * Post hooks fire on the event emitted from document instances of Models compiled
     *   from this schema.
     * @param method name of the method to hook
     * @param fn callback
     */
    post<T extends Document>(method: 'insertMany', fn: (
      this: Model<Document>,
      error: mongodb.MongoError, docs: T[], next: (err?: NativeError) => void
    ) => void): this;

    post<T extends Document>(method: 'insertMany', fn: (
      this: Model<Document>,
      docs: T[], next: (err?: NativeError) => void
    ) => void): this;

    post<T extends Document>(method: 'insertMany', fn: (
      this: Model<Document>,
      docs: T[], next: (err?: NativeError) => Promise<any>
    ) => void): this;

    post<T extends Document>(method: string | RegExp, fn: (
      doc: T, next: (err?: NativeError) => void
    ) => void): this;

    post<T extends Document>(method: string | RegExp, fn: (
      error: mongodb.MongoError, doc: T, next: (err?: NativeError) => void
    ) => void): this;

    /**
     * Defines a pre hook for the document.
     */
    pre<T extends Document = Document>(
      method: "init" | "validate" | "save" | "remove",
      fn: HookSyncCallback<T>,
      errorCb?: HookErrorCallback
    ): this;
    pre<T extends Query<any> = Query<any>>(
      method:
        | "count"
        | "find"
        | "findOne"
        | "findOneAndRemove"
        | "findOneAndUpdate"
        | "update"
        | "updateOne"
        | "updateMany",
      fn: HookSyncCallback<T>,
      errorCb?: HookErrorCallback
    ): this;
    pre<T extends Aggregate<any> = Aggregate<any>>(
      method: "aggregate",
      fn: HookSyncCallback<T>,
      errorCb?: HookErrorCallback
    ): this;
    pre<T extends Model<Document> = Model<Document>>(
      method: "insertMany",
      fn: HookSyncCallback<T>,
      errorCb?: HookErrorCallback
    ): this;
    pre<T extends Document | Model<Document> | Query<any> | Aggregate<any>>(
      method: string | RegExp,
      fn: HookSyncCallback<T>,
      errorCb?: HookErrorCallback
    ): this;

    pre<T extends Document = Document>(
      method: "init" | "validate" | "save" | "remove",
      parallel: boolean,
      fn: HookAsyncCallback<T>,
      errorCb?: HookErrorCallback
    ): this;
    pre<T extends Query<any> = Query<any>>(
      method:
        | "count"
        | "find"
        | "findOne"
        | "findOneAndRemove"
        | "findOneAndUpdate"
        | "update"
        | "updateOne"
        | "updateMany",
      parallel: boolean,
      fn: HookAsyncCallback<T>,
      errorCb?: HookErrorCallback
    ): this;
    pre<T extends Aggregate<any> = Aggregate<any>>(
      method: "aggregate",
      parallel: boolean,
      fn: HookAsyncCallback<T>,
      errorCb?: HookErrorCallback
    ): this;
    pre<T extends Model<Document> = Model<Document>>(
      method: "insertMany",
      parallel: boolean,
      fn: HookAsyncCallback<T>,
      errorCb?: HookErrorCallback
    ): this;
    pre<T extends Document | Model<Document> | Query<any> | Aggregate<any>>(
      method: string | RegExp,
      parallel: boolean,
      fn: HookAsyncCallback<T>,
      errorCb?: HookErrorCallback
    ): this;

    /**
     * Adds a method call to the queue.
     * @param name name of the document method to call later
     * @param args arguments to pass to the method
     */
    queue(name: string, args: any[]): this;

    /**
     * Removes the given path (or [paths]).
     */
    remove(path: string | string[]): void;

    /**
     * @param invalidate refresh the cache
     * @returns an Array of path strings that are required by this schema.
     */
    requiredPaths(invalidate?: boolean): string[];

    /**
     * Sets/gets a schema option.
     * @param key option name
     * @param value if not passed, the current option value is returned
     */
    set<T extends keyof SchemaOptions>(key: T): SchemaOptions[T];
    set<T extends keyof SchemaOptions>(key: T, value: SchemaOptions[T]): this;

    /**
     * Adds static "class" methods to Models compiled from this schema.
     */
    static(name: string, fn: Function): this;
    static(nameObj: { [name: string]: Function }): this;

    /** Creates a virtual type with the given name. */
    virtual(name: string, options?: any): VirtualType;

    /** Returns the virtual type with the given name. */
    virtualpath(name: string): VirtualType;

    /** The allowed index types */
    static indexTypes: string[];

    /**
     * Reserved document keys.
     * Keys in this object are names that are rejected in schema declarations
     * b/c they conflict with mongoose functionality. Using these key name
     * will throw an error.
     */
    static reserved: any;

    /** Object of currently defined methods on this schema. */
    methods: {
      [F in keyof T]: T[F]
    };
    /** Object of currently defined statics on this schema. */
    statics: any;
    /** Object of currently defined query helpers on this schema. */
    query: any;
    /** The original object passed to the schema constructor */
    obj: any;
  }

  // Hook functions: https://github.com/vkarpov15/hooks-fixed
  interface HookSyncCallback<T> {
    (this: T, next: HookNextFunction, docs: any[]): Promise<any> | void;
  }

  interface HookAsyncCallback<T> {
    (this: T, next: HookNextFunction, done: HookDoneFunction, docs: any[]): Promise<any> | void;
  }

  interface HookErrorCallback {
    (error?: Error): any;
  }

  interface HookNextFunction {
    (error?: Error): any;
  }

  interface HookDoneFunction {
    (error?: Error): any;
  }

  interface SchemaOptions {
    /** defaults to false (which means use the connection's autoIndex option) */
    autoIndex?: boolean;
    /** defaults to true */
    bufferCommands?: boolean;
    /** defaults to false */
    capped?: boolean | number | { size?: number; max?: number; autoIndexId?: boolean; };
    /** Sets a default collation for every query and aggregation. */
    collation?: CollationOptions;
    /** no default */
    collection?: string;
    /** defaults to "__t" */
    discriminatorKey?: string;
    /** defaults to false. */
    emitIndexErrors?: boolean;
    excludeIndexes?: any;
    /** defaults to true */
    id?: boolean;
    /** defaults to true */
    _id?: boolean;
    /** controls document#toObject behavior when called manually - defaults to true */
    minimize?: boolean;
    read?: string;
    writeConcern?: WriteConcern;
    /** defaults to true. */
    safe?: boolean | { w?: number | string; wtimeout?: number; j?: boolean };

    /** defaults to null */
    shardKey?: object;
    /** defaults to true */
    strict?: boolean | 'throw';
    /** no default */
    toJSON?: DocumentToObjectOptions;
    /** no default */
    toObject?: DocumentToObjectOptions;
    /** defaults to 'type' */
    typeKey?: string;
    /** defaults to false */
    useNestedStrict?: boolean;
    /** defaults to false */
    usePushEach?: boolean;
    /** defaults to true */
    validateBeforeSave?: boolean;
    /** defaults to "__v" */
    versionKey?: string | boolean;
    /**
     * By default, Mongoose will automatically
     * select() any populated paths.
     * To opt out, set selectPopulatedPaths to false.
     */
    selectPopulatedPaths?: boolean;
    /**
     * skipVersioning allows excluding paths from
     * versioning (the internal revision will not be
     * incremented even if these paths are updated).
     */
    skipVersioning?: any;
    /**
     * Validation errors in a single nested schema are reported
     * both on the child and on the parent schema.
     * Set storeSubdocValidationError to false on the child schema
     * to make Mongoose only report the parent error.
     */
    storeSubdocValidationError?: boolean;
    /**
     * If set timestamps, mongoose assigns createdAt
     * and updatedAt fields to your schema, the type
     * assigned is Date.
     */
    timestamps?: boolean | SchemaTimestampsConfig;
  }

  interface SchemaTimestampsConfig {
    createdAt?: boolean | string;
    updatedAt?: boolean | string;
  }

  /*
   * Intellisense for Schema definitions
   */
  interface SchemaDefinition {
    [path: string]: SchemaTypeOpts<any> | Schema | SchemaType;
  }

  /*
   * The standard options available when configuring a schema type:
   * new Schema({
   *   name: {
   *     type: String,
   *     required: true,
   *     ...
   *   }
   * });
   *
   * Note: the properties have Object as a fallback type: | Object
   *   because this interface does not apply to a schematype that
   *   does not have a type property. Ex:
   * new Schema({
   *   name: {
   *     first: String,    // since name does not have a "type" property
   *     last: String      //   first and last can have any valid type
   *     ...
   *   }
   * });
   *
   * References:
   * - http://mongoosejs.com/docs/schematypes.html
   * - http://mongoosejs.com/docs/api.html#schema_Schema.Types
   */
  interface SchemaTypeOpts<T> {
    alias?: string;

    /* Common Options for all schema types */
    type?: T;

    /** Sets a default value for this SchemaType. */
    default?: SchemaTypeOpts.DefaultFn<T> | T;

    /**
     * Getters allow you to transform the representation of the data as it travels
     * from the raw mongodb document to the value that you see.
     */
    get?: (value: T, schematype?: this) => T | any;

    /** Declares the index options for this schematype. */
    index?: SchemaTypeOpts.IndexOpts | boolean | string;

    /**
     * Adds a required validator to this SchemaType. The validator gets added
     * to the front of this SchemaType's validators array using unshift().
     */
    required?: SchemaTypeOpts.RequiredFn<T> |
    boolean | [boolean, string] |
    string | [string, string] |
    any;

    /**
     * Sets default select() behavior for this path.
     * Set to true if this path should always be included in the results, false
     * if it should be excluded by default. This setting can be overridden at
     * the query level.
     */
    select?: boolean | any;

    /**
     * Setters allow you to transform the data before it gets to the raw mongodb
     * document and is set as a value on an actual key.
     */
    set?: (value: T, schematype?: this) => T | any;

    /** Declares a sparse index. */
    sparse?: boolean | any;

    /** Declares a full text index. */
    text?: boolean | any;

    /**
     * Adds validator(s) for this document path.
     * Validators always receive the value to validate as their first argument
     * and must return Boolean. Returning false means validation failed.
     */
    validate?: RegExp | [RegExp, string] |
    SchemaTypeOpts.ValidateFn<T> | [SchemaTypeOpts.ValidateFn<T>, string] |
    SchemaTypeOpts.ValidateOpts | SchemaTypeOpts.AsyncValidateOpts |
    SchemaTypeOpts.AsyncPromiseValidationFn<T> | [SchemaTypeOpts.AsyncPromiseValidationFn<T>, string] |
    SchemaTypeOpts.AsyncPromiseValidationOpts |
    (SchemaTypeOpts.ValidateOpts | SchemaTypeOpts.AsyncValidateOpts |
      SchemaTypeOpts.AsyncPromiseValidationFn<T> | SchemaTypeOpts.AsyncPromiseValidationOpts)[];

    /** Declares an unique index. */
    unique?: boolean | any;


    /* Options for specific schema types (String, Number, Date, etc.) */
    /** String only - Adds an enum validator */
    enum?: T[] | SchemaTypeOpts.EnumOpts<T> | any;
    /** String only - Adds a lowercase setter. */
    lowercase?: boolean | any;
    /** String only - Sets a regexp validator. */
    match?: RegExp | [RegExp, string] | any;
    /** String only - Sets a maximum length validator. */
    maxlength?: number | [number, string] | any;
    /** String only - Sets a minimum length validator. */
    minlength?: number | [number, string] | any;
    /** String only - Adds a trim setter. */
    trim?: boolean | any;
    /** String only - Adds an uppercase setter. */
    uppercase?: boolean | any;

    /**
     * Date, Number only - Sets a minimum number validator.
     * Sets a minimum date validator.
     */
    min?: number | [number, string] |
    Date | [Date, string] |
    any;

    /**
     * Date, Number only - Sets a maximum number validator.
     * Sets a maximum date validator.
     */
    max?: number | [number, string] |
    Date | [Date, string] |
    any;

    /**
     * Date only - Declares a TTL index (rounded to the nearest second)
     * for Date types only.
     */
    expires?: number | string | any;

    /** ObjectId only - Adds an auto-generated ObjectId default if turnOn is true. */
    auto?: boolean | any;

    /** Map only - Specifies the type of the map's attributes */
    of?: any;

    [other: string]: any;
  }

  // Interfaces specific to schema type options should be scoped in this namespace
  namespace SchemaTypeOpts {
    interface DefaultFn<T> {
      (...args: any[]): T;
    }

    interface RequiredFn<T> {
      (required: boolean, message?: string): T;
    }

    interface ValidateFn<T> {
      (value: T): boolean;
    }

    interface AsyncValidateFn<T> {
      (value: T, done: (result: boolean) => void): void;
    }

    interface ValidateOptsBase {
      msg?: string;
      message?: string;
      type?: string;
    }

    interface ValidateOpts extends ValidateOptsBase {
      /** deprecated */
      isAsync?: false;
      validator?: RegExp | ValidateFn<any>;
    }

    interface AsyncValidateOpts extends ValidateOptsBase {
      /** deprecated */
      isAsync: true;
      validator: AsyncValidateFn<any>;
    }

    interface AsyncPromiseValidationFn<T> {
      (value: T): Promise<boolean>;
    }

    interface AsyncPromiseValidationOpts extends ValidateOptsBase {
      validator: AsyncPromiseValidationFn<any>;
    }

    interface EnumOpts<T> {
      values?: T[];
      message?: string;
    }

    interface IndexOpts {
      background?: boolean,
      expires?: number | string
      sparse?: boolean,
      type?: string,
      unique?: boolean,
    }
  }

  /*
   * section document.js
   * http://mongoosejs.com/docs/api.html#document-js
   */
  interface MongooseDocument extends MongooseDocumentOptionals { }
  class MongooseDocument {
    /** Checks if a path is set to its default. */
    $isDefault(path?: string): boolean;

    /** Getter/setter around the session associated with this document. */
    $session(session?: ClientSession): ClientSession;

    /**
     * Takes a populated field and returns it to its unpopulated state.
     * If the path was not populated, this is a no-op.
     */
    depopulate(path?: string): this;

    /**
     * Returns true if the Document stores the same data as doc.
     * Documents are considered equal when they have matching _ids, unless neither document
     * has an _id, in which case this function falls back to usin deepEqual().
     * @param doc a document to compare
     */
    equals(doc: MongooseDocument): boolean;

    /**
     * Explicitly executes population and returns a promise.
     * Useful for ES2015 integration.
     * @returns promise that resolves to the document when population is done
     */
    execPopulate(): Promise<this>;

    /** Checks if path was explicitly selected. If no projection, always returns true. */
    isDirectSelected(path: string): boolean;

    /**
     * Returns the value of a path.
     * @param type optionally specify a type for on-the-fly attributes
     * @param options
     * @param options.virtuals apply virtuals before getting this path
     * @param options.getters if false, skip applying getters and just get the raw value
     */
    get(path: string, type?: any, options?: {
      virtuals?: boolean;
      getters?: boolean;
    }): any;

    /**
     * Initializes the document without setters or marking anything modified.
     * Called internally after a document is returned from mongodb.
     * @param doc document returned by mongo
     * @param opts Options
     */
    init(doc: MongooseDocument, opts?: any): this;

    /** Helper for console.log */
    inspect(options?: any): any;

    /**
     * Marks a path as invalid, causing validation to fail.
     * The errorMsg argument will become the message of the ValidationError.
     * The value argument (if passed) will be available through the ValidationError.value property.
     * @param path the field to invalidate
     * @param errorMsg the error which states the reason path was invalid
     * @param value optional invalid value
     * @param kind optional kind property for the error
     * @returns the current ValidationError, with all currently invalidated paths
     */
    invalidate(path: string, errorMsg: string | NativeError, value?: any, kind?: string): Error.ValidationError | boolean;

    /** Returns true if path was directly set and modified, else false. */
    isDirectModified(path: string): boolean;

    /** Checks if path was initialized */
    isInit(path: string): boolean;

    /**
     * Returns true if this document was modified, else false.
     * If path is given, checks if a path or any full path containing path as part of its path
     * chain has been modified.
     */
    isModified(path?: string): boolean;

    /** Checks if path was selected in the source query which initialized this document. */
    isSelected(path: string): boolean;

    /**
     * Marks the path as having pending changes to write to the db.
     * Very helpful when using Mixed types.
     * @param path the path to mark modified
     */
    markModified(path: string): void;

    /** Returns the list of paths that have been modified. */
    modifiedPaths(): string[];

    /**
     * Populates document references, executing the callback when complete.
     * If you want to use promises instead, use this function with
     * execPopulate()
     * Population does not occur unless a callback is passed or you explicitly
     * call execPopulate(). Passing the same path a second time will overwrite
     * the previous path options. See Model.populate() for explaination of options.
     * @param path The path to populate or an options object
     * @param names The properties to fetch from the populated document
     * @param callback When passed, population is invoked
     */
    populate(callback: (err: any, res: this) => void): this;
    populate(path: string, callback?: (err: any, res: this) => void): this;
    populate(path: string, names: string, callback?: (err: any, res: this) => void): this;
    populate(options: ModelPopulateOptions | ModelPopulateOptions[], callback?: (err: any, res: this) => void): this;

    /** Gets _id(s) used during population of the given path. If the path was not populated, undefined is returned. */
    populated(path: string): any;

    /**
     * Sets the value of a path, or many paths.
     * @param path path or object of key/vals to set
     * @param val the value to set
     * @param type optionally specify a type for "on-the-fly" attributes
     * @param options optionally specify options that modify the behavior of the set
     */
    set(path: string, val: any, options?: any): this;
    set(path: string, val: any, type: any, options?: any): this;
    set(value: any): this;

    /**
     * Overwrite all values, except for immutable properties.
     * @param obj the object to overwrite this document with
     */
    overwrite(obj: any): this;

    /**
     * The return value of this method is used in calls to JSON.stringify(doc).
     * This method accepts the same options as Document#toObject. To apply the
     * options to every document of your schema by default, set your schemas
     * toJSON option to the same argument.
     */
    toJSON(options?: DocumentToObjectOptions): any;

    /**
     * Converts this document into a plain javascript object, ready for storage in MongoDB.
     * Buffers are converted to instances of mongodb.Binary for proper storage.
     */
    toObject(options?: DocumentToObjectOptions): any;

    /** Helper for console.log */
    toString(): string;

    /**
     * Clears the modified state on the specified path.
     * @param path the path to unmark modified
     */
    unmarkModified(path: string): void;

    /** Sends an replaceOne command with this document _id as the query selector.  */
    replaceOne(replacement: any, callback?: (err: any, raw: any) => void): Query<any>;

    /** Sends an update command with this document _id as the query selector.  */
    update(doc: any, callback?: (err: any, raw: any) => void): Query<any>;
    update(doc: any, options: ModelUpdateOptions,
      callback?: (err: any, raw: any) => void): Query<any>;

    /** Sends an updateOne command with this document _id as the query selector.  */
    updateOne(doc: any, callback?: (err: any, raw: any) => void): Query<any>;
    updateOne(doc: any, options: ModelUpdateOptions,
      callback?: (err: any, raw: any) => void): Query<any>;

    /**
     * Executes registered validation rules for this document.
     * @param optional options internal options
     * @param callback callback called after validation completes, passing an error if one occurred
     */
    validate(callback?: (err: any) => void): Promise<void>;
    validate(optional: any, callback?: (err: any) => void): Promise<void>;

    /**
     * Executes registered validation rules (skipping asynchronous validators) for this document.
     * This method is useful if you need synchronous validation.
     * @param pathsToValidate only validate the given paths
     * @returns ValidationError if there are errors during validation, or undefined if there is no error.
     */
    validateSync(pathsToValidate?: string | string[]): Error.ValidationError | undefined;

    /** Hash containing current validation errors. */
    errors: any;
    /** This documents _id. */
    _id: any;
    /** Boolean flag specifying if the document is new. */
    isNew: boolean;
    /** The documents schema. */
    schema: Schema;
    /** Empty object that you can use for storing properties on the document */
    $locals: { [k: string]: any };
  }

  interface MongooseDocumentOptionals {
    /**
     * Virtual getter that by default returns the document's _id field cast to a string,
     * or in the case of ObjectIds, its hexString. This id getter may be disabled by
     * passing the option { id: false } at schema construction time. If disabled, id
     * behaves like any other field on a document and can be assigned any value.
     */
    id?: any;
  }

  interface DocumentToObjectOptions {
    /** apply all getters (path and virtual getters) */
    getters?: boolean;
    /** apply virtual getters (can override getters option) */
    virtuals?: boolean;
    /** remove empty objects (defaults to true) */
    minimize?: boolean;
    /**
     * A transform function to apply to the resulting document before returning
     * @param doc The mongoose document which is being converted
     * @param ret The plain object representation which has been converted
     * @param options The options in use (either schema options or the options passed inline)
     */
    transform?: (doc: any, ret: any, options: any) => any;
    /** depopulate any populated paths, replacing them with their original refs (defaults to false) */
    depopulate?: boolean;
    /** whether to include the version key (defaults to true) */
    versionKey?: boolean;
    /** whether to convert Maps to POJOs. (defaults to false) */
    flattenMaps?: boolean;
  }

  namespace Types {
    /*
      * section types/subdocument.js
      * http://mongoosejs.com/docs/api.html#types-subdocument-js
      */
    class Subdocument extends MongooseDocument {
      /** Returns the top level document of this sub-document. */
      ownerDocument(): MongooseDocument;

      /**
       * Null-out this subdoc
       * @param callback optional callback for compatibility with Document.prototype.remove
       */
      remove(callback?: (err: any) => void): void;
      remove(options: any, callback?: (err: any) => void): void;
    }

    /*
     * section types/array.js
     * http://mongoosejs.com/docs/api.html#types-array-js
     */
    class Array<T> extends global.Array<T> {
      /**
       * Atomically shifts the array at most one time per document save().
       * Calling this mulitple times on an array before saving sends the same command as
       * calling it once. This update is implemented using the MongoDB $pop method which
       * enforces this restriction.
       */
      $shift(): T;

      /** Alias of pull */
      remove(...args: any[]): this;

      /**
       * Pops the array atomically at most one time per document save().
       * Calling this mulitple times on an array before saving sends the same command as
       * calling it once. This update is implemented using the MongoDB $pop method which
       * enforces this restriction.
       */
      $pop(): T;

      /**
       * Adds values to the array if not already present.
       * @returns the values that were added
       */
      addToSet(...args: any[]): T[];

      /**
       * Return the index of obj or -1 if not found.
       * @param obj the item to look for
       */
      indexOf(obj: any): number;

      /** Helper for console.log */
      inspect(): any;

      /**
       * Marks the entire array as modified, which if saved, will store it as a $set
       * operation, potentially overwritting any changes that happen between when you
       * retrieved the object and when you save it.
       * @returns new length of the array
       */
      nonAtomicPush(...args: any[]): number;

      /**
       * Wraps Array#pop with proper change tracking.
       * marks the entire array as modified which will pass the entire thing to $set
       * potentially overwritting any changes that happen between when you retrieved
       * the object and when you save it.
       */
      pop(): T;

      /**
       * Pulls items from the array atomically. Equality is determined by casting
       * the provided value to an embedded document and comparing using
       * the Document.equals() function.
       */
      pull(...args: any[]): this;

      /**
       * Wraps Array#push with proper change tracking.
       * @returns new length of the array
       */
      push(...args: any[]): number;

      /** Sets the casted val at index i and marks the array modified. */
      set(i: number, val: any): this;

      /**
       * Wraps Array#shift with proper change tracking.
       * Marks the entire array as modified, which if saved, will store it as a $set operation,
       * potentially overwritting any changes that happen between when you retrieved the object
       * and when you save it.
       */
      shift(): T;

      /**
       * Wraps Array#sort with proper change tracking.
       * Marks the entire array as modified, which if saved, will store it as a $set operation,
       * potentially overwritting any changes that happen between when you retrieved the object
       * and when you save it.
       */
      // some lib.d.ts have return type "this" and others have return type "T[]"
      // which causes errors. Let the inherited array provide the sort() method.
      //sort(compareFn?: (a: T, b: T) => number): T[];

      /**
       * Wraps Array#splice with proper change tracking and casting.
       * Marks the entire array as modified, which if saved, will store it as a $set operation,
       * potentially overwritting any changes that happen between when you retrieved the object
       * and when you save it.
       */
      splice(...args: any[]): T[];

      /** Returns a native js Array. */
      toObject(options?: any): T[];

      /**
       * Wraps Array#unshift with proper change tracking.
       * Marks the entire array as modified, which if saved, will store it as a $set operation,
       * potentially overwritting any changes that happen between when you retrieved the object
       * and when you save it.
       */
      unshift(...args: any[]): number;
    }

    /*
      * section types/documentarray.js
      * http://mongoosejs.com/docs/api.html#types-documentarray-js
      */
    class DocumentArray<T extends MongooseDocument> extends Types.Array<T> {
      /**
       * Creates a subdocument casted to this schema.
       * This is the same subdocument constructor used for casting.
       * @param obj the value to cast to this arrays SubDocument schema
       */
      create(obj: any): T;

      /**
       * Searches array items for the first document with a matching _id.
       * @returns the subdocument or null if not found.
       */
      id(id: ObjectId | string | number | NativeBuffer): T;

      /** Helper for console.log */
      inspect(): T[];

      /**
       * Returns a native js Array of plain js objects
       * @param options optional options to pass to each documents toObject
       *   method call during conversion
       */
      toObject(options?: any): T[];
    }

    /*
     * section types/buffer.js
     * http://mongoosejs.com/docs/api.html#types-buffer-js
     */
    class Buffer extends global.Buffer {
      /**
       * Copies the buffer.
       * Buffer#copy does not mark target as modified so you must copy
       * from a MongooseBuffer for it to work as expected. This is a
       * work around since copy modifies the target, not this.
       */
      copy(target: NativeBuffer, ...nodeBufferArgs: any[]): number;

      /** Determines if this buffer is equals to other buffer */
      equals(other: NativeBuffer): boolean;

      /** Sets the subtype option and marks the buffer modified. */
      subtype(subtype: number): void;

      /** Converts this buffer to its Binary type representation. */
      toObject(subtype?: number): mongodb.Binary;

      /** Writes the buffer. */
      write(string: string, ...nodeBufferArgs: any[]): number;
    }

    /*
      * section types/objectid.js
      * http://mongoosejs.com/docs/api.html#types-objectid-js
      */
    var ObjectId: ObjectIdConstructor;

    // mongodb.ObjectID does not allow mongoose.Types.ObjectId(id). This is
    //   commonly used in mongoose and is found in an example in the docs:
    //   http://mongoosejs.com/docs/api.html#aggregate_Aggregate
    // constructor exposes static methods of mongodb.ObjectID and ObjectId(id)
    type ObjectIdConstructor = typeof mongodb.ObjectID & {
      (s?: string | number): mongodb.ObjectID;
    };

    // var objectId: mongoose.Types.ObjectId should reference mongodb.ObjectID not
    //   the ObjectIdConstructor, so we add the interface below
    interface ObjectId extends mongodb.ObjectID { }

    class Decimal128 extends mongodb.Decimal128 { }

    /*
      * section types/embedded.js
      * http://mongoosejs.com/docs/api.html#types-embedded-js
      */
    class Embedded extends MongooseDocument {
      /** Helper for console.log */
      inspect(): any;

      /**
       * Marks a path as invalid, causing validation to fail.
       * @param path the field to invalidate
       * @param err error which states the reason path was invalid
       */
      invalidate(path: string, err: string | NativeError): boolean;

      /** Returns the top level document of this sub-document. */
      ownerDocument(): MongooseDocument;
      /** Returns this sub-documents parent document. */
      parent(): MongooseDocument;
      /** Returns this sub-documents parent array. */
      parentArray(): DocumentArray<MongooseDocument>;

      /** Removes the subdocument from its parent array. */
      remove(options?: {
        noop?: boolean;
      }, fn?: (err: any) => void): this;

      /**
       * Marks the embedded doc modified.
       * @param path the path which changed
       */
      markModified(path: string): void;
    }

    /**
     * section types/map.js
     * https://mongoosejs.com/docs/schematypes.html#maps
     */
    class Map<V> extends global.Map<string, V> {
      /** Returns this Map object as a POJO. */
      toObject(options: { flattenMaps: true } & object): Record<string, V>;
      /** Returns a native js Map. */
      toObject(options?: any): GlobalMap<string, V>;
    }
  }

  // Because the mongoose Map type shares a name with the default global interface,
  // this type alias has to exist outside of the namespace
  interface GlobalMap<K, V> extends Map<K, V> {}

  /*
   * section query.js
   * http://mongoosejs.com/docs/api.html#query-js
   *
   * Query<T> is for backwards compatibility. Example: Query<T>.find() returns Query<T[]>.
   * If later in the query chain a method returns Query<T>, we will need to know type T.
   * So we save this type as the second type parameter in DocumentQuery. Since people have
   * been using Query<T>, we set it as an alias of DocumentQuery.
   *
   * Furthermore, Query<T> is used for function that has an option { rawResult: true }.
   * for instance findOneAndUpdate.
   */
  class Query<T> extends DocumentQuery<T, any> { }
  class DocumentQuery<T, DocType extends Document, QueryHelpers = {}> extends mquery {
    /**
     * Specifies a javascript function or expression to pass to MongoDBs query system.
     * Only use $where when you have a condition that cannot be met using other MongoDB
     * operators like $lt. Be sure to read about all of its caveats before using.
     * @param js javascript string or function
     */
    $where(js: string | Function): this;

    /**
     * Specifies an $all query condition.
     * When called with one argument, the most recent path passed to where() is used.
     */
    all(val: number): this;
    all(path: string, val: number): this;

    /**
     * Specifies arguments for a $and condition.
     * @param array array of conditions
     */
    and(array: any[]): this;

    /** Specifies the batchSize option. Cannot be used with distinct() */
    batchSize(val: number): this;

    /** Get the current error flag value */
    error(): Error | null;
    /** Unset the error flag set on this query */
    error(unset: null): this;
    /**
     * Set the error flag on this query
     * @param err The error flag
     */
    error(err: Error): this;

    /**
     * Specifies a $box condition
     * @param Upper Right Coords
     */
    box(val: any): this;
    box(lower: number[], upper: number[]): this;

    /** Casts this query to the schema of model, If obj is present, it is cast instead of this query.*/
    cast(model: any, obj?: any): any;

    /**
     * Executes the query returning a Promise which will be
     * resolved with either the doc(s) or rejected with the error.
     * Like .then(), but only takes a rejection handler.
     */
    catch<TRes>(reject?: (err: any) => void | TRes | PromiseLike<TRes>): Promise<TRes>;

    /**
     * DEPRECATED Alias for circle
     * Specifies a $center or $centerSphere condition.
     * @deprecated Use circle instead.
     */
    center(area: any): this;
    center(path: string, area: any): this;
    /**
     * DEPRECATED Specifies a $centerSphere condition
     * @deprecated Use circle instead.
     */
    centerSphere(path: string, val: any): this;
    centerSphere(val: any): this;

    /** Specifies a $center or $centerSphere condition. */
    circle(area: any): this;
    circle(path: string, area: any): this;

    /** Adds a collation to this op (MongoDB 3.4 and up) */
    collation(value: CollationOptions): this;

    /** Specifies the comment option. Cannot be used with distinct() */
    comment(val: string): this;

    /**
     * Specifying this query as a count query. Passing a callback executes the query.
     * @param criteria mongodb selector
     */
    count(callback?: (err: any, count: number) => void): Query<number> & QueryHelpers;
    count(criteria: any, callback?: (err: any, count: number) => void): Query<number> & QueryHelpers;

    /**
     * Specifies this query as a `countDocuments()` query. Behaves like `count()`,
     * except it always does a full collection scan when passed an empty filter `{}`.
     *
     * There are also minor differences in how `countDocuments()` handles
     * [`$where` and a couple geospatial operators](http://mongodb.github.io/node-mongodb-native/3.1/api/Collection.html#countDocuments).
     * versus `count()`.
     *
     * Passing a `callback` executes the query.
     *
     * This function triggers the following middleware.
     *
     * - `countDocuments()`
     *
     *
     * @param {Object} [criteria] mongodb selector
     * @param {Function} [callback] optional params are (error, count)
     * @return {Query} this
    */
    countDocuments(callback?: (err: any, count: number) => void): Query<number> & QueryHelpers;
    countDocuments(criteria: any, callback?: (err: any, count: number) => void): Query<number> & QueryHelpers;

    /**
     * Estimates the number of documents in the MongoDB collection. Faster than
     * using `countDocuments()` for large collections because
     * `estimatedDocumentCount()` uses collection metadata rather than scanning
     * the entire collection.
     *
     * @param {Object} [options] passed transparently to the [MongoDB driver](http://mongodb.github.io/node-mongodb-native/3.1/api/Collection.html#estimatedDocumentCount)
     * @param {Function} [callback] optional params are (error, count)
     * @return {Query} this
     */
    estimatedDocumentCount(callback?: (err: any, count: number) => void): Query<number> & QueryHelpers;
    estimatedDocumentCount(options: any, callback?: (err: any, count: number) => void): Query<number> & QueryHelpers;

    /**
     * Returns a wrapper around a mongodb driver cursor. A Query<T>Cursor exposes a
     * Streams3-compatible interface, as well as a .next() function.
     */
    cursor(options?: any): QueryCursor<DocType>;

    /** Declares or executes a distict() operation. Passing a callback executes the query. */
    distinct(callback?: (err: any, res: any[]) => void): Query<any[]> & QueryHelpers;
    distinct(field: string, callback?: (err: any, res: any[]) => void): Query<any[]> & QueryHelpers;
    distinct(field: string, criteria: any | Query<any>,
      callback?: (err: any, res: any[]) => void): Query<any[]> & QueryHelpers;

    /** Specifies an $elemMatch condition */
    elemMatch(criteria: (elem: Query<any>) => void): this;
    elemMatch(criteria: any): this;
    elemMatch(path: string | any | Function, criteria: (elem: Query<any>) => void): this;
    elemMatch(path: string | any | Function, criteria: any): this;

    /** Specifies the complementary comparison value for paths specified with where() */
    equals<T>(val: T): this;

    /** Executes the query */
    exec(callback?: (err: NativeError, res: T) => void): Promise<T>;
    exec(operation: string | Function, callback?: (err: any, res: T) => void): Promise<T>;

    /** Specifies an $exists condition */
    exists(val?: boolean): this;
    exists(path: string, val?: boolean): this;

    /**
     * Finds documents. When no callback is passed, the query is not executed. When the
     * query is executed, the result will be an array of documents.
     * @param criteria mongodb selector
     */
    find(callback?: (err: any, res: DocType[]) => void): DocumentQuery<DocType[], DocType> & QueryHelpers;
    find(criteria: any,
      callback?: (err: any, res: DocType[]) => void): DocumentQuery<DocType[], DocType> & QueryHelpers;

    /**
     * Declares the query a findOne operation. When executed, the first found document is
     * passed to the callback. Passing a callback executes the query. The result of the query
     * is a single document.
     * @param criteria mongodb selector
     * @param projection optional fields to return
     */
    findOne(callback?: (err: any, res: DocType | null) => void): DocumentQuery<DocType | null, DocType> & QueryHelpers;
    findOne(criteria: any,
      callback?: (err: any, res: DocType | null) => void): DocumentQuery<DocType | null, DocType> & QueryHelpers;

    /**
     * Issues a mongodb findAndModify remove command.
     * Finds a matching document, removes it, passing the found document (if any) to the
     * callback. Executes immediately if callback is passed.
     *
     * If mongoose option 'useFindAndModify': set to false it uses native findOneAndUpdate() rather than deprecated findAndModify().
     * https://mongoosejs.com/docs/api.html#mongoose_Mongoose-set
     */
    findOneAndRemove(callback?: (error: any, doc: DocType | null, result: any) => void): DocumentQuery<DocType | null, DocType> & QueryHelpers;
    findOneAndRemove(conditions: any,
      callback?: (error: any, doc: DocType | null, result: any) => void): DocumentQuery<DocType | null, DocType> & QueryHelpers;
    findOneAndRemove(conditions: any, options: { rawResult: true } & QueryFindOneAndRemoveOptions,
      callback?: (error: any, doc: mongodb.FindAndModifyWriteOpResultObject<DocType | null>, result: any) => void)
        : Query<mongodb.FindAndModifyWriteOpResultObject<DocType | null>> & QueryHelpers;
    findOneAndRemove(conditions: any, options: QueryFindOneAndRemoveOptions,
      callback?: (error: any, doc: DocType | null, result: any) => void): DocumentQuery<DocType | null, DocType> & QueryHelpers;

    /**
     * Issues a mongodb findAndModify update command.
     * Finds a matching document, updates it according to the update arg, passing any options, and returns
     * the found document (if any) to the callback. The query executes immediately if callback is passed.
     *
     * If mongoose option 'useFindAndModify': set to false it uses native findOneAndUpdate() rather than deprecated findAndModify().
     * https://mongoosejs.com/docs/api.html#mongoose_Mongoose-set
     */
    findOneAndUpdate(callback?: (err: any, doc: DocType | null) => void): DocumentQuery<DocType | null, DocType> & QueryHelpers;
    findOneAndUpdate(update: any,
      callback?: (err: any, doc: DocType | null, res: any) => void): DocumentQuery<DocType | null, DocType> & QueryHelpers;
    findOneAndUpdate(query: any, update: any,
      callback?: (err: any, doc: DocType | null, res: any) => void): DocumentQuery<DocType | null, DocType> & QueryHelpers;
    findOneAndUpdate(query: any, update: any,
      options: { rawResult: true } & { upsert: true } & { new: true } & QueryFindOneAndUpdateOptions,
      callback?: (err: any, doc: mongodb.FindAndModifyWriteOpResultObject<DocType>, res: any) => void)
        : Query<mongodb.FindAndModifyWriteOpResultObject<DocType>> & QueryHelpers;
    findOneAndUpdate(query: any, update: any,
      options: { upsert: true } & { new: true } & QueryFindOneAndUpdateOptions,
      callback?: (err: any, doc: DocType, res: any) => void): DocumentQuery<DocType, DocType> & QueryHelpers;
    findOneAndUpdate(query: any, update: any, options: { rawResult: true } & QueryFindOneAndUpdateOptions,
      callback?: (err: any, doc: mongodb.FindAndModifyWriteOpResultObject<DocType | null>, res: any) => void)
        : Query<mongodb.FindAndModifyWriteOpResultObject<DocType | null>> & QueryHelpers;
    findOneAndUpdate(query: any, update: any, options: QueryFindOneAndUpdateOptions,
      callback?: (err: any, doc: DocType | null, res: any) => void): DocumentQuery<DocType | null, DocType> & QueryHelpers;

    /**
     * Specifies a $geometry condition. geometry() must come after either intersects() or within().
     * @param object Must contain a type property which is a String and a coordinates property which
     *   is an Array. See the examples.
     */
    geometry(object: { type: string, coordinates: any[] }): this;

    /**
     * Returns the current query options as a JSON object.
     * @returns current query options
     */
    getOptions(): any;

    /**
     * Returns the current query conditions as a JSON object.
     * @returns current query conditions
     */
    getQuery(): any;

    /**
     * Returns the current update operations as a JSON object.
     * @returns current update operations
     */
    getUpdate(): any;

    /**
     * Specifies a $gt query condition.
     * When called with one argument, the most recent path passed to where() is used.
     */
    gt<T>(val: T): this;
    gt<T>(path: string, val: T): this;

    /**
     * Specifies a $gte query condition.
     * When called with one argument, the most recent path passed to where() is used.
     */
    gte<T>(val: T): this;
    gte<T>(path: string, val: T): this;

    /**
     * Sets query hints.
     * @param val a hint object
     */
    hint(val: any): this;

    /**
     * Specifies an $in query condition.
     * When called with one argument, the most recent path passed to where() is used.
     */
    in(val: any[]): this;
    in(path: string, val: any[]): this;

    /** Declares an intersects query for geometry(). MUST be used after where(). */
    intersects(arg?: any): this;

    /**
     * Sets the lean option.
     * Documents returned from queries with the lean option enabled are plain
     * javascript objects, not MongooseDocuments. They have no save method,
     * getters/setters or other Mongoose magic applied.
     * @param {Boolean|Object} bool defaults to true
     */
    lean<P = any>(bool?: boolean | object): Query<T extends Array<any> ? P[] : (P | null)> & QueryHelpers;

    /** Specifies the maximum number of documents the query will return. Cannot be used with distinct() */
    limit(val: number): this;

    /**
     * Specifies a $lt query condition.
     * When called with one argument, the most recent path passed to where() is used.
     */
    lt<T>(val: T): this;
    lt<T>(path: string, val: T): this;

    /**
     * Specifies a $lte query condition.
     * When called with one argument, the most recent path passed to where() is used.
     */
    lte<T>(val: T): this;
    lte<T>(path: string, val: T): this;

    /**
     * Specifies a $maxDistance query condition.
     * When called with one argument, the most recent path passed to where() is used.
     */
    maxDistance(val: number): this;
    maxDistance(path: string, val: number): this;

    /** @deprecated Alias of maxScan */
    maxscan(val: number): this;
    /** Specifies the maxScan option. Cannot be used with distinct() */
    maxScan(val: number): this;

    /** Specifies the maxTimeMS options. */
    maxTimeMS(val: number): this;

    /**
     * Merges another Query or conditions object into this one.
     * When a Query is passed, conditions, field selection and options are merged.
     */
    merge(source: any | Query<any>): this;

    /** Specifies a $mod condition */
    mod(val: number[]): this;
    mod(path: string, val: number[]): this;

    /**
     * Specifies a $ne query condition.
     * When called with one argument, the most recent path passed to where() is used.
     */
    ne(val: any): this;
    ne(path: string, val: any): this;

    /** Specifies a $near or $nearSphere condition. */
    near(val: any): this;
    near(path: string, val: any): this;

    /**
     * DEPRECATED Specifies a $nearSphere condition
     * @deprecated Use query.near() instead with the spherical option set to true.
     */
    nearSphere(val: any): this;
    nearSphere(path: string, val: any): this;

    /**
     * Specifies a $nin query condition.
     * When called with one argument, the most recent path passed to where() is used.
     */
    nin(val: any[]): this;
    nin(path: string, val: any[]): this;

    /**
     * Specifies arguments for a $nor condition.
     * @param array array of conditions
     */
    nor(array: any[]): this;

    /**
     * Specifies arguments for an $or condition.
     * @param array array of conditions
     */
    or(array: any[]): this;

    /**
     * Make this query throw an error if no documents match the given `filter`.
     * This is handy for integrating with async/await, because `orFail()` saves you
     * an extra `if` statement to check if no document was found.
     *
     * Example:
     *
     *     // Throws if no doc returned
     *     await Model.findOne({ foo: 'bar' }).orFail();
     *
     *     // Throws if no document was updated
     *     await Model.updateOne({ foo: 'bar' }, { name: 'test' }).orFail();
     *
     *     // Throws "No docs found!" error if no docs match `{ foo: 'bar' }`
     *     await Model.find({ foo: 'bar' }).orFail(new Error('No docs found!'));
     *
     *     // Throws "Not found" error if no document was found
     *     await Model.findOneAndUpdate({ foo: 'bar' }, { name: 'test' }).
     *       orFail(() => Error('Not found'));
     *
     * @param err optional error to throw if no docs match `filter`
     */
    orFail(err?: Error | (() => Error)): this;

    /** Specifies a $polygon condition */
    polygon(...coordinatePairs: number[][]): this;
    polygon(path: string, ...coordinatePairs: number[][]): this;

    /**
     * Specifies paths which should be populated with other documents.
     * Paths are populated after the query executes and a response is received. A separate
     * query is then executed for each path specified for population. After a response for
     * each query has also been returned, the results are passed to the callback.
     * @param path either the path to populate or an object specifying all parameters
     * @param select Field selection for the population query
     * @param model The model you wish to use for population. If not specified, populate
     *   will look up the model by the name in the Schema's ref field.
     * @param match Conditions for the population query
     * @param options Options for the population query (sort, etc)
     */
    populate(path: string | any, select?: string | any, model?: any,
      match?: any, options?: any): this;
    populate(options: QueryPopulateOptions | QueryPopulateOptions[]): this;

    /**
     * Determines the MongoDB nodes from which to read.
     * @param pref one of the listed preference options or aliases
     * @param tags optional tags for this query
     */
    read(pref: string, tags?: any[]): this;

    /**
     * Sets the readConcern option for the query.
     * @param level one of the listed read concern level or their aliases
     */
    readConcern(level: string): this;

    /**
     * Specifies a $regex query condition.
     * When called with one argument, the most recent path passed to where() is used.
     */
    regex(val: RegExp): this;
    regex(path: string, val: RegExp): this;

    /**
     * Declare and/or execute this query as a remove() operation.
     * The operation is only executed when a callback is passed. To force execution without a callback,
     * you must first call remove() and then execute it by using the exec() method.
     * @param criteria mongodb selector
     */
    remove(callback?: (err: any) => void): Query<mongodb.WriteOpResult['result']> & QueryHelpers;
    remove(criteria: any | Query<any>, callback?: (err: any) => void): Query<mongodb.WriteOpResult['result']> & QueryHelpers;

    /** Specifies which document fields to include or exclude (also known as the query "projection") */
    select(arg: string | any): this;
    /** Determines if field selection has been made. */
    selected(): boolean;
    /** Determines if exclusive field selection has been made.*/
    selectedExclusively(): boolean;
    /** Determines if inclusive field selection has been made. */
    selectedInclusively(): boolean;
    /** Sets query options. */
    setOptions(options: any): this;
    /** Sets query conditions to the provided JSON object. */
    setQuery(conditions: any): this;

    /**
     * Sets the [MongoDB session](https://docs.mongodb.com/manual/reference/server-sessions/)
     * associated with this query. Sessions are how you mark a query as part of a
     * [transaction](/docs/transactions.html).
     */
    session(session: mongodb.ClientSession | null): this;

    /**
     * Specifies a $size query condition.
     * When called with one argument, the most recent path passed to where() is used.
     */
    size(val: number): this;
    size(path: string, val: number): this;

    /** Specifies the number of documents to skip. Cannot be used with distinct() */
    skip(val: number): this;

    /**
     * DEPRECATED Sets the slaveOk option.
     * @param v defaults to true
     * @deprecated in MongoDB 2.2 in favor of read preferences.
     */
    slaveOk(v?: boolean): this;

    /**
     * Specifies a $slice projection for an array.
     * @param val number/range of elements to slice
     */
    slice(val: number | number[]): this;
    slice(path: string, val: number | number[]): this;

    /** Specifies this query as a snapshot query. Cannot be used with distinct() */
    snapshot(v?: boolean): this;

    /**
     * Sets the sort order
     * If an object is passed, values allowed are asc, desc, ascending, descending, 1, and -1.
     * If a string is passed, it must be a space delimited list of path names. The
     * sort order of each path is ascending unless the path name is prefixed with -
     * which will be treated as descending.
     */
    sort(arg: string | any): this;

    /**
     * Sets the tailable option (for use with capped collections). Cannot be used with distinct()
     * @param bool defaults to true
     * @param opts options to set
     * @param opts.numberOfRetries if cursor is exhausted, retry this many times before giving up
     * @param opts.tailableRetryInterval if cursor is exhausted, wait this many milliseconds before retrying
     */
    tailable(bool?: boolean, opts?: {
      numberOfRetries?: number;
      tailableRetryInterval?: number;
    }): this;

    /** Executes this query and returns a promise */
    then: Promise<T>["then"];

    /**
     * Converts this query to a customized, reusable query
     * constructor with all arguments and options retained.
     */
    toConstructor<T>(): new (...args: any[]) => Query<T> & QueryHelpers;
    toConstructor<T, Doc extends Document>(): new (...args: any[]) => DocumentQuery<T, Doc> & QueryHelpers;

    /**
     * Declare and/or execute this query as an update() operation.
     * All paths passed that are not $atomic operations will become $set ops.
     * @param doc the update command
     */
    update(callback?: (err: any, affectedRows: number) => void): Query<number> & QueryHelpers;
    update(doc: any, callback?: (err: any, affectedRows: number) => void): Query<number> & QueryHelpers;
    update(criteria: any, doc: any,
      callback?: (err: any, affectedRows: number) => void): Query<number> & QueryHelpers;
    update(criteria: any, doc: any, options: QueryUpdateOptions,
      callback?: (err: any, affectedRows: number) => void): Query<number> & QueryHelpers;

    /** Specifies a path for use with chaining. */
    where(path?: string | any, val?: any): this;

    /** Defines a $within or $geoWithin argument for geo-spatial queries. */
    within(val?: any): this;
    within(coordinate: number[], ...coordinatePairs: number[][]): this;

    wtimeout(ms?: number): this;

    /** Flag to opt out of using $geoWithin. */
    static use$geoWithin: boolean;
  }

  // https://github.com/aheckmann/mquery
  // mquery currently does not have a type definition please
  //   replace it if one is ever created
  class mquery { }

  interface QueryFindOneAndRemoveOptions {
    /**
      * if multiple docs are found by the conditions, sets the sort order to choose
      * which doc to update
      */
    sort?: any;
    /** puts a time limit on the query - requires mongodb >= 2.6.0 */
    maxTimeMS?: number;
    /** sets the document fields to return */
    select?: any;
    /** like select, it determines which fields to return */
    projection?: any;
    /** if true, returns the raw result from the MongoDB driver */
    rawResult?: boolean;
    /** overwrites the schema's strict mode option for this update */
    strict?: boolean|string;
    /** use client session for transaction */
    session?: ClientSession;
  }

  interface QueryFindOneAndUpdateOptions extends QueryFindOneAndRemoveOptions {
    /** if true, return the modified document rather than the original. defaults to false (changed in 4.0) */
    new?: boolean;
    /** creates the object if it doesn't exist. defaults to false. */
    upsert?: boolean;
    /** if true, runs update validators on this command. Update validators validate the update operation against the model's schema. */
    runValidators?: boolean;
    /**
     * if this and upsert are true, mongoose will apply the defaults specified in the model's schema if a new document
     * is created. This option only works on MongoDB >= 2.4 because it relies on MongoDB's $setOnInsert operator.
     */
    setDefaultsOnInsert?: boolean;
    /**
     * if set to 'query' and runValidators is on, this will refer to the query in custom validator
     * functions that update validation runs. Does nothing if runValidators is false.
     */
    context?: string;
    /**
     *  by default, mongoose only returns the first error that occurred in casting the query.
     *  Turn on this option to aggregate all the cast errors.
     */
      multipleCastError?: boolean;
    /** Field selection. Equivalent to .select(fields).findOneAndUpdate() */
    fields?: any | string;
    /** If true, delete any properties whose value is undefined when casting an update. In other words,
    if this is set, Mongoose will delete baz from the update in Model.updateOne({}, { foo: 'bar', baz: undefined })
    before sending the update to the server.**/
    omitUndefined?: boolean;
    session?: ClientSession;
  }

  interface QueryUpdateOptions extends ModelUpdateOptions {
    /**
     * if set to 'query' and runValidators is on, this will refer to the query
     * in customvalidator functions that update validation runs. Does nothing
     * if runValidators is false.
     */
    context?: string;
  }

  interface CollationOptions {
    locale?: string;
    caseLevel?: boolean;
    caseFirst?: string;
    strength?: number;
    numericOrdering?: boolean;
    alternate?: string;
    maxVariable?: string;
    backwards?: boolean;
  }

  namespace Schema {
    namespace Types {
      /*
        * section schema/array.js
        * http://mongoosejs.com/docs/api.html#schema-array-js
        */
      class Array extends SchemaType {
        /** Array SchemaType constructor */
        constructor(key: string, cast?: SchemaType, options?: any);

        /**
         * Check if the given value satisfies a required validator. The given value
         * must be not null nor undefined, and have a non-zero length.
         */
        checkRequired<T extends { length: number }>(value: T): boolean;

        /** This schema type's name, to defend against minifiers that mangle function names. */
        static schemaName: string;
      }

      /*
        * section schema/string.js
        * http://mongoosejs.com/docs/api.html#schema-string-js
        */
      class String extends SchemaType {
        /** String SchemaType constructor. */
        constructor(key: string, options?: any);

        /** Check if the given value satisfies a required validator. */
        checkRequired(value: any, doc: MongooseDocument): boolean;

        /**
         * Adds an enum validator
         * @param args enumeration values
         */
        enum(args: string | string[] | any): this;

        /** Adds a lowercase setter. */
        lowercase(): this;

        /**
         * Sets a regexp validator. Any value that does not pass regExp.test(val) will fail validation.
         * @param regExp regular expression to test against
         * @param message optional custom error message
         */
        match(regExp: RegExp, message?: string): this;

        /**
         * Sets a maximum length validator.
         * @param value maximum string length
         * @param message optional custom error message
         */
        maxlength(value: number, message?: string): this;

        /**
         * Sets a minimum length validator.
         * @param value minimum string length
         * @param message optional custom error message
         */
        minlength(value: number, message?: string): this;

        /** Adds a trim setter. The string value will be trimmed when set. */
        trim(): this;
        /** Adds an uppercase setter. */
        uppercase(): this;

        /** This schema type's name, to defend against minifiers that mangle function names. */
        static schemaName: string;

      }

      /*
        * section schema/documentarray.js
        * http://mongoosejs.com/docs/api.html#schema-documentarray-js
        */
      class DocumentArray extends Array {
        /** SubdocsArray SchemaType constructor */
        constructor(key: string, schema: Schema, options?: any);

        /** This schema type's name, to defend against minifiers that mangle function names. */
        static schemaName: string;

        /**
         * Adds a discriminator type.
         * @param name discriminator model name
         * @param schema discriminator model schema
         * @param value the string stored in the `discriminatorKey` property
         */
        discriminator<U extends Document>(name: string, schema: Schema, value?: string): Model<U>;

        /**
         * Adds a discriminator type.
         * @param name discriminator model name
         * @param schema discriminator model schema
         * @param value the string stored in the `discriminatorKey` property
         */
        discriminator<U extends Document, M extends Model<U>>(name: string, schema: Schema, value?: string): M;

      }

      /*
        * section schema/number.js
        * http://mongoosejs.com/docs/api.html#schema-number-js
        */
      class Number extends SchemaType {
        /** Number SchemaType constructor. */
        constructor(key: string, options?: any);

        /** Check if the given value satisfies a required validator. */
        checkRequired(value: any, doc: MongooseDocument): boolean;

        /**
         * Sets a maximum number validator.
         * @param maximum number
         * @param message optional custom error message
         */
        max(maximum: number, message?: string): this;

        /**
         * Sets a minimum number validator.
         * @param value minimum number
         * @param message optional custom error message
         */
        min(value: number, message?: string): this;

        /** This schema type's name, to defend against minifiers that mangle function names. */
        static schemaName: string;
      }

      /*
        * section schema/date.js
        * http://mongoosejs.com/docs/api.html#schema-date-js
        */
      class Date extends SchemaType {
        /** Date SchemaType constructor. */
        constructor(key: string, options?: any);

        /**
         * Check if the given value satisfies a required validator. To satisfy
         * a required validator, the given value must be an instance of Date.
         */
        checkRequired(value: any, doc: MongooseDocument): boolean;

        /** Declares a TTL index (rounded to the nearest second) for Date types only. */
        expires(when: number | string): this;

        /**
         * Sets a maximum date validator.
         * @param maximum date
         * @param message optional custom error message
         */
        max(maximum: NativeDate, message?: string): this;

        /**
         * Sets a minimum date validator.
         * @param value minimum date
         * @param message optional custom error message
         */
        min(value: NativeDate, message?: string): this;

        /** This schema type's name, to defend against minifiers that mangle function names. */
        static schemaName: string;
      }

      /*
        * section schema/buffer.js
        * http://mongoosejs.com/docs/api.html#schema-buffer-js
        */
      class Buffer extends SchemaType {
        /** Buffer SchemaType constructor */
        constructor(key: string, options?: any);

        /**
         * Check if the given value satisfies a required validator. To satisfy a
         * required validator, a buffer must not be null or undefined and have
         * non-zero length.
         */
        checkRequired(value: any, doc: MongooseDocument): boolean;

        /** This schema type's name, to defend against minifiers that mangle function names. */
        static schemaName: string;

      }

      /*
        * section schema/boolean.js
        * http://mongoosejs.com/docs/api.html#schema-boolean-js
        */
      class Boolean extends SchemaType {
        /** Boolean SchemaType constructor. */
        constructor(path: string, options?: any);

        /**
         * Check if the given value satisfies a required validator. For a
         * boolean to satisfy a required validator, it must be strictly
         * equal to true or to false.
         */
        checkRequired(value: any): boolean;

        /** This schema type's name, to defend against minifiers that mangle function names. */
        static schemaName: string;
      }

      /*
        * section schema/objectid.js
        * http://mongoosejs.com/docs/api.html#schema-objectid-js
        */
      class ObjectId extends SchemaType {
        /** ObjectId SchemaType constructor. */
        constructor(key: string, options?: any);

        /**
         * Adds an auto-generated ObjectId default if turnOn is true.
         * @param turnOn auto generated ObjectId defaults
         */
        auto(turnOn: boolean): this;

        /** Check if the given value satisfies a required validator. */
        checkRequired(value: any, doc: MongooseDocument): boolean;

        /** This schema type's name, to defend against minifiers that mangle function names. */
        static schemaName: string;
      }
      /*
        * section schema/decimal128.js
        * http://mongoosejs.com/docs/api.html#schema-decimal128-js
        */
      class Decimal128 extends SchemaType {
        /** Decimal128 SchemaType constructor. */
        constructor(key: string, options?: any);

        /** Check if the given value satisfies a required validator. */
        checkRequired(value: any, doc: MongooseDocument): boolean;

        /** This schema type's name, to defend against minifiers that mangle function names. */
        static schemaName: string;
      }

      /*
        * section schema/mixed.js
        * http://mongoosejs.com/docs/api.html#schema-mixed-js
        */
      class Mixed extends SchemaType {
        /** Mixed SchemaType constructor. */
        constructor(path: string, options?: any);

        /** This schema type's name, to defend against minifiers that mangle function names. */
        static schemaName: string;
      }

      /*
        * section schema/embedded.js
        * http://mongoosejs.com/docs/api.html#schema-embedded-js
        */
      class Embedded extends SchemaType {
        /** Sub-schema schematype constructor */
        constructor(schema: Schema, key: string, options?: any);
      }

      /**
       * section schema/map.js
       * https://mongoosejs.com/docs/schematypes.html#maps
       */
      class Map extends SchemaType {
        /** Sub-schema schematype constructor */
        constructor(key: string, options?: any);
      }
    }
  }

  /*
   * section aggregate.js
   * http://mongoosejs.com/docs/api.html#aggregate-js
   */
  class Aggregate<T> {
    /**
     * Aggregate constructor used for building aggregation pipelines.
     * Returned when calling Model.aggregate().
     * @param ops aggregation operator(s) or operator array
     */
    constructor(ops?: any | any[], ...args: any[]);

    /** Adds a cursor flag */
    addCursorFlag(flag: string, value: boolean): this;

    /**
     * Appends a new $addFields operator to this aggregate pipeline. Requires MongoDB v3.4+ to work
     * @param arg field specification
     */
    addFields(arg: any): this;

    /**
     * Sets the allowDiskUse option for the aggregation query (ignored for < 2.6.0)
     * @param value Should tell server it can use hard drive to store data during aggregation.
     * @param tags optional tags for this query
     */
    allowDiskUse(value: boolean, tags?: any[]): this;

    /**
     * Appends new operators to this aggregate pipeline
     * @param ops operator(s) to append
     */
    append(...ops: any[]): this;

    /** Adds a collation. */
    collation(options: CollationOptions): this;

    /**
     * Appends a new $count operator to this aggregate pipeline.
     * @param countName name of the count field
     */
    count(countName: string): this;

    /**
     * Sets the cursor option option for the aggregation query (ignored for < 2.6.0).
     * Note the different syntax below: .exec() returns a cursor object, and no callback
     * is necessary.
     * @param options set the cursor batch size
     */
    cursor(options: any): this;

    /**
     * Appends a new $facet operator to this aggregate pipeline.
     * @param arg $facet operator contents
     */
    facet(arg: { [outputField: string]: object[] }): this;

    // If cursor option is on, could return an object
    /** Executes the aggregate pipeline on the currently bound Model. */
    exec(callback?: (err: any, result: T) => void): Promise<T> | any;

    /** Execute the aggregation with explain */
    explain(callback?: (err: any, result: T) => void): Promise<T>;

    /**
     * Appends a new custom $group operator to this aggregate pipeline.
     * @param arg $group operator contents
     */
    group(arg: any): this;

    /**
     * Appends a new $limit operator to this aggregate pipeline.
     * @param num maximum number of records to pass to the next stage
     */
    limit(num: number): this;

    /**
     * Appends new custom $lookup operator(s) to this aggregate pipeline.
     * @param options to $lookup as described in the above link
     */
    lookup(options: any): this;

    /**
     * Appends a new custom $match operator to this aggregate pipeline.
     * @param arg $match operator contents
     */
    match(arg: any): this;

    /**
     * Binds this aggregate to a model.
     * @param model the model to which the aggregate is to be bound
     */
    model(model: any): this;

    /**
     * Appends new custom $graphLookup operator(s) to this aggregate pipeline, performing a recursive search on a collection.
     * Note that graphLookup can only consume at most 100MB of memory, and does not allow disk use even if { allowDiskUse: true } is specified.
     * @param options options to $graphLookup
     */
    graphLookup(options: any): this;

    /**
     * Appends a new $geoNear operator to this aggregate pipeline.
     * MUST be used as the first operator in the pipeline.
     */
    near(parameters: any): this;

    /**
     * Lets you set arbitrary options, for middleware or plugins.
     * @param value  keys to merge into current options
     */
    option(value: any): this;

    /** Returns the current pipeline */
    pipeline(): any[];

    /**
     * Appends a new $project operator to this aggregate pipeline.
     * Mongoose query selection syntax is also supported.
     * @param arg field specification
     */
    project(arg: string | any): this;

    /**
     * Sets the readPreference option for the aggregation query.
     * @param pref one of the listed preference options or their aliases
     * @param tags optional tags for this query
     */
    read(pref: string, tags?: any[]): this;

    /**
     * Appends a new $replaceRoot operator to this aggregate pipeline.
     * Note that the $replaceRoot operator requires field strings to start with '$'. If you are passing in a string Mongoose will prepend '$' if the specified field doesn't start '$'. If you are passing in an object the strings in your expression will not be altered.
     * @param newRoot field or document which will become the new root document
     */
    replaceRoot(newRoot: string | object): this;

    /**
     * Appends new custom $sample operator(s) to this aggregate pipeline.
     * @param size number of random documents to pick
     */
    sample(size: number): this;

    session(session: mongodb.ClientSession | null): this;
    /**
     * Appends a new $skip operator to this aggregate pipeline.
     * @param num number of records to skip before next stage
     */
    skip(num: number): this;

    /**
     * Appends a new $sort operator to this aggregate pipeline.
     * If an object is passed, values allowed are asc, desc, ascending, descending, 1, and -1.
     * If a string is passed, it must be a space delimited list of path names. The sort order
     * of each path is ascending unless the path name is prefixed with - which will be treated
     * as descending.
     */
    sort(arg: string | any): this;

    /** Provides promise for aggregate. */
    then: Promise<T>["then"];

    /**
     * Appends new custom $unwind operator(s) to this aggregate pipeline.
     * Note that the $unwind operator requires the path name to start with '$'.
     * Mongoose will prepend '$' if the specified field doesn't start '$'.
     * @param fields the field(s) to unwind
     */
    unwind(...fields: string[]): this;
    /**
     * Appends new custom $unwind operator(s) to this aggregate pipeline
     * new in mongodb 3.2
     */
    unwind(...opts: { path: string, includeArrayIndex?: string, preserveNullAndEmptyArrays?: boolean }[]): this;
  }

  /*
   * section schematype.js
   * http://mongoosejs.com/docs/api.html#schematype-js
   */
  class SchemaType {
    /** SchemaType constructor */
    constructor(path: string, options?: any, instance?: string);

    /**
     * Sets a default value for this SchemaType.
     * Defaults can be either functions which return the value to use as the
     * default or the literal value itself. Either way, the value will be cast
     * based on its schema type before being set during document creation.
     * @param val the default value
     */
    default(val: any): any;

    /** Adds a getter to this schematype. */
    get(fn: Function): this;

    /**
     * Declares the index options for this schematype.
     * Indexes are created in the background by default. Specify background: false to override.
     */
    index(options: any | boolean | string): this;

    /**
     * Adds a required validator to this SchemaType. The validator gets added
     * to the front of this SchemaType's validators array using unshift().
     * @param required enable/disable the validator
     * @param message optional custom error message
     */
    required(required: boolean, message?: string): this;

    /** Sets default select() behavior for this path. */
    select(val: boolean): this;
    /** Adds a setter to this schematype. */
    set(fn: Function): this;
    /** Declares a sparse index. */
    sparse(bool: boolean): this;
    /** Declares a full text index. */
    text(bool: boolean): this;
    /** Declares an unique index. */
    unique(bool: boolean): this;

    /**
     * Adds validator(s) for this document path.
     * Validators always receive the value to validate as their first argument
     * and must return Boolean. Returning false means validation failed.
     * @param obj validator
     * @param errorMsg optional error message
     * @param type optional validator type
     */
    validate(obj: RegExp | Function | any, errorMsg?: string,
      type?: string): this;
  }

  /*
   * section promise.js
   * http://mongoosejs.com/docs/api.html#promise-js
   */
  /**
   * To assign your own promise library:
   *
   * 1. Typescript does not allow assigning properties of imported modules.
   *    To avoid compile errors use one of the options below in your code:
   *
   *    - (<any>mongoose).Promise = YOUR_PROMISE;
   *    - require('mongoose').Promise = YOUR_PROMISE;
   *    - import mongoose = require('mongoose');
   *      mongoose.Promise = YOUR_PROMISE;
   *
   * 2. To assign type definitions for your promise library, you will need
   *    to have a .d.ts file with the following code when you compile:
   *
   *    - import * as Q from 'q';
   *      declare module 'mongoose' {
   *        type Promise<T> = Q.promise<T>;
   *      }
   *
   *    - import * as Bluebird from 'bluebird';
   *      declare module 'mongoose' {
   *        type Promise<T> = Bluebird<T>;
   *      }
   *
   * Uses global.Promise by default. If you would like to use mongoose default
   *   mpromise implementation (which is deprecated), you can omit step 1 and
   *   run npm install @types/mongoose-promise
   */
  export var Promise: any;
  export var PromiseProvider: any;

  /*
   * section model.js
   * http://mongoosejs.com/docs/api.html#model-js
   */
  export var Model: Model<any>;
  interface Model<T extends Document, QueryHelpers = {}> extends NodeJS.EventEmitter, ModelProperties {
    /**
     * Model constructor
     * Provides the interface to MongoDB collections as well as creates document instances.
     * @param doc values with which to create the document
     * @event error If listening to this event, it is emitted when a document
     *   was saved without passing a callback and an error occurred. If not
     *   listening, the event bubbles to the connection used to create this Model.
     * @event index Emitted after Model#ensureIndexes completes. If an error
     *   occurred it is passed with the event.
     * @event index-single-start Emitted when an individual index starts within
     *   Model#ensureIndexes. The fields and options being used to build the index
     *   are also passed with the event.
     * @event index-single-done Emitted when an individual index finishes within
     *   Model#ensureIndexes. If an error occurred it is passed with the event.
     *   The fields, options, and index name are also passed.
     */
    new(doc?: any): T;

    /**
     * Requires a replica set running MongoDB >= 3.6.0. Watches the underlying collection for changes using MongoDB change streams.
     * This function does not trigger any middleware. In particular, it does not trigger aggregate middleware.
     * @param options See https://mongodb.github.io/node-mongodb-native/3.0/api/Collection.html#watch
     */
    watch(options?: mongodb.ChangeStreamOptions & { session?: ClientSession }): mongodb.ChangeStream;

    /**
     * Translate any aliases fields/conditions so the final query or document object is pure
     * @param raw fields/conditions that may contain aliased keys
     * @return the translated 'pure' fields/conditions
     */
    translateAliases(raw: any): any;

    /**
     * Sends multiple insertOne, updateOne, updateMany, replaceOne, deleteOne, and/or deleteMany operations to the MongoDB server in one command. This is faster than sending multiple independent operations (like) if you use create()) because with bulkWrite() there is only one round trip to MongoDB.
     * Mongoose will perform casting on all operations you provide.
     * This function does not trigger any middleware, not save() nor update(). If you need to trigger save() middleware for every document use create() instead.
     * @param writes Operations
     * @param options Optional settings. See https://mongoosejs.com/docs/api/model.html#model_Model.bulkWrite
     * @param cb callback
     * @return `BulkWriteOpResult` if the operation succeeds
     */
    bulkWrite(writes: any[], cb?: (err: any, res: mongodb.BulkWriteOpResultObject) => void): Promise<mongodb.BulkWriteOpResultObject>;
    bulkWrite(writes: any[], options?: mongodb.CollectionBulkWriteOptions): Promise<mongodb.BulkWriteOpResultObject>;
    bulkWrite(writes: any[], options: mongodb.CollectionBulkWriteOptions, cb: (err: any, res: mongodb.BulkWriteOpResultObject) => void): void;

    /**
     * Finds a single document by its _id field. findById(id) is almost*
     * equivalent to findOne({ _id: id }). findById() triggers findOne hooks.
     * @param id value of _id to query by
     * @param projection optional fields to return
     */
    findById(id: any | string | number,
      callback?: (err: any, res: T | null) => void): DocumentQuery<T | null, T> & QueryHelpers;
    findById(id: any | string | number, projection: any,
      callback?: (err: any, res: T | null) => void): DocumentQuery<T | null, T> & QueryHelpers;
    findById(id: any | string | number, projection: any, options: any,
      callback?: (err: any, res: T | null) => void): DocumentQuery<T | null, T> & QueryHelpers;

    model<U extends Document>(name: string): Model<U>;

    /**
     * Creates a Query and specifies a $where condition.
     * @param argument is a javascript string or anonymous function
     */
    $where(argument: string | Function): DocumentQuery<T, T> & QueryHelpers;

    /**
     * Performs aggregations on the models collection.
     * If a callback is passed, the aggregate is executed and a Promise is returned.
     * If a callback is not passed, the aggregate itself is returned.
     * @param aggregations pipeline operator(s) or operator array
     */
    aggregate(aggregations?: any[]): Aggregate<any[]>;
    aggregate(aggregations: any[], cb: Function): Promise<any[]>;

    /** Counts number of matching documents in a database collection. */
    count(conditions: any, callback?: (err: any, count: number) => void): Query<number> & QueryHelpers;

    /**
     * Counts number of documents matching `criteria` in a database collection.
     *
     * If you want to count all documents in a large collection,
     * use the `estimatedDocumentCount()` instead.
     * If you call `countDocuments({})`, MongoDB will always execute
     * a full collection scan and **not** use any indexes.
     *
     * @param {Object} filter
     * @param {Function} [callback]
     * @return {Query}
     */
    countDocuments(callback?: (err: any, count: number) => void): Query<number> & QueryHelpers;
    countDocuments(criteria: any, callback?: (err: any, count: number) => void): Query<number> & QueryHelpers;

    /**
     * Estimates the number of documents in the MongoDB collection. Faster than
     * using `countDocuments()` for large collections because
     * `estimatedDocumentCount()` uses collection metadata rather than scanning
     * the entire collection.
     *
     * @param {Object} [options]
     * @param {Function} [callback]
     * @return {Query}
     */
    estimatedDocumentCount(callback?: (err: any, count: number) => void): Query<number> & QueryHelpers;
    estimatedDocumentCount(options: any, callback?: (err: any, count: number) => void): Query<number> & QueryHelpers;

    /**
     * Shortcut for saving one or more documents to the database. MyModel.create(docs)
     * does new MyModel(doc).save() for every doc in docs.
     * Triggers the save() hook.
     */
    create(docs: any[], callback?: (err: any, res: T[]) => void): Promise<T[]>;
    create(docs: any[], options?: SaveOptions, callback?: (err: any, res: T[]) => void): Promise<T[]>;
    create(...docs: any[]): Promise<T>;
    create(...docsWithCallback: any[]): Promise<T>;

    /**
     * Create the collection for this model. By default, if no indexes are specified, mongoose will not create the
     * collection for the model until any documents are created. Use this method to create the collection explicitly.
     */
    createCollection(options?: mongodb.CollectionCreateOptions, cb?: (err: any) => void): Promise<void>;

    /**
     * Adds a discriminator type.
     * @param name discriminator model name
     * @param schema discriminator model schema
     * @param value the string stored in the `discriminatorKey` property
     */
    discriminator<U extends Document>(name: string, schema: Schema, value?: string): Model<U>;

    /**
     * Adds a discriminator type.
     * @param name discriminator model name
     * @param schema discriminator model schema
     * @param value the string stored in the `discriminatorKey` property
     */
    discriminator<U extends Document, M extends Model<U>>(name: string, schema: Schema, value?: string): M;

    /** Creates a Query for a distinct operation. Passing a callback immediately executes the query. */
    distinct(field: string, callback?: (err: any, res: any[]) => void): Query<any[]> & QueryHelpers;
    distinct(field: string, conditions: any,
      callback?: (err: any, res: any[]) => void): Query<any[]> & QueryHelpers;

    /**
     * Makes the indexes in MongoDB match the indexes defined in this model's
     * schema. This function will drop any indexes that are not defined in
     * the model's schema except the `_id` index, and build any indexes that
     * are in your schema but not in MongoDB.
     * @param options options to pass to `ensureIndexes()`
     * @param callback optional callback
     * @return Returns `undefined` if callback is specified, returns a promise if no callback.
     */
    syncIndexes(options: object | null | undefined, callback: (err: any) => void): void;
    syncIndexes(options?: object | null): Promise<void>;

    /**
     * Lists the indexes currently defined in MongoDB. This may or may not be
     * the same as the indexes defined in your schema depending on whether you
     * use the [`autoIndex` option](/docs/guide.html#autoIndex) and if you
     * build indexes manually.
     * @param cb optional callback
     * @return Returns `undefined` if callback is specified, returns a promise if no callback.
     */
    listIndexes(callback: (err: any) => void): void;
    listIndexes(): Promise<void>;

    /**
     * Sends ensureIndex commands to mongo for each index declared in the schema.
     * @param options internal options
     * @param cb optional callback
     */
    ensureIndexes(callback?: (err: any) => void): Promise<void>;
    ensureIndexes(options: any, callback?: (err: any) => void): Promise<void>;

    /**
     * Similar to ensureIndexes(), except for it uses the createIndex function. The ensureIndex() function checks to see if an index with that name already exists, and, if not, does not attempt to create the index. createIndex() bypasses this check.
     * @param cb Optional callback
     */
    createIndexes(cb?: (err: any) => void): Promise<void>;

    /**
     * Returns true if at least one document exists in the database that matches
     * the given `filter`, and false otherwise.
     */
    exists(filter: any, callback?: (err: any, res: boolean) => void): Promise<boolean>;

    /**
     * Finds documents.
     * @param projection optional fields to return
     */
    find(callback?: (err: any, res: T[]) => void): DocumentQuery<T[], T> & QueryHelpers;
    find(conditions: any, callback?: (err: any, res: T[]) => void): DocumentQuery<T[], T> & QueryHelpers;
    find(conditions: any, projection?: any | null,
      callback?: (err: any, res: T[]) => void): DocumentQuery<T[], T> & QueryHelpers;
    find(conditions: any, projection?: any | null, options?: any | null,
      callback?: (err: any, res: T[]) => void): DocumentQuery<T[], T> & QueryHelpers;



    /**
     * Issue a mongodb findAndModify remove command by a document's _id field.
     * findByIdAndRemove(id, ...) is equivalent to findOneAndRemove({ _id: id }, ...).
     * Finds a matching document, removes it, passing the found document (if any) to the callback.
     * Executes immediately if callback is passed, else a Query object is returned.
     *
     * If mongoose option 'useFindAndModify': set to false it uses native findOneAndUpdate() rather than deprecated findAndModify().
     * https://mongoosejs.com/docs/api.html#mongoose_Mongoose-set
     *
     * Note: same signatures as findByIdAndDelete
     *
     * @param id value of _id to query by
     */
    findByIdAndRemove(): DocumentQuery<T | null, T> & QueryHelpers;
    findByIdAndRemove(id: any | number | string,
      callback?: (err: any, res: T | null) => void): DocumentQuery<T | null, T> & QueryHelpers;
    findByIdAndRemove(id: any | number | string, options: QueryFindOneAndRemoveOptions,
      callback?: (err: any, res: mongodb.FindAndModifyWriteOpResultObject<T | null>) => void)
        : Query<mongodb.FindAndModifyWriteOpResultObject<T | null>> & QueryHelpers;
    findByIdAndRemove(id: any | number | string, options: QueryFindOneAndRemoveOptions, callback?: (err: any, res: T | null) => void): DocumentQuery<T | null, T> & QueryHelpers;


     /**
     * Issue a mongodb findOneAndDelete command by a document's _id field.
     * findByIdAndDelete(id, ...) is equivalent to findByIdAndDelete({ _id: id }, ...).
     * Finds a matching document, removes it, passing the found document (if any) to the callback.
     * Executes immediately if callback is passed, else a Query object is returned.
     *
     * Note: same signatures as findByIdAndRemove
     *
     * @param id value of _id to query by
     */
    findByIdAndDelete(): DocumentQuery<T | null, T> & QueryHelpers;
    findByIdAndDelete(id: any | number | string,
      callback?: (err: any, res: T | null) => void): DocumentQuery<T | null, T> & QueryHelpers;
    findByIdAndDelete(id: any | number | string, options: QueryFindOneAndRemoveOptions,
      callback?: (err: any, res: mongodb.FindAndModifyWriteOpResultObject<T | null>) => void)
        : Query<mongodb.FindAndModifyWriteOpResultObject<T | null>> & QueryHelpers;
    findByIdAndDelete(id: any | number | string, options: QueryFindOneAndRemoveOptions, callback?: (err: any, res: T | null) => void): DocumentQuery<T | null, T> & QueryHelpers;

    /**
     * Issues a mongodb findAndModify update command by a document's _id field. findByIdAndUpdate(id, ...)
     * is equivalent to findOneAndUpdate({ _id: id }, ...).
     *
     * If mongoose option 'useFindAndModify': set to false it uses native findOneAndUpdate() rather than deprecated findAndModify().
     * https://mongoosejs.com/docs/api.html#mongoose_Mongoose-set
     *
     * @param id value of _id to query by
     */
    findByIdAndUpdate(): DocumentQuery<T | null, T> & QueryHelpers;
    findByIdAndUpdate(id: any | number | string, update: any,
      callback?: (err: any, res: T | null) => void): DocumentQuery<T | null, T> & QueryHelpers;
    findByIdAndUpdate(id: any | number | string, update: any,
      options: { rawResult: true } & { upsert: true } & { new: true } & QueryFindOneAndUpdateOptions,
      callback?: (err: any, res: T) => void): DocumentQuery<T, T> & QueryHelpers;
    findByIdAndUpdate(id: any | number | string, update: any,
      options: { upsert: true, new: true } & QueryFindOneAndUpdateOptions,
      callback?: (err: any, res: mongodb.FindAndModifyWriteOpResultObject<T>) => void)
        : Query<mongodb.FindAndModifyWriteOpResultObject<T>> & QueryHelpers;
    findByIdAndUpdate(id: any | number | string, update: any,
      options: { rawResult : true } & QueryFindOneAndUpdateOptions,
      callback?: (err: any, res: mongodb.FindAndModifyWriteOpResultObject<T | null>) => void)
        : Query<mongodb.FindAndModifyWriteOpResultObject<T | null>> & QueryHelpers;
    findByIdAndUpdate(id: any | number | string, update: any,
      options: QueryFindOneAndUpdateOptions,
      callback?: (err: any, res: T | null) => void): DocumentQuery<T | null, T> & QueryHelpers;

    /**
     * Finds one document.
     * The conditions are cast to their respective SchemaTypes before the command is sent.
     * @param projection optional fields to return
     */
    findOne(conditions?: any,
      callback?: (err: any, res: T | null) => void): DocumentQuery<T | null, T> & QueryHelpers;
    findOne(conditions: any, projection: any,
      callback?: (err: any, res: T | null) => void): DocumentQuery<T | null, T> & QueryHelpers;
    findOne(conditions: any, projection: any, options: any,
      callback?: (err: any, res: T | null) => void): DocumentQuery<T | null, T> & QueryHelpers;

    /**
     * Issue a mongodb findAndModify remove command.
     * Finds a matching document, removes it, passing the found document (if any) to the callback.
     * Executes immediately if callback is passed else a Query object is returned.
     *
     * If mongoose option 'useFindAndModify': set to false it uses native findOneAndUpdate() rather than deprecated findAndModify().
     * https://mongoosejs.com/docs/api.html#mongoose_Mongoose-set
     *
     * Note: same signatures as findOneAndDelete
     *
     */
    findOneAndRemove(): DocumentQuery<T | null, T> & QueryHelpers;
    findOneAndRemove(conditions: any,
      callback?: (err: any, res: T | null) => void): DocumentQuery<T | null, T> & QueryHelpers;
    findOneAndRemove(conditions: any, options: { rawResult: true } & QueryFindOneAndRemoveOptions,
      callback?: (err: any, doc: mongodb.FindAndModifyWriteOpResultObject<T | null>, res: any) => void)
        : Query<mongodb.FindAndModifyWriteOpResultObject<T | null>> & QueryHelpers;
    findOneAndRemove(conditions: any, options: QueryFindOneAndRemoveOptions, callback?: (err: any, res: T | null) => void): DocumentQuery<T | null, T> & QueryHelpers;

    /**
     * Issues a mongodb findOneAndDelete command.
     * Finds a matching document, removes it, passing the found document (if any) to the
     * callback. Executes immediately if callback is passed.
     *
     * Note: same signatures as findOneAndRemove
     *
     */
    findOneAndDelete(): DocumentQuery<T | null, T> & QueryHelpers;
    findOneAndDelete(conditions: any,
      callback?: (err: any, res: T | null) => void): DocumentQuery<T | null, T> & QueryHelpers;
    findOneAndDelete(conditions: any, options: { rawResult: true } & QueryFindOneAndRemoveOptions,
      callback?: (err: any, doc: mongodb.FindAndModifyWriteOpResultObject<T | null>, res: any) => void)
        : Query<mongodb.FindAndModifyWriteOpResultObject<T | null>> & QueryHelpers;
    findOneAndDelete(conditions: any, options: QueryFindOneAndRemoveOptions, callback?: (err: any, res: T | null) => void): DocumentQuery<T | null, T> & QueryHelpers;

    /**
     * Issues a mongodb findAndModify update command.
     * Finds a matching document, updates it according to the update arg, passing any options,
     * and returns the found document (if any) to the callback. The query executes immediately
     * if callback is passed else a Query object is returned.
     *
+    * If mongoose option 'useFindAndModify': set to false it uses native findOneAndUpdate() rather than the deprecated findAndModify().
+    * https://mongoosejs.com/docs/api.html#mongoose_Mongoose-set
     */
    findOneAndUpdate(): DocumentQuery<T | null, T> & QueryHelpers;
    findOneAndUpdate(conditions: any, update: any,
      callback?: (err: any, doc: T | null, res: any) => void): DocumentQuery<T | null, T> & QueryHelpers;
    findOneAndUpdate(conditions: any, update: any,
      options: { rawResult : true } & { upsert: true, new: true } & QueryFindOneAndUpdateOptions,
      callback?: (err: any, doc: mongodb.FindAndModifyWriteOpResultObject<T>, res: any) => void)
        : Query<mongodb.FindAndModifyWriteOpResultObject<T>> & QueryHelpers;
    findOneAndUpdate(conditions: any, update: any,
      options: { upsert: true, new: true } & QueryFindOneAndUpdateOptions,
      callback?: (err: any, doc: T, res: any) => void): DocumentQuery<T, T> & QueryHelpers;
    findOneAndUpdate(conditions: any, update: any,
      options: { rawResult: true } & QueryFindOneAndUpdateOptions,
      callback?: (err: any, doc: mongodb.FindAndModifyWriteOpResultObject<T | null>, res: any) => void)
        : Query<mongodb.FindAndModifyWriteOpResultObject<T | null>> & QueryHelpers;
    findOneAndUpdate(conditions: any, update: any,
      options: QueryFindOneAndUpdateOptions,
      callback?: (err: any, doc: T | null, res: any) => void): DocumentQuery<T | null, T> & QueryHelpers;

    /**
     * Implements $geoSearch functionality for Mongoose
     * @param conditions an object that specifies the match condition (required)
     * @param options for the geoSearch, some (near, maxDistance) are required
     * @param callback optional callback
     */
    geoSearch(conditions: any, options: {
      /** x,y point to search for */
      near: number[];
      /** the maximum distance from the point near that a result can be */
      maxDistance: number;
      /** The maximum number of results to return */
      limit?: number;
      /** return the raw object instead of the Mongoose Model */
      lean?: boolean;
    }, callback?: (err: any, res: T[]) => void): DocumentQuery<T[], T> & QueryHelpers;

    /**
     * Shortcut for creating a new Document from existing raw data,
     * pre-saved in the DB. The document returned has no paths marked
     * as modified initially.
     */
    hydrate(obj: any): T;

    /**
     * Shortcut for validating an array of documents and inserting them into
     * MongoDB if they're all valid. This function is faster than .create()
     * because it only sends one operation to the server, rather than one for each
     * document.
     * This function does not trigger save middleware.
     * @param docs Documents to insert.
     * @param options Optional settings.
     * @param options.ordered  if true, will fail fast on the first error encountered.
     *        If false, will insert all the documents it can and report errors later.
     * @param options.rawResult if false, the returned promise resolves to the documents that passed mongoose document validation.
     *        If `true`, will return the [raw result from the MongoDB driver](http://mongodb.github.io/node-mongodb-native/2.2/api/Collection.html#~insertWriteOpCallback)
     *        with a `mongoose` property that contains `validationErrors` if this is an unordered `insertMany`.
     */
    insertMany(docs: any[], callback?: (error: any, docs: T[]) => void): Promise<T[]>;
    insertMany(docs: any[], options?: { ordered?: boolean, rawResult?: boolean } & ModelOptions, callback?: (error: any, docs: T[]) => void): Promise<T[]>;
    insertMany(doc: any, callback?: (error: any, doc: T) => void): Promise<T>;
    insertMany(doc: any, options?: { ordered?: boolean, rawResult?: boolean } & ModelOptions, callback?: (error: any, doc: T) => void): Promise<T>;

    /**
     * Performs any async initialization of this model against MongoDB.
     * This function is called automatically, so you don't need to call it.
     * This function is also idempotent, so you may call it to get back a promise
     * that will resolve when your indexes are finished building as an alternative
     * to `MyModel.on('index')`
     * @param callback optional
     */
    init(callback?: (err: any) => void): Promise<T>;

    /**
     * Executes a mapReduce command.
     * @param o an object specifying map-reduce options
     * @param callbackoptional callback
     */
    mapReduce<Key, Value>(
      o: ModelMapReduceOption<T, Key, Value>,
      callback?: (err: any, res: any) => void
    ): Promise<any>;

    /**
     * Populates document references.
     * @param docs Either a single document or array of documents to populate.
     * @param options A hash of key/val (path, options) used for population.
     * @param callback Optional callback, executed upon completion. Receives err and the doc(s).
     */
    populate(docs: any[], options: ModelPopulateOptions | ModelPopulateOptions[],
      callback?: (err: any, res: T[]) => void): Promise<T[]>;
    populate<T>(docs: any, options: ModelPopulateOptions | ModelPopulateOptions[],
      callback?: (err: any, res: T) => void): Promise<T>;

    /** Removes documents from the collection. */
    remove(conditions: any, callback?: (err: any) => void): Query<mongodb.DeleteWriteOpResultObject['result'] & { deletedCount?: number }> & QueryHelpers;
    deleteOne(conditions: any, callback?: (err: any) => void): Query<mongodb.DeleteWriteOpResultObject['result'] & { deletedCount?: number }> & QueryHelpers;
    deleteMany(conditions: any, callback?: (err: any) => void): Query<mongodb.DeleteWriteOpResultObject['result'] & { deletedCount?: number }> & QueryHelpers;

    /**
     * Same as update(), except MongoDB replace the existing document with the given document (no atomic operators like $set).
     * This function triggers the following middleware: replaceOne
     */
    replaceOne(conditions: any, replacement: any, callback?: (err: any, raw: any) => void): Query<any> & QueryHelpers;

    /**
     * Updates documents in the database without returning them.
     * All update values are cast to their appropriate SchemaTypes before being sent.
     */
    update(conditions: any, doc: any,
      callback?: (err: any, raw: any) => void): Query<any> & QueryHelpers;
    update(conditions: any, doc: any, options: ModelUpdateOptions,
      callback?: (err: any, raw: any) => void): Query<any> & QueryHelpers;
    updateOne(conditions: any, doc: any,
      callback?: (err: any, raw: any) => void): Query<any> & QueryHelpers;
    updateOne(conditions: any, doc: any, options: ModelUpdateOptions,
      callback?: (err: any, raw: any) => void): Query<any> & QueryHelpers;
    updateMany(conditions: any, doc: any,
      callback?: (err: any, raw: any) => void): Query<any> & QueryHelpers;
    updateMany(conditions: any, doc: any, options: ModelUpdateOptions,
      callback?: (err: any, raw: any) => void): Query<any> & QueryHelpers;

    /** Creates a Query, applies the passed conditions, and returns the Query. */
    where(path: string, val?: any): Query<any> & QueryHelpers;
  }

  interface Document extends MongooseDocument, NodeJS.EventEmitter, ModelProperties {
    /** Signal that we desire an increment of this documents version. */
    increment(): this;

    /**
     * Returns another Model instance.
     * @param name model name
     */
    model<T extends Document>(name: string): Model<T>;

    /** Override whether mongoose thinks this doc is deleted or not */
    $isDeleted(isDeleted: boolean): void;
    /** whether mongoose thinks this doc is deleted. */
    $isDeleted(): boolean;

    /**
     * Removes this document from the db.
     * @param fn optional callback
     */
    remove(fn?: (err: any, product: this) => void): Promise<this>;

    /**
     * Saves this document.
     * @param options options optional options
     * @param options.safe overrides schema's safe option
     * @param options.validateBeforeSave set to false to save without validating.
     * @param fn optional callback
     */
    save(options?: SaveOptions, fn?: (err: any, product: this) => void): Promise<this>;
    save(fn?: (err: any, product: this) => void): Promise<this>;

    /**
     * Version using default version key. See http://mongoosejs.com/docs/guide.html#versionKey
     * If you're using another key, you will have to access it using []: doc[_myVersionKey]
     */
    __v?: number;
  }

  interface SaveOptions {
    safe?: boolean | WriteConcern;
    validateBeforeSave?: boolean;
    session?: ClientSession;
  }

  interface WriteConcern {
    j?: boolean;
    w?: number | 'majority' | TagSet;
    wtimeout?: number;
  }

  interface TagSet {
    [k: string]: string;
  }

  interface ModelProperties {
    /** Base Mongoose instance the model uses. */
    base: typeof mongoose;

    /**
     * If this is a discriminator model, baseModelName is the
     * name of the base model.
     */
    baseModelName: string | undefined;

    /** Collection the model uses. */
    collection: Collection;

    /** Connection the model uses. */
    db: Connection;

    /** Registered discriminators for this model. */
    discriminators: any;

    /** The name of the model */
    modelName: string;

    /** Schema the model uses. */
    schema: Schema;
  }

  /** https://mongoosejs.com/docs/api.html#query_Query-setOptions */
  interface ModelOptions {
    session?: ClientSession | null;
  }

  interface QueryPopulateOptions {
    /** space delimited path(s) to populate */
    path: string;
    /** optional fields to select */
    select?: any;
    /** optional query conditions to match */
    match?: any;
    /** optional model to use for population */
    model?: string | Model<any>;
    /** optional query options like sort, limit, etc */
    options?: any;
    /** deep populate */
    populate?: QueryPopulateOptions | QueryPopulateOptions[];
  }

  interface ModelPopulateOptions extends QueryPopulateOptions {
    /** optional, if true Mongoose will always set path to an array. Inferred from schema by default */
    justOne?: boolean;
  }

  interface ModelUpdateOptions extends ModelOptions {
    /** safe mode (defaults to value set in schema (true)) */
    safe?: boolean;
    /** whether to create the doc if it doesn't match (false) */
    upsert?: boolean;
    /** whether multiple documents should be updated (false) */
    multi?: boolean;
    /**
     * If true, runs update validators on this command. Update validators validate
     * the update operation against the model's schema.
     */
    runValidators?: boolean;
    /**
     * If this and upsert are true, mongoose will apply the defaults specified in the
     * model's schema if a new document is created. This option only works on MongoDB >= 2.4
     * because it relies on MongoDB's $setOnInsert operator.
     */
    setDefaultsOnInsert?: boolean;
    /** overrides the strict option for this update */
    strict?: boolean;
    /** disables update-only mode, allowing you to overwrite the doc (false) */
    overwrite?: boolean;
    /** other options */
    [other: string]: any;
    /**
     *  by default, mongoose only returns the first error that occurred in casting the query.
     *  Turn on this option to aggregate all the cast errors.
     */
      multipleCastError?: boolean;
  }

  interface ModelMapReduceOption<T, Key, Val> {
    map: Function | string;
    reduce: (key: Key, vals: T[]) => Val;
    /** query filter object. */
    query?: any;
    /** sort input objects using this key */
    sort?: any;
    /** max number of documents */
    limit?: number;
    /** keep temporary data default: false */
    keeptemp?: boolean;
    /** finalize function */
    finalize?: (key: Key, val: Val) => Val;
    /** scope variables exposed to map/reduce/finalize during execution */
    scope?: any;
    /** it is possible to make the execution stay in JS. Provided in MongoDB > 2.0.X default: false */
    jsMode?: boolean;
    /** provide statistics on job execution time. default: false */
    verbose?: boolean;
    readPreference?: string;
    /** sets the output target for the map reduce job. default: {inline: 1} */
    out?: {
      /** the results are returned in an array */
      inline?: number;
      /**
       * {replace: 'collectionName'} add the results to collectionName: the
       * results replace the collection
       */
      replace?: string;
      /**
       * {reduce: 'collectionName'} add the results to collectionName: if
       * dups are detected, uses the reducer / finalize functions
       */
      reduce?: string;
      /**
       * {merge: 'collectionName'} add the results to collectionName: if
       * dups exist the new docs overwrite the old
       */
      merge?: string;
    };
  }

  interface MapReduceResult<Key, Val> {
    _id: Key;
    value: Val;
  }

  /*
   * section collection.js
   * http://mongoosejs.com/docs/api.html#collection-js
   */
  interface CollectionBase extends mongodb.Collection {
    /*
      * Abstract methods. Some of these are already defined on the
      * mongodb.Collection interface so they've been commented out.
      */
    ensureIndex(...args: any[]): any;
    //find(...args: any[]): any;
    findAndModify(...args: any[]): any;
    //findOne(...args: any[]): any;
    getIndexes(...args: any[]): any;
    //insert(...args: any[]): any;
    //mapReduce(...args: any[]): any;
    //save(...args: any[]): any;
    //update(...args: any[]): any;

    /** The collection name */
    collectionName: string;
    /** The Connection instance */
    conn: Connection;
    /** The collection name */
    name: string;
  }
}<|MERGE_RESOLUTION|>--- conflicted
+++ resolved
@@ -33,11 +33,8 @@
 //                 Chathu Vishwajith <https://github.com/iamchathu>
 //                 Tom Yam <https://github.com/tomyam1>
 //                 Thomas Pischulski <https://github.com/nephix>
-<<<<<<< HEAD
 //                 Sam Kim <https://github.com/rlaace423>
-=======
 //                 Dongjun Lee <https://github.com/ChazEpps>
->>>>>>> c02e3a15
 // Definitions: https://github.com/DefinitelyTyped/DefinitelyTyped
 // TypeScript Version: 3.0
 
