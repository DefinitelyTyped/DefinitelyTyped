// Type definitions for Mongoose 5.3.4
// Project: http://mongoosejs.com/
// Definitions by: horiuchi <https://github.com/horiuchi>
//                 sindrenm <https://github.com/sindrenm>
//                 lukasz-zak <https://github.com/lukasz-zak>
//                 Alorel <https://github.com/Alorel>
//                 jendrikw <https://github.com/jendrikw>
//                 Ethan Resnick <https://github.com/ethanresnick>
//                 vologa <https://github.com/vologab>
//                 jussikinnula <https://github.com/jussikinnula>
//                 ondratra <https://github.com/ondratra>
//                 alfirin <https://github.com/alfirin>
//                 Idan Dardikman <https://github.com/idandrd>
//                 Dominik Heigl <https://github.com/various89>
//                 Fazendaaa <https://github.com/Fazendaaa>
<<<<<<< HEAD
//                 Norman Perrin <https://github.com/NormanPerrin>
=======
//                 Dan Manastireanu <https://github.com/danmana>
>>>>>>> 94918117
// Definitions: https://github.com/DefinitelyTyped/DefinitelyTyped
// TypeScript Version: 2.3

/// <reference types="mongodb" />
/// <reference types="node" />


/*
 * Guidelines for maintaining these definitions:
 * - If you spot an error here or there, please submit a PR.
 *   Give some examples/links to documentation if you can.
 *
 * For patches and minor releases:
 * - Browse the changelog at https://github.com/Automattic/mongoose/blob/master/History.md
 *   and make necessary changes. Afterwards, update the version number at the top so we know
 *   which version we are on.
 *
 * For major releases:
 * - Refer to the updated docs at http://mongoosejs.com/docs/api.html
 * - On the left-hand side of the docs is a list of .js files. Reset and update the TODO list below
 *   then go through one-by-one, making any updates to params list, return type, etc. For documentation
 *   changes just copy/paste them into here.
 * - Check the files off as you go. Some files below might not have anything in them. That's ok, this
 *   is just a simple heuristic to keep track of our progress.
 */

/*
For easier searching, add a header to each section like so:
To find a section, CTRL+F and type "section ___.js"
/*
 * section filename.js
 * http://mongoosejs.com/docs/api.html#filename-js
 */

declare module "mongoose" {
  import events = require('events');
  import mongodb = require('mongodb');
  import stream = require('stream');
  import mongoose = require('mongoose');

  /**
   * Gets and optionally overwrites the function used to pluralize collection names
   * @param fn function to use for pluralization of collection names
   * @returns the current function used to pluralize collection names (defaults to the `mongoose-legacy-pluralize` module's function)
   */
  export function pluralize(fn?: (str: string) => string): (str: string) => string;

  /*
   * Some mongoose classes have the same name as the native JS classes
   * Keep references to native classes using a "Native" prefix
   */
  class NativeBuffer extends global.Buffer { }
  class NativeDate extends global.Date { }
  class NativeError extends global.Error { }

  /*
   * section index.js
   * http://mongoosejs.com/docs/api.html#index-js
   */
  export var DocumentProvider: any;
  // recursive constructor
  export var Mongoose: new (...args: any[]) => typeof mongoose;
  type Mongoose = typeof mongoose;
  export var SchemaTypes: typeof Schema.Types;

  /** Expose connection states for user-land */
  export var STATES: any;
  /** The default connection of the mongoose module. */
  export var connection: Connection;
  /** Models registred on the default mongoose connection. */
  export var models: { [index: string]: Model<any> };
  /** The node-mongodb-native driver Mongoose uses. */
  export var mongo: typeof mongodb;
  /** The Mongoose version */
  export var version: string;

  /**
   * Opens the default mongoose connection.
   * Options passed take precedence over options included in connection strings.
   * @returns pseudo-promise wrapper around this
   */
  export function connect(uris: string, options: ConnectionOptions, callback: (err: mongodb.MongoError) => void): null;
  export function connect(uris: string, callback: (err: mongodb.MongoError) => void): null;
  export function connect(uris: string, options?: ConnectionOptions): Promise<Mongoose>;

  /**
   * Creates a Connection instance.
   * Each connection instance maps to a single database. This method is helpful
   *   when mangaging multiple db connections.
   * @param uri a mongodb:// URI
   * @param options options to pass to the driver
   * @returns the created Connection object
   */
  export function createConnection(): Connection;
  export function createConnection(uri: string,
    options?: ConnectionOptions
  ): Connection & {
    then: Promise<Connection>["then"];
    catch: Promise<Connection>["catch"];
  };

  /**
   * Disconnects all connections.
   * @param fn called after all connection close.
   */
  export function disconnect(fn: (error?: any) => void): null;
  /** Disconnects all connections. */
  export function disconnect(): Promise<void>;

  /** Gets mongoose options */
  export function get(key: string): any;

  /**
   * Defines a model or retrieves it.
   * Models defined on the mongoose instance are available to all connection
   *   created by the same mongoose instance.
   * @param name model name
   * @param collection (optional, induced from model name)
   * @param skipInit whether to skip initialization (defaults to false)
   */
  export function model<T extends Document>(name: string, schema?: Schema, collection?: string,
    skipInit?: boolean): Model<T>;
  export function model<T extends Document, U extends Model<T>>(
    name: string,
    schema?: Schema,
    collection?: string,
    skipInit?: boolean
  ): U;

  /**
   * Returns an array of model names created on this instance of Mongoose.
   * Does not include names of models created using connection.model().
   */
  export function modelNames(): string[];

  /**
   * Declares a global plugin executed on all Schemas.
   * Equivalent to calling .plugin(fn) on each Schema you create.
   * @param fn plugin callback
   * @param opts optional options
   */
  export function plugin(fn: Function): typeof mongoose;
  export function plugin<T>(fn: Function, opts: T): typeof mongoose;

  /** Sets mongoose options */
  export function set(key: string, value: any): void;

  export function startSession(options?: mongodb.SessionOptions, cb?: (err: any, session: mongodb.ClientSession) => void): Promise<mongodb.ClientSession>;

  class CastError extends Error {
    /**
     * The Mongoose CastError constructor
     * @param type The name of the type
     * @param value The value that failed to cast
     * @param path The path a.b.c in the doc where this cast error occurred
     * @param reason The original error that was thrown
     */
    constructor(type: string, value: any, path: string, reason?: NativeError);
  }

  /*
   * section connection.js
   * http://mongoosejs.com/docs/api.html#connection-js
   *
   * The Connection class exposed by require('mongoose')
   *   is actually the driver's NativeConnection class.
   *   connection.js defines a base class that the native
   *   versions extend. See:
   *   http://mongoosejs.com/docs/api.html#drivers-node-mongodb-native-connection-js
   */
  abstract class ConnectionBase extends events.EventEmitter {
    /**
     * For practical reasons, a Connection equals a Db.
     * @param base a mongoose instance
     * @event connecting Emitted when connection.{open,openSet}() is executed on this connection.
     * @event connected Emitted when this connection successfully connects to the db. May be emitted multiple times in reconnected scenarios.
     * @event open Emitted after we connected and onOpen is executed on all of this connections models.
     * @event disconnecting Emitted when connection.close() was executed.
     * @event disconnected Emitted after getting disconnected from the db.
     * @event close Emitted after we disconnected and onClose executed on all of this connections models.
     * @event reconnected Emitted after we connected and subsequently disconnected, followed by successfully another successfull connection.
     * @event error Emitted when an error occurs on this connection.
     * @event fullsetup Emitted in a replica-set scenario, when primary and at least one seconaries specified in the connection string are connected.
     * @event all Emitted in a replica-set scenario, when all nodes specified in the connection string are connected.
     */
    constructor(base: typeof mongoose);

    /**
     * Opens the connection to MongoDB.
     * @deprecated open() is deprecated in mongoose >= 4.11.0
     * @param mongodb://uri or the host to which you are connecting
     * @param database database name
     * @param port database port
     * @param options Mongoose forces the db option forceServerObjectId false and cannot be overridden.
     *   Mongoose defaults the server auto_reconnect options to true which can be overridden.
     *   See the node-mongodb-native driver instance for options that it understands.
     *   Options passed take precedence over options included in connection strings.
     */
    open(connection_string: string, database?: string, port?: number,
      options?: ConnectionOpenOptions, callback?: (err: any) => void): any;

    /**
    * Opens the connection to MongoDB.
    * @param mongodb://uri or the host to which you are connecting
    * @param database database name
    * @param port database port
    * @param options Mongoose forces the db option forceServerObjectId false and cannot be overridden.
    *   Mongoose defaults the server auto_reconnect options to true which can be overridden.
    *   See the node-mongodb-native driver instance for options that it understands.
    *   Options passed take precedence over options included in connection strings.
    */
    openUri(connection_string: string, database?: string, port?: number,
      options?: ConnectionOpenOptions, callback?: (err: any) => void): any;

    /** Helper for dropDatabase() */
    dropDatabase(callback?: (err: any) => void): Promise<any>;

    /** Helper for creating a collection */
    createCollection(name: string, options?: mongodb.CollectionCreateOptions, cb?: (err: any, collection: mongodb.Collection) => void): Promise<void>;

    /** Helper for dropCollection() */
    dropCollection(name: string, callback?: (err: any) => void): Promise<void>;

    /**
     * Opens the connection to a replica set.
     * @param uris comma-separated mongodb:// URIs
     * @param database database name if not included in uris
     * @param options passed to the internal driver
     */
    openSet(uris: string, database?: string, options?: ConnectionOpenSetOptions,
      callback?: (err: any) => void): any;

    /** Closes the connection */
    close(callback?: (err: any) => void): Promise<void>;

    /** Closes the connection */
    close(force?: boolean, callback?: (err: any) => void): Promise<void>;

    /**
     * Retrieves a collection, creating it if not cached.
     * Not typically needed by applications. Just talk to your collection through your model.
     * @param name name of the collection
     * @param options optional collection options
     */
    collection(name: string, options?: any): Collection;

    /**
     * Defines or retrieves a model.
     * When no collection argument is passed, Mongoose produces a collection name by passing
     * the model name to the utils.toCollectionName method. This method pluralizes the name.
     * If you don't like this behavior, either pass a collection name or set your schemas
     * collection name option.
     * @param name the model name
     * @param schema a schema. necessary when defining a model
     * @param collection name of mongodb collection (optional) if not given it will be induced from model name
     * @returns The compiled model
     */
    model<T extends Document>(name: string, schema?: Schema, collection?: string): Model<T>;
    model<T extends Document, U extends Model<T>>(
      name: string,
      schema?: Schema,
      collection?: string
    ): U;

    /** Returns an array of model names created on this connection. */
    modelNames(): string[];

    /** A hash of the global options that are associated with this connection */
    config: any;

    /** The mongodb.Db instance, set when the connection is opened */
    db: mongodb.Db;

    /** A hash of the collections associated with this connection */
    collections: { [index: string]: Collection };

    /** A hash of models registered with this connection */
    models: { [index: string]: Model<any> };

    /**
     * Connection ready state
     * 0 = disconnected
     * 1 = connected
     * 2 = connecting
     * 3 = disconnecting
     * Each state change emits its associated event name.
     */
    readyState: number;
  }

  interface ConnectionOptionsBase {
    /** database Name for Mongodb Atlas Connection */
    dbName?: string;
    /** passed to the connection db instance */
    db?: any;
    /** passed to the connection server instance(s) */
    server?: any;
    /** passed to the connection ReplSet instance */
    replset?: any;
    /** username for authentication */
    user?: string;
    /** password for authentication */
    pass?: string;
    /** options for authentication (see http://mongodb.github.com/node-mongodb-native/api-generated/db.html#authenticate) */
    auth?: any;
    /** Use ssl connection (needs to have a mongod server with ssl support) (default: true) */
    ssl?: boolean;
    /** Validate mongod server certificate against ca (needs to have a mongod server with ssl support, 2.4 or higher) */
    sslValidate?: object;
    /** Number of connections in the connection pool for each server instance, set to 5 as default for legacy reasons. */
    poolSize?: number;
    /** Reconnect on error (default: true) */
    autoReconnect?: boolean;
    /** TCP KeepAlive on the socket with a X ms delay before start (default: 0). */
    keepAlive?: number;
    /** TCP Connection timeout setting (default: 0) */
    connectTimeoutMS?: number;
    /** TCP Socket timeout setting (default: 0) */
    socketTimeoutMS?: number;
    /** If the database authentication is dependent on another databaseName. */
    authSource?: string;
    /** If you're connected to a single server or mongos proxy (as opposed to a replica set),
     * the MongoDB driver will try to reconnect every reconnectInterval milliseconds for reconnectTries
     * times, and give up afterward. When the driver gives up, the mongoose connection emits a
     * reconnectFailed event. (default: 30) */
    reconnectTries?: number;
    /** Will wait # milliseconds between retries (default: 1000) */
    reconnectInterval?: number;
    /** The name of the replicaset to connect to. */
    replicaSet?: string;
    /** The current value of the parameter native_parser */
    nativeParser?: boolean;
    /** Auth mechanism */
    authMechanism?: any;
    /** Specify a journal write concern (default: false). */
    journal?: boolean;
    /** The write concern */
    w?: number | string;
    /** The write concern timeout. */
    wTimeoutMS?: number;
    /** The ReadPreference mode as listed here: http://mongodb.github.io/node-mongodb-native/2.1/api/ReadPreference.html */
    readPreference?: string;
    /** An object representing read preference tags, see: http://mongodb.github.io/node-mongodb-native/2.1/api/ReadPreference.html */
    readPreferencetags?: object;
    /** Triggers the server instance to call ismaster (default: true). */
    monitoring?: boolean;
    /** The interval of calling ismaster when monitoring is enabled (default: 10000). */
    haInterval?: number;
    /** Enable the wrapping of the callback in the current domain, disabled by default to avoid perf hit (default: false). */
    domainsEnabled?: boolean;
    /** How long driver keeps waiting for servers to come back up (default: Number.MAX_VALUE) */
    bufferMaxEntries?: number;

    /** additional SSL configuration options */
    /** Array of valid certificates either as Buffers or Strings */
    sslCA?: ReadonlyArray<Buffer | string>;
    /** Array of revocation certificates either as Buffers or Strings (needs to have a mongod server with ssl support, 2.4 or higher) */
    sslCRL?: ReadonlyArray<Buffer | string>;
    /** SSL certificate */
    sslCert?: Buffer | string;
    /** SSL private key */
    sslKey?: Buffer | string;
    /** SSL Certificate pass phrase */
    sslPass?: Buffer | string;
    /** Default: true; Server identity checking during SSL */
    checkServerIdentity?: boolean | Function;
    /** String containing the server name requested via TLS SNI. */
    servername?: string;

    /** Passed directly through to tls.createSecureContext. See https://nodejs.org/dist/latest-v9.x/docs/api/tls.html#tls_tls_createsecurecontext_options for more info. */
    ciphers?: string;
    ecdhCurve?: string;

    /** Flag for using new URL string parser instead of current (deprecated) one */
    useNewUrlParser?: boolean;
    /** Set to false to make findOneAndUpdate() and findOneAndRemove() use native findOneAndUpdate() rather than findAndModify(). */
    useFindAndModify?: boolean;
    /** If true, this connection will use createIndex() instead of ensureIndex() for automatic index builds via Model.init(). */
    useCreateIndex?: boolean;

    // TODO
    safe?: any;
    fsync?: any;
    rs_name?: any;
    slaveOk?: any;
    authdb?: any;
  }

  /** See the node-mongodb-native driver instance for options that it understands. */
  interface ConnectionOpenOptions extends ConnectionOptionsBase {
    /** mongoose-specific options */
    config?: {
      /**
       * set to false to disable automatic index creation for all
       * models associated with this connection.
       */
      autoIndex?: boolean;
    };
  }

  /** See the node-mongodb-native driver instance for options that it understands. */
  interface ConnectionOpenSetOptions extends ConnectionOptionsBase {
    /**
     * If true, enables High Availability support for mongos
     * If connecting to multiple mongos servers, set the mongos option to true.
     */
    mongos?: boolean;

    /** sets the underlying driver's promise library (see http://mongodb.github.io/node-mongodb-native/2.1/api/MongoClient.html) */
    promiseLibrary?: any;

    /** See http://mongoosejs.com/docs/connections.html#use-mongo-client **/
    useMongoClient?: boolean;

    /** See http://mongoosejs.com/docs/guide.html#bufferCommands */
    bufferCommands?: boolean;
  }

  interface ConnectionOptions extends
    ConnectionOpenOptions,
    ConnectionOpenSetOptions { }

  interface ClientSession extends mongodb.ClientSession { }

  /*
   * section drivers/node-mongodb-native/collection.js
   * http://mongoosejs.com/docs/api.html#drivers-node-mongodb-native-collection-js
   */
  var Collection: Collection;
  interface Collection extends CollectionBase {
    /**
     * Collection constructor
     * @param name name of the collection
     * @param conn A MongooseConnection instance
     * @param opts optional collection options
     */
    new(name: string, conn: Connection, opts?: any): Collection;
    /** Formatter for debug print args */
    $format(arg: any): string;
    /** Debug print helper */
    $print(name: any, i: any, args: any[]): void;
    /** Retrieves information about this collections indexes. */
    getIndexes(): any;
  }

  /*
   * section drivers/node-mongodb-native/connection.js
   * http://mongoosejs.com/docs/api.html#drivers-node-mongodb-native-connection-js
   */
  class Connection extends ConnectionBase {
    /**
     * Switches to a different database using the same connection pool.
     * @param name The database name
     * @returns New Connection Object
     */
    useDb(name: string): Connection;

    startSession(options?: mongodb.SessionOptions, cb?: (err: any, session: mongodb.ClientSession) => void): Promise<mongodb.ClientSession>;

    /** Expose the possible connection states. */
    static STATES: any;
  }

  /*
   * section error/validation.js
   * http://mongoosejs.com/docs/api.html#error-validation-js
   */
  class ValidationError extends Error {
    /** Console.log helper */
    toString(): string;
  }

  /*
   * section error.js
   * http://mongoosejs.com/docs/api.html#error-js
   */
  class Error extends global.Error {
    /**
     * MongooseError constructor
     * @param msg Error message
     */
    constructor(msg: string);

    /**
     * The default built-in validator error messages. These may be customized.
     * As you might have noticed, error messages support basic templating
     * {PATH} is replaced with the invalid document path
     * {VALUE} is replaced with the invalid value
     * {TYPE} is replaced with the validator type such as "regexp", "min", or "user defined"
     * {MIN} is replaced with the declared min value for the Number.min validator
     * {MAX} is replaced with the declared max value for the Number.max validator
     */
    static messages: any;

    /** For backwards compatibility. Same as mongoose.Error.messages */
    static Messages: any;
  }

  interface EachAsyncOptions {
    /** defaults to 1 */
    parallel?: number;
  }

  /*
   * section querycursor.js
   * http://mongoosejs.com/docs/api.html#querycursor-js
   *
   * Callback signatures are from: http://mongodb.github.io/node-mongodb-native/2.1/api/Cursor.html#close
   * QueryCursor can only be accessed by query#cursor(), we only
   *   expose its interface to enable type-checking.
   */
  interface QueryCursor<T extends Document> extends stream.Readable {
    /**
     * A QueryCursor is a concurrency primitive for processing query results
     * one document at a time. A QueryCursor fulfills the Node.js streams3 API,
     * in addition to several other mechanisms for loading documents from MongoDB
     * one at a time.
     * Unless you're an advanced user, do not instantiate this class directly.
     * Use Query#cursor() instead.
     * @param options query options passed to .find()
     * @event cursor Emitted when the cursor is created
     * @event error Emitted when an error occurred
     * @event data Emitted when the stream is flowing and the next doc is ready
     * @event end Emitted when the stream is exhausted
     */
    constructor(query: Query<T>, options: any): QueryCursor<T>;

    /** Marks this cursor as closed. Will stop streaming and subsequent calls to next() will error. */
    close(callback?: (error: any, result: any) => void): Promise<any>;

    /**
     * Execute fn for every document in the cursor. If fn returns a promise,
     * will wait for the promise to resolve before iterating on to the next one.
     * Returns a promise that resolves when done.
     * @param fn Function to be executed for every document in the cursor
     * @param callback Executed when all docs have been processed
     */
    eachAsync(fn: (doc: T) => any, callback?: (err: any) => void): Promise<T>;

    /**
     * Execute fn for every document in the cursor. If fn returns a promise,
     * will wait for the promise to resolve before iterating on to the next one.
     * Returns a promise that resolves when done.
     * @param fn Function to be executed for every document in the cursor
     * @param options Async options (e. g. parallel function execution)
     * @param callback Executed when all docs have been processed
     */
    eachAsync(fn: (doc: T) => any, options: EachAsyncOptions, callback?: (err: any) => void): Promise<T>;

    /**
     * Registers a transform function which subsequently maps documents retrieved
     * via the streams interface or .next()
     */
    map(fn: (doc: T) => T): this;

    /**
     * Get the next document from this cursor. Will return null when there are
     * no documents left.
     */
    next(callback?: (err: any, doc?: T) => void): Promise<any>;
  }

  /*
   * section virtualtype.js
   * http://mongoosejs.com/docs/api.html#virtualtype-js
   */
  class VirtualType {
    /** This is what mongoose uses to define virtual attributes via Schema.prototype.virtual. */
    constructor(options: any, name: string);
    /** Applies getters to value using optional scope. */
    applyGetters(value: any, scope: any): any;
    /** Applies setters to value using optional scope. */
    applySetters(value: any, scope: any): any;
    /** Defines a getter. */
    get(fn: Function): this;
    /** Defines a setter. */
    set(fn: Function): this;
  }

  /*
   * section schema.js
   * http://mongoosejs.com/docs/api.html#schema-js
   */
  class Schema extends events.EventEmitter {
    /**
     * Schema constructor.
     * When nesting schemas, (children in the example above), always declare
     * the child schema first before passing it into its parent.
     * @event init Emitted after the schema is compiled into a Model.
     */
    constructor(definition?: SchemaDefinition, options?: SchemaOptions);

    /** Adds key path / schema type pairs to this schema. */
    add(obj: SchemaDefinition, prefix?: string): void;

    /** Return a deep copy of this schema */
    clone(): Schema;

    /**
     * Iterates the schemas paths similar to Array.forEach.
     * @param fn callback function
     * @returns this
     */
    eachPath(fn: (path: string, type: SchemaType) => void): this;

    /**
     * Gets a schema option.
     * @param key option name
     */
    get(key: string): any;

    /**
     * Defines an index (most likely compound) for this schema.
     * @param options Options to pass to MongoDB driver's createIndex() function
     * @param options.expires Mongoose-specific syntactic sugar, uses ms to convert
     *   expires option into seconds for the expireAfterSeconds in the above link.
     */
    index(fields: any, options?: {
      expires?: string;
      [other: string]: any;
    }): this;

    /** Compiles indexes from fields and schema-level indexes */
    indexes(): any[];

    /**
     * Loads an ES6 class into a schema. Maps setters + getters, static methods, and
     * instance methods to schema virtuals, statics, and methods.
     */
    loadClass(model: Function): this;

    /**
     * Adds an instance method to documents constructed from Models compiled from this schema.
     * If a hash of name/fn pairs is passed as the only argument, each name/fn pair will be added as methods.
     */
    method(method: string, fn: Function): this;
    method(methodObj: { [name: string]: Function }): this;

    /**
     * Gets/sets schema paths.
     * Sets a path (if arity 2)
     * Gets a path (if arity 1)
     */
    path(path: string): SchemaType;
    path(path: string, constructor: any): this;

    /**
     * Returns the pathType of path for this schema.
     * @returns whether it is a real, virtual, nested, or ad-hoc/undefined path.
     */
    pathType(path: string): string;

    /**
     * Registers a plugin for this schema.
     * @param plugin callback
     */
    plugin(plugin: (schema: Schema) => void): this;
    plugin<T>(plugin: (schema: Schema, options: T) => void, opts: T): this;

    /**
     * Defines a post hook for the document
     * Post hooks fire on the event emitted from document instances of Models compiled
     *   from this schema.
     * @param method name of the method to hook
     * @param fn callback
     */
    post<T extends Document>(method: string, fn: (
      error: mongodb.MongoError, doc: T, next: (err?: NativeError) => void
    ) => void): this;

    post<T extends Document>(method: string, fn: (
      doc: T, next: (err?: NativeError) => void
    ) => void): this;

    /**
     * Defines a pre hook for the document.
     */
    pre<T extends Document = Document>(
      method: "init" | "validate" | "save" | "remove",
      fn: HookSyncCallback<T>,
      errorCb?: HookErrorCallback
    ): this;
    pre<T extends Query<any> = Query<any>>(
      method:
        | "count"
        | "find"
        | "findOne"
        | "findOneAndRemove"
        | "findOneAndUpdate"
        | "update"
        | "updateOne"
        | "updateMany",
      fn: HookSyncCallback<T>,
      errorCb?: HookErrorCallback
    ): this;
    pre<T extends Aggregate<any> = Aggregate<any>>(
      method: "aggregate",
      fn: HookSyncCallback<T>,
      errorCb?: HookErrorCallback
    ): this;
    pre<T extends Model<Document> = Model<Document>>(
      method: "insertMany",
      fn: HookSyncCallback<T>,
      errorCb?: HookErrorCallback
    ): this;
    pre<T extends Document | Model<Document> | Query<any> | Aggregate<any>>(
      method: string,
      fn: HookSyncCallback<T>,
      errorCb?: HookErrorCallback
    ): this;

    pre<T extends Document = Document>(
      method: "init" | "validate" | "save" | "remove",
      parallel: boolean,
      fn: HookAsyncCallback<T>,
      errorCb?: HookErrorCallback
    ): this;
    pre<T extends Query<any> = Query<any>>(
      method:
        | "count"
        | "find"
        | "findOne"
        | "findOneAndRemove"
        | "findOneAndUpdate"
        | "update"
        | "updateOne"
        | "updateMany",
      parallel: boolean,
      fn: HookAsyncCallback<T>,
      errorCb?: HookErrorCallback
    ): this;
    pre<T extends Aggregate<any> = Aggregate<any>>(
      method: "aggregate",
      parallel: boolean,
      fn: HookAsyncCallback<T>,
      errorCb?: HookErrorCallback
    ): this;
    pre<T extends Model<Document> = Model<Document>>(
      method: "insertMany",
      parallel: boolean,
      fn: HookAsyncCallback<T>,
      errorCb?: HookErrorCallback
    ): this;
    pre<T extends Document | Model<Document> | Query<any> | Aggregate<any>>(
      method: string,
      parallel: boolean,
      fn: HookAsyncCallback<T>,
      errorCb?: HookErrorCallback
    ): this;

    /**
     * Adds a method call to the queue.
     * @param name name of the document method to call later
     * @param args arguments to pass to the method
     */
    queue(name: string, args: any[]): this;

    /**
     * Removes the given path (or [paths]).
     */
    remove(path: string | string[]): void;

    /**
     * @param invalidate refresh the cache
     * @returns an Array of path strings that are required by this schema.
     */
    requiredPaths(invalidate?: boolean): string[];

    /**
     * Sets/gets a schema option.
     * @param key option name
     * @param value if not passed, the current option value is returned
     */
    set<T extends keyof SchemaOptions>(key: T): SchemaOptions[T];
    set<T extends keyof SchemaOptions>(key: T, value: SchemaOptions[T]): this;

    /**
     * Adds static "class" methods to Models compiled from this schema.
     */
    static(name: string, fn: Function): this;
    static(nameObj: { [name: string]: Function }): this;

    /** Creates a virtual type with the given name. */
    virtual(name: string, options?: any): VirtualType;

    /** Returns the virtual type with the given name. */
    virtualpath(name: string): VirtualType;

    /** The allowed index types */
    static indexTypes: string[];

    /**
     * Reserved document keys.
     * Keys in this object are names that are rejected in schema declarations
     * b/c they conflict with mongoose functionality. Using these key name
     * will throw an error.
     */
    static reserved: any;

    /** Object of currently defined methods on this schema. */
    methods: any;
    /** Object of currently defined statics on this schema. */
    statics: any;
    /** Object of currently defined query helpers on this schema. */
    query: any;
    /** The original object passed to the schema constructor */
    obj: any;
  }

  // Hook functions: https://github.com/vkarpov15/hooks-fixed
  interface HookSyncCallback<T> {
    (this: T, next: HookNextFunction, docs: any[]): Promise<any> | void;
  }

  interface HookAsyncCallback<T> {
    (this: T, next: HookNextFunction, done: HookDoneFunction, docs: any[]): Promise<any> | void;
  }

  interface HookErrorCallback {
    (error?: Error): any;
  }

  interface HookNextFunction {
    (error?: Error): any;
  }

  interface HookDoneFunction {
    (error?: Error): any;
  }

  interface SchemaOptions {
    /** defaults to false (which means use the connection's autoIndex option) */
    autoIndex?: boolean;
    /** defaults to true */
    bufferCommands?: boolean;
    /** defaults to false */
    capped?: boolean | number | { size?: number; max?: number; autoIndexId?: boolean; };
    /** Sets a default collation for every query and aggregation. */
    collation?: CollationOptions;
    /** no default */
    collection?: string;
    /** defaults to "__t" */
    discriminatorKey?: string;
    /** defaults to false. */
    emitIndexErrors?: boolean;
    excludeIndexes?: any;
    /** defaults to true */
    id?: boolean;
    /** defaults to true */
    _id?: boolean;
    /** controls document#toObject behavior when called manually - defaults to true */
    minimize?: boolean;
    read?: string;
    writeConcern?: WriteConcern;
    /** defaults to true. */
    safe?: boolean | { w?: number | string; wtimeout?: number; j?: boolean };

    /** defaults to null */
    shardKey?: boolean;
    /** defaults to true */
    strict?: boolean | 'throw';
    /** no default */
    toJSON?: DocumentToObjectOptions;
    /** no default */
    toObject?: DocumentToObjectOptions;
    /** defaults to 'type' */
    typeKey?: string;
    /** defaults to false */
    useNestedStrict?: boolean;
    /** defaults to false */
    usePushEach?: boolean;
    /** defaults to true */
    validateBeforeSave?: boolean;
    /** defaults to "__v" */
    versionKey?: string | boolean;
    /**
     * skipVersioning allows excluding paths from
     * versioning (the internal revision will not be
     * incremented even if these paths are updated).
     */
    skipVersioning?: any;
    /**
     * If set timestamps, mongoose assigns createdAt
     * and updatedAt fields to your schema, the type
     * assigned is Date.
     */
    timestamps?: boolean | SchemaTimestampsConfig;
  }

  interface SchemaTimestampsConfig {
    createdAt?: boolean | string;
    updatedAt?: boolean | string;
  }

  /*
   * Intellisense for Schema definitions
   */
  interface SchemaDefinition {
    [path: string]: SchemaTypeOpts<any> | Schema | SchemaType;
  }

  /*
   * The standard options available when configuring a schema type:
   * new Schema({
   *   name: {
   *     type: String,
   *     required: true,
   *     ...
   *   }
   * });
   *
   * Note: the properties have Object as a fallback type: | Object
   *   because this interface does not apply to a schematype that
   *   does not have a type property. Ex:
   * new Schema({
   *   name: {
   *     first: String,    // since name does not have a "type" property
   *     last: String      //   first and last can have any valid type
   *     ...
   *   }
   * });
   *
   * References:
   * - http://mongoosejs.com/docs/schematypes.html
   * - http://mongoosejs.com/docs/api.html#schema_Schema.Types
   */
  interface SchemaTypeOpts<T> {
    alias?: string;

    /* Common Options for all schema types */
    type?: T;

    /** Sets a default value for this SchemaType. */
    default?: SchemaTypeOpts.DefaultFn<T> | T;

    /**
     * Getters allow you to transform the representation of the data as it travels
     * from the raw mongodb document to the value that you see.
     */
    get?: (value: T, schematype?: this) => T | any;

    /** Declares the index options for this schematype. */
    index?: SchemaTypeOpts.IndexOpts | boolean | string;

    /**
     * Adds a required validator to this SchemaType. The validator gets added
     * to the front of this SchemaType's validators array using unshift().
     */
    required?: SchemaTypeOpts.RequiredFn<T> |
    boolean | [boolean, string] |
    string | [string, string] |
    any;

    /**
     * Sets default select() behavior for this path.
     * Set to true if this path should always be included in the results, false
     * if it should be excluded by default. This setting can be overridden at
     * the query level.
     */
    select?: boolean | any;

    /**
     * Setters allow you to transform the data before it gets to the raw mongodb
     * document and is set as a value on an actual key.
     */
    set?: (value: T, schematype?: this) => T | any;

    /** Declares a sparse index. */
    sparse?: boolean | any;

    /** Declares a full text index. */
    text?: boolean | any;

    /**
     * Adds validator(s) for this document path.
     * Validators always receive the value to validate as their first argument
     * and must return Boolean. Returning false means validation failed.
     */
    validate?: RegExp | [RegExp, string] |
    SchemaTypeOpts.ValidateFn<T> | [SchemaTypeOpts.ValidateFn<T>, string] |
    SchemaTypeOpts.ValidateOpts | SchemaTypeOpts.AsyncValidateOpts |
    SchemaTypeOpts.AsyncPromiseValidationFn<T> | SchemaTypeOpts.AsyncPromiseValidationOpts |
    (SchemaTypeOpts.ValidateOpts | SchemaTypeOpts.AsyncValidateOpts |
      SchemaTypeOpts.AsyncPromiseValidationFn<T> | SchemaTypeOpts.AsyncPromiseValidationOpts)[];

    /** Declares an unique index. */
    unique?: boolean | any;


    /* Options for specific schema types (String, Number, Date, etc.) */
    /** String only - Adds an enum validator */
    enum?: T[] | SchemaTypeOpts.EnumOpts<T> | any;
    /** String only - Adds a lowercase setter. */
    lowercase?: boolean | any;
    /** String only - Sets a regexp validator. */
    match?: RegExp | [RegExp, string] | any;
    /** String only - Sets a maximum length validator. */
    maxlength?: number | [number, string] | any;
    /** String only - Sets a minimum length validator. */
    minlength?: number | [number, string] | any;
    /** String only - Adds a trim setter. */
    trim?: boolean | any;
    /** String only - Adds an uppercase setter. */
    uppercase?: boolean | any;

    /**
     * Date, Number only - Sets a minimum number validator.
     * Sets a minimum date validator.
     */
    min?: number | [number, string] |
    Date | [Date, string] |
    any;

    /**
     * Date, Number only - Sets a maximum number validator.
     * Sets a maximum date validator.
     */
    max?: number | [number, string] |
    Date | [Date, string] |
    any;

    /**
     * Date only - Declares a TTL index (rounded to the nearest second)
     * for Date types only.
     */
    expires?: number | string | any;

    /** ObjectId only - Adds an auto-generated ObjectId default if turnOn is true. */
    auto?: boolean | any;

    [other: string]: any;
  }

  // Interfaces specific to schema type options should be scoped in this namespace
  namespace SchemaTypeOpts {
    interface DefaultFn<T> {
      (...args: any[]): T;
    }

    interface RequiredFn<T> {
      (required: boolean, message?: string): T;
    }

    interface ValidateFn<T> {
      (value: T): boolean;
    }

    interface AsyncValidateFn<T> {
      (value: T, done: (result: boolean) => void): void;
    }

    interface ValidateOptsBase {
      msg?: string;
      type?: string;
    }

    interface ValidateOpts extends ValidateOptsBase {
      isAsync?: false;
      validator?: RegExp | ValidateFn<any>;
    }

    interface AsyncValidateOpts extends ValidateOptsBase {
      isAsync: true;
      validator: AsyncValidateFn<any>;
    }

    interface AsyncPromiseValidationFn<T> {
      (value: T): Promise<boolean>;
    }

    interface AsyncPromiseValidationOpts extends ValidateOptsBase {
      validator: AsyncPromiseValidationFn<any>;
    }

    interface EnumOpts<T> {
      values?: T[];
      message?: string;
    }

    interface IndexOpts {
      background?: boolean,
      expires?: number | string
      sparse?: boolean,
      type?: string,
      unique?: boolean,
    }
  }

  /*
   * section document.js
   * http://mongoosejs.com/docs/api.html#document-js
   */
  interface MongooseDocument extends MongooseDocumentOptionals { }
  class MongooseDocument {
    /** Checks if a path is set to its default. */
    $isDefault(path?: string): boolean;

    /** Getter/setter around the session associated with this document. */
    $session(session?: ClientSession): ClientSession;

    /**
     * Takes a populated field and returns it to its unpopulated state.
     * If the path was not populated, this is a no-op.
     */
    depopulate(path: string): this;

    /**
     * Returns true if the Document stores the same data as doc.
     * Documents are considered equal when they have matching _ids, unless neither document
     * has an _id, in which case this function falls back to usin deepEqual().
     * @param doc a document to compare
     */
    equals(doc: MongooseDocument): boolean;

    /**
     * Explicitly executes population and returns a promise.
     * Useful for ES2015 integration.
     * @returns promise that resolves to the document when population is done
     */
    execPopulate(): Promise<this>;

    /** Checks if path was explicitly selected. If no projection, always returns true. */
    isDirectSelected(path: string): boolean;

    /**
     * Returns the value of a path.
     * @param type optionally specify a type for on-the-fly attributes
     */
    get(path: string, type?: any): any;

    /**
     * Initializes the document without setters or marking anything modified.
     * Called internally after a document is returned from mongodb.
     * @param doc document returned by mongo
     * @param opts Options
     */
    init(doc: MongooseDocument, opts?: any): this;

    /** Helper for console.log */
    inspect(options?: any): any;

    /**
     * Marks a path as invalid, causing validation to fail.
     * The errorMsg argument will become the message of the ValidationError.
     * The value argument (if passed) will be available through the ValidationError.value property.
     * @param path the field to invalidate
     * @param errorMsg the error which states the reason path was invalid
     * @param value optional invalid value
     * @param kind optional kind property for the error
     * @returns the current ValidationError, with all currently invalidated paths
     */
    invalidate(path: string, errorMsg: string | NativeError, value: any, kind?: string): ValidationError | boolean;

    /** Returns true if path was directly set and modified, else false. */
    isDirectModified(path: string): boolean;

    /** Checks if path was initialized */
    isInit(path: string): boolean;

    /**
     * Returns true if this document was modified, else false.
     * If path is given, checks if a path or any full path containing path as part of its path
     * chain has been modified.
     */
    isModified(path?: string): boolean;

    /** Checks if path was selected in the source query which initialized this document. */
    isSelected(path: string): boolean;

    /**
     * Marks the path as having pending changes to write to the db.
     * Very helpful when using Mixed types.
     * @param path the path to mark modified
     */
    markModified(path: string): void;

    /** Returns the list of paths that have been modified. */
    modifiedPaths(): string[];

    /**
     * Populates document references, executing the callback when complete.
     * If you want to use promises instead, use this function with
     * execPopulate()
     * Population does not occur unless a callback is passed or you explicitly
     * call execPopulate(). Passing the same path a second time will overwrite
     * the previous path options. See Model.populate() for explaination of options.
     * @param path The path to populate or an options object
     * @param names The properties to fetch from the populated document
     * @param callback When passed, population is invoked
     */
    populate(callback: (err: any, res: this) => void): this;
    populate(path: string, callback?: (err: any, res: this) => void): this;
    populate(path: string, names: string, callback?: (err: any, res: this) => void): this;
    populate(options: ModelPopulateOptions | ModelPopulateOptions[], callback?: (err: any, res: this) => void): this;

    /** Gets _id(s) used during population of the given path. If the path was not populated, undefined is returned. */
    populated(path: string): any;

    /**
     * Sets the value of a path, or many paths.
     * @param path path or object of key/vals to set
     * @param val the value to set
     * @param type optionally specify a type for "on-the-fly" attributes
     * @param options optionally specify options that modify the behavior of the set
     */
    set(path: string, val: any, options?: any): this;
    set(path: string, val: any, type: any, options?: any): this;
    set(value: any): this;

    /**
     * The return value of this method is used in calls to JSON.stringify(doc).
     * This method accepts the same options as Document#toObject. To apply the
     * options to every document of your schema by default, set your schemas
     * toJSON option to the same argument.
     */
    toJSON(options?: DocumentToObjectOptions): any;

    /**
     * Converts this document into a plain javascript object, ready for storage in MongoDB.
     * Buffers are converted to instances of mongodb.Binary for proper storage.
     */
    toObject(options?: DocumentToObjectOptions): any;

    /** Helper for console.log */
    toString(): string;

    /**
     * Clears the modified state on the specified path.
     * @param path the path to unmark modified
     */
    unmarkModified(path: string): void;

    /** Sends an update command with this document _id as the query selector.  */
    update(doc: any, callback?: (err: any, raw: any) => void): Query<any>;
    update(doc: any, options: ModelUpdateOptions,
      callback?: (err: any, raw: any) => void): Query<any>;

    /**
     * Executes registered validation rules for this document.
     * @param optional options internal options
     * @param callback callback called after validation completes, passing an error if one occurred
     */
    validate(callback?: (err: any) => void): Promise<void>;
    validate(optional: any, callback?: (err: any) => void): Promise<void>;

    /**
     * Executes registered validation rules (skipping asynchronous validators) for this document.
     * This method is useful if you need synchronous validation.
     * @param pathsToValidate only validate the given paths
     * @returns MongooseError if there are errors during validation, or undefined if there is no error.
     */
    validateSync(pathsToValidate?: string | string[]): Error;

    /** Hash containing current validation errors. */
    errors: any;
    /** This documents _id. */
    _id: any;
    /** Boolean flag specifying if the document is new. */
    isNew: boolean;
    /** The documents schema. */
    schema: Schema;
  }

  interface MongooseDocumentOptionals {
    /**
     * Virtual getter that by default returns the document's _id field cast to a string,
     * or in the case of ObjectIds, its hexString. This id getter may be disabled by
     * passing the option { id: false } at schema construction time. If disabled, id
     * behaves like any other field on a document and can be assigned any value.
     */
    id?: any;
  }

  interface DocumentToObjectOptions {
    /** apply all getters (path and virtual getters) */
    getters?: boolean;
    /** apply virtual getters (can override getters option) */
    virtuals?: boolean;
    /** remove empty objects (defaults to true) */
    minimize?: boolean;
    /**
     * A transform function to apply to the resulting document before returning
     * @param doc The mongoose document which is being converted
     * @param ret The plain object representation which has been converted
     * @param options The options in use (either schema options or the options passed inline)
     */
    transform?: (doc: any, ret: any, options: any) => any;
    /** depopulate any populated paths, replacing them with their original refs (defaults to false) */
    depopulate?: boolean;
    /** whether to include the version key (defaults to true) */
    versionKey?: boolean;
  }

  namespace Types {
    /*
      * section types/subdocument.js
      * http://mongoosejs.com/docs/api.html#types-subdocument-js
      */
    class Subdocument extends MongooseDocument {
      /** Returns the top level document of this sub-document. */
      ownerDocument(): MongooseDocument;

      /**
       * Null-out this subdoc
       * @param callback optional callback for compatibility with Document.prototype.remove
       */
      remove(callback?: (err: any) => void): void;
      remove(options: any, callback?: (err: any) => void): void;
    }

    /*
     * section types/array.js
     * http://mongoosejs.com/docs/api.html#types-array-js
     */
    class Array<T> extends global.Array<T> {
      /**
       * Atomically shifts the array at most one time per document save().
       * Calling this mulitple times on an array before saving sends the same command as
       * calling it once. This update is implemented using the MongoDB $pop method which
       * enforces this restriction.
       */
      $shift(): T;

      /** Alias of pull */
      remove(...args: any[]): this;

      /**
       * Pops the array atomically at most one time per document save().
       * Calling this mulitple times on an array before saving sends the same command as
       * calling it once. This update is implemented using the MongoDB $pop method which
       * enforces this restriction.
       */
      $pop(): T;

      /**
       * Adds values to the array if not already present.
       * @returns the values that were added
       */
      addToSet(...args: any[]): T[];

      /**
       * Return the index of obj or -1 if not found.
       * @param obj he item to look for
       */
      indexOf(obj: any): number;

      /** Helper for console.log */
      inspect(): any;

      /**
       * Marks the entire array as modified, which if saved, will store it as a $set
       * operation, potentially overwritting any changes that happen between when you
       * retrieved the object and when you save it.
       * @returns new length of the array
       */
      nonAtomicPush(...args: any[]): number;

      /**
       * Wraps Array#pop with proper change tracking.
       * marks the entire array as modified which will pass the entire thing to $set
       * potentially overwritting any changes that happen between when you retrieved
       * the object and when you save it.
       */
      pop(): T;

      /**
       * Pulls items from the array atomically. Equality is determined by casting
       * the provided value to an embedded document and comparing using
       * the Document.equals() function.
       */
      pull(...args: any[]): this;

      /**
       * Wraps Array#push with proper change tracking.
       * @returns new length of the array
       */
      push(...args: any[]): number;

      /** Sets the casted val at index i and marks the array modified. */
      set(i: number, val: any): this;

      /**
       * Wraps Array#shift with proper change tracking.
       * Marks the entire array as modified, which if saved, will store it as a $set operation,
       * potentially overwritting any changes that happen between when you retrieved the object
       * and when you save it.
       */
      shift(): T;

      /**
       * Wraps Array#sort with proper change tracking.
       * Marks the entire array as modified, which if saved, will store it as a $set operation,
       * potentially overwritting any changes that happen between when you retrieved the object
       * and when you save it.
       */
      // some lib.d.ts have return type "this" and others have return type "T[]"
      // which causes errors. Let the inherited array provide the sort() method.
      //sort(compareFn?: (a: T, b: T) => number): T[];

      /**
       * Wraps Array#splice with proper change tracking and casting.
       * Marks the entire array as modified, which if saved, will store it as a $set operation,
       * potentially overwritting any changes that happen between when you retrieved the object
       * and when you save it.
       */
      splice(...args: any[]): T[];

      /** Returns a native js Array. */
      toObject(options?: any): T[];

      /**
       * Wraps Array#unshift with proper change tracking.
       * Marks the entire array as modified, which if saved, will store it as a $set operation,
       * potentially overwritting any changes that happen between when you retrieved the object
       * and when you save it.
       */
      unshift(...args: any[]): number;
    }

    /*
      * section types/documentarray.js
      * http://mongoosejs.com/docs/api.html#types-documentarray-js
      */
    class DocumentArray<T extends MongooseDocument> extends Types.Array<T> {
      /**
       * Creates a subdocument casted to this schema.
       * This is the same subdocument constructor used for casting.
       * @param obj the value to cast to this arrays SubDocument schema
       */
      create(obj: any): T;

      /**
       * Searches array items for the first document with a matching _id.
       * @returns the subdocument or null if not found.
       */
      id(id: ObjectId | string | number | NativeBuffer): T;

      /** Helper for console.log */
      inspect(): T[];

      /**
       * Returns a native js Array of plain js objects
       * @param options optional options to pass to each documents toObject
       *   method call during conversion
       */
      toObject(options?: any): T[];
    }

    /*
     * section types/buffer.js
     * http://mongoosejs.com/docs/api.html#types-buffer-js
     */
    class Buffer extends global.Buffer {
      /**
       * Copies the buffer.
       * Buffer#copy does not mark target as modified so you must copy
       * from a MongooseBuffer for it to work as expected. This is a
       * work around since copy modifies the target, not this.
       */
      copy(target: NativeBuffer, ...nodeBufferArgs: any[]): number;

      /** Determines if this buffer is equals to other buffer */
      equals(other: NativeBuffer): boolean;

      /** Sets the subtype option and marks the buffer modified. */
      subtype(subtype: number): void;

      /** Converts this buffer to its Binary type representation. */
      toObject(subtype?: number): mongodb.Binary;

      /** Writes the buffer. */
      write(string: string, ...nodeBufferArgs: any[]): number;
    }

    /*
      * section types/objectid.js
      * http://mongoosejs.com/docs/api.html#types-objectid-js
      */
    var ObjectId: ObjectIdConstructor;

    // mongodb.ObjectID does not allow mongoose.Types.ObjectId(id). This is
    //   commonly used in mongoose and is found in an example in the docs:
    //   http://mongoosejs.com/docs/api.html#aggregate_Aggregate
    // constructor exposes static methods of mongodb.ObjectID and ObjectId(id)
    type ObjectIdConstructor = typeof mongodb.ObjectID & {
      (s?: string | number): mongodb.ObjectID;
    };

    // var objectId: mongoose.Types.ObjectId should reference mongodb.ObjectID not
    //   the ObjectIdConstructor, so we add the interface below
    interface ObjectId extends mongodb.ObjectID { }

    class Decimal128 extends mongodb.Decimal128 { }

    /*
      * section types/embedded.js
      * http://mongoosejs.com/docs/api.html#types-embedded-js
      */
    class Embedded extends MongooseDocument {
      /** Helper for console.log */
      inspect(): any;

      /**
       * Marks a path as invalid, causing validation to fail.
       * @param path the field to invalidate
       * @param err error which states the reason path was invalid
       */
      invalidate(path: string, err: string | NativeError): boolean;

      /** Returns the top level document of this sub-document. */
      ownerDocument(): MongooseDocument;
      /** Returns this sub-documents parent document. */
      parent(): MongooseDocument;
      /** Returns this sub-documents parent array. */
      parentArray(): DocumentArray<MongooseDocument>;

      /** Removes the subdocument from its parent array. */
      remove(options?: {
        noop?: boolean;
      }, fn?: (err: any) => void): this;

      /**
       * Marks the embedded doc modified.
       * @param path the path which changed
       */
      markModified(path: string): void;
    }
  }

  /*
   * section query.js
   * http://mongoosejs.com/docs/api.html#query-js
   *
   * Query<T> is for backwards compatibility. Example: Query<T>.find() returns Query<T[]>.
   * If later in the query chain a method returns Query<T>, we will need to know type T.
   * So we save this type as the second type parameter in DocumentQuery. Since people have
   * been using Query<T>, we set it as an alias of DocumentQuery.
   */
  class Query<T> extends DocumentQuery<T, any> { }
  class DocumentQuery<T, DocType extends Document> extends mquery {
    /**
     * Specifies a javascript function or expression to pass to MongoDBs query system.
     * Only use $where when you have a condition that cannot be met using other MongoDB
     * operators like $lt. Be sure to read about all of its caveats before using.
     * @param js javascript string or function
     */
    $where(js: string | Function): this;

    /**
     * Specifies an $all query condition.
     * When called with one argument, the most recent path passed to where() is used.
     */
    all(val: number): this;
    all(path: string, val: number): this;

    /**
     * Specifies arguments for a $and condition.
     * @param array array of conditions
     */
    and(array: any[]): this;

    /** Specifies the batchSize option. Cannot be used with distinct() */
    batchSize(val: number): this;

    /** Get the current error flag value */
    error(): Error | null;
    /** Unset the error flag set on this query */
    error(unset: null): this;
    /**
     * Set the error flag on this query
     * @param err The error flag
     */
    error(err: Error): this;

    /**
     * Specifies a $box condition
     * @param Upper Right Coords
     */
    box(val: any): this;
    box(lower: number[], upper: number[]): this;

    /** Casts this query to the schema of model, If obj is present, it is cast instead of this query.*/
    cast(model: any, obj?: any): any;

    /**
     * Executes the query returning a Promise which will be
     * resolved with either the doc(s) or rejected with the error.
     * Like .then(), but only takes a rejection handler.
     */
    catch<TRes>(reject?: (err: any) => void | TRes | PromiseLike<TRes>): Promise<TRes>;

    /**
     * DEPRECATED Alias for circle
     * Specifies a $center or $centerSphere condition.
     * @deprecated Use circle instead.
     */
    center(area: any): this;
    center(path: string, area: any): this;
    /**
     * DEPRECATED Specifies a $centerSphere condition
     * @deprecated Use circle instead.
     */
    centerSphere(path: string, val: any): this;
    centerSphere(val: any): this;

    /** Specifies a $center or $centerSphere condition. */
    circle(area: any): this;
    circle(path: string, area: any): this;

    /** Adds a collation to this op (MongoDB 3.4 and up) */
    collation(value: CollationOptions): this;

    /** Specifies the comment option. Cannot be used with distinct() */
    comment(val: string): this;

    /**
     * Specifying this query as a count query. Passing a callback executes the query.
     * @param criteria mongodb selector
     */
    count(callback?: (err: any, count: number) => void): Query<number>;
    count(criteria: any, callback?: (err: any, count: number) => void): Query<number>;

    /**
     * Specifies this query as a `countDocuments()` query. Behaves like `count()`,
     * except it always does a full collection scan when passed an empty filter `{}`.
     *
     * There are also minor differences in how `countDocuments()` handles
     * [`$where` and a couple geospatial operators](http://mongodb.github.io/node-mongodb-native/3.1/api/Collection.html#countDocuments).
     * versus `count()`.
     *
     * Passing a `callback` executes the query.
     *
     * This function triggers the following middleware.
     *
     * - `countDocuments()`
     *
     *
     * @param {Object} [criteria] mongodb selector
     * @param {Function} [callback] optional params are (error, count)
     * @return {Query} this
    */
    countDocuments(callback?: (err: any, count: number) => void): Query<number>;
    countDocuments(criteria: any, callback?: (err: any, count: number) => void): Query<number>;

    /**
     * Estimates the number of documents in the MongoDB collection. Faster than
     * using `countDocuments()` for large collections because
     * `estimatedDocumentCount()` uses collection metadata rather than scanning
     * the entire collection.
     *
     * @param {Object} [options] passed transparently to the [MongoDB driver](http://mongodb.github.io/node-mongodb-native/3.1/api/Collection.html#estimatedDocumentCount)
     * @param {Function} [callback] optional params are (error, count)
     * @return {Query} this
     */
    estimatedDocumentCount(callback?: (err: any, count: number) => void): Query<number>;
    estimatedDocumentCount(options: any, callback?: (err: any, count: number) => void): Query<number>;

    /**
     * Returns a wrapper around a mongodb driver cursor. A Query<T>Cursor exposes a
     * Streams3-compatible interface, as well as a .next() function.
     */
    cursor(options?: any): QueryCursor<DocType>;

    /** Declares or executes a distict() operation. Passing a callback executes the query. */
    distinct(callback?: (err: any, res: any[]) => void): Query<any[]>;
    distinct(field: string, callback?: (err: any, res: any[]) => void): Query<any[]>;
    distinct(field: string, criteria: any | Query<any>,
      callback?: (err: any, res: any[]) => void): Query<any[]>;

    /** Specifies an $elemMatch condition */
    elemMatch(criteria: (elem: Query<any>) => void): this;
    elemMatch(criteria: any): this;
    elemMatch(path: string | any | Function, criteria: (elem: Query<any>) => void): this;
    elemMatch(path: string | any | Function, criteria: any): this;

    /** Specifies the complementary comparison value for paths specified with where() */
    equals<T>(val: T): this;

    /** Executes the query */
    exec(callback?: (err: any, res: T) => void): Promise<T>;
    exec(operation: string | Function, callback?: (err: any, res: T) => void): Promise<T>;

    /** Specifies an $exists condition */
    exists(val?: boolean): this;
    exists(path: string, val?: boolean): this;

    /**
     * Finds documents. When no callback is passed, the query is not executed. When the
     * query is executed, the result will be an array of documents.
     * @param criteria mongodb selector
     */
    find(callback?: (err: any, res: DocType[]) => void): DocumentQuery<DocType[], DocType>;
    find(criteria: any,
      callback?: (err: any, res: DocType[]) => void): DocumentQuery<DocType[], DocType>;

    /**
     * Declares the query a findOne operation. When executed, the first found document is
     * passed to the callback. Passing a callback executes the query. The result of the query
     * is a single document.
     * @param criteria mongodb selector
     * @param projection optional fields to return
     */
    findOne(callback?: (err: any, res: DocType | null) => void): DocumentQuery<DocType | null, DocType>;
    findOne(criteria: any,
      callback?: (err: any, res: DocType | null) => void): DocumentQuery<DocType | null, DocType>;

    /**
     * Issues a mongodb findAndModify remove command.
     * Finds a matching document, removes it, passing the found document (if any) to the
     * callback. Executes immediately if callback is passed.
     */
    findOneAndRemove(callback?: (error: any, doc: DocType | null, result: any) => void): DocumentQuery<DocType | null, DocType>;
    findOneAndRemove(conditions: any,
      callback?: (error: any, doc: DocType | null, result: any) => void): DocumentQuery<DocType | null, DocType>;
    findOneAndRemove(conditions: any, options: QueryFindOneAndRemoveOptions,
      callback?: (error: any, doc: DocType | null, result: any) => void): DocumentQuery<DocType | null, DocType>;

    /**
     * Issues a mongodb findAndModify update command.
     * Finds a matching document, updates it according to the update arg, passing any options, and returns
     * the found document (if any) to the callback. The query executes immediately if callback is passed.
     */
    findOneAndUpdate(callback?: (err: any, doc: DocType | null) => void): DocumentQuery<DocType | null, DocType>;
    findOneAndUpdate(update: any,
      callback?: (err: any, doc: DocType | null, res: any) => void): DocumentQuery<DocType | null, DocType>;
    findOneAndUpdate(query: any, update: any,
      callback?: (err: any, doc: DocType | null, res: any) => void): DocumentQuery<DocType | null, DocType>;
    findOneAndUpdate(query: any, update: any,
      options: { upsert: true, new: true } & QueryFindOneAndUpdateOptions,
      callback?: (err: any, doc: DocType, res: any) => void): DocumentQuery<DocType, DocType>;
    findOneAndUpdate(query: any, update: any, options: QueryFindOneAndUpdateOptions,
      callback?: (err: any, doc: DocType | null, res: any) => void): DocumentQuery<DocType | null, DocType>;

    /**
     * Specifies a $geometry condition. geometry() must come after either intersects() or within().
     * @param object Must contain a type property which is a String and a coordinates property which
     *   is an Array. See the examples.
     */
    geometry(object: { type: string, coordinates: any[] }): this;

    /**
     * Returns the current query conditions as a JSON object.
     * @returns current query conditions
     */
    getQuery(): any;

    /**
     * Returns the current update operations as a JSON object.
     * @returns current update operations
     */
    getUpdate(): any;

    /**
     * Specifies a $gt query condition.
     * When called with one argument, the most recent path passed to where() is used.
     */
    gt<T>(val: T): this;
    gt<T>(path: string, val: T): this;

    /**
     * Specifies a $gte query condition.
     * When called with one argument, the most recent path passed to where() is used.
     */
    gte<T>(val: T): this;
    gte<T>(path: string, val: T): this;

    /**
     * Sets query hints.
     * @param val a hint object
     */
    hint(val: any): this;

    /**
     * Specifies an $in query condition.
     * When called with one argument, the most recent path passed to where() is used.
     */
    in(val: any[]): this;
    in(path: string, val: any[]): this;

    /** Declares an intersects query for geometry(). MUST be used after where(). */
    intersects(arg?: any): this;

    /**
     * Sets the lean option.
     * Documents returned from queries with the lean option enabled are plain
     * javascript objects, not MongooseDocuments. They have no save method,
     * getters/setters or other Mongoose magic applied.
     * @param bool defaults to true
     */
    lean(bool?: boolean): Query<any>;

    /** Specifies the maximum number of documents the query will return. Cannot be used with distinct() */
    limit(val: number): this;

    /**
     * Specifies a $lt query condition.
     * When called with one argument, the most recent path passed to where() is used.
     */
    lt<T>(val: T): this;
    lt<T>(path: string, val: T): this;

    /**
     * Specifies a $lte query condition.
     * When called with one argument, the most recent path passed to where() is used.
     */
    lte<T>(val: T): this;
    lte<T>(path: string, val: T): this;

    /**
     * Specifies a $maxDistance query condition.
     * When called with one argument, the most recent path passed to where() is used.
     */
    maxDistance(val: number): this;
    maxDistance(path: string, val: number): this;

    /** @deprecated Alias of maxScan */
    maxscan(val: number): this;
    /** Specifies the maxScan option. Cannot be used with distinct() */
    maxScan(val: number): this;

    /**
     * Merges another Query or conditions object into this one.
     * When a Query is passed, conditions, field selection and options are merged.
     */
    merge(source: any | Query<any>): this;

    /** Specifies a $mod condition */
    mod(val: number[]): this;
    mod(path: string, val: number[]): this;

    /**
     * Specifies a $ne query condition.
     * When called with one argument, the most recent path passed to where() is used.
     */
    ne(val: any): this;
    ne(path: string, val: any): this;

    /** Specifies a $near or $nearSphere condition. */
    near(val: any): this;
    near(path: string, val: any): this;

    /**
     * DEPRECATED Specifies a $nearSphere condition
     * @deprecated Use query.near() instead with the spherical option set to true.
     */
    nearSphere(val: any): this;
    nearSphere(path: string, val: any): this;

    /**
     * Specifies a $nin query condition.
     * When called with one argument, the most recent path passed to where() is used.
     */
    nin(val: any[]): this;
    nin(path: string, val: any[]): this;

    /**
     * Specifies arguments for a $nor condition.
     * @param array array of conditions
     */
    nor(array: any[]): this;

    /**
     * Specifies arguments for an $or condition.
     * @param array array of conditions
     */
    or(array: any[]): this;

    /** Specifies a $polygon condition */
    polygon(...coordinatePairs: number[][]): this;
    polygon(path: string, ...coordinatePairs: number[][]): this;

    /**
     * Specifies paths which should be populated with other documents.
     * Paths are populated after the query executes and a response is received. A separate
     * query is then executed for each path specified for population. After a response for
     * each query has also been returned, the results are passed to the callback.
     * @param path either the path to populate or an object specifying all parameters
     * @param select Field selection for the population query
     * @param model The model you wish to use for population. If not specified, populate
     *   will look up the model by the name in the Schema's ref field.
     * @param match Conditions for the population query
     * @param options Options for the population query (sort, etc)
     */
    populate(path: string | any, select?: string | any, model?: any,
      match?: any, options?: any): this;
    populate(options: ModelPopulateOptions | ModelPopulateOptions[]): this;

    /**
     * Determines the MongoDB nodes from which to read.
     * @param pref one of the listed preference options or aliases
     * @tags optional tags for this query
     */
    read(pref: string, tags?: any[]): this;

    /**
     * Sets the readConcern option for the query.
     * @param level one of the listed read concern level or their aliases
     */
    readConcern(level: string): this;

    /**
     * Specifies a $regex query condition.
     * When called with one argument, the most recent path passed to where() is used.
     */
    regex(val: RegExp): this;
    regex(path: string, val: RegExp): this;

    /**
     * Declare and/or execute this query as a remove() operation.
     * The operation is only executed when a callback is passed. To force execution without a callback,
     * you must first call remove() and then execute it by using the exec() method.
     * @param criteria mongodb selector
     */
    remove(callback?: (err: any) => void): Query<mongodb.WriteOpResult['result']>;
    remove(criteria: any | Query<any>, callback?: (err: any) => void): Query<mongodb.WriteOpResult['result']>;

    /** Specifies which document fields to include or exclude (also known as the query "projection") */
    select(arg: string | any): this;
    /** Determines if field selection has been made. */
    selected(): boolean;
    /** Determines if exclusive field selection has been made.*/
    selectedExclusively(): boolean;
    /** Determines if inclusive field selection has been made. */
    selectedInclusively(): boolean;
    /** Sets query options. */
    setOptions(options: any): this;
    /** Sets query conditions to the provided JSON object. */
    setQuery(conditions: any): this;

    /**
     * Sets the [MongoDB session](https://docs.mongodb.com/manual/reference/server-sessions/)
     * associated with this query. Sessions are how you mark a query as part of a
     * [transaction](/docs/transactions.html).
     */
    session(session: mongodb.ClientSession | null): this;

    /**
     * Specifies a $size query condition.
     * When called with one argument, the most recent path passed to where() is used.
     */
    size(val: number): this;
    size(path: string, val: number): this;

    /** Specifies the number of documents to skip. Cannot be used with distinct() */
    skip(val: number): this;

    /**
     * DEPRECATED Sets the slaveOk option.
     * @param v defaults to true
     * @deprecated in MongoDB 2.2 in favor of read preferences.
     */
    slaveOk(v?: boolean): this;

    /**
     * Specifies a $slice projection for an array.
     * @param val number/range of elements to slice
     */
    slice(val: number | number[]): this;
    slice(path: string, val: number | number[]): this;

    /** Specifies this query as a snapshot query. Cannot be used with distinct() */
    snapshot(v?: boolean): this;

    /**
     * Sets the sort order
     * If an object is passed, values allowed are asc, desc, ascending, descending, 1, and -1.
     * If a string is passed, it must be a space delimited list of path names. The
     * sort order of each path is ascending unless the path name is prefixed with -
     * which will be treated as descending.
     */
    sort(arg: string | any): this;

    /**
     * Sets the tailable option (for use with capped collections). Cannot be used with distinct()
     * @param bool defaults to true
     * @param opts options to set
     * @param opts.numberOfRetries if cursor is exhausted, retry this many times before giving up
     * @param opts.tailableRetryInterval if cursor is exhausted, wait this many milliseconds before retrying
     */
    tailable(bool?: boolean, opts?: {
      numberOfRetries?: number;
      tailableRetryInterval?: number;
    }): this;

    /** Executes this query and returns a promise */
    then<TRes>(resolve?: (res: T) => void | TRes | PromiseLike<TRes>,
      reject?: (err: any) => void | TRes | PromiseLike<TRes>): Promise<TRes>;

    /**
     * Converts this query to a customized, reusable query
     * constructor with all arguments and options retained.
     */
    toConstructor<T>(): new (...args: any[]) => Query<T>;
    toConstructor<T, Doc extends Document>(): new (...args: any[]) => DocumentQuery<T, Doc>;

    /**
     * Declare and/or execute this query as an update() operation.
     * All paths passed that are not $atomic operations will become $set ops.
     * @param doc the update command
     */
    update(callback?: (err: any, affectedRows: number) => void): Query<number>;
    update(doc: any, callback?: (err: any, affectedRows: number) => void): Query<number>;
    update(criteria: any, doc: any,
      callback?: (err: any, affectedRows: number) => void): Query<number>;
    update(criteria: any, doc: any, options: QueryUpdateOptions,
      callback?: (err: any, affectedRows: number) => void): Query<number>;

    /** Specifies a path for use with chaining. */
    where(path?: string | any, val?: any): this;

    /** Defines a $within or $geoWithin argument for geo-spatial queries. */
    within(val?: any): this;
    within(coordinate: number[], ...coordinatePairs: number[][]): this;

    /** Flag to opt out of using $geoWithin. */
    static use$geoWithin: boolean;
  }

  // https://github.com/aheckmann/mquery
  // mquery currently does not have a type definition please
  //   replace it if one is ever created
  class mquery { }

  interface QueryFindOneAndRemoveOptions {
    /** if multiple docs are found by the conditions, sets the sort order to choose which doc to update */
    sort?: any;
    /** puts a time limit on the query - requires mongodb >= 2.6.0 */
    maxTimeMS?: number;
    /** if true, passes the raw result from the MongoDB driver as the third callback parameter */
    rawResult?: boolean;
  }

  interface QueryFindOneAndUpdateOptions extends QueryFindOneAndRemoveOptions {
    /** if true, return the modified document rather than the original. defaults to false (changed in 4.0) */
    new?: boolean;
    /** creates the object if it doesn't exist. defaults to false. */
    upsert?: boolean;
    /** Field selection. Equivalent to .select(fields).findOneAndUpdate() */
    fields?: any | string;
    /** if true, runs update validators on this command. Update validators validate the update operation against the model's schema. */
    runValidators?: boolean;
    /**
     * if this and upsert are true, mongoose will apply the defaults specified in the model's schema if a new document
     * is created. This option only works on MongoDB >= 2.4 because it relies on MongoDB's $setOnInsert operator.
     */
    setDefaultsOnInsert?: boolean;
    /**
     * if set to 'query' and runValidators is on, this will refer to the query in custom validator
     * functions that update validation runs. Does nothing if runValidators is false.
     */
    context?: string;
  }

  interface QueryUpdateOptions extends ModelUpdateOptions {
    /**
     * if set to 'query' and runValidators is on, this will refer to the query
     * in customvalidator functions that update validation runs. Does nothing
     * if runValidators is false.
     */
    context?: string;
  }

  interface CollationOptions {
    locale?: string;
    caseLevel?: boolean;
    caseFirst?: string;
    strength?: number;
    numericOrdering?: boolean;
    alternate?: string;
    maxVariable?: string;
    backwards?: boolean;
  }

  namespace Schema {
    namespace Types {
      /*
        * section schema/array.js
        * http://mongoosejs.com/docs/api.html#schema-array-js
        */
      class Array extends SchemaType {
        /** Array SchemaType constructor */
        constructor(key: string, cast?: SchemaType, options?: any);

        /**
         * Check if the given value satisfies a required validator. The given value
         * must be not null nor undefined, and have a non-zero length.
         */
        checkRequired<T extends { length: number }>(value: T): boolean;

        /** This schema type's name, to defend against minifiers that mangle function names. */
        static schemaName: string;
      }

      /*
        * section schema/string.js
        * http://mongoosejs.com/docs/api.html#schema-string-js
        */
      class String extends SchemaType {
        /** String SchemaType constructor. */
        constructor(key: string, options?: any);

        /** Check if the given value satisfies a required validator. */
        checkRequired(value: any, doc: MongooseDocument): boolean;

        /**
         * Adds an enum validator
         * @param args enumeration values
         */
        enum(args: string | string[] | any): this;

        /** Adds a lowercase setter. */
        lowercase(): this;

        /**
         * Sets a regexp validator. Any value that does not pass regExp.test(val) will fail validation.
         * @param regExp regular expression to test against
         * @param message optional custom error message
         */
        match(regExp: RegExp, message?: string): this;

        /**
         * Sets a maximum length validator.
         * @param value maximum string length
         * @param message optional custom error message
         */
        maxlength(value: number, message?: string): this;

        /**
         * Sets a minimum length validator.
         * @param value minimum string length
         * @param message optional custom error message
         */
        minlength(value: number, message?: string): this;

        /** Adds a trim setter. The string value will be trimmed when set. */
        trim(): this;
        /** Adds an uppercase setter. */
        uppercase(): this;

        /** This schema type's name, to defend against minifiers that mangle function names. */
        static schemaName: string;

      }

      /*
        * section schema/documentarray.js
        * http://mongoosejs.com/docs/api.html#schema-documentarray-js
        */
      class DocumentArray extends Array {
        /** SubdocsArray SchemaType constructor */
        constructor(key: string, schema: Schema, options?: any);

        /** This schema type's name, to defend against minifiers that mangle function names. */
        static schemaName: string;
      }

      /*
        * section schema/number.js
        * http://mongoosejs.com/docs/api.html#schema-number-js
        */
      class Number extends SchemaType {
        /** Number SchemaType constructor. */
        constructor(key: string, options?: any);

        /** Check if the given value satisfies a required validator. */
        checkRequired(value: any, doc: MongooseDocument): boolean;

        /**
         * Sets a maximum number validator.
         * @param maximum number
         * @param message optional custom error message
         */
        max(maximum: number, message?: string): this;

        /**
         * Sets a minimum number validator.
         * @param value minimum number
         * @param message optional custom error message
         */
        min(value: number, message?: string): this;

        /** This schema type's name, to defend against minifiers that mangle function names. */
        static schemaName: string;
      }

      /*
        * section schema/date.js
        * http://mongoosejs.com/docs/api.html#schema-date-js
        */
      class Date extends SchemaType {
        /** Date SchemaType constructor. */
        constructor(key: string, options?: any);

        /**
         * Check if the given value satisfies a required validator. To satisfy
         * a required validator, the given value must be an instance of Date.
         */
        checkRequired(value: any, doc: MongooseDocument): boolean;

        /** Declares a TTL index (rounded to the nearest second) for Date types only. */
        expires(when: number | string): this;

        /**
         * Sets a maximum date validator.
         * @param maximum date
         * @param message optional custom error message
         */
        max(maximum: NativeDate, message?: string): this;

        /**
         * Sets a minimum date validator.
         * @param value minimum date
         * @param message optional custom error message
         */
        min(value: NativeDate, message?: string): this;

        /** This schema type's name, to defend against minifiers that mangle function names. */
        static schemaName: string;
      }

      /*
        * section schema/buffer.js
        * http://mongoosejs.com/docs/api.html#schema-buffer-js
        */
      class Buffer extends SchemaType {
        /** Buffer SchemaType constructor */
        constructor(key: string, options?: any);

        /**
         * Check if the given value satisfies a required validator. To satisfy a
         * required validator, a buffer must not be null or undefined and have
         * non-zero length.
         */
        checkRequired(value: any, doc: MongooseDocument): boolean;

        /** This schema type's name, to defend against minifiers that mangle function names. */
        static schemaName: string;

      }

      /*
        * section schema/boolean.js
        * http://mongoosejs.com/docs/api.html#schema-boolean-js
        */
      class Boolean extends SchemaType {
        /** Boolean SchemaType constructor. */
        constructor(path: string, options?: any);

        /**
         * Check if the given value satisfies a required validator. For a
         * boolean to satisfy a required validator, it must be strictly
         * equal to true or to false.
         */
        checkRequired(value: any): boolean;

        /** This schema type's name, to defend against minifiers that mangle function names. */
        static schemaName: string;
      }

      /*
        * section schema/objectid.js
        * http://mongoosejs.com/docs/api.html#schema-objectid-js
        */
      class ObjectId extends SchemaType {
        /** ObjectId SchemaType constructor. */
        constructor(key: string, options?: any);

        /**
         * Adds an auto-generated ObjectId default if turnOn is true.
         * @param turnOn auto generated ObjectId defaults
         */
        auto(turnOn: boolean): this;

        /** Check if the given value satisfies a required validator. */
        checkRequired(value: any, doc: MongooseDocument): boolean;

        /** This schema type's name, to defend against minifiers that mangle function names. */
        static schemaName: string;
      }
      /*
        * section schema/decimal128.js
        * http://mongoosejs.com/docs/api.html#schema-decimal128-js
        */
      class Decimal128 extends SchemaType {
        /** Decimal128 SchemaType constructor. */
        constructor(key: string, options?: any);

        /** Check if the given value satisfies a required validator. */
        checkRequired(value: any, doc: MongooseDocument): boolean;

        /** This schema type's name, to defend against minifiers that mangle function names. */
        static schemaName: string;
      }

      /*
        * section schema/mixed.js
        * http://mongoosejs.com/docs/api.html#schema-mixed-js
        */
      class Mixed extends SchemaType {
        /** Mixed SchemaType constructor. */
        constructor(path: string, options?: any);

        /** This schema type's name, to defend against minifiers that mangle function names. */
        static schemaName: string;
      }

      /*
        * section schema/embedded.js
        * http://mongoosejs.com/docs/api.html#schema-embedded-js
        */
      class Embedded extends SchemaType {
        /** Sub-schema schematype constructor */
        constructor(schema: Schema, key: string, options?: any);
      }
    }
  }

  /*
   * section aggregate.js
   * http://mongoosejs.com/docs/api.html#aggregate-js
   */
  class Aggregate<T> {
    /**
     * Aggregate constructor used for building aggregation pipelines.
     * Returned when calling Model.aggregate().
     * @param ops aggregation operator(s) or operator array
     */
    constructor(ops?: any | any[], ...args: any[]);

    /** Adds a cursor flag */
    addCursorFlag(flag: string, value: boolean): this;

    /**
     * Appends a new $addFields operator to this aggregate pipeline. Requires MongoDB v3.4+ to work
     * @param arg field specification
     */
    addFields(arg: any): this;

    /**
     * Sets the allowDiskUse option for the aggregation query (ignored for < 2.6.0)
     * @param value Should tell server it can use hard drive to store data during aggregation.
     * @param tags optional tags for this query
     */
    allowDiskUse(value: boolean, tags?: any[]): this;

    /**
     * Appends new operators to this aggregate pipeline
     * @param ops operator(s) to append
     */
    append(...ops: any[]): this;

    /** Adds a collation. */
    collation(options: CollationOptions): this;

    /**
     * Appends a new $count operator to this aggregate pipeline.
     * @param countName name of the count field
     */
    count(countName: string): this;

    /**
     * Sets the cursor option option for the aggregation query (ignored for < 2.6.0).
     * Note the different syntax below: .exec() returns a cursor object, and no callback
     * is necessary.
     * @param options set the cursor batch size
     */
    cursor(options: any): this;

    /**
     * Appends a new $facet operator to this aggregate pipeline.
     * @param arg $facet operator contents
     */
    facet(arg: { [outputField: string]: object[] }): this;

    // If cursor option is on, could return an object
    /** Executes the aggregate pipeline on the currently bound Model. */
    exec(callback?: (err: any, result: T) => void): Promise<T> | any;

    /** Execute the aggregation with explain */
    explain(callback?: (err: any, result: T) => void): Promise<T>;

    /**
     * Appends a new custom $group operator to this aggregate pipeline.
     * @param arg $group operator contents
     */
    group(arg: any): this;

    /**
     * Appends a new $limit operator to this aggregate pipeline.
     * @param num maximum number of records to pass to the next stage
     */
    limit(num: number): this;

    /**
     * Appends new custom $lookup operator(s) to this aggregate pipeline.
     * @param options to $lookup as described in the above link
     */
    lookup(options: any): this;

    /**
     * Appends a new custom $match operator to this aggregate pipeline.
     * @param arg $match operator contents
     */
    match(arg: any): this;

    /**
     * Binds this aggregate to a model.
     * @param model the model to which the aggregate is to be bound
     */
    model(model: any): this;

    /**
     * Appends new custom $graphLookup operator(s) to this aggregate pipeline, performing a recursive search on a collection.
     * Note that graphLookup can only consume at most 100MB of memory, and does not allow disk use even if { allowDiskUse: true } is specified.
     * @param options options to $graphLookup
     */
    graphLookup(options: any): this;

    /**
     * Appends a new $geoNear operator to this aggregate pipeline.
     * MUST be used as the first operator in the pipeline.
     */
    near(parameters: any): this;

    /**
     * Lets you set arbitrary options, for middleware or plugins.
     * @param value  keys to merge into current options
     */
    option(value: any): this;

    /** Returns the current pipeline */
    pipeline(): any[];

    /**
     * Appends a new $project operator to this aggregate pipeline.
     * Mongoose query selection syntax is also supported.
     * @param arg field specification
     */
    project(arg: string | any): this;

    /**
     * Sets the readPreference option for the aggregation query.
     * @param pref one of the listed preference options or their aliases
     * @param tags optional tags for this query
     */
    read(pref: string, tags?: any[]): this;

    /**
     * Appends a new $replaceRoot operator to this aggregate pipeline.
     * Note that the $replaceRoot operator requires field strings to start with '$'. If you are passing in a string Mongoose will prepend '$' if the specified field doesn't start '$'. If you are passing in an object the strings in your expression will not be altered.
     * @param newRoot field or document which will become the new root document
     */
    replaceRoot(newRoot: string | object): this;

    /**
     * Appends new custom $sample operator(s) to this aggregate pipeline.
     * @param size number of random documents to pick
     */
    sample(size: number): this;

    session(session: mongodb.ClientSession | null): this;
    /**
     * Appends a new $skip operator to this aggregate pipeline.
     * @param num number of records to skip before next stage
     */
    skip(num: number): this;

    /**
     * Appends a new $sort operator to this aggregate pipeline.
     * If an object is passed, values allowed are asc, desc, ascending, descending, 1, and -1.
     * If a string is passed, it must be a space delimited list of path names. The sort order
     * of each path is ascending unless the path name is prefixed with - which will be treated
     * as descending.
     */
    sort(arg: string | any): this;

    /** Provides promise for aggregate. */
    then<TRes>(resolve?: (val: T) => void | TRes | PromiseLike<TRes>,
      reject?: (err: any) => void | TRes | PromiseLike<TRes>): Promise<TRes>;

    /**
     * Appends new custom $unwind operator(s) to this aggregate pipeline.
     * Note that the $unwind operator requires the path name to start with '$'.
     * Mongoose will prepend '$' if the specified field doesn't start '$'.
     * @param fields the field(s) to unwind
     */
    unwind(...fields: string[]): this;
    /**
     * Appends new custom $unwind operator(s) to this aggregate pipeline
     * new in mongodb 3.2
     */
    unwind(...opts: { path: string, includeArrayIndex?: string, preserveNullAndEmptyArrays?: boolean }[]): this;
  }

  /*
   * section schematype.js
   * http://mongoosejs.com/docs/api.html#schematype-js
   */
  class SchemaType {
    /** SchemaType constructor */
    constructor(path: string, options?: any, instance?: string);

    /**
     * Sets a default value for this SchemaType.
     * Defaults can be either functions which return the value to use as the
     * default or the literal value itself. Either way, the value will be cast
     * based on its schema type before being set during document creation.
     * @param val the default value
     */
    default(val: any): any;

    /** Adds a getter to this schematype. */
    get(fn: Function): this;

    /**
     * Declares the index options for this schematype.
     * Indexes are created in the background by default. Specify background: false to override.
     */
    index(options: any | boolean | string): this;

    /**
     * Adds a required validator to this SchemaType. The validator gets added
     * to the front of this SchemaType's validators array using unshift().
     * @param required enable/disable the validator
     * @param message optional custom error message
     */
    required(required: boolean, message?: string): this;

    /** Sets default select() behavior for this path. */
    select(val: boolean): this;
    /** Adds a setter to this schematype. */
    set(fn: Function): this;
    /** Declares a sparse index. */
    sparse(bool: boolean): this;
    /** Declares a full text index. */
    text(bool: boolean): this;
    /** Declares an unique index. */
    unique(bool: boolean): this;

    /**
     * Adds validator(s) for this document path.
     * Validators always receive the value to validate as their first argument
     * and must return Boolean. Returning false means validation failed.
     * @param obj validator
     * @param errorMsg optional error message
     * @param type optional validator type
     */
    validate(obj: RegExp | Function | any, errorMsg?: string,
      type?: string): this;
  }

  /*
   * section promise.js
   * http://mongoosejs.com/docs/api.html#promise-js
   */
  /**
   * To assign your own promise library:
   *
   * 1. Typescript does not allow assigning properties of imported modules.
   *    To avoid compile errors use one of the options below in your code:
   *
   *    - (<any>mongoose).Promise = YOUR_PROMISE;
   *    - require('mongoose').Promise = YOUR_PROMISE;
   *    - import mongoose = require('mongoose');
   *      mongoose.Promise = YOUR_PROMISE;
   *
   * 2. To assign type definitions for your promise library, you will need
   *    to have a .d.ts file with the following code when you compile:
   *
   *    - import * as Q from 'q';
   *      declare module 'mongoose' {
   *        type Promise<T> = Q.promise<T>;
   *      }
   *
   *    - import * as Bluebird from 'bluebird';
   *      declare module 'mongoose' {
   *        type Promise<T> = Bluebird<T>;
   *      }
   *
   * Uses global.Promise by default. If you would like to use mongoose default
   *   mpromise implementation (which is deprecated), you can omit step 1 and
   *   run npm install @types/mongoose-promise
   */
  export var Promise: any;
  export var PromiseProvider: any;

  /*
   * section model.js
   * http://mongoosejs.com/docs/api.html#model-js
   */
  export var Model: Model<any>;
  interface Model<T extends Document> extends NodeJS.EventEmitter, ModelProperties {
    /**
     * Model constructor
     * Provides the interface to MongoDB collections as well as creates document instances.
     * @param doc values with which to create the document
     * @event error If listening to this event, it is emitted when a document
     *   was saved without passing a callback and an error occurred. If not
     *   listening, the event bubbles to the connection used to create this Model.
     * @event index Emitted after Model#ensureIndexes completes. If an error
     *   occurred it is passed with the event.
     * @event index-single-start Emitted when an individual index starts within
     *   Model#ensureIndexes. The fields and options being used to build the index
     *   are also passed with the event.
     * @event index-single-done Emitted when an individual index finishes within
     *   Model#ensureIndexes. If an error occurred it is passed with the event.
     *   The fields, options, and index name are also passed.
     */
    new(doc?: any): T;

    /**
     * Requires a replica set running MongoDB >= 3.6.0. Watches the underlying collection for changes using MongoDB change streams.
     * This function does not trigger any middleware. In particular, it does not trigger aggregate middleware.
     * @param options See https://mongodb.github.io/node-mongodb-native/3.0/api/Collection.html#watch
     */
    watch(options?: mongodb.ChangeStreamOptions & { session?: ClientSession }): mongodb.ChangeStream;

    /**
     * Translate any aliases fields/conditions so the final query or document object is pure
     * @param raw fields/conditions that may contain aliased keys
     * @return the translated 'pure' fields/conditions
     */
    translateAliases(raw: any): any;

    /**
     * Sends multiple insertOne, updateOne, updateMany, replaceOne, deleteOne, and/or deleteMany operations to the MongoDB server in one command. This is faster than sending multiple independent operations (like) if you use create()) because with bulkWrite() there is only one round trip to MongoDB.
     * Mongoose will perform casting on all operations you provide.
     * This function does not trigger any middleware, not save() nor update(). If you need to trigger save() middleware for every document use create() instead.
     * @param writes Operations
     * @param cb callback
     * @return `BulkWriteOpResult` if the operation succeeds
     */
    bulkWrite(writes: any[], cb?: (err: any, res: mongodb.BulkWriteOpResultObject) => void): Promise<mongodb.BulkWriteOpResultObject>;

    /**
     * Finds a single document by its _id field. findById(id) is almost*
     * equivalent to findOne({ _id: id }). findById() triggers findOne hooks.
     * @param id value of _id to query by
     * @param projection optional fields to return
     */
    findById(id: any | string | number,
      callback?: (err: any, res: T | null) => void): DocumentQuery<T | null, T>;
    findById(id: any | string | number, projection: any,
      callback?: (err: any, res: T | null) => void): DocumentQuery<T | null, T>;
    findById(id: any | string | number, projection: any, options: any,
      callback?: (err: any, res: T | null) => void): DocumentQuery<T | null, T>;

    model(name: string): Model<T>;

    /**
     * Creates a Query and specifies a $where condition.
     * @param argument is a javascript string or anonymous function
     */
    $where(argument: string | Function): DocumentQuery<T, T>;

    /**
     * Performs aggregations on the models collection.
     * If a callback is passed, the aggregate is executed and a Promise is returned.
     * If a callback is not passed, the aggregate itself is returned.
     * @param aggregations pipeline operator(s) or operator array
     */
    aggregate(aggregations?: any[]): Aggregate<any[]>;
    aggregate(aggregations: any[], cb: Function): Promise<any[]>;

    /** Counts number of matching documents in a database collection. */
    count(conditions: any, callback?: (err: any, count: number) => void): Query<number>;

    /**
     * Counts number of documents matching `criteria` in a database collection.
     *
     * If you want to count all documents in a large collection,
     * use the `estimatedDocumentCount()` instead.
     * If you call `countDocuments({})`, MongoDB will always execute
     * a full collection scan and **not** use any indexes.
     *
     * @param {Object} filter
     * @param {Function} [callback]
     * @return {Query}
     */
    countDocuments(callback?: (err: any, count: number) => void): Query<number>;
    countDocuments(criteria: any, callback?: (err: any, count: number) => void): Query<number>;

    /**
     * Estimates the number of documents in the MongoDB collection. Faster than
     * using `countDocuments()` for large collections because
     * `estimatedDocumentCount()` uses collection metadata rather than scanning
     * the entire collection.
     *
     * @param {Object} [options]
     * @param {Function} [callback]
     * @return {Query}
     */
    estimatedDocumentCount(callback?: (err: any, count: number) => void): Query<number>;
    estimatedDocumentCount(options: any, callback?: (err: any, count: number) => void): Query<number>;

    /**
     * Shortcut for saving one or more documents to the database. MyModel.create(docs)
     * does new MyModel(doc).save() for every doc in docs.
     * Triggers the save() hook.
     */
    create(docs: any[], callback?: (err: any, res: T[]) => void): Promise<T[]>;
    create(docs: any[], options?: SaveOptions, callback?: (err: any, res: T[]) => void): Promise<T[]>;
    create(...docs: any[]): Promise<T>;
    create(...docsWithCallback: any[]): Promise<T>;

    /**
     * Adds a discriminator type.
     * @param name discriminator model name
     * @param schema discriminator model schema
     */
    discriminator<U extends Document>(name: string, schema: Schema): Model<U>;

    /** Creates a Query for a distinct operation. Passing a callback immediately executes the query. */
    distinct(field: string, callback?: (err: any, res: any[]) => void): Query<any[]>;
    distinct(field: string, conditions: any,
      callback?: (err: any, res: any[]) => void): Query<any[]>;

    /**
     * Sends ensureIndex commands to mongo for each index declared in the schema.
     * @param options internal options
     * @param cb optional callback
     */
    ensureIndexes(callback?: (err: any) => void): Promise<void>;
    ensureIndexes(options: any, callback?: (err: any) => void): Promise<void>;

    /**
     * Similar to ensureIndexes(), except for it uses the createIndex function. The ensureIndex() function checks to see if an index with that name already exists, and, if not, does not attempt to create the index. createIndex() bypasses this check.
     * @param cb Optional callback
     */
    createIndexes(cb?: (err: any) => void): Promise<void>;

    /**
     * Finds documents.
     * @param projection optional fields to return
     */
    find(callback?: (err: any, res: T[]) => void): DocumentQuery<T[], T>;
    find(conditions: any, callback?: (err: any, res: T[]) => void): DocumentQuery<T[], T>;
    find(conditions: any, projection?: any | null,
      callback?: (err: any, res: T[]) => void): DocumentQuery<T[], T>;
    find(conditions: any, projection?: any | null, options?: any | null,
      callback?: (err: any, res: T[]) => void): DocumentQuery<T[], T>;



    /**
     * Issue a mongodb findAndModify remove command by a document's _id field.
     * findByIdAndRemove(id, ...) is equivalent to findOneAndRemove({ _id: id }, ...).
     * Finds a matching document, removes it, passing the found document (if any) to the callback.
     * Executes immediately if callback is passed, else a Query object is returned.
     * @param id value of _id to query by
     */
    findByIdAndRemove(): DocumentQuery<T | null, T>;
    findByIdAndRemove(id: any | number | string,
      callback?: (err: any, res: T | null) => void): DocumentQuery<T | null, T>;
    findByIdAndRemove(id: any | number | string, options: {
      /** if multiple docs are found by the conditions, sets the sort order to choose which doc to update */
      sort?: any;
      /** sets the document fields to return */
      select?: any;
    }, callback?: (err: any, res: T | null) => void): DocumentQuery<T | null, T>;


     /**
     * Issue a mongodb findOneAndDelete command by a document's _id field.
     * findByIdAndDelete(id, ...) is equivalent to findByIdAndDelete({ _id: id }, ...).
     * Finds a matching document, removes it, passing the found document (if any) to the callback.
     * Executes immediately if callback is passed, else a Query object is returned.
     * @param id value of _id to query by
     */
    findByIdAndDelete(): DocumentQuery<T | null, T>;
    findByIdAndDelete(id: any | number | string,
      callback?: (err: any, res: T | null) => void): DocumentQuery<T | null, T>;
    findByIdAndDelete(id: any | number | string, options: {
      /** if multiple docs are found by the conditions, sets the sort order to choose which doc to update */
      sort?: any;
      /** sets the document fields to return */
      select?: any;
    }, callback?: (err: any, res: T | null) => void): DocumentQuery<T | null, T>;

    /**
     * Issues a mongodb findAndModify update command by a document's _id field. findByIdAndUpdate(id, ...)
     * is equivalent to findOneAndUpdate({ _id: id }, ...).
     * @param id value of _id to query by
     */
    findByIdAndUpdate(): DocumentQuery<T | null, T>;
    findByIdAndUpdate(id: any | number | string, update: any,
      callback?: (err: any, res: T | null) => void): DocumentQuery<T | null, T>;
    findByIdAndUpdate(id: any | number | string, update: any,
      options: { upsert: true, new: true } & ModelFindByIdAndUpdateOptions,
      callback?: (err: any, res: T) => void): DocumentQuery<T, T>;
    findByIdAndUpdate(id: any | number | string, update: any,
      options: ModelFindByIdAndUpdateOptions,
      callback?: (err: any, res: T | null) => void): DocumentQuery<T | null, T>;

    /**
     * Finds one document.
     * The conditions are cast to their respective SchemaTypes before the command is sent.
     * @param projection optional fields to return
     */
    findOne(conditions?: any,
      callback?: (err: any, res: T | null) => void): DocumentQuery<T | null, T>;
    findOne(conditions: any, projection: any,
      callback?: (err: any, res: T | null) => void): DocumentQuery<T | null, T>;
    findOne(conditions: any, projection: any, options: any,
      callback?: (err: any, res: T | null) => void): DocumentQuery<T | null, T>;

    /**
     * Issue a mongodb findAndModify remove command.
     * Finds a matching document, removes it, passing the found document (if any) to the callback.
     * Executes immediately if callback is passed else a Query object is returned.
     */
    findOneAndRemove(): DocumentQuery<T | null, T>;
    findOneAndRemove(conditions: any,
      callback?: (err: any, res: T | null) => void): DocumentQuery<T | null, T>;
    findOneAndRemove(conditions: any, options: {
      /**
       * if multiple docs are found by the conditions, sets the sort order to choose
       * which doc to update
       */
      sort?: any;
      /** puts a time limit on the query - requires mongodb >= 2.6.0 */
      maxTimeMS?: number;
      /** sets the document fields to return */
      select?: any;
    }, callback?: (err: any, res: T | null) => void): DocumentQuery<T | null, T>;

    /**
     * Issues a mongodb findOneAndDelete command.
     * Finds a matching document, removes it, passing the found document (if any) to the
     * callback. Executes immediately if callback is passed.
     */
    findOneAndDelete(): DocumentQuery<T | null, T>;
    findOneAndDelete(conditions: any,
      callback?: (err: any, res: T | null) => void): DocumentQuery<T | null, T>;
    findOneAndDelete(conditions: any, options: {
      /**
       * if multiple docs are found by the conditions, sets the sort order to choose
       * which doc to update
       */
      sort?: any;
      /** puts a time limit on the query - requires mongodb >= 2.6.0 */
      maxTimeMS?: number;
      /** sets the document fields to return */
      select?: any;
      /** like select, it determines which fields to return */
      projection?: any;
      /** if true, returns the raw result from the MongoDB driver */
      rawResult?: boolean;
      /** overwrites the schema's strict mode option for this update */
      strict?: boolean|string;
    }, callback?: (err: any, res: T | null) => void): DocumentQuery<T | null, T>;

    /**
     * Issues a mongodb findAndModify update command.
     * Finds a matching document, updates it according to the update arg, passing any options,
     * and returns the found document (if any) to the callback. The query executes immediately
     * if callback is passed else a Query object is returned.
     */
    findOneAndUpdate(): DocumentQuery<T | null, T>;
    findOneAndUpdate(conditions: any, update: any,
      callback?: (err: any, doc: T | null, res: any) => void): DocumentQuery<T | null, T>;
    findOneAndUpdate(conditions: any, update: any,
      options: { upsert: true, new: true } & ModelFindOneAndUpdateOptions,
      callback?: (err: any, doc: T, res: any) => void): DocumentQuery<T, T>;
    findOneAndUpdate(conditions: any, update: any,
      options: ModelFindOneAndUpdateOptions,
      callback?: (err: any, doc: T | null, res: any) => void): DocumentQuery<T | null, T>;

    /**
     * Implements $geoSearch functionality for Mongoose
     * @param conditions an object that specifies the match condition (required)
     * @param options for the geoSearch, some (near, maxDistance) are required
     * @param callback optional callback
     */
    geoSearch(conditions: any, options: {
      /** x,y point to search for */
      near: number[];
      /** the maximum distance from the point near that a result can be */
      maxDistance: number;
      /** The maximum number of results to return */
      limit?: number;
      /** return the raw object instead of the Mongoose Model */
      lean?: boolean;
    }, callback?: (err: any, res: T[]) => void): DocumentQuery<T[], T>;

    /**
     * Shortcut for creating a new Document from existing raw data,
     * pre-saved in the DB. The document returned has no paths marked
     * as modified initially.
     */
    hydrate(obj: any): T;

    /**
     * Shortcut for validating an array of documents and inserting them into
     * MongoDB if they're all valid. This function is faster than .create()
     * because it only sends one operation to the server, rather than one for each
     * document.
     * This function does not trigger save middleware.
     * @param docs Documents to insert.
     * @param options Optional settings.
     * @param options.ordered  if true, will fail fast on the first error encountered.
     *        If false, will insert all the documents it can and report errors later.
     * @param options.rawResult if false, the returned promise resolves to the documents that passed mongoose document validation.
     *        If `false`, will return the [raw result from the MongoDB driver](http://mongodb.github.io/node-mongodb-native/2.2/api/Collection.html#~insertWriteOpCallback)
     *        with a `mongoose` property that contains `validationErrors` if this is an unordered `insertMany`.
     */
    insertMany(docs: any[], callback?: (error: any, docs: T[]) => void): Promise<T[]>;
    insertMany(docs: any[], options?: { ordered?: boolean, rawResult?: boolean } & ModelOptions, callback?: (error: any, docs: T[]) => void): Promise<T[]>;
    insertMany(doc: any, callback?: (error: any, doc: T) => void): Promise<T>;
    insertMany(doc: any, options?: { ordered?: boolean, rawResult?: boolean } & ModelOptions, callback?: (error: any, doc: T) => void): Promise<T>;

    /**
     * Performs any async initialization of this model against MongoDB.
     * This function is called automatically, so you don't need to call it.
     * This function is also idempotent, so you may call it to get back a promise
     * that will resolve when your indexes are finished building as an alternative
     * to `MyModel.on('index')`
     * @param callback optional
     */
    init(callback?: (err: any) => void): Promise<T>;

    /**
     * Executes a mapReduce command.
     * @param o an object specifying map-reduce options
     * @param callbackoptional callback
     */
    mapReduce<Key, Value>(
      o: ModelMapReduceOption<T, Key, Value>,
      callback?: (err: any, res: any) => void
    ): Promise<any>;

    /**
     * Populates document references.
     * @param docs Either a single document or array of documents to populate.
     * @param options A hash of key/val (path, options) used for population.
     * @param callback Optional callback, executed upon completion. Receives err and the doc(s).
     */
    populate(docs: any[], options: ModelPopulateOptions | ModelPopulateOptions[],
      callback?: (err: any, res: T[]) => void): Promise<T[]>;
    populate<T>(docs: any, options: ModelPopulateOptions | ModelPopulateOptions[],
      callback?: (err: any, res: T) => void): Promise<T>;

    /** Removes documents from the collection. */
    remove(conditions: any, callback?: (err: any) => void): Query<mongodb.WriteOpResult['result']>;
    deleteOne(conditions: any, callback?: (err: any) => void): Query<mongodb.WriteOpResult['result']>;
    deleteMany(conditions: any, callback?: (err: any) => void): Query<mongodb.WriteOpResult['result']>;

    /**
     * Same as update(), except MongoDB replace the existing document with the given document (no atomic operators like $set).
     * This function triggers the following middleware: replaceOne
     */
    replaceOne(conditions: any, replacement: any, callback?: (err: any, raw: any) => void): Query<any>;

    /**
     * Updates documents in the database without returning them.
     * All update values are cast to their appropriate SchemaTypes before being sent.
     */
    update(conditions: any, doc: any,
      callback?: (err: any, raw: any) => void): Query<any>;
    update(conditions: any, doc: any, options: ModelUpdateOptions,
      callback?: (err: any, raw: any) => void): Query<any>;
    updateOne(conditions: any, doc: any,
      callback?: (err: any, raw: any) => void): Query<any>;
    updateOne(conditions: any, doc: any, options: ModelUpdateOptions,
      callback?: (err: any, raw: any) => void): Query<any>;
    updateMany(conditions: any, doc: any,
      callback?: (err: any, raw: any) => void): Query<any>;
    updateMany(conditions: any, doc: any, options: ModelUpdateOptions,
      callback?: (err: any, raw: any) => void): Query<any>;

    /** Creates a Query, applies the passed conditions, and returns the Query. */
    where(path: string, val?: any): Query<any>;
  }

  interface Document extends MongooseDocument, NodeJS.EventEmitter, ModelProperties {
    /** Signal that we desire an increment of this documents version. */
    increment(): this;

    /**
     * Returns another Model instance.
     * @param name model name
     */
    model(name: string): Model<this>;

    /** Override whether mongoose thinks this doc is deleted or not */
    isDeleted(isDeleted: boolean): void;
    /** whether mongoose thinks this doc is deleted. */
    isDeleted(): boolean;

    /**
     * Removes this document from the db.
     * @param fn optional callback
     */
    remove(fn?: (err: any, product: this) => void): Promise<this>;

    /**
     * Saves this document.
     * @param options options optional options
     * @param options.safe overrides schema's safe option
     * @param options.validateBeforeSave set to false to save without validating.
     * @param fn optional callback
     */
    save(options?: SaveOptions, fn?: (err: any, product: this) => void): Promise<this>;
    save(fn?: (err: any, product: this) => void): Promise<this>;

    /**
     * Version using default version key. See http://mongoosejs.com/docs/guide.html#versionKey
     * If you're using another key, you will have to access it using []: doc[_myVersionKey]
     */
    __v?: number;
  }

  interface SaveOptions {
    safe?: boolean | WriteConcern;
    validateBeforeSave?: boolean;
    session?: ClientSession;
  }

  interface WriteConcern {
    j?: boolean;
    w?: number | 'majority' | TagSet;
    wtimeout?: number;
  }

  interface TagSet {
    [k: string]: string;
  }

  interface ModelProperties {
    /** Base Mongoose instance the model uses. */
    base: typeof mongoose;

    /**
     * If this is a discriminator model, baseModelName is the
     * name of the base model.
     */
    baseModelName: string | undefined;

    /** Collection the model uses. */
    collection: Collection;

    /** Connection the model uses. */
    db: Connection;

    /** Registered discriminators for this model. */
    discriminators: any;

    /** The name of the model */
    modelName: string;

    /** Schema the model uses. */
    schema: Schema;
  }

  /** https://mongoosejs.com/docs/api.html#query_Query-setOptions */
  interface ModelOptions {
    session?: ClientSession | null;
  }

  interface ModelFindByIdAndUpdateOptions extends ModelOptions {
    /** true to return the modified document rather than the original. defaults to false */
    new?: boolean;
    /** creates the object if it doesn't exist. defaults to false. */
    upsert?: boolean;
    /**
     * if true, runs update validators on this command. Update validators validate the
     * update operation against the model's schema.
     */
    runValidators?: boolean;
    /**
     * if this and upsert are true, mongoose will apply the defaults specified in the model's
     * schema if a new document is created. This option only works on MongoDB >= 2.4 because
     * it relies on MongoDB's $setOnInsert operator.
     */
    setDefaultsOnInsert?: boolean;
    /** if multiple docs are found by the conditions, sets the sort order to choose which doc to update */
    sort?: any;
    /** sets the document fields to return */
    select?: any;
    /** if true, passes the raw result from the MongoDB driver as the third callback parameter */
    rawResult?: boolean;
    /** overwrites the schema's strict mode option for this update */
    strict?: boolean;
    /** The context option lets you set the value of this in update validators to the underlying query. */
    context?: string;
  }

  interface ModelFindOneAndUpdateOptions extends ModelFindByIdAndUpdateOptions {
    /** Field selection. Equivalent to .select(fields).findOneAndUpdate() */
    fields?: any | string;
    /** puts a time limit on the query - requires mongodb >= 2.6.0 */
    maxTimeMS?: number;
    /** if true, passes the raw result from the MongoDB driver as the third callback parameter */
    rawResult?: boolean;
  }

  interface ModelPopulateOptions {
    /** space delimited path(s) to populate */
    path: string;
    /** optional fields to select */
    select?: any;
    /** optional query conditions to match */
    match?: any;
    /** optional name of the model to use for population */
    model?: string;
    /** optional query options like sort, limit, etc */
    options?: any;
    /** deep populate */
    populate?: ModelPopulateOptions | ModelPopulateOptions[];
  }

  interface ModelUpdateOptions extends ModelOptions {
    /** safe mode (defaults to value set in schema (true)) */
    safe?: boolean;
    /** whether to create the doc if it doesn't match (false) */
    upsert?: boolean;
    /** whether multiple documents should be updated (false) */
    multi?: boolean;
    /**
     * If true, runs update validators on this command. Update validators validate
     * the update operation against the model's schema.
     */
    runValidators?: boolean;
    /**
     * If this and upsert are true, mongoose will apply the defaults specified in the
     * model's schema if a new document is created. This option only works on MongoDB >= 2.4
     * because it relies on MongoDB's $setOnInsert operator.
     */
    setDefaultsOnInsert?: boolean;
    /** overrides the strict option for this update */
    strict?: boolean;
    /** disables update-only mode, allowing you to overwrite the doc (false) */
    overwrite?: boolean;
    /** other options */
    [other: string]: any;
  }

  interface ModelMapReduceOption<T, Key, Val> {
    map: Function | string;
    reduce: (key: Key, vals: T[]) => Val;
    /** query filter object. */
    query?: any;
    /** sort input objects using this key */
    sort?: any;
    /** max number of documents */
    limit?: number;
    /** keep temporary data default: false */
    keeptemp?: boolean;
    /** finalize function */
    finalize?: (key: Key, val: Val) => Val;
    /** scope variables exposed to map/reduce/finalize during execution */
    scope?: any;
    /** it is possible to make the execution stay in JS. Provided in MongoDB > 2.0.X default: false */
    jsMode?: boolean;
    /** provide statistics on job execution time. default: false */
    verbose?: boolean;
    readPreference?: string;
    /** sets the output target for the map reduce job. default: {inline: 1} */
    out?: {
      /** the results are returned in an array */
      inline?: number;
      /**
       * {replace: 'collectionName'} add the results to collectionName: the
       * results replace the collection
       */
      replace?: string;
      /**
       * {reduce: 'collectionName'} add the results to collectionName: if
       * dups are detected, uses the reducer / finalize functions
       */
      reduce?: string;
      /**
       * {merge: 'collectionName'} add the results to collectionName: if
       * dups exist the new docs overwrite the old
       */
      merge?: string;
    };
  }

  interface MapReduceResult<Key, Val> {
    _id: Key;
    value: Val;
  }

  /*
   * section collection.js
   * http://mongoosejs.com/docs/api.html#collection-js
   */
  interface CollectionBase extends mongodb.Collection {
    /*
      * Abstract methods. Some of these are already defined on the
      * mongodb.Collection interface so they've been commented out.
      */
    ensureIndex(...args: any[]): any;
    //find(...args: any[]): any;
    findAndModify(...args: any[]): any;
    //findOne(...args: any[]): any;
    getIndexes(...args: any[]): any;
    //insert(...args: any[]): any;
    //mapReduce(...args: any[]): any;
    //save(...args: any[]): any;
    //update(...args: any[]): any;

    /** The collection name */
    collectionName: string;
    /** The Connection instance */
    conn: Connection;
    /** The collection name */
    name: string;
  }
}<|MERGE_RESOLUTION|>--- conflicted
+++ resolved
@@ -13,11 +13,8 @@
 //                 Idan Dardikman <https://github.com/idandrd>
 //                 Dominik Heigl <https://github.com/various89>
 //                 Fazendaaa <https://github.com/Fazendaaa>
-<<<<<<< HEAD
 //                 Norman Perrin <https://github.com/NormanPerrin>
-=======
 //                 Dan Manastireanu <https://github.com/danmana>
->>>>>>> 94918117
 // Definitions: https://github.com/DefinitelyTyped/DefinitelyTyped
 // TypeScript Version: 2.3
 
