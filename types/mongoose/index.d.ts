// Type definitions for Mongoose 5.7
// Project: http://mongoosejs.com/
// Definitions by: horiuchi <https://github.com/horiuchi>
//                 lukasz-zak <https://github.com/lukasz-zak>
//                 Alorel <https://github.com/Alorel>
//                 jendrikw <https://github.com/jendrikw>
//                 Ethan Resnick <https://github.com/ethanresnick>
//                 vologa <https://github.com/vologab>
//                 jussikinnula <https://github.com/jussikinnula>
//                 ondratra <https://github.com/ondratra>
//                 alfirin <https://github.com/alfirin>
//                 Idan Dardikman <https://github.com/idandrd>
//                 Dominik Heigl <https://github.com/various89>
//                 Fazendaaa <https://github.com/Fazendaaa>
//                 Norman Perrin <https://github.com/NormanPerrin>
//                 Dan Manastireanu <https://github.com/danmana>
//                 stablio <https://github.com/stablio>
//                 Emmanuel Gautier <https://github.com/emmanuelgautier>
//                 Frontend Monster <https://github.com/frontendmonster>
//                 Ming Chen <https://github.com/mingchen>
//                 Olga Isakova <https://github.com/penumbra1>
//                 Orblazer <https://github.com/orblazer>
//                 HughKu <https://github.com/HughKu>
//                 Erik Lopez <https://github.com/niuware>
//                 Vlad Melnik <https://github.com/vladmel1234>
//                 Jarom Loveridge <https://github.com/jloveridge>
//                 Grimmer Kang <https://github.com/grimmer0125>
//                 Richard Davison <https://github.com/richarddd>
//                 Brian Chen <https://github.com/ToucheSir>
//                 Boris Figovsky <https://github.com/borfig>
//                 Simon Driscoll <https://github.com/dinodeSimon>
//                 Anton Kenikh <https://github.com/anthony-kenikh>
//                 Chathu Vishwajith <https://github.com/iamchathu>
//                 LKHO <https://github.com/lkho>
<<<<<<< HEAD
=======
//                 Tom Yam <https://github.com/tomyam1>
//                 Thomas Pischulski <https://github.com/nephix>
>>>>>>> d5e4667f
// Definitions: https://github.com/DefinitelyTyped/DefinitelyTyped
// TypeScript Version: 3.0

/// <reference types="mongodb" />
/// <reference types="node" />


/*
 * Guidelines for maintaining these definitions:
 * - If you spot an error here or there, please submit a PR.
 *   Give some examples/links to documentation if you can.
 *
 * For patches and minor releases:
 * - Browse the changelog at https://github.com/Automattic/mongoose/blob/master/History.md
 *   and make necessary changes. Afterwards, update the version number at the top so we know
 *   which version we are on.
 *
 * For major releases:
 * - Refer to the updated docs at https//mongoosejs.com/docs/api.html
 * - On the left-hand side of the docs is a list of .js files. Reset and update the TODO list below
 *   then go through one-by-one, making any updates to params list, return type, etc. For documentation
 *   changes just copy/paste them into here.
 * - Check the files off as you go. Some files below might not have anything in them. That's ok, this
 *   is just a simple heuristic to keep track of our progress.
 */

/*
For easier searching, add a header to each section like so:
To find a section, CTRL+F and type "section ___.js"
/*
 * section filename.js
 * http://mongoosejs.com/docs/api.html#filename-js
 */

declare module "mongoose" {
  import events = require('events');
  import mongodb = require('mongodb');
  import stream = require('stream');
  import mongoose = require('mongoose');

  /**
   * Gets and optionally overwrites the function used to pluralize collection names
   * @param fn function to use for pluralization of collection names
   * @returns the current function used to pluralize collection names (defaults to the `mongoose-legacy-pluralize` module's function)
   */
  export function pluralize(fn?: (str: string) => string): (str: string) => string;

  /*
   * Some mongoose classes have the same name as the native JS classes
   * Keep references to native classes using a "Native" prefix
   */
  class NativeBuffer extends global.Buffer { }
  class NativeDate extends global.Date { }
  class NativeError extends global.Error { }

  /*
   * section index.js
   * http://mongoosejs.com/docs/api.html#index-js
   */
  export var DocumentProvider: any;
  // recursive constructor
  export var Mongoose: new (...args: any[]) => typeof mongoose;
  type Mongoose = typeof mongoose;
  export var SchemaTypes: typeof Schema.Types;

  /** Expose connection states for user-land */
  export var STATES: typeof ConnectionStates;
  /** The default connection of the mongoose module. */
  export var connection: Connection;
  /** An array containing all connections associated with this Mongoose instance. */
  export var connections: Connection[];
  /** Models registred on the default mongoose connection. */
  export var models: { [index: string]: Model<any> };
  /** The node-mongodb-native driver Mongoose uses. */
  export var mongo: typeof mongodb;
  /** The Mongoose version */
  export var version: string;

  /**
   * Opens the default mongoose connection.
   * Options passed take precedence over options included in connection strings.
   * @returns pseudo-promise wrapper around this
   */
  export function connect(uris: string, options: ConnectionOptions, callback: (err: mongodb.MongoError) => void): Promise<Mongoose>;
  export function connect(uris: string, callback: (err: mongodb.MongoError) => void): Promise<Mongoose>;
  export function connect(uris: string, options?: ConnectionOptions): Promise<Mongoose>;

  /**
   * Creates a Connection instance.
   * Each connection instance maps to a single database. This method is helpful
   *   when mangaging multiple db connections.
   * @param uri a mongodb:// URI
   * @param options options to pass to the driver
   * @returns the created Connection object
   */
  export function createConnection(): Connection;
  export function createConnection(uri: string,
    options?: ConnectionOptions
  ): Connection & {
    then: Promise<Connection>["then"];
    catch: Promise<Connection>["catch"];
  };

  /**
   * Disconnects all connections.
   * @param fn called after all connection close.
   */
  export function disconnect(fn: (error?: any) => void): void;
  /** Disconnects all connections. */
  export function disconnect(): Promise<void>;

  /** Gets mongoose options */
  export function get(key: string): any;

  /**
   * Defines a model or retrieves it.
   * Models defined on the mongoose instance are available to all connection
   *   created by the same mongoose instance.
   * @param name model name
   * @param collection (optional, induced from model name)
   * @param skipInit whether to skip initialization (defaults to false)
   */
  export function model<T extends Document>(name: string, schema?: Schema, collection?: string,
    skipInit?: boolean): Model<T>;
  export function model<T extends Document, U extends Model<T>>(
    name: string,
    schema?: Schema,
    collection?: string,
    skipInit?: boolean
  ): U;

  /**
   * Returns an array of model names created on this instance of Mongoose.
   * Does not include names of models created using connection.model().
   */
  export function modelNames(): string[];

  /**
   * Declares a global plugin executed on all Schemas.
   * Equivalent to calling .plugin(fn) on each Schema you create.
   * @param fn plugin callback
   * @param opts optional options
   */
  export function plugin(fn: Function): typeof mongoose;
  export function plugin<T>(fn: Function, opts: T): typeof mongoose;

  /** Sets mongoose options */
  export function set(key: string, value: any): void;

  export function startSession(options?: mongodb.SessionOptions, cb?: (err: any, session: mongodb.ClientSession) => void): Promise<mongodb.ClientSession>;

  export type CastError = Error.CastError;

  /*
   * section connection.js
   * http://mongoosejs.com/docs/api.html#connection-js
   *
   * The Connection class exposed by require('mongoose')
   *   is actually the driver's NativeConnection class.
   *   connection.js defines a base class that the native
   *   versions extend. See:
   *   http://mongoosejs.com/docs/api.html#drivers-node-mongodb-native-connection-js
   */
  abstract class ConnectionBase extends events.EventEmitter {
    /**
     * For practical reasons, a Connection equals a Db.
     * @param base a mongoose instance
     * @event connecting Emitted when connection.{open,openSet}() is executed on this connection.
     * @event connected Emitted when this connection successfully connects to the db. May be emitted multiple times in reconnected scenarios.
     * @event open Emitted after we connected and onOpen is executed on all of this connections models.
     * @event disconnecting Emitted when connection.close() was executed.
     * @event disconnected Emitted after getting disconnected from the db.
     * @event close Emitted after we disconnected and onClose executed on all of this connections models.
     * @event reconnected Emitted after we connected and subsequently disconnected, followed by successfully another successfull connection.
     * @event error Emitted when an error occurs on this connection.
     * @event fullsetup Emitted in a replica-set scenario, when primary and at least one seconaries specified in the connection string are connected.
     * @event all Emitted in a replica-set scenario, when all nodes specified in the connection string are connected.
     */
    constructor(base: typeof mongoose);

    /**
    * Opens the connection to MongoDB.
    * @param uri mongodb connection string
    * @param options Mongoose forces the db option forceServerObjectId false and cannot be overridden.
    *   Mongoose defaults the server auto_reconnect options to true which can be overridden.
    *   See the node-mongodb-native driver instance for options that it understands.
    *   Options passed take precedence over options included in connection strings.
    */
    openUri(uri: string, options?: ConnectionOptions): Promise<Connection>;
    openUri(uri: string, callback: (err: any, conn?: Connection) => void): Connection;
    openUri(
        uri: string,
        options: ConnectionOptions,
        callback?: (err: any, conn?: Connection) => void
    ): Connection & {
        then: Promise<Connection>["then"];
        catch: Promise<Connection>["catch"];
      };

    /** Helper for dropDatabase() */
    dropDatabase(callback?: (err: any) => void): Promise<any>;

    /** Helper for creating a collection */
    createCollection<T = any>(name: string, options?: mongodb.CollectionCreateOptions): Promise<mongodb.Collection<T>>;
    createCollection<T = any>(name: string, cb: (err: any, collection: mongodb.Collection<T>) => void): Promise<void>;
    createCollection<T = any>(name: string, options: mongodb.CollectionCreateOptions, cb?: (err: any, collection: mongodb.Collection) => void): Promise<mongodb.Collection<T>>;

    /** Helper for dropCollection() */
    dropCollection(name: string, callback?: (err: any) => void): Promise<void>;

    /** Closes the connection */
    close(callback?: (err: any) => void): Promise<void>;

    /** Closes the connection */
    close(force?: boolean, callback?: (err: any) => void): Promise<void>;

    /**
     * Retrieves a collection, creating it if not cached.
     * Not typically needed by applications. Just talk to your collection through your model.
     * @param name name of the collection
     * @param options optional collection options
     */
    collection(name: string, options?: any): Collection;

    /**
     * Defines or retrieves a model.
     * When no collection argument is passed, Mongoose produces a collection name by passing
     * the model name to the utils.toCollectionName method. This method pluralizes the name.
     * If you don't like this behavior, either pass a collection name or set your schemas
     * collection name option.
     * @param name the model name
     * @param schema a schema. necessary when defining a model
     * @param collection name of mongodb collection (optional) if not given it will be induced from model name
     * @returns The compiled model
     */
    model<T extends Document>(name: string, schema?: Schema, collection?: string): Model<T>;
    model<T extends Document, U extends Model<T>>(
      name: string,
      schema?: Schema,
      collection?: string
    ): U;

    /**
     * Removes the model named `name` from this connection, if it exists. You can
     * use this function to clean up any models you created in your tests to
     * prevent OverwriteModelErrors.
     *
     * @param name if string, the name of the model to remove. If regexp, removes all models whose name matches the regexp.
     * @returns this
     */
    deleteModel(name: string | RegExp): Connection;

    /** Returns an array of model names created on this connection. */
    modelNames(): string[];

    /** A hash of the global options that are associated with this connection */
      config: Pick<ConnectionOptions, 'autoIndex' | 'autoCreate' | 'useCreateIndex' | 'useFindAndModify' | 'bufferCommands'>;

    /** The mongodb.Db instance, set when the connection is opened */
    db: mongodb.Db;

    /** A hash of the collections associated with this connection */
    collections: { [index: string]: Collection };

    /** A hash of models registered with this connection */
    models: { [index: string]: Model<any> };

    /**
     * Connection ready state
     * 0 = disconnected
     * 1 = connected
     * 2 = connecting
     * 3 = disconnecting
     * Each state change emits its associated event name.
     */
    readyState: number;

    /** mapping of ready states */
    states: typeof ConnectionStates;
  }

  /**
   * Connection optional settings.
   *
   * see
   *   https://mongoosejs.com/docs/api.html#mongoose_Mongoose-connect
   * and
   *   http://mongodb.github.io/node-mongodb-native/3.0/api/MongoClient.html
   * for all available options.
   *
   */
  interface ConnectionOptions extends mongodb.MongoClientOptions {
    /** mongoose-specific options */
    /** See https://mongoosejs.com/docs/guide.html#bufferCommands */
    bufferCommands?: boolean;
    /** database Name for Mongodb Atlas Connection */
    dbName?: string;
    /** passed to the connection db instance */
    db?: any;
    config?: {
      /**
       * set to false to disable automatic index creation for all
       * models associated with this connection.
       */
      autoIndex?: boolean;
    };
    autoIndex?: boolean;

    /** Before Mongoose builds indexes, it calls Model.createCollection()
     * to create the underlying collection in MongoDB if autoCreate
     * is set to true.(default: false) */
    autoCreate?: boolean;

    /** Specify a journal write concern (default: false). */
    journal?: boolean;

    /** The current value of the parameter native_parser */
    nativeParser?: boolean;

    safe?: any;
    slaveOk?: boolean;

    /** username for authentication */
    user?: string;
    /** password for authentication */
    pass?: string;

    /** If true, this connection will use createIndex() instead of ensureIndex() for automatic index builds via Model.init(). */
    useCreateIndex?: boolean;
    /** See https://mongoosejs.com/docs/connections.html#use-mongo-client **/
    useMongoClient?: boolean;
    /** Flag for using new URL string parser instead of current (deprecated) one */
    useNewUrlParser?: boolean;
    /** Set to false to make findOneAndUpdate() and findOneAndRemove() use native findOneAndUpdate() rather than findAndModify(). */
    useFindAndModify?: boolean;

    // Legacy properties - passed to the connection server instance(s)
    mongos?: any;
    server?: any;
    replset?: any;
  }

  interface ClientSession extends mongodb.ClientSession { }

  /*
   * section drivers/node-mongodb-native/collection.js
   * http://mongoosejs.com/docs/api.html#drivers-node-mongodb-native-collection-js
   */
  var Collection: Collection;
  interface Collection extends CollectionBase {
    /**
     * Collection constructor
     * @param name name of the collection
     * @param conn A MongooseConnection instance
     * @param opts optional collection options
     */
    new(name: string, conn: Connection, opts?: any): Collection;
    /** Formatter for debug print args */
    $format(arg: any): string;
    /** Debug print helper */
    $print(name: any, i: any, args: any[]): void;
    /** Retrieves information about this collections indexes. */
    getIndexes(): any;
  }

  /*
   * section drivers/node-mongodb-native/connection.js
   * http://mongoosejs.com/docs/api.html#drivers-node-mongodb-native-connection-js
   */
  class Connection extends ConnectionBase {
    /**
     * Switches to a different database using the same connection pool.
     * @param name The database name
     * @returns New Connection Object
     */
    useDb(name: string): Connection;

    startSession(options?: mongodb.SessionOptions, cb?: (err: any, session: mongodb.ClientSession) => void): Promise<mongodb.ClientSession>;

    /** Expose the possible connection states. */
    static STATES: typeof ConnectionStates;
  }

  export enum ConnectionStates {
    disconnected = 0,
    connected = 1,
    connecting = 2,
    disconnecting = 3,
    uninitialized = 99,
  }

  /*
   * section error.js
   * http://mongoosejs.com/docs/api.html#error-js
   */
  class Error extends global.Error {

    // "MongooseError" for instances of the current class,
    // an other string for instances of derived classes.
    name: "MongooseError" | string;

    /**
     * MongooseError constructor
     * @param msg Error message
     */
    constructor(msg: string);

    /**
     * The default built-in validator error messages. These may be customized.
     * As you might have noticed, error messages support basic templating
     * {PATH} is replaced with the invalid document path
     * {VALUE} is replaced with the invalid value
     * {TYPE} is replaced with the validator type such as "regexp", "min", or "user defined"
     * {MIN} is replaced with the declared min value for the Number.min validator
     * {MAX} is replaced with the declared max value for the Number.max validator
     */
    static messages: any;

    /** For backwards compatibility. Same as mongoose.Error.messages */
    static Messages: any;

  }

  module Error {

    /**
     * section error/notFound.js
     * https://mongoosejs.com/docs/api.html#mongooseerror_MongooseError.DocumentNotFoundError
     *
     * An instance of this error class will be returned when `save()` fails
     * because the underlying
     * document was not found. The constructor takes one parameter, the
     * conditions that mongoose passed to `update()` when trying to update
     * the document.
     */
    export class DocumentNotFoundError extends Error {
      name: 'DocumentNotFoundError';
      filter: any;
      query: any;
      constructor(filter: any);
    }

    /**
     * section error/cast.js
     * https://mongoosejs.com/docs/api.html#mongooseerror_MongooseError.CastError
     *
     * An instance of this error class will be returned when mongoose failed to
     * cast a value.
     */
    export class CastError extends Error {
      name: 'CastError';
      stringValue: string;
      kind: string;
      value: any;
      path: string;
      reason?: any;
      model?: any;

      constructor(type: string, value: any, path: string, reason?: NativeError);

      setModel(model: any): void;
    }

    /**
     * section error/validation.js
     * https://mongoosejs.com/docs/api.html#mongooseerror_MongooseError.ValidationError

     * An instance of this error class will be returned when [validation](/docs/validation.html) failed.
     * The `errors` property contains an object whose keys are the paths that failed and whose values are
     * instances of CastError or ValidationError.
     *
     */
    export class ValidationError extends Error {
      name: 'ValidationError';

      errors: {[path: string]: ValidatorError | CastError};

      constructor(instance?: MongooseDocument);

      /** Console.log helper */
      toString(): string;

      inspect(): object;

      toJSON(): object;

      addError(path: string, error: any): void;
    }

    /**
     * section error/validator.js
     * https://mongoosejs.com/docs/api.html#mongooseerror_MongooseError.ValidatorError
     *
     * A `ValidationError` has a hash of `errors` that contain individual `ValidatorError` instances
     */
    export class ValidatorError extends Error {
      name: 'ValidatorError';
      properties: {message: string, type?: string, path?: string, value?: any, reason?: any};
      kind: string;
      path: string;
      value: any;
      reason: any;

      constructor(properties: {message?: string, type?: string, path?: string, value?: any, reason?: any});

      formatMessage(msg: string | Function, properties: any): string;

      toString(): string;
    }

    /**
     * section error/version.js
     * https://mongoosejs.com/docs/api.html#mongooseerror_MongooseError.VersionError
     *
     * An instance of this error class will be returned when you call `save()` after
     * the document in the database was changed in a potentially unsafe way. See
     * the [`versionKey` option](http://mongoosejs.com/docs/guide.html#versionKey) for more information.
     */
    export class VersionError extends Error {
      name: 'VersionError';
      version: any;
      modifiedPaths: Array<any>;

      constructor(doc: MongooseDocument, currentVersion: any, modifiedPaths: any);
    }

    /**
     * section error/parallelSave.js
     * https://mongoosejs.com/docs/api.html#mongooseerror_MongooseError.ParallelSaveError
     *
     * An instance of this error class will be returned when you call `save()` multiple
     * times on the same document in parallel. See the [FAQ](http://mongoosejs.com/docs/faq.html) for more
     * information.
     */
    export class ParallelSaveError extends Error {
      name: 'ParallelSaveError';
      constructor(doc: MongooseDocument);
    }

    /**
     * section error/overwriteModel.js
     * https://mongoosejs.com/docs/api.html#mongooseerror_MongooseError.OverwriteModelError
     *
     * Thrown when a model with the given name was already registered on the connection.
     * See [the FAQ about `OverwriteModelError`](http://mongoosejs.com/docs/faq.html#overwrite-model-error).
     */
    export class OverwriteModelError extends Error {
      name: 'OverwriteModelError';
      constructor(name: string);
    }

    /**
     * section error/missingSchema.js
     * https://mongoosejs.com/docs/api.html#mongooseerror_MongooseError.MissingSchemaError
     *
     * Thrown when you try to access a model that has not been registered yet
     */
    export class MissingSchemaError extends Error {
      name: 'MissingSchemaError';
      constructor(name: string);
    }

    /**
     * section error/divergentArray.js
     * https://mongoosejs.com/docs/api.html#mongooseerror_MongooseError.DivergentArrayError
     *
     * An instance of this error will be returned if you used an array projection
     * and then modified the array in an unsafe way.
     */
    export class DivergentArrayError extends Error {
      name: 'DivergentArrayError';
      constructor(paths: Array<any>);
    }
  }

  interface EachAsyncOptions {
    /** defaults to 1 */
    parallel?: number;
  }

  /*
   * section querycursor.js
   * https://mongoosejs.com/docs/api.html#querycursor-js
   *
   * Callback signatures are from: https://mongodb.github.io/node-mongodb-native/2.1/api/Cursor.html#close
   * QueryCursor can only be accessed by query#cursor(), we only
   *   expose its interface to enable type-checking.
   */
  class QueryCursor<T extends Document> extends stream.Readable {
    /**
     * A QueryCursor is a concurrency primitive for processing query results
     * one document at a time. A QueryCursor fulfills the Node.js streams3 API,
     * in addition to several other mechanisms for loading documents from MongoDB
     * one at a time.
     * Unless you're an advanced user, do not instantiate this class directly.
     * Use Query#cursor() instead.
     * @param options query options passed to .find()
     * @event cursor Emitted when the cursor is created
     * @event error Emitted when an error occurred
     * @event data Emitted when the stream is flowing and the next doc is ready
     * @event end Emitted when the stream is exhausted
     */
    constructor(query: Query<T>, options: any);

    /** Marks this cursor as closed. Will stop streaming and subsequent calls to next() will error. */
    close(callback?: (error: any, result: any) => void): Promise<any>;

    /**
     * Execute fn for every document in the cursor. If fn returns a promise,
     * will wait for the promise to resolve before iterating on to the next one.
     * Returns a promise that resolves when done.
     * @param fn Function to be executed for every document in the cursor
     * @param callback Executed when all docs have been processed
     */
    eachAsync(fn: (doc: T) => any, callback?: (err: any) => void): Promise<T>;

    /**
     * Execute fn for every document in the cursor. If fn returns a promise,
     * will wait for the promise to resolve before iterating on to the next one.
     * Returns a promise that resolves when done.
     * @param fn Function to be executed for every document in the cursor
     * @param options Async options (e. g. parallel function execution)
     * @param callback Executed when all docs have been processed
     */
    eachAsync(fn: (doc: T) => any, options: EachAsyncOptions, callback?: (err: any) => void): Promise<T>;

    /**
     * Registers a transform function which subsequently maps documents retrieved
     * via the streams interface or .next()
     */
    map(fn: (doc: T) => T): this;

    /**
     * Get the next document from this cursor. Will return null when there are
     * no documents left.
     */
    next(callback?: (err: any, doc?: T) => void): Promise<any>;
  }

  /*
   * section virtualtype.js
   * http://mongoosejs.com/docs/api.html#virtualtype-js
   */
  class VirtualType {
    /** This is what mongoose uses to define virtual attributes via Schema.prototype.virtual. */
    constructor(options: any, name: string);
    /** Applies getters to value using optional scope. */
    applyGetters(value: any, scope: any): any;
    /** Applies setters to value using optional scope. */
    applySetters(value: any, scope: any): any;
    /** Defines a getter. */
    get(fn: Function): this;
    /** Defines a setter. */
    set(fn: Function): this;
  }

  /*
   * section schema.js
   * http://mongoosejs.com/docs/api.html#schema-js
   */
  class Schema<T = any> extends events.EventEmitter {
    /**
     * Schema constructor.
     * When nesting schemas, (children in the example above), always declare
     * the child schema first before passing it into its parent.
     * @event init Emitted after the schema is compiled into a Model.
     */
    constructor(definition?: SchemaDefinition, options?: SchemaOptions);

    /** Adds key path / schema type pairs to this schema. */
    add(obj: SchemaDefinition, prefix?: string): void;

    /** Return a deep copy of this schema */
    clone(): Schema;

    /**
     * Iterates the schemas paths similar to Array.forEach.
     * @param fn callback function
     * @returns this
     */
    eachPath(fn: (path: string, type: SchemaType) => void): this;

    /**
     * Gets a schema option.
     * @param key option name
     */
    get(key: string): any;

    /**
     * Defines an index (most likely compound) for this schema.
     * @param options Options to pass to MongoDB driver's createIndex() function
     * @param options.expires Mongoose-specific syntactic sugar, uses ms to convert
     *   expires option into seconds for the expireAfterSeconds in the above link.
     */
    index(fields: any, options?: {
      expires?: string;
      [other: string]: any;
    }): this;

    /** Compiles indexes from fields and schema-level indexes */
    indexes(): any[];

    /**
     * Loads an ES6 class into a schema. Maps setters + getters, static methods, and
     * instance methods to schema virtuals, statics, and methods.
     */
    loadClass(model: Function): this;

    /**
     * Adds an instance method to documents constructed from Models compiled from this schema.
     * If a hash of name/fn pairs is passed as the only argument, each name/fn pair will be added as methods.
     */
    method<F extends keyof T>(method: F, fn: T[F]): this;
    method(methodObj: {
      [F in keyof T]: T[F]
    }): this;

    /**
     * Gets/sets schema paths.
     * Sets a path (if arity 2)
     * Gets a path (if arity 1)
     */
    path(path: string): SchemaType;
    path(path: string, constructor: any): this;

    /**
     * Returns the pathType of path for this schema.
     * @returns whether it is a real, virtual, nested, or ad-hoc/undefined path.
     */
    pathType(path: string): string;

    /**
     * Registers a plugin for this schema.
     * @param plugin callback
     */
    plugin(plugin: (schema: Schema) => void): this;
    plugin<T>(plugin: (schema: Schema, options: T) => void, opts: T): this;

    /**
     * Defines a post hook for the document
     * Post hooks fire on the event emitted from document instances of Models compiled
     *   from this schema.
     * @param method name of the method to hook
     * @param fn callback
     */
    post<T extends Document>(method: 'insertMany', fn: (
      this: Model<Document>,
      error: mongodb.MongoError, docs: T[], next: (err?: NativeError) => void
    ) => void): this;

    post<T extends Document>(method: 'insertMany', fn: (
      this: Model<Document>,
      docs: T[], next: (err?: NativeError) => void
    ) => void): this;

    post<T extends Document>(method: 'insertMany', fn: (
      this: Model<Document>,
      docs: T[], next: (err?: NativeError) => Promise<any>
    ) => void): this;

    post<T extends Document>(method: string | RegExp, fn: (
      doc: T, next: (err?: NativeError) => void
    ) => void): this;

    post<T extends Document>(method: string | RegExp, fn: (
      error: mongodb.MongoError, doc: T, next: (err?: NativeError) => void
    ) => void): this;

    /**
     * Defines a pre hook for the document.
     */
    pre<T extends Document = Document>(
      method: "init" | "validate" | "save" | "remove",
      fn: HookSyncCallback<T>,
      errorCb?: HookErrorCallback
    ): this;
    pre<T extends Query<any> = Query<any>>(
      method:
        | "count"
        | "find"
        | "findOne"
        | "findOneAndRemove"
        | "findOneAndUpdate"
        | "update"
        | "updateOne"
        | "updateMany",
      fn: HookSyncCallback<T>,
      errorCb?: HookErrorCallback
    ): this;
    pre<T extends Aggregate<any> = Aggregate<any>>(
      method: "aggregate",
      fn: HookSyncCallback<T>,
      errorCb?: HookErrorCallback
    ): this;
    pre<T extends Model<Document> = Model<Document>>(
      method: "insertMany",
      fn: HookSyncCallback<T>,
      errorCb?: HookErrorCallback
    ): this;
    pre<T extends Document | Model<Document> | Query<any> | Aggregate<any>>(
      method: string | RegExp,
      fn: HookSyncCallback<T>,
      errorCb?: HookErrorCallback
    ): this;

    pre<T extends Document = Document>(
      method: "init" | "validate" | "save" | "remove",
      parallel: boolean,
      fn: HookAsyncCallback<T>,
      errorCb?: HookErrorCallback
    ): this;
    pre<T extends Query<any> = Query<any>>(
      method:
        | "count"
        | "find"
        | "findOne"
        | "findOneAndRemove"
        | "findOneAndUpdate"
        | "update"
        | "updateOne"
        | "updateMany",
      parallel: boolean,
      fn: HookAsyncCallback<T>,
      errorCb?: HookErrorCallback
    ): this;
    pre<T extends Aggregate<any> = Aggregate<any>>(
      method: "aggregate",
      parallel: boolean,
      fn: HookAsyncCallback<T>,
      errorCb?: HookErrorCallback
    ): this;
    pre<T extends Model<Document> = Model<Document>>(
      method: "insertMany",
      parallel: boolean,
      fn: HookAsyncCallback<T>,
      errorCb?: HookErrorCallback
    ): this;
    pre<T extends Document | Model<Document> | Query<any> | Aggregate<any>>(
      method: string | RegExp,
      parallel: boolean,
      fn: HookAsyncCallback<T>,
      errorCb?: HookErrorCallback
    ): this;

    /**
     * Adds a method call to the queue.
     * @param name name of the document method to call later
     * @param args arguments to pass to the method
     */
    queue(name: string, args: any[]): this;

    /**
     * Removes the given path (or [paths]).
     */
    remove(path: string | string[]): void;

    /**
     * @param invalidate refresh the cache
     * @returns an Array of path strings that are required by this schema.
     */
    requiredPaths(invalidate?: boolean): string[];

    /**
     * Sets/gets a schema option.
     * @param key option name
     * @param value if not passed, the current option value is returned
     */
    set<T extends keyof SchemaOptions>(key: T): SchemaOptions[T];
    set<T extends keyof SchemaOptions>(key: T, value: SchemaOptions[T]): this;

    /**
     * Adds static "class" methods to Models compiled from this schema.
     */
    static(name: string, fn: Function): this;
    static(nameObj: { [name: string]: Function }): this;

    /** Creates a virtual type with the given name. */
    virtual(name: string, options?: any): VirtualType;

    /** Returns the virtual type with the given name. */
    virtualpath(name: string): VirtualType;

    /** The allowed index types */
    static indexTypes: string[];

    /**
     * Reserved document keys.
     * Keys in this object are names that are rejected in schema declarations
     * b/c they conflict with mongoose functionality. Using these key name
     * will throw an error.
     */
    static reserved: any;

    /** Object of currently defined methods on this schema. */
    methods: {
      [F in keyof T]: T[F]
    };
    /** Object of currently defined statics on this schema. */
    statics: any;
    /** Object of currently defined query helpers on this schema. */
    query: any;
    /** The original object passed to the schema constructor */
    obj: any;
  }

  // Hook functions: https://github.com/vkarpov15/hooks-fixed
  interface HookSyncCallback<T> {
    (this: T, next: HookNextFunction, docs: any[]): Promise<any> | void;
  }

  interface HookAsyncCallback<T> {
    (this: T, next: HookNextFunction, done: HookDoneFunction, docs: any[]): Promise<any> | void;
  }

  interface HookErrorCallback {
    (error?: Error): any;
  }

  interface HookNextFunction {
    (error?: Error): any;
  }

  interface HookDoneFunction {
    (error?: Error): any;
  }

  interface SchemaOptions {
    /** defaults to false (which means use the connection's autoIndex option) */
    autoIndex?: boolean;
    /** defaults to true */
    bufferCommands?: boolean;
    /** defaults to false */
    capped?: boolean | number | { size?: number; max?: number; autoIndexId?: boolean; };
    /** Sets a default collation for every query and aggregation. */
    collation?: CollationOptions;
    /** no default */
    collection?: string;
    /** defaults to "__t" */
    discriminatorKey?: string;
    /** defaults to false. */
    emitIndexErrors?: boolean;
    excludeIndexes?: any;
    /** defaults to true */
    id?: boolean;
    /** defaults to true */
    _id?: boolean;
    /** controls document#toObject behavior when called manually - defaults to true */
    minimize?: boolean;
    read?: string;
    writeConcern?: WriteConcern;
    /** defaults to true. */
    safe?: boolean | { w?: number | string; wtimeout?: number; j?: boolean };

    /** defaults to null */
    shardKey?: object;
    /** defaults to true */
    strict?: boolean | 'throw';
    /** no default */
    toJSON?: DocumentToObjectOptions;
    /** no default */
    toObject?: DocumentToObjectOptions;
    /** defaults to 'type' */
    typeKey?: string;
    /** defaults to false */
    useNestedStrict?: boolean;
    /** defaults to false */
    usePushEach?: boolean;
    /** defaults to true */
    validateBeforeSave?: boolean;
    /** defaults to "__v" */
    versionKey?: string | boolean;
    /**
     * By default, Mongoose will automatically
     * select() any populated paths.
     * To opt out, set selectPopulatedPaths to false.
     */
    selectPopulatedPaths?: boolean;
    /**
     * skipVersioning allows excluding paths from
     * versioning (the internal revision will not be
     * incremented even if these paths are updated).
     */
    skipVersioning?: any;
    /**
     * Validation errors in a single nested schema are reported
     * both on the child and on the parent schema.
     * Set storeSubdocValidationError to false on the child schema
     * to make Mongoose only report the parent error.
     */
    storeSubdocValidationError?: boolean;
    /**
     * If set timestamps, mongoose assigns createdAt
     * and updatedAt fields to your schema, the type
     * assigned is Date.
     */
    timestamps?: boolean | SchemaTimestampsConfig;
  }

  interface SchemaTimestampsConfig {
    createdAt?: boolean | string;
    updatedAt?: boolean | string;
  }

  /*
   * Intellisense for Schema definitions
   */
  interface SchemaDefinition {
    [path: string]: SchemaTypeOpts<any> | Schema | SchemaType;
  }

  /*
   * The standard options available when configuring a schema type:
   * new Schema({
   *   name: {
   *     type: String,
   *     required: true,
   *     ...
   *   }
   * });
   *
   * Note: the properties have Object as a fallback type: | Object
   *   because this interface does not apply to a schematype that
   *   does not have a type property. Ex:
   * new Schema({
   *   name: {
   *     first: String,    // since name does not have a "type" property
   *     last: String      //   first and last can have any valid type
   *     ...
   *   }
   * });
   *
   * References:
   * - http://mongoosejs.com/docs/schematypes.html
   * - http://mongoosejs.com/docs/api.html#schema_Schema.Types
   */
  interface SchemaTypeOpts<T> {
    alias?: string;

    /* Common Options for all schema types */
    type?: T;

    /** Sets a default value for this SchemaType. */
    default?: SchemaTypeOpts.DefaultFn<T> | T;

    /**
     * Getters allow you to transform the representation of the data as it travels
     * from the raw mongodb document to the value that you see.
     */
    get?: (value: T, schematype?: this) => T | any;

    /** Declares the index options for this schematype. */
    index?: SchemaTypeOpts.IndexOpts | boolean | string;

    /**
     * Adds a required validator to this SchemaType. The validator gets added
     * to the front of this SchemaType's validators array using unshift().
     */
    required?: SchemaTypeOpts.RequiredFn<T> |
    boolean | [boolean, string] |
    string | [string, string] |
    any;

    /**
     * Sets default select() behavior for this path.
     * Set to true if this path should always be included in the results, false
     * if it should be excluded by default. This setting can be overridden at
     * the query level.
     */
    select?: boolean | any;

    /**
     * Setters allow you to transform the data before it gets to the raw mongodb
     * document and is set as a value on an actual key.
     */
    set?: (value: T, schematype?: this) => T | any;

    /** Declares a sparse index. */
    sparse?: boolean | any;

    /** Declares a full text index. */
    text?: boolean | any;

    /**
     * Adds validator(s) for this document path.
     * Validators always receive the value to validate as their first argument
     * and must return Boolean. Returning false means validation failed.
     */
    validate?: RegExp | [RegExp, string] |
    SchemaTypeOpts.ValidateFn<T> | [SchemaTypeOpts.ValidateFn<T>, string] |
    SchemaTypeOpts.ValidateOpts | SchemaTypeOpts.AsyncValidateOpts |
    SchemaTypeOpts.AsyncPromiseValidationFn<T> | [SchemaTypeOpts.AsyncPromiseValidationFn<T>, string] |
    SchemaTypeOpts.AsyncPromiseValidationOpts |
    (SchemaTypeOpts.ValidateOpts | SchemaTypeOpts.AsyncValidateOpts |
      SchemaTypeOpts.AsyncPromiseValidationFn<T> | SchemaTypeOpts.AsyncPromiseValidationOpts)[];

    /** Declares an unique index. */
    unique?: boolean | any;


    /* Options for specific schema types (String, Number, Date, etc.) */
    /** String only - Adds an enum validator */
    enum?: T[] | SchemaTypeOpts.EnumOpts<T> | any;
    /** String only - Adds a lowercase setter. */
    lowercase?: boolean | any;
    /** String only - Sets a regexp validator. */
    match?: RegExp | [RegExp, string] | any;
    /** String only - Sets a maximum length validator. */
    maxlength?: number | [number, string] | any;
    /** String only - Sets a minimum length validator. */
    minlength?: number | [number, string] | any;
    /** String only - Adds a trim setter. */
    trim?: boolean | any;
    /** String only - Adds an uppercase setter. */
    uppercase?: boolean | any;

    /**
     * Date, Number only - Sets a minimum number validator.
     * Sets a minimum date validator.
     */
    min?: number | [number, string] |
    Date | [Date, string] |
    any;

    /**
     * Date, Number only - Sets a maximum number validator.
     * Sets a maximum date validator.
     */
    max?: number | [number, string] |
    Date | [Date, string] |
    any;

    /**
     * Date only - Declares a TTL index (rounded to the nearest second)
     * for Date types only.
     */
    expires?: number | string | any;

    /** ObjectId only - Adds an auto-generated ObjectId default if turnOn is true. */
    auto?: boolean | any;

    /** Map only - Specifies the type of the map's attributes */
    of?: any;

    [other: string]: any;
  }

  // Interfaces specific to schema type options should be scoped in this namespace
  namespace SchemaTypeOpts {
    interface DefaultFn<T> {
      (...args: any[]): T;
    }

    interface RequiredFn<T> {
      (required: boolean, message?: string): T;
    }

    interface ValidateFn<T> {
      (value: T): boolean;
    }

    interface AsyncValidateFn<T> {
      (value: T, done: (result: boolean) => void): void;
    }

    interface ValidateOptsBase {
      msg?: string;
      message?: string;
      type?: string;
    }

    interface ValidateOpts extends ValidateOptsBase {
      /** deprecated */
      isAsync?: false;
      validator?: RegExp | ValidateFn<any>;
    }

    interface AsyncValidateOpts extends ValidateOptsBase {
      /** deprecated */
      isAsync: true;
      validator: AsyncValidateFn<any>;
    }

    interface AsyncPromiseValidationFn<T> {
      (value: T): Promise<boolean>;
    }

    interface AsyncPromiseValidationOpts extends ValidateOptsBase {
      validator: AsyncPromiseValidationFn<any>;
    }

    interface EnumOpts<T> {
      values?: T[];
      message?: string;
    }

    interface IndexOpts {
      background?: boolean,
      expires?: number | string
      sparse?: boolean,
      type?: string,
      unique?: boolean,
    }
  }

  /*
   * section document.js
   * http://mongoosejs.com/docs/api.html#document-js
   */
  interface MongooseDocument extends MongooseDocumentOptionals { }
  class MongooseDocument {
    /** Checks if a path is set to its default. */
    $isDefault(path?: string): boolean;

    /** Getter/setter around the session associated with this document. */
    $session(session?: ClientSession): ClientSession;

    /**
     * Takes a populated field and returns it to its unpopulated state.
     * If the path was not populated, this is a no-op.
     */
    depopulate(path?: string): this;

    /**
     * Returns true if the Document stores the same data as doc.
     * Documents are considered equal when they have matching _ids, unless neither document
     * has an _id, in which case this function falls back to usin deepEqual().
     * @param doc a document to compare
     */
    equals(doc: MongooseDocument): boolean;

    /**
     * Explicitly executes population and returns a promise.
     * Useful for ES2015 integration.
     * @returns promise that resolves to the document when population is done
     */
    execPopulate(): Promise<this>;

    /** Checks if path was explicitly selected. If no projection, always returns true. */
    isDirectSelected(path: string): boolean;

    /**
     * Returns the value of a path.
     * @param type optionally specify a type for on-the-fly attributes
     * @param options
     * @param options.virtuals apply virtuals before getting this path
     * @param options.getters if false, skip applying getters and just get the raw value
     */
    get(path: string, type?: any, options?: {
      virtuals?: boolean;
      getters?: boolean;
    }): any;

    /**
     * Initializes the document without setters or marking anything modified.
     * Called internally after a document is returned from mongodb.
     * @param doc document returned by mongo
     * @param opts Options
     */
    init(doc: MongooseDocument, opts?: any): this;

    /** Helper for console.log */
    inspect(options?: any): any;

    /**
     * Marks a path as invalid, causing validation to fail.
     * The errorMsg argument will become the message of the ValidationError.
     * The value argument (if passed) will be available through the ValidationError.value property.
     * @param path the field to invalidate
     * @param errorMsg the error which states the reason path was invalid
     * @param value optional invalid value
     * @param kind optional kind property for the error
     * @returns the current ValidationError, with all currently invalidated paths
     */
    invalidate(path: string, errorMsg: string | NativeError, value?: any, kind?: string): Error.ValidationError | boolean;

    /** Returns true if path was directly set and modified, else false. */
    isDirectModified(path: string): boolean;

    /** Checks if path was initialized */
    isInit(path: string): boolean;

    /**
     * Returns true if this document was modified, else false.
     * If path is given, checks if a path or any full path containing path as part of its path
     * chain has been modified.
     */
    isModified(path?: string): boolean;

    /** Checks if path was selected in the source query which initialized this document. */
    isSelected(path: string): boolean;

    /**
     * Marks the path as having pending changes to write to the db.
     * Very helpful when using Mixed types.
     * @param path the path to mark modified
     */
    markModified(path: string): void;

    /** Returns the list of paths that have been modified. */
    modifiedPaths(): string[];

    /**
     * Populates document references, executing the callback when complete.
     * If you want to use promises instead, use this function with
     * execPopulate()
     * Population does not occur unless a callback is passed or you explicitly
     * call execPopulate(). Passing the same path a second time will overwrite
     * the previous path options. See Model.populate() for explaination of options.
     * @param path The path to populate or an options object
     * @param names The properties to fetch from the populated document
     * @param callback When passed, population is invoked
     */
    populate(callback: (err: any, res: this) => void): this;
    populate(path: string, callback?: (err: any, res: this) => void): this;
    populate(path: string, names: string, callback?: (err: any, res: this) => void): this;
    populate(options: ModelPopulateOptions | ModelPopulateOptions[], callback?: (err: any, res: this) => void): this;

    /** Gets _id(s) used during population of the given path. If the path was not populated, undefined is returned. */
    populated(path: string): any;

    /**
     * Sets the value of a path, or many paths.
     * @param path path or object of key/vals to set
     * @param val the value to set
     * @param type optionally specify a type for "on-the-fly" attributes
     * @param options optionally specify options that modify the behavior of the set
     */
    set(path: string, val: any, options?: any): this;
    set(path: string, val: any, type: any, options?: any): this;
    set(value: any): this;

    /**
     * Overwrite all values, except for immutable properties.
     * @param obj the object to overwrite this document with
     */
    overwrite(obj: any): this;

    /**
     * The return value of this method is used in calls to JSON.stringify(doc).
     * This method accepts the same options as Document#toObject. To apply the
     * options to every document of your schema by default, set your schemas
     * toJSON option to the same argument.
     */
    toJSON(options?: DocumentToObjectOptions): any;

    /**
     * Converts this document into a plain javascript object, ready for storage in MongoDB.
     * Buffers are converted to instances of mongodb.Binary for proper storage.
     */
    toObject(options?: DocumentToObjectOptions): any;

    /** Helper for console.log */
    toString(): string;

    /**
     * Clears the modified state on the specified path.
     * @param path the path to unmark modified
     */
    unmarkModified(path: string): void;

    /** Sends an replaceOne command with this document _id as the query selector.  */
    replaceOne(replacement: any, callback?: (err: any, raw: any) => void): Query<any>;

    /** Sends an update command with this document _id as the query selector.  */
    update(doc: any, callback?: (err: any, raw: any) => void): Query<any>;
    update(doc: any, options: ModelUpdateOptions,
      callback?: (err: any, raw: any) => void): Query<any>;

    /** Sends an updateOne command with this document _id as the query selector.  */
    updateOne(doc: any, callback?: (err: any, raw: any) => void): Query<any>;
    updateOne(doc: any, options: ModelUpdateOptions,
      callback?: (err: any, raw: any) => void): Query<any>;

    /**
     * Executes registered validation rules for this document.
     * @param optional options internal options
     * @param callback callback called after validation completes, passing an error if one occurred
     */
    validate(callback?: (err: any) => void): Promise<void>;
    validate(optional: any, callback?: (err: any) => void): Promise<void>;

    /**
     * Executes registered validation rules (skipping asynchronous validators) for this document.
     * This method is useful if you need synchronous validation.
     * @param pathsToValidate only validate the given paths
     * @returns ValidationError if there are errors during validation, or undefined if there is no error.
     */
    validateSync(pathsToValidate?: string | string[]): Error.ValidationError | undefined;

    /** Hash containing current validation errors. */
    errors: any;
    /** This documents _id. */
    _id: any;
    /** Boolean flag specifying if the document is new. */
    isNew: boolean;
    /** The documents schema. */
    schema: Schema;
    /** Empty object that you can use for storing properties on the document */
    $locals: { [k: string]: any };
  }

  interface MongooseDocumentOptionals {
    /**
     * Virtual getter that by default returns the document's _id field cast to a string,
     * or in the case of ObjectIds, its hexString. This id getter may be disabled by
     * passing the option { id: false } at schema construction time. If disabled, id
     * behaves like any other field on a document and can be assigned any value.
     */
    id?: any;
  }

  interface DocumentToObjectOptions {
    /** apply all getters (path and virtual getters) */
    getters?: boolean;
    /** apply virtual getters (can override getters option) */
    virtuals?: boolean;
    /** remove empty objects (defaults to true) */
    minimize?: boolean;
    /**
     * A transform function to apply to the resulting document before returning
     * @param doc The mongoose document which is being converted
     * @param ret The plain object representation which has been converted
     * @param options The options in use (either schema options or the options passed inline)
     */
    transform?: (doc: any, ret: any, options: any) => any;
    /** depopulate any populated paths, replacing them with their original refs (defaults to false) */
    depopulate?: boolean;
    /** whether to include the version key (defaults to true) */
    versionKey?: boolean;
    /** whether to convert Maps to POJOs. (defaults to false) */
    flattenMaps?: boolean;
  }

  namespace Types {
    /*
      * section types/subdocument.js
      * http://mongoosejs.com/docs/api.html#types-subdocument-js
      */
    class Subdocument extends MongooseDocument {
      /** Returns the top level document of this sub-document. */
      ownerDocument(): MongooseDocument;

      /**
       * Null-out this subdoc
       * @param callback optional callback for compatibility with Document.prototype.remove
       */
      remove(callback?: (err: any) => void): void;
      remove(options: any, callback?: (err: any) => void): void;
    }

    /*
     * section types/array.js
     * http://mongoosejs.com/docs/api.html#types-array-js
     */
    class Array<T> extends global.Array<T> {
      /**
       * Atomically shifts the array at most one time per document save().
       * Calling this mulitple times on an array before saving sends the same command as
       * calling it once. This update is implemented using the MongoDB $pop method which
       * enforces this restriction.
       */
      $shift(): T;

      /** Alias of pull */
      remove(...args: any[]): this;

      /**
       * Pops the array atomically at most one time per document save().
       * Calling this mulitple times on an array before saving sends the same command as
       * calling it once. This update is implemented using the MongoDB $pop method which
       * enforces this restriction.
       */
      $pop(): T;

      /**
       * Adds values to the array if not already present.
       * @returns the values that were added
       */
      addToSet(...args: any[]): T[];

      /**
       * Return the index of obj or -1 if not found.
       * @param obj the item to look for
       */
      indexOf(obj: any): number;

      /** Helper for console.log */
      inspect(): any;

      /**
       * Marks the entire array as modified, which if saved, will store it as a $set
       * operation, potentially overwritting any changes that happen between when you
       * retrieved the object and when you save it.
       * @returns new length of the array
       */
      nonAtomicPush(...args: any[]): number;

      /**
       * Wraps Array#pop with proper change tracking.
       * marks the entire array as modified which will pass the entire thing to $set
       * potentially overwritting any changes that happen between when you retrieved
       * the object and when you save it.
       */
      pop(): T;

      /**
       * Pulls items from the array atomically. Equality is determined by casting
       * the provided value to an embedded document and comparing using
       * the Document.equals() function.
       */
      pull(...args: any[]): this;

      /**
       * Wraps Array#push with proper change tracking.
       * @returns new length of the array
       */
      push(...args: any[]): number;

      /** Sets the casted val at index i and marks the array modified. */
      set(i: number, val: any): this;

      /**
       * Wraps Array#shift with proper change tracking.
       * Marks the entire array as modified, which if saved, will store it as a $set operation,
       * potentially overwritting any changes that happen between when you retrieved the object
       * and when you save it.
       */
      shift(): T;

      /**
       * Wraps Array#sort with proper change tracking.
       * Marks the entire array as modified, which if saved, will store it as a $set operation,
       * potentially overwritting any changes that happen between when you retrieved the object
       * and when you save it.
       */
      // some lib.d.ts have return type "this" and others have return type "T[]"
      // which causes errors. Let the inherited array provide the sort() method.
      //sort(compareFn?: (a: T, b: T) => number): T[];

      /**
       * Wraps Array#splice with proper change tracking and casting.
       * Marks the entire array as modified, which if saved, will store it as a $set operation,
       * potentially overwritting any changes that happen between when you retrieved the object
       * and when you save it.
       */
      splice(...args: any[]): T[];

      /** Returns a native js Array. */
      toObject(options?: any): T[];

      /**
       * Wraps Array#unshift with proper change tracking.
       * Marks the entire array as modified, which if saved, will store it as a $set operation,
       * potentially overwritting any changes that happen between when you retrieved the object
       * and when you save it.
       */
      unshift(...args: any[]): number;
    }

    /*
      * section types/documentarray.js
      * http://mongoosejs.com/docs/api.html#types-documentarray-js
      */
    class DocumentArray<T extends MongooseDocument> extends Types.Array<T> {
      /**
       * Creates a subdocument casted to this schema.
       * This is the same subdocument constructor used for casting.
       * @param obj the value to cast to this arrays SubDocument schema
       */
      create(obj: any): T;

      /**
       * Searches array items for the first document with a matching _id.
       * @returns the subdocument or null if not found.
       */
      id(id: ObjectId | string | number | NativeBuffer): T;

      /** Helper for console.log */
      inspect(): T[];

      /**
       * Returns a native js Array of plain js objects
       * @param options optional options to pass to each documents toObject
       *   method call during conversion
       */
      toObject(options?: any): T[];
    }

    /*
     * section types/buffer.js
     * http://mongoosejs.com/docs/api.html#types-buffer-js
     */
    class Buffer extends global.Buffer {
      /**
       * Copies the buffer.
       * Buffer#copy does not mark target as modified so you must copy
       * from a MongooseBuffer for it to work as expected. This is a
       * work around since copy modifies the target, not this.
       */
      copy(target: NativeBuffer, ...nodeBufferArgs: any[]): number;

      /** Determines if this buffer is equals to other buffer */
      equals(other: NativeBuffer): boolean;

      /** Sets the subtype option and marks the buffer modified. */
      subtype(subtype: number): void;

      /** Converts this buffer to its Binary type representation. */
      toObject(subtype?: number): mongodb.Binary;

      /** Writes the buffer. */
      write(string: string, ...nodeBufferArgs: any[]): number;
    }

    /*
      * section types/objectid.js
      * http://mongoosejs.com/docs/api.html#types-objectid-js
      */
    var ObjectId: ObjectIdConstructor;

    // mongodb.ObjectID does not allow mongoose.Types.ObjectId(id). This is
    //   commonly used in mongoose and is found in an example in the docs:
    //   http://mongoosejs.com/docs/api.html#aggregate_Aggregate
    // constructor exposes static methods of mongodb.ObjectID and ObjectId(id)
    type ObjectIdConstructor = typeof mongodb.ObjectID & {
      (s?: string | number): mongodb.ObjectID;
    };

    // var objectId: mongoose.Types.ObjectId should reference mongodb.ObjectID not
    //   the ObjectIdConstructor, so we add the interface below
    interface ObjectId extends mongodb.ObjectID { }

    class Decimal128 extends mongodb.Decimal128 { }

    /*
      * section types/embedded.js
      * http://mongoosejs.com/docs/api.html#types-embedded-js
      */
    class Embedded extends MongooseDocument {
      /** Helper for console.log */
      inspect(): any;

      /**
       * Marks a path as invalid, causing validation to fail.
       * @param path the field to invalidate
       * @param err error which states the reason path was invalid
       */
      invalidate(path: string, err: string | NativeError): boolean;

      /** Returns the top level document of this sub-document. */
      ownerDocument(): MongooseDocument;
      /** Returns this sub-documents parent document. */
      parent(): MongooseDocument;
      /** Returns this sub-documents parent array. */
      parentArray(): DocumentArray<MongooseDocument>;

      /** Removes the subdocument from its parent array. */
      remove(options?: {
        noop?: boolean;
      }, fn?: (err: any) => void): this;

      /**
       * Marks the embedded doc modified.
       * @param path the path which changed
       */
      markModified(path: string): void;
    }

    /**
     * section types/map.js
     * https://mongoosejs.com/docs/schematypes.html#maps
     */
    class Map<V> extends global.Map<string, V> {
      /** Returns this Map object as a POJO. */
      toObject(options: { flattenMaps: true } & object): Record<string, V>;
      /** Returns a native js Map. */
      toObject(options?: any): GlobalMap<string, V>;
    }
  }

  // Because the mongoose Map type shares a name with the default global interface,
  // this type alias has to exist outside of the namespace
  interface GlobalMap<K, V> extends Map<K, V> {}

  /*
   * section query.js
   * http://mongoosejs.com/docs/api.html#query-js
   *
   * Query<T> is for backwards compatibility. Example: Query<T>.find() returns Query<T[]>.
   * If later in the query chain a method returns Query<T>, we will need to know type T.
   * So we save this type as the second type parameter in DocumentQuery. Since people have
   * been using Query<T>, we set it as an alias of DocumentQuery.
   *
   * Furthermore, Query<T> is used for function that has an option { rawResult: true }.
   * for instance findOneAndUpdate.
   */
  class Query<T> extends DocumentQuery<T, any> { }
  class DocumentQuery<T, DocType extends Document, QueryHelpers = {}> extends mquery {
      /**
       * Specifies a javascript function or expression to pass to MongoDBs query system.
       * Only use $where when you have a condition that cannot be met using other MongoDB
       * operators like $lt. Be sure to read about all of its caveats before using.
       * @param js javascript string or function
       */
      $where(js: string | Function): this;

      /**
       * Specifies an $all query condition.
       * When called with one argument, the most recent path passed to where() is used.
       */
      all(val: number): this;
      all(path: string, val: number): this;

      /**
       * Specifies arguments for a $and condition.
       * @param array array of conditions
       */
      and(array: any[]): this;

      /** Specifies the batchSize option. Cannot be used with distinct() */
      batchSize(val: number): this;

      /** Get the current error flag value */
      error(): Error | null;
      /** Unset the error flag set on this query */
      error(unset: null): this;
      /**
       * Set the error flag on this query
       * @param err The error flag
       */
      error(err: Error): this;

      /**
       * Specifies a $box condition
       * @param Upper Right Coords
       */
      box(val: any): this;
      box(lower: number[], upper: number[]): this;

      /** Casts this query to the schema of model, If obj is present, it is cast instead of this query.*/
      cast(model: any, obj?: any): any;

      /**
       * Executes the query returning a Promise which will be
       * resolved with either the doc(s) or rejected with the error.
       * Like .then(), but only takes a rejection handler.
       */
      catch<TRes>(reject?: (err: any) => void | TRes | PromiseLike<TRes>): Promise<TRes>;

      /**
       * DEPRECATED Alias for circle
       * Specifies a $center or $centerSphere condition.
       * @deprecated Use circle instead.
       */
      center(area: any): this;
      center(path: string, area: any): this;
      /**
       * DEPRECATED Specifies a $centerSphere condition
       * @deprecated Use circle instead.
       */
      centerSphere(path: string, val: any): this;
      centerSphere(val: any): this;

      /** Specifies a $center or $centerSphere condition. */
      circle(area: any): this;
      circle(path: string, area: any): this;

      /** Adds a collation to this op (MongoDB 3.4 and up) */
      collation(value: CollationOptions): this;

      /** Specifies the comment option. Cannot be used with distinct() */
      comment(val: string): this;

      /**
       * Specifying this query as a count query. Passing a callback executes the query.
       * @param criteria mongodb selector
       */
      count(callback?: (err: any, count: number) => void): Query<number> & QueryHelpers;
      count(criteria: any, callback?: (err: any, count: number) => void): Query<number> & QueryHelpers;

      /**
       * Specifies this query as a `countDocuments()` query. Behaves like `count()`,
       * except it always does a full collection scan when passed an empty filter `{}`.
       *
       * There are also minor differences in how `countDocuments()` handles
       * [`$where` and a couple geospatial operators](http://mongodb.github.io/node-mongodb-native/3.1/api/Collection.html#countDocuments).
       * versus `count()`.
       *
       * Passing a `callback` executes the query.
       *
       * This function triggers the following middleware.
       *
       * - `countDocuments()`
       *
       *
       * @param {Object} [criteria] mongodb selector
       * @param {Function} [callback] optional params are (error, count)
       * @return {Query} this
       */
      countDocuments(callback?: (err: any, count: number) => void): Query<number> & QueryHelpers;
      countDocuments(criteria: any, callback?: (err: any, count: number) => void): Query<number> & QueryHelpers;

      /**
       * Estimates the number of documents in the MongoDB collection. Faster than
       * using `countDocuments()` for large collections because
       * `estimatedDocumentCount()` uses collection metadata rather than scanning
       * the entire collection.
       *
       * @param {Object} [options] passed transparently to the [MongoDB driver](http://mongodb.github.io/node-mongodb-native/3.1/api/Collection.html#estimatedDocumentCount)
       * @param {Function} [callback] optional params are (error, count)
       * @return {Query} this
       */
      estimatedDocumentCount(callback?: (err: any, count: number) => void): Query<number> & QueryHelpers;
      estimatedDocumentCount(options: any, callback?: (err: any, count: number) => void): Query<number> & QueryHelpers;

      /**
       * Returns a wrapper around a mongodb driver cursor. A Query<T>Cursor exposes a
       * Streams3-compatible interface, as well as a .next() function.
       */
      cursor(options?: any): QueryCursor<DocType>;

      /** Declares or executes a distict() operation. Passing a callback executes the query. */
      distinct(callback?: (err: any, res: any[]) => void): Query<any[]> & QueryHelpers;
      distinct(field: string, callback?: (err: any, res: any[]) => void): Query<any[]> & QueryHelpers;
      distinct(
          field: string,
          criteria: any | Query<any>,
          callback?: (err: any, res: any[]) => void,
      ): Query<any[]> & QueryHelpers;

      /** Specifies an $elemMatch condition */
      elemMatch(criteria: (elem: Query<any>) => void): this;
      elemMatch(criteria: any): this;
      elemMatch(path: string | any | Function, criteria: (elem: Query<any>) => void): this;
      elemMatch(path: string | any | Function, criteria: any): this;

      /** Specifies the complementary comparison value for paths specified with where() */
      equals<T>(val: T): this;

      /** Executes the query */
      exec(callback?: (err: NativeError, res: T) => void): Promise<T>;
      exec(operation: string | Function, callback?: (err: any, res: T) => void): Promise<T>;

      /** Specifies an $exists condition */
      exists(val?: boolean): this;
      exists(path: string, val?: boolean): this;

      /**
       * Finds documents. When no callback is passed, the query is not executed. When the
       * query is executed, the result will be an array of documents.
       * @param criteria mongodb selector
       */
      find(callback?: (err: any, res: DocType[]) => void): DocumentQuery<DocType[], DocType> & QueryHelpers;
      find(
          criteria: any,
          callback?: (err: any, res: DocType[]) => void,
      ): DocumentQuery<DocType[], DocType> & QueryHelpers;

      /**
       * Declares the query a findOne operation. When executed, the first found document is
       * passed to the callback. Passing a callback executes the query. The result of the query
       * is a single document.
       * @param criteria mongodb selector
       * @param projection optional fields to return
       */
      findOne(
          callback?: (err: any, res: DocType | null) => void,
      ): DocumentQuery<DocType | null, DocType> & QueryHelpers;
      findOne(
          criteria: any,
          callback?: (err: any, res: DocType | null) => void,
      ): DocumentQuery<DocType | null, DocType> & QueryHelpers;

      /**
       * Issues a mongodb findAndModify remove command.
       * Finds a matching document, removes it, passing the found document (if any) to the
       * callback. Executes immediately if callback is passed.
       *
       * If mongoose option 'useFindAndModify': set to false it uses native findOneAndUpdate() rather than deprecated findAndModify().
       * https://mongoosejs.com/docs/api.html#mongoose_Mongoose-set
       */
      findOneAndRemove(
          callback?: (error: any, doc: DocType | null, result: any) => void,
      ): DocumentQuery<DocType | null, DocType> & QueryHelpers;
      findOneAndRemove(
          conditions: any,
          callback?: (error: any, doc: DocType | null, result: any) => void,
      ): DocumentQuery<DocType | null, DocType> & QueryHelpers;
      findOneAndRemove(
          conditions: any,
          options: { rawResult: true } & QueryFindOneAndRemoveOptions,
          callback?: (error: any, doc: mongodb.FindAndModifyWriteOpResultObject<DocType | null>, result: any) => void,
      ): Query<mongodb.FindAndModifyWriteOpResultObject<DocType | null>> & QueryHelpers;
      findOneAndRemove(
          conditions: any,
          options: QueryFindOneAndRemoveOptions,
          callback?: (error: any, doc: DocType | null, result: any) => void,
      ): DocumentQuery<DocType | null, DocType> & QueryHelpers;

      /**
       * Issues a mongodb findAndModify update command.
       * Finds a matching document, updates it according to the update arg, passing any options, and returns
       * the found document (if any) to the callback. The query executes immediately if callback is passed.
       *
       * If mongoose option 'useFindAndModify': set to false it uses native findOneAndUpdate() rather than deprecated findAndModify().
       * https://mongoosejs.com/docs/api.html#mongoose_Mongoose-set
       */
      findOneAndUpdate(
          callback?: (err: any, doc: DocType | null) => void,
      ): DocumentQuery<DocType | null, DocType> & QueryHelpers;
      findOneAndUpdate(
          update: any,
          callback?: (err: any, doc: DocType | null, res: any) => void,
      ): DocumentQuery<DocType | null, DocType> & QueryHelpers;
      findOneAndUpdate(
          query: any,
          update: any,
          callback?: (err: any, doc: DocType | null, res: any) => void,
      ): DocumentQuery<DocType | null, DocType> & QueryHelpers;
      findOneAndUpdate(
          query: any,
          update: any,
          options: { rawResult: true } & { upsert: true } & { new: true } & QueryFindOneAndUpdateOptions,
          callback?: (err: any, doc: mongodb.FindAndModifyWriteOpResultObject<DocType>, res: any) => void,
      ): Query<mongodb.FindAndModifyWriteOpResultObject<DocType>> & QueryHelpers;
      findOneAndUpdate(
          query: any,
          update: any,
          options: { upsert: true } & { new: true } & QueryFindOneAndUpdateOptions,
          callback?: (err: any, doc: DocType, res: any) => void,
      ): DocumentQuery<DocType, DocType> & QueryHelpers;
      findOneAndUpdate(
          query: any,
          update: any,
          options: { rawResult: true } & QueryFindOneAndUpdateOptions,
          callback?: (err: any, doc: mongodb.FindAndModifyWriteOpResultObject<DocType | null>, res: any) => void,
      ): Query<mongodb.FindAndModifyWriteOpResultObject<DocType | null>> & QueryHelpers;
      findOneAndUpdate(
          query: any,
          update: any,
          options: QueryFindOneAndUpdateOptions,
          callback?: (err: any, doc: DocType | null, res: any) => void,
      ): DocumentQuery<DocType | null, DocType> & QueryHelpers;

      /**
       * Specifies a $geometry condition. geometry() must come after either intersects() or within().
       * @param object Must contain a type property which is a String and a coordinates property which
       *   is an Array. See the examples.
       */
      geometry(object: { type: string; coordinates: any[] }): this;

      /**
       * Returns the current query options as a JSON object.
       * @returns current query options
       */
      getOptions(): any;

      /**
       * Returns the current query conditions as a JSON object.
       * @returns current query conditions
       */
      getQuery(): any;

      /**
       * Returns the current update operations as a JSON object.
       * @returns current update operations
       */
      getUpdate(): any;

      /**
       * Specifies a $gt query condition.
       * When called with one argument, the most recent path passed to where() is used.
       */
      gt<T>(val: T): this;
      gt<T>(path: string, val: T): this;

      /**
       * Specifies a $gte query condition.
       * When called with one argument, the most recent path passed to where() is used.
       */
      gte<T>(val: T): this;
      gte<T>(path: string, val: T): this;

<<<<<<< HEAD
      /**
       * Sets query hints.
       * @param val a hint object
       */
      hint(val: any): this;
=======
    /**
     * Sets the lean option.
     * Documents returned from queries with the lean option enabled are plain
     * javascript objects, not MongooseDocuments. They have no save method,
     * getters/setters or other Mongoose magic applied.
     * @param {Boolean|Object} bool defaults to true
     */
    lean<P = any>(bool?: boolean | object): Query<T extends Array<any> ? P[] : (P | null)> & QueryHelpers;
>>>>>>> d5e4667f

      /**
       * Specifies an $in query condition.
       * When called with one argument, the most recent path passed to where() is used.
       */
      in(val: any[]): this;
      in(path: string, val: any[]): this;

      /** Declares an intersects query for geometry(). MUST be used after where(). */
      intersects(arg?: any): this;

      /**
       * Sets the lean option.
       * Documents returned from queries with the lean option enabled are plain
       * javascript objects, not MongooseDocuments. They have no save method,
       * getters/setters or other Mongoose magic applied.
       * @param {Boolean|Object} bool defaults to true
       */
      lean(bool?: boolean | object): Query<any> & QueryHelpers;

<<<<<<< HEAD
      /** Specifies the maximum number of documents the query will return. Cannot be used with distinct() */
      limit(val: number): this;
=======
    /**
     * Runs a function fn and treats the return value of fn as the new value for the query to resolve to.
     * Any functions you pass to map() will run after any post hooks.
     */
    map<TRes>(fn: (res: T) => TRes): DocumentQuery<TRes, DocType, QueryHelpers> & QueryHelpers;

    /**
     * Specifies a $maxDistance query condition.
     * When called with one argument, the most recent path passed to where() is used.
     */
    maxDistance(val: number): this;
    maxDistance(path: string, val: number): this;
>>>>>>> d5e4667f

      /**
       * Specifies a $lt query condition.
       * When called with one argument, the most recent path passed to where() is used.
       */
      lt<T>(val: T): this;
      lt<T>(path: string, val: T): this;

      /**
       * Specifies a $lte query condition.
       * When called with one argument, the most recent path passed to where() is used.
       */
      lte<T>(val: T): this;
      lte<T>(path: string, val: T): this;

      /**
       * Runs a function fn and treats the return value of fn as the new value for the query to resolve to.
       * Any functions you pass to map() will run after any post hooks.
       */
      map<TRes>(fn: (res: T) => TRes): DocumentQuery<TRes, DocType, QueryHelpers> & QueryHelpers;

      /**
       * Specifies a $maxDistance query condition.
       * When called with one argument, the most recent path passed to where() is used.
       */
      maxDistance(val: number): this;
      maxDistance(path: string, val: number): this;

      /** @deprecated Alias of maxScan */
      maxscan(val: number): this;
      /** Specifies the maxScan option. Cannot be used with distinct() */
      maxScan(val: number): this;

      /** Specifies the maxTimeMS options. */
      maxTimeMS(val: number): this;

      /**
       * Merges another Query or conditions object into this one.
       * When a Query is passed, conditions, field selection and options are merged.
       */
      merge(source: any | Query<any>): this;

      /** Specifies a $mod condition */
      mod(val: number[]): this;
      mod(path: string, val: number[]): this;

      /**
       * Specifies a $ne query condition.
       * When called with one argument, the most recent path passed to where() is used.
       */
      ne(val: any): this;
      ne(path: string, val: any): this;

      /** Specifies a $near or $nearSphere condition. */
      near(val: any): this;
      near(path: string, val: any): this;

      /**
       * DEPRECATED Specifies a $nearSphere condition
       * @deprecated Use query.near() instead with the spherical option set to true.
       */
      nearSphere(val: any): this;
      nearSphere(path: string, val: any): this;

      /**
       * Specifies a $nin query condition.
       * When called with one argument, the most recent path passed to where() is used.
       */
      nin(val: any[]): this;
      nin(path: string, val: any[]): this;

      /**
       * Specifies arguments for a $nor condition.
       * @param array array of conditions
       */
      nor(array: any[]): this;

      /**
       * Specifies arguments for an $or condition.
       * @param array array of conditions
       */
      or(array: any[]): this;

      /**
       * Make this query throw an error if no documents match the given `filter`.
       * This is handy for integrating with async/await, because `orFail()` saves you
       * an extra `if` statement to check if no document was found.
       *
       * Example:
       *
       *     // Throws if no doc returned
       *     await Model.findOne({ foo: 'bar' }).orFail();
       *
       *     // Throws if no document was updated
       *     await Model.updateOne({ foo: 'bar' }, { name: 'test' }).orFail();
       *
       *     // Throws "No docs found!" error if no docs match `{ foo: 'bar' }`
       *     await Model.find({ foo: 'bar' }).orFail(new Error('No docs found!'));
       *
       *     // Throws "Not found" error if no document was found
       *     await Model.findOneAndUpdate({ foo: 'bar' }, { name: 'test' }).
       *       orFail(() => Error('Not found'));
       *
       * @param err optional error to throw if no docs match `filter`
       */
      orFail(err?: Error | (() => Error)): this;

      /** Specifies a $polygon condition */
      polygon(...coordinatePairs: number[][]): this;
      polygon(path: string, ...coordinatePairs: number[][]): this;

      /**
       * Specifies paths which should be populated with other documents.
       * Paths are populated after the query executes and a response is received. A separate
       * query is then executed for each path specified for population. After a response for
       * each query has also been returned, the results are passed to the callback.
       * @param path either the path to populate or an object specifying all parameters
       * @param select Field selection for the population query
       * @param model The model you wish to use for population. If not specified, populate
       *   will look up the model by the name in the Schema's ref field.
       * @param match Conditions for the population query
       * @param options Options for the population query (sort, etc)
       */
      populate(path: string | any, select?: string | any, model?: any, match?: any, options?: any): this;
      populate(options: QueryPopulateOptions | QueryPopulateOptions[]): this;

      /**
       * Determines the MongoDB nodes from which to read.
       * @param pref one of the listed preference options or aliases
       * @tags optional tags for this query
       */
      read(pref: string, tags?: any[]): this;

      /**
       * Sets the readConcern option for the query.
       * @param level one of the listed read concern level or their aliases
       */
      readConcern(level: string): this;

      /**
       * Specifies a $regex query condition.
       * When called with one argument, the most recent path passed to where() is used.
       */
      regex(val: RegExp): this;
      regex(path: string, val: RegExp): this;

      /**
       * Declare and/or execute this query as a remove() operation.
       * The operation is only executed when a callback is passed. To force execution without a callback,
       * you must first call remove() and then execute it by using the exec() method.
       * @param criteria mongodb selector
       */
      remove(callback?: (err: any) => void): Query<mongodb.WriteOpResult['result']> & QueryHelpers;
      remove(
          criteria: any | Query<any>,
          callback?: (err: any) => void,
      ): Query<mongodb.WriteOpResult['result']> & QueryHelpers;

      /** Specifies which document fields to include or exclude (also known as the query "projection") */
      select(arg: string | any): this;
      /** Determines if field selection has been made. */
      selected(): boolean;
      /** Determines if exclusive field selection has been made.*/
      selectedExclusively(): boolean;
      /** Determines if inclusive field selection has been made. */
      selectedInclusively(): boolean;
      /** Sets query options. */
      setOptions(options: any): this;
      /** Sets query conditions to the provided JSON object. */
      setQuery(conditions: any): this;

      /**
       * Sets the [MongoDB session](https://docs.mongodb.com/manual/reference/server-sessions/)
       * associated with this query. Sessions are how you mark a query as part of a
       * [transaction](/docs/transactions.html).
       */
      session(session: mongodb.ClientSession | null): this;

      /**
       * Specifies a $size query condition.
       * When called with one argument, the most recent path passed to where() is used.
       */
      size(val: number): this;
      size(path: string, val: number): this;

      /** Specifies the number of documents to skip. Cannot be used with distinct() */
      skip(val: number): this;

      /**
       * DEPRECATED Sets the slaveOk option.
       * @param v defaults to true
       * @deprecated in MongoDB 2.2 in favor of read preferences.
       */
      slaveOk(v?: boolean): this;

      /**
       * Specifies a $slice projection for an array.
       * @param val number/range of elements to slice
       */
      slice(val: number | number[]): this;
      slice(path: string, val: number | number[]): this;

      /** Specifies this query as a snapshot query. Cannot be used with distinct() */
      snapshot(v?: boolean): this;

      /**
       * Sets the sort order
       * If an object is passed, values allowed are asc, desc, ascending, descending, 1, and -1.
       * If a string is passed, it must be a space delimited list of path names. The
       * sort order of each path is ascending unless the path name is prefixed with -
       * which will be treated as descending.
       */
      sort(arg: string | any): this;

      /**
       * Sets the tailable option (for use with capped collections). Cannot be used with distinct()
       * @param bool defaults to true
       * @param opts options to set
       * @param opts.numberOfRetries if cursor is exhausted, retry this many times before giving up
       * @param opts.tailableRetryInterval if cursor is exhausted, wait this many milliseconds before retrying
       */
      tailable(
          bool?: boolean,
          opts?: {
              numberOfRetries?: number;
              tailableRetryInterval?: number;
          },
      ): this;

      /** Executes this query and returns a promise */
      then: Promise<T>['then'];

      /**
       * Converts this query to a customized, reusable query
       * constructor with all arguments and options retained.
       */
      toConstructor<T>(): new (...args: any[]) => Query<T> & QueryHelpers;
      toConstructor<T, Doc extends Document>(): new (...args: any[]) => DocumentQuery<T, Doc> & QueryHelpers;

<<<<<<< HEAD
      /**
       * Declare and/or execute this query as an update() operation.
       * All paths passed that are not $atomic operations will become $set ops.
       * @param doc the update command
       */
      update(callback?: (err: any, affectedRows: number) => void): Query<number> & QueryHelpers;
      update(doc: any, callback?: (err: any, affectedRows: number) => void): Query<number> & QueryHelpers;
      update(
          criteria: any,
          doc: any,
          callback?: (err: any, affectedRows: number) => void,
      ): Query<number> & QueryHelpers;
      update(
          criteria: any,
          doc: any,
          options: QueryUpdateOptions,
          callback?: (err: any, affectedRows: number) => void,
      ): Query<number> & QueryHelpers;

      /** Specifies a path for use with chaining. */
      where(path?: string | any, val?: any): this;

      /** Defines a $within or $geoWithin argument for geo-spatial queries. */
      within(val?: any): this;
      within(coordinate: number[], ...coordinatePairs: number[][]): this;

      /** Flag to opt out of using $geoWithin. */
      static use$geoWithin: boolean;
=======
    wtimeout(ms?: number): this;

    /** Flag to opt out of using $geoWithin. */
    static use$geoWithin: boolean;
>>>>>>> d5e4667f
  }

  // https://github.com/aheckmann/mquery
  // mquery currently does not have a type definition please
  //   replace it if one is ever created
  class mquery { }

  interface QueryFindOneAndRemoveOptions {
    /**
      * if multiple docs are found by the conditions, sets the sort order to choose
      * which doc to update
      */
    sort?: any;
    /** puts a time limit on the query - requires mongodb >= 2.6.0 */
    maxTimeMS?: number;
    /** sets the document fields to return */
    select?: any;
    /** like select, it determines which fields to return */
    projection?: any;
    /** if true, returns the raw result from the MongoDB driver */
    rawResult?: boolean;
    /** overwrites the schema's strict mode option for this update */
    strict?: boolean|string;
  }

  interface QueryFindOneAndUpdateOptions extends QueryFindOneAndRemoveOptions {
    /** if true, return the modified document rather than the original. defaults to false (changed in 4.0) */
    new?: boolean;
    /** creates the object if it doesn't exist. defaults to false. */
    upsert?: boolean;
    /** if true, runs update validators on this command. Update validators validate the update operation against the model's schema. */
    runValidators?: boolean;
    /**
     * if this and upsert are true, mongoose will apply the defaults specified in the model's schema if a new document
     * is created. This option only works on MongoDB >= 2.4 because it relies on MongoDB's $setOnInsert operator.
     */
    setDefaultsOnInsert?: boolean;
    /**
     * if set to 'query' and runValidators is on, this will refer to the query in custom validator
     * functions that update validation runs. Does nothing if runValidators is false.
     */
    context?: string;
    /**
     *  by default, mongoose only returns the first error that occurred in casting the query.
     *  Turn on this option to aggregate all the cast errors.
     */
      multipleCastError?: boolean;
    /** Field selection. Equivalent to .select(fields).findOneAndUpdate() */
    fields?: any | string;
    /** If true, delete any properties whose value is undefined when casting an update. In other words,
    if this is set, Mongoose will delete baz from the update in Model.updateOne({}, { foo: 'bar', baz: undefined })
    before sending the update to the server.**/
    omitUndefined?: boolean;
  }

  interface QueryUpdateOptions extends ModelUpdateOptions {
    /**
     * if set to 'query' and runValidators is on, this will refer to the query
     * in customvalidator functions that update validation runs. Does nothing
     * if runValidators is false.
     */
    context?: string;
  }

  interface CollationOptions {
    locale?: string;
    caseLevel?: boolean;
    caseFirst?: string;
    strength?: number;
    numericOrdering?: boolean;
    alternate?: string;
    maxVariable?: string;
    backwards?: boolean;
  }

  namespace Schema {
    namespace Types {
      /*
        * section schema/array.js
        * http://mongoosejs.com/docs/api.html#schema-array-js
        */
      class Array extends SchemaType {
        /** Array SchemaType constructor */
        constructor(key: string, cast?: SchemaType, options?: any);

        /**
         * Check if the given value satisfies a required validator. The given value
         * must be not null nor undefined, and have a non-zero length.
         */
        checkRequired<T extends { length: number }>(value: T): boolean;

        /** This schema type's name, to defend against minifiers that mangle function names. */
        static schemaName: string;
      }

      /*
        * section schema/string.js
        * http://mongoosejs.com/docs/api.html#schema-string-js
        */
      class String extends SchemaType {
        /** String SchemaType constructor. */
        constructor(key: string, options?: any);

        /** Check if the given value satisfies a required validator. */
        checkRequired(value: any, doc: MongooseDocument): boolean;

        /**
         * Adds an enum validator
         * @param args enumeration values
         */
        enum(args: string | string[] | any): this;

        /** Adds a lowercase setter. */
        lowercase(): this;

        /**
         * Sets a regexp validator. Any value that does not pass regExp.test(val) will fail validation.
         * @param regExp regular expression to test against
         * @param message optional custom error message
         */
        match(regExp: RegExp, message?: string): this;

        /**
         * Sets a maximum length validator.
         * @param value maximum string length
         * @param message optional custom error message
         */
        maxlength(value: number, message?: string): this;

        /**
         * Sets a minimum length validator.
         * @param value minimum string length
         * @param message optional custom error message
         */
        minlength(value: number, message?: string): this;

        /** Adds a trim setter. The string value will be trimmed when set. */
        trim(): this;
        /** Adds an uppercase setter. */
        uppercase(): this;

        /** This schema type's name, to defend against minifiers that mangle function names. */
        static schemaName: string;

      }

      /*
        * section schema/documentarray.js
        * http://mongoosejs.com/docs/api.html#schema-documentarray-js
        */
      class DocumentArray extends Array {
        /** SubdocsArray SchemaType constructor */
        constructor(key: string, schema: Schema, options?: any);

        /** This schema type's name, to defend against minifiers that mangle function names. */
        static schemaName: string;

        /**
         * Adds a discriminator type.
         * @param name discriminator model name
         * @param schema discriminator model schema
         * @param value the string stored in the `discriminatorKey` property
         */
        discriminator<U extends Document>(name: string, schema: Schema, value?: string): Model<U>;

        /**
         * Adds a discriminator type.
         * @param name discriminator model name
         * @param schema discriminator model schema
         * @param value the string stored in the `discriminatorKey` property
         */
        discriminator<U extends Document, M extends Model<U>>(name: string, schema: Schema, value?: string): M;

      }

      /*
        * section schema/number.js
        * http://mongoosejs.com/docs/api.html#schema-number-js
        */
      class Number extends SchemaType {
        /** Number SchemaType constructor. */
        constructor(key: string, options?: any);

        /** Check if the given value satisfies a required validator. */
        checkRequired(value: any, doc: MongooseDocument): boolean;

        /**
         * Sets a maximum number validator.
         * @param maximum number
         * @param message optional custom error message
         */
        max(maximum: number, message?: string): this;

        /**
         * Sets a minimum number validator.
         * @param value minimum number
         * @param message optional custom error message
         */
        min(value: number, message?: string): this;

        /** This schema type's name, to defend against minifiers that mangle function names. */
        static schemaName: string;
      }

      /*
        * section schema/date.js
        * http://mongoosejs.com/docs/api.html#schema-date-js
        */
      class Date extends SchemaType {
        /** Date SchemaType constructor. */
        constructor(key: string, options?: any);

        /**
         * Check if the given value satisfies a required validator. To satisfy
         * a required validator, the given value must be an instance of Date.
         */
        checkRequired(value: any, doc: MongooseDocument): boolean;

        /** Declares a TTL index (rounded to the nearest second) for Date types only. */
        expires(when: number | string): this;

        /**
         * Sets a maximum date validator.
         * @param maximum date
         * @param message optional custom error message
         */
        max(maximum: NativeDate, message?: string): this;

        /**
         * Sets a minimum date validator.
         * @param value minimum date
         * @param message optional custom error message
         */
        min(value: NativeDate, message?: string): this;

        /** This schema type's name, to defend against minifiers that mangle function names. */
        static schemaName: string;
      }

      /*
        * section schema/buffer.js
        * http://mongoosejs.com/docs/api.html#schema-buffer-js
        */
      class Buffer extends SchemaType {
        /** Buffer SchemaType constructor */
        constructor(key: string, options?: any);

        /**
         * Check if the given value satisfies a required validator. To satisfy a
         * required validator, a buffer must not be null or undefined and have
         * non-zero length.
         */
        checkRequired(value: any, doc: MongooseDocument): boolean;

        /** This schema type's name, to defend against minifiers that mangle function names. */
        static schemaName: string;

      }

      /*
        * section schema/boolean.js
        * http://mongoosejs.com/docs/api.html#schema-boolean-js
        */
      class Boolean extends SchemaType {
        /** Boolean SchemaType constructor. */
        constructor(path: string, options?: any);

        /**
         * Check if the given value satisfies a required validator. For a
         * boolean to satisfy a required validator, it must be strictly
         * equal to true or to false.
         */
        checkRequired(value: any): boolean;

        /** This schema type's name, to defend against minifiers that mangle function names. */
        static schemaName: string;
      }

      /*
        * section schema/objectid.js
        * http://mongoosejs.com/docs/api.html#schema-objectid-js
        */
      class ObjectId extends SchemaType {
        /** ObjectId SchemaType constructor. */
        constructor(key: string, options?: any);

        /**
         * Adds an auto-generated ObjectId default if turnOn is true.
         * @param turnOn auto generated ObjectId defaults
         */
        auto(turnOn: boolean): this;

        /** Check if the given value satisfies a required validator. */
        checkRequired(value: any, doc: MongooseDocument): boolean;

        /** This schema type's name, to defend against minifiers that mangle function names. */
        static schemaName: string;
      }
      /*
        * section schema/decimal128.js
        * http://mongoosejs.com/docs/api.html#schema-decimal128-js
        */
      class Decimal128 extends SchemaType {
        /** Decimal128 SchemaType constructor. */
        constructor(key: string, options?: any);

        /** Check if the given value satisfies a required validator. */
        checkRequired(value: any, doc: MongooseDocument): boolean;

        /** This schema type's name, to defend against minifiers that mangle function names. */
        static schemaName: string;
      }

      /*
        * section schema/mixed.js
        * http://mongoosejs.com/docs/api.html#schema-mixed-js
        */
      class Mixed extends SchemaType {
        /** Mixed SchemaType constructor. */
        constructor(path: string, options?: any);

        /** This schema type's name, to defend against minifiers that mangle function names. */
        static schemaName: string;
      }

      /*
        * section schema/embedded.js
        * http://mongoosejs.com/docs/api.html#schema-embedded-js
        */
      class Embedded extends SchemaType {
        /** Sub-schema schematype constructor */
        constructor(schema: Schema, key: string, options?: any);
      }

      /**
       * section schema/map.js
       * https://mongoosejs.com/docs/schematypes.html#maps
       */
      class Map extends SchemaType {
        /** Sub-schema schematype constructor */
        constructor(key: string, options?: any);
      }
    }
  }

  /*
   * section aggregate.js
   * http://mongoosejs.com/docs/api.html#aggregate-js
   */
  class Aggregate<T> {
    /**
     * Aggregate constructor used for building aggregation pipelines.
     * Returned when calling Model.aggregate().
     * @param ops aggregation operator(s) or operator array
     */
    constructor(ops?: any | any[], ...args: any[]);

    /** Adds a cursor flag */
    addCursorFlag(flag: string, value: boolean): this;

    /**
     * Appends a new $addFields operator to this aggregate pipeline. Requires MongoDB v3.4+ to work
     * @param arg field specification
     */
    addFields(arg: any): this;

    /**
     * Sets the allowDiskUse option for the aggregation query (ignored for < 2.6.0)
     * @param value Should tell server it can use hard drive to store data during aggregation.
     * @param tags optional tags for this query
     */
    allowDiskUse(value: boolean, tags?: any[]): this;

    /**
     * Appends new operators to this aggregate pipeline
     * @param ops operator(s) to append
     */
    append(...ops: any[]): this;

    /** Adds a collation. */
    collation(options: CollationOptions): this;

    /**
     * Appends a new $count operator to this aggregate pipeline.
     * @param countName name of the count field
     */
    count(countName: string): this;

    /**
     * Sets the cursor option option for the aggregation query (ignored for < 2.6.0).
     * Note the different syntax below: .exec() returns a cursor object, and no callback
     * is necessary.
     * @param options set the cursor batch size
     */
    cursor(options: any): this;

    /**
     * Appends a new $facet operator to this aggregate pipeline.
     * @param arg $facet operator contents
     */
    facet(arg: { [outputField: string]: object[] }): this;

    // If cursor option is on, could return an object
    /** Executes the aggregate pipeline on the currently bound Model. */
    exec(callback?: (err: any, result: T) => void): Promise<T> | any;

    /** Execute the aggregation with explain */
    explain(callback?: (err: any, result: T) => void): Promise<T>;

    /**
     * Appends a new custom $group operator to this aggregate pipeline.
     * @param arg $group operator contents
     */
    group(arg: any): this;

    /**
     * Appends a new $limit operator to this aggregate pipeline.
     * @param num maximum number of records to pass to the next stage
     */
    limit(num: number): this;

    /**
     * Appends new custom $lookup operator(s) to this aggregate pipeline.
     * @param options to $lookup as described in the above link
     */
    lookup(options: any): this;

    /**
     * Appends a new custom $match operator to this aggregate pipeline.
     * @param arg $match operator contents
     */
    match(arg: any): this;

    /**
     * Binds this aggregate to a model.
     * @param model the model to which the aggregate is to be bound
     */
    model(model: any): this;

    /**
     * Appends new custom $graphLookup operator(s) to this aggregate pipeline, performing a recursive search on a collection.
     * Note that graphLookup can only consume at most 100MB of memory, and does not allow disk use even if { allowDiskUse: true } is specified.
     * @param options options to $graphLookup
     */
    graphLookup(options: any): this;

    /**
     * Appends a new $geoNear operator to this aggregate pipeline.
     * MUST be used as the first operator in the pipeline.
     */
    near(parameters: any): this;

    /**
     * Lets you set arbitrary options, for middleware or plugins.
     * @param value  keys to merge into current options
     */
    option(value: any): this;

    /** Returns the current pipeline */
    pipeline(): any[];

    /**
     * Appends a new $project operator to this aggregate pipeline.
     * Mongoose query selection syntax is also supported.
     * @param arg field specification
     */
    project(arg: string | any): this;

    /**
     * Sets the readPreference option for the aggregation query.
     * @param pref one of the listed preference options or their aliases
     * @param tags optional tags for this query
     */
    read(pref: string, tags?: any[]): this;

    /**
     * Appends a new $replaceRoot operator to this aggregate pipeline.
     * Note that the $replaceRoot operator requires field strings to start with '$'. If you are passing in a string Mongoose will prepend '$' if the specified field doesn't start '$'. If you are passing in an object the strings in your expression will not be altered.
     * @param newRoot field or document which will become the new root document
     */
    replaceRoot(newRoot: string | object): this;

    /**
     * Appends new custom $sample operator(s) to this aggregate pipeline.
     * @param size number of random documents to pick
     */
    sample(size: number): this;

    session(session: mongodb.ClientSession | null): this;
    /**
     * Appends a new $skip operator to this aggregate pipeline.
     * @param num number of records to skip before next stage
     */
    skip(num: number): this;

    /**
     * Appends a new $sort operator to this aggregate pipeline.
     * If an object is passed, values allowed are asc, desc, ascending, descending, 1, and -1.
     * If a string is passed, it must be a space delimited list of path names. The sort order
     * of each path is ascending unless the path name is prefixed with - which will be treated
     * as descending.
     */
    sort(arg: string | any): this;

    /** Provides promise for aggregate. */
    then: Promise<T>["then"];

    /**
     * Appends new custom $unwind operator(s) to this aggregate pipeline.
     * Note that the $unwind operator requires the path name to start with '$'.
     * Mongoose will prepend '$' if the specified field doesn't start '$'.
     * @param fields the field(s) to unwind
     */
    unwind(...fields: string[]): this;
    /**
     * Appends new custom $unwind operator(s) to this aggregate pipeline
     * new in mongodb 3.2
     */
    unwind(...opts: { path: string, includeArrayIndex?: string, preserveNullAndEmptyArrays?: boolean }[]): this;
  }

  /*
   * section schematype.js
   * http://mongoosejs.com/docs/api.html#schematype-js
   */
  class SchemaType {
    /** SchemaType constructor */
    constructor(path: string, options?: any, instance?: string);

    /**
     * Sets a default value for this SchemaType.
     * Defaults can be either functions which return the value to use as the
     * default or the literal value itself. Either way, the value will be cast
     * based on its schema type before being set during document creation.
     * @param val the default value
     */
    default(val: any): any;

    /** Adds a getter to this schematype. */
    get(fn: Function): this;

    /**
     * Declares the index options for this schematype.
     * Indexes are created in the background by default. Specify background: false to override.
     */
    index(options: any | boolean | string): this;

    /**
     * Adds a required validator to this SchemaType. The validator gets added
     * to the front of this SchemaType's validators array using unshift().
     * @param required enable/disable the validator
     * @param message optional custom error message
     */
    required(required: boolean, message?: string): this;

    /** Sets default select() behavior for this path. */
    select(val: boolean): this;
    /** Adds a setter to this schematype. */
    set(fn: Function): this;
    /** Declares a sparse index. */
    sparse(bool: boolean): this;
    /** Declares a full text index. */
    text(bool: boolean): this;
    /** Declares an unique index. */
    unique(bool: boolean): this;

    /**
     * Adds validator(s) for this document path.
     * Validators always receive the value to validate as their first argument
     * and must return Boolean. Returning false means validation failed.
     * @param obj validator
     * @param errorMsg optional error message
     * @param type optional validator type
     */
    validate(obj: RegExp | Function | any, errorMsg?: string,
      type?: string): this;
  }

  /*
   * section promise.js
   * http://mongoosejs.com/docs/api.html#promise-js
   */
  /**
   * To assign your own promise library:
   *
   * 1. Typescript does not allow assigning properties of imported modules.
   *    To avoid compile errors use one of the options below in your code:
   *
   *    - (<any>mongoose).Promise = YOUR_PROMISE;
   *    - require('mongoose').Promise = YOUR_PROMISE;
   *    - import mongoose = require('mongoose');
   *      mongoose.Promise = YOUR_PROMISE;
   *
   * 2. To assign type definitions for your promise library, you will need
   *    to have a .d.ts file with the following code when you compile:
   *
   *    - import * as Q from 'q';
   *      declare module 'mongoose' {
   *        type Promise<T> = Q.promise<T>;
   *      }
   *
   *    - import * as Bluebird from 'bluebird';
   *      declare module 'mongoose' {
   *        type Promise<T> = Bluebird<T>;
   *      }
   *
   * Uses global.Promise by default. If you would like to use mongoose default
   *   mpromise implementation (which is deprecated), you can omit step 1 and
   *   run npm install @types/mongoose-promise
   */
  export var Promise: any;
  export var PromiseProvider: any;

  /*
   * section model.js
   * http://mongoosejs.com/docs/api.html#model-js
   */
  export var Model: Model<any>;
  interface Model<T extends Document, QueryHelpers = {}> extends NodeJS.EventEmitter, ModelProperties {
    /**
     * Model constructor
     * Provides the interface to MongoDB collections as well as creates document instances.
     * @param doc values with which to create the document
     * @event error If listening to this event, it is emitted when a document
     *   was saved without passing a callback and an error occurred. If not
     *   listening, the event bubbles to the connection used to create this Model.
     * @event index Emitted after Model#ensureIndexes completes. If an error
     *   occurred it is passed with the event.
     * @event index-single-start Emitted when an individual index starts within
     *   Model#ensureIndexes. The fields and options being used to build the index
     *   are also passed with the event.
     * @event index-single-done Emitted when an individual index finishes within
     *   Model#ensureIndexes. If an error occurred it is passed with the event.
     *   The fields, options, and index name are also passed.
     */
    new(doc?: any): T;

    /**
     * Requires a replica set running MongoDB >= 3.6.0. Watches the underlying collection for changes using MongoDB change streams.
     * This function does not trigger any middleware. In particular, it does not trigger aggregate middleware.
     * @param options See https://mongodb.github.io/node-mongodb-native/3.0/api/Collection.html#watch
     */
    watch(options?: mongodb.ChangeStreamOptions & { session?: ClientSession }): mongodb.ChangeStream;

    /**
     * Translate any aliases fields/conditions so the final query or document object is pure
     * @param raw fields/conditions that may contain aliased keys
     * @return the translated 'pure' fields/conditions
     */
    translateAliases(raw: any): any;

    /**
     * Sends multiple insertOne, updateOne, updateMany, replaceOne, deleteOne, and/or deleteMany operations to the MongoDB server in one command. This is faster than sending multiple independent operations (like) if you use create()) because with bulkWrite() there is only one round trip to MongoDB.
     * Mongoose will perform casting on all operations you provide.
     * This function does not trigger any middleware, not save() nor update(). If you need to trigger save() middleware for every document use create() instead.
     * @param writes Operations
     * @param options Optional settings. See https://mongoosejs.com/docs/api/model.html#model_Model.bulkWrite
     * @param cb callback
     * @return `BulkWriteOpResult` if the operation succeeds
     */
    bulkWrite(writes: any[], cb?: (err: any, res: mongodb.BulkWriteOpResultObject) => void): Promise<mongodb.BulkWriteOpResultObject>;
    bulkWrite(writes: any[], options?: mongodb.CollectionBulkWriteOptions): Promise<mongodb.BulkWriteOpResultObject>;
    bulkWrite(writes: any[], options: mongodb.CollectionBulkWriteOptions, cb: (err: any, res: mongodb.BulkWriteOpResultObject) => void): void;

    /**
     * Finds a single document by its _id field. findById(id) is almost*
     * equivalent to findOne({ _id: id }). findById() triggers findOne hooks.
     * @param id value of _id to query by
     * @param projection optional fields to return
     */
    findById(id: any | string | number,
      callback?: (err: any, res: T | null) => void): DocumentQuery<T | null, T> & QueryHelpers;
    findById(id: any | string | number, projection: any,
      callback?: (err: any, res: T | null) => void): DocumentQuery<T | null, T> & QueryHelpers;
    findById(id: any | string | number, projection: any, options: any,
      callback?: (err: any, res: T | null) => void): DocumentQuery<T | null, T> & QueryHelpers;

    model<U extends Document>(name: string): Model<U>;

    /**
     * Creates a Query and specifies a $where condition.
     * @param argument is a javascript string or anonymous function
     */
    $where(argument: string | Function): DocumentQuery<T, T> & QueryHelpers;

    /**
     * Performs aggregations on the models collection.
     * If a callback is passed, the aggregate is executed and a Promise is returned.
     * If a callback is not passed, the aggregate itself is returned.
     * @param aggregations pipeline operator(s) or operator array
     */
    aggregate(aggregations?: any[]): Aggregate<any[]>;
    aggregate(aggregations: any[], cb: Function): Promise<any[]>;

    /** Counts number of matching documents in a database collection. */
    count(conditions: any, callback?: (err: any, count: number) => void): Query<number> & QueryHelpers;

    /**
     * Counts number of documents matching `criteria` in a database collection.
     *
     * If you want to count all documents in a large collection,
     * use the `estimatedDocumentCount()` instead.
     * If you call `countDocuments({})`, MongoDB will always execute
     * a full collection scan and **not** use any indexes.
     *
     * @param {Object} filter
     * @param {Function} [callback]
     * @return {Query}
     */
    countDocuments(callback?: (err: any, count: number) => void): Query<number> & QueryHelpers;
    countDocuments(criteria: any, callback?: (err: any, count: number) => void): Query<number> & QueryHelpers;

    /**
     * Estimates the number of documents in the MongoDB collection. Faster than
     * using `countDocuments()` for large collections because
     * `estimatedDocumentCount()` uses collection metadata rather than scanning
     * the entire collection.
     *
     * @param {Object} [options]
     * @param {Function} [callback]
     * @return {Query}
     */
    estimatedDocumentCount(callback?: (err: any, count: number) => void): Query<number> & QueryHelpers;
    estimatedDocumentCount(options: any, callback?: (err: any, count: number) => void): Query<number> & QueryHelpers;

    /**
     * Shortcut for saving one or more documents to the database. MyModel.create(docs)
     * does new MyModel(doc).save() for every doc in docs.
     * Triggers the save() hook.
     */
    create(docs: any[], callback?: (err: any, res: T[]) => void): Promise<T[]>;
    create(docs: any[], options?: SaveOptions, callback?: (err: any, res: T[]) => void): Promise<T[]>;
    create(...docs: any[]): Promise<T>;
    create(...docsWithCallback: any[]): Promise<T>;

    /**
     * Create the collection for this model. By default, if no indexes are specified, mongoose will not create the
     * collection for the model until any documents are created. Use this method to create the collection explicitly.
     */
    createCollection(options?: mongodb.CollectionCreateOptions, cb?: (err: any) => void): Promise<void>;

    /**
     * Adds a discriminator type.
     * @param name discriminator model name
     * @param schema discriminator model schema
     * @param value the string stored in the `discriminatorKey` property
     */
    discriminator<U extends Document>(name: string, schema: Schema, value?: string): Model<U>;

    /**
     * Adds a discriminator type.
     * @param name discriminator model name
     * @param schema discriminator model schema
     * @param value the string stored in the `discriminatorKey` property
     */
    discriminator<U extends Document, M extends Model<U>>(name: string, schema: Schema, value?: string): M;

    /** Creates a Query for a distinct operation. Passing a callback immediately executes the query. */
    distinct(field: string, callback?: (err: any, res: any[]) => void): Query<any[]> & QueryHelpers;
    distinct(field: string, conditions: any,
      callback?: (err: any, res: any[]) => void): Query<any[]> & QueryHelpers;

    /**
     * Makes the indexes in MongoDB match the indexes defined in this model's
     * schema. This function will drop any indexes that are not defined in
     * the model's schema except the `_id` index, and build any indexes that
     * are in your schema but not in MongoDB.
     * @param options options to pass to `ensureIndexes()`
     * @param callback optional callback
     * @return Returns `undefined` if callback is specified, returns a promise if no callback.
     */
    syncIndexes(options: object | null | undefined, callback: (err: any) => void): void;
    syncIndexes(options?: object | null): Promise<void>;

    /**
     * Lists the indexes currently defined in MongoDB. This may or may not be
     * the same as the indexes defined in your schema depending on whether you
     * use the [`autoIndex` option](/docs/guide.html#autoIndex) and if you
     * build indexes manually.
     * @param cb optional callback
     * @return Returns `undefined` if callback is specified, returns a promise if no callback.
     */
    listIndexes(callback: (err: any) => void): void;
    listIndexes(): Promise<void>;

    /**
     * Sends ensureIndex commands to mongo for each index declared in the schema.
     * @param options internal options
     * @param cb optional callback
     */
    ensureIndexes(callback?: (err: any) => void): Promise<void>;
    ensureIndexes(options: any, callback?: (err: any) => void): Promise<void>;

    /**
     * Similar to ensureIndexes(), except for it uses the createIndex function. The ensureIndex() function checks to see if an index with that name already exists, and, if not, does not attempt to create the index. createIndex() bypasses this check.
     * @param cb Optional callback
     */
    createIndexes(cb?: (err: any) => void): Promise<void>;

    /**
     * Returns true if at least one document exists in the database that matches
     * the given `filter`, and false otherwise.
     */
    exists(filter: any, callback?: (err: any, res: boolean) => void): Promise<boolean>;

    /**
     * Finds documents.
     * @param projection optional fields to return
     */
    find(callback?: (err: any, res: T[]) => void): DocumentQuery<T[], T> & QueryHelpers;
    find(conditions: any, callback?: (err: any, res: T[]) => void): DocumentQuery<T[], T> & QueryHelpers;
    find(conditions: any, projection?: any | null,
      callback?: (err: any, res: T[]) => void): DocumentQuery<T[], T> & QueryHelpers;
    find(conditions: any, projection?: any | null, options?: any | null,
      callback?: (err: any, res: T[]) => void): DocumentQuery<T[], T> & QueryHelpers;



    /**
     * Issue a mongodb findAndModify remove command by a document's _id field.
     * findByIdAndRemove(id, ...) is equivalent to findOneAndRemove({ _id: id }, ...).
     * Finds a matching document, removes it, passing the found document (if any) to the callback.
     * Executes immediately if callback is passed, else a Query object is returned.
     *
     * If mongoose option 'useFindAndModify': set to false it uses native findOneAndUpdate() rather than deprecated findAndModify().
     * https://mongoosejs.com/docs/api.html#mongoose_Mongoose-set
     *
     * Note: same signatures as findByIdAndDelete
     *
     * @param id value of _id to query by
     */
    findByIdAndRemove(): DocumentQuery<T | null, T> & QueryHelpers;
    findByIdAndRemove(id: any | number | string,
      callback?: (err: any, res: T | null) => void): DocumentQuery<T | null, T> & QueryHelpers;
    findByIdAndRemove(id: any | number | string, options: QueryFindOneAndRemoveOptions,
      callback?: (err: any, res: mongodb.FindAndModifyWriteOpResultObject<T | null>) => void)
        : Query<mongodb.FindAndModifyWriteOpResultObject<T | null>> & QueryHelpers;
    findByIdAndRemove(id: any | number | string, options: QueryFindOneAndRemoveOptions, callback?: (err: any, res: T | null) => void): DocumentQuery<T | null, T> & QueryHelpers;


     /**
     * Issue a mongodb findOneAndDelete command by a document's _id field.
     * findByIdAndDelete(id, ...) is equivalent to findByIdAndDelete({ _id: id }, ...).
     * Finds a matching document, removes it, passing the found document (if any) to the callback.
     * Executes immediately if callback is passed, else a Query object is returned.
     *
     * Note: same signatures as findByIdAndRemove
     *
     * @param id value of _id to query by
     */
    findByIdAndDelete(): DocumentQuery<T | null, T> & QueryHelpers;
    findByIdAndDelete(id: any | number | string,
      callback?: (err: any, res: T | null) => void): DocumentQuery<T | null, T> & QueryHelpers;
    findByIdAndDelete(id: any | number | string, options: QueryFindOneAndRemoveOptions,
      callback?: (err: any, res: mongodb.FindAndModifyWriteOpResultObject<T | null>) => void)
        : Query<mongodb.FindAndModifyWriteOpResultObject<T | null>> & QueryHelpers;
    findByIdAndDelete(id: any | number | string, options: QueryFindOneAndRemoveOptions, callback?: (err: any, res: T | null) => void): DocumentQuery<T | null, T> & QueryHelpers;

    /**
     * Issues a mongodb findAndModify update command by a document's _id field. findByIdAndUpdate(id, ...)
     * is equivalent to findOneAndUpdate({ _id: id }, ...).
     *
     * If mongoose option 'useFindAndModify': set to false it uses native findOneAndUpdate() rather than deprecated findAndModify().
     * https://mongoosejs.com/docs/api.html#mongoose_Mongoose-set
     *
     * @param id value of _id to query by
     */
    findByIdAndUpdate(): DocumentQuery<T | null, T> & QueryHelpers;
    findByIdAndUpdate(id: any | number | string, update: any,
      callback?: (err: any, res: T | null) => void): DocumentQuery<T | null, T> & QueryHelpers;
    findByIdAndUpdate(id: any | number | string, update: any,
      options: { rawResult: true } & { upsert: true } & { new: true } & QueryFindOneAndUpdateOptions,
      callback?: (err: any, res: T) => void): DocumentQuery<T, T> & QueryHelpers;
    findByIdAndUpdate(id: any | number | string, update: any,
      options: { upsert: true, new: true } & QueryFindOneAndUpdateOptions,
      callback?: (err: any, res: mongodb.FindAndModifyWriteOpResultObject<T>) => void)
        : Query<mongodb.FindAndModifyWriteOpResultObject<T>> & QueryHelpers;
    findByIdAndUpdate(id: any | number | string, update: any,
      options: { rawResult : true } & QueryFindOneAndUpdateOptions,
      callback?: (err: any, res: mongodb.FindAndModifyWriteOpResultObject<T | null>) => void)
        : Query<mongodb.FindAndModifyWriteOpResultObject<T | null>> & QueryHelpers;
    findByIdAndUpdate(id: any | number | string, update: any,
      options: QueryFindOneAndUpdateOptions,
      callback?: (err: any, res: T | null) => void): DocumentQuery<T | null, T> & QueryHelpers;

    /**
     * Finds one document.
     * The conditions are cast to their respective SchemaTypes before the command is sent.
     * @param projection optional fields to return
     */
    findOne(conditions?: any,
      callback?: (err: any, res: T | null) => void): DocumentQuery<T | null, T> & QueryHelpers;
    findOne(conditions: any, projection: any,
      callback?: (err: any, res: T | null) => void): DocumentQuery<T | null, T> & QueryHelpers;
    findOne(conditions: any, projection: any, options: any,
      callback?: (err: any, res: T | null) => void): DocumentQuery<T | null, T> & QueryHelpers;

    /**
     * Issue a mongodb findAndModify remove command.
     * Finds a matching document, removes it, passing the found document (if any) to the callback.
     * Executes immediately if callback is passed else a Query object is returned.
     *
     * If mongoose option 'useFindAndModify': set to false it uses native findOneAndUpdate() rather than deprecated findAndModify().
     * https://mongoosejs.com/docs/api.html#mongoose_Mongoose-set
     *
     * Note: same signatures as findOneAndDelete
     *
     */
    findOneAndRemove(): DocumentQuery<T | null, T> & QueryHelpers;
    findOneAndRemove(conditions: any,
      callback?: (err: any, res: T | null) => void): DocumentQuery<T | null, T> & QueryHelpers;
    findOneAndRemove(conditions: any, options: { rawResult: true } & QueryFindOneAndRemoveOptions,
      callback?: (err: any, doc: mongodb.FindAndModifyWriteOpResultObject<T | null>, res: any) => void)
        : Query<mongodb.FindAndModifyWriteOpResultObject<T | null>> & QueryHelpers;
    findOneAndRemove(conditions: any, options: QueryFindOneAndRemoveOptions, callback?: (err: any, res: T | null) => void): DocumentQuery<T | null, T> & QueryHelpers;

    /**
     * Issues a mongodb findOneAndDelete command.
     * Finds a matching document, removes it, passing the found document (if any) to the
     * callback. Executes immediately if callback is passed.
     *
     * Note: same signatures as findOneAndRemove
     *
     */
    findOneAndDelete(): DocumentQuery<T | null, T> & QueryHelpers;
    findOneAndDelete(conditions: any,
      callback?: (err: any, res: T | null) => void): DocumentQuery<T | null, T> & QueryHelpers;
    findOneAndDelete(conditions: any, options: { rawResult: true } & QueryFindOneAndRemoveOptions,
      callback?: (err: any, doc: mongodb.FindAndModifyWriteOpResultObject<T | null>, res: any) => void)
        : Query<mongodb.FindAndModifyWriteOpResultObject<T | null>> & QueryHelpers;
    findOneAndDelete(conditions: any, options: QueryFindOneAndRemoveOptions, callback?: (err: any, res: T | null) => void): DocumentQuery<T | null, T> & QueryHelpers;

    /**
     * Issues a mongodb findAndModify update command.
     * Finds a matching document, updates it according to the update arg, passing any options,
     * and returns the found document (if any) to the callback. The query executes immediately
     * if callback is passed else a Query object is returned.
     *
+    * If mongoose option 'useFindAndModify': set to false it uses native findOneAndUpdate() rather than the deprecated findAndModify().
+    * https://mongoosejs.com/docs/api.html#mongoose_Mongoose-set
     */
    findOneAndUpdate(): DocumentQuery<T | null, T> & QueryHelpers;
    findOneAndUpdate(conditions: any, update: any,
      callback?: (err: any, doc: T | null, res: any) => void): DocumentQuery<T | null, T> & QueryHelpers;
    findOneAndUpdate(conditions: any, update: any,
      options: { rawResult : true } & { upsert: true, new: true } & QueryFindOneAndUpdateOptions,
      callback?: (err: any, doc: mongodb.FindAndModifyWriteOpResultObject<T>, res: any) => void)
        : Query<mongodb.FindAndModifyWriteOpResultObject<T>> & QueryHelpers;
    findOneAndUpdate(conditions: any, update: any,
      options: { upsert: true, new: true } & QueryFindOneAndUpdateOptions,
      callback?: (err: any, doc: T, res: any) => void): DocumentQuery<T, T> & QueryHelpers;
    findOneAndUpdate(conditions: any, update: any,
      options: { rawResult: true } & QueryFindOneAndUpdateOptions,
      callback?: (err: any, doc: mongodb.FindAndModifyWriteOpResultObject<T | null>, res: any) => void)
        : Query<mongodb.FindAndModifyWriteOpResultObject<T | null>> & QueryHelpers;
    findOneAndUpdate(conditions: any, update: any,
      options: QueryFindOneAndUpdateOptions,
      callback?: (err: any, doc: T | null, res: any) => void): DocumentQuery<T | null, T> & QueryHelpers;

    /**
     * Implements $geoSearch functionality for Mongoose
     * @param conditions an object that specifies the match condition (required)
     * @param options for the geoSearch, some (near, maxDistance) are required
     * @param callback optional callback
     */
    geoSearch(conditions: any, options: {
      /** x,y point to search for */
      near: number[];
      /** the maximum distance from the point near that a result can be */
      maxDistance: number;
      /** The maximum number of results to return */
      limit?: number;
      /** return the raw object instead of the Mongoose Model */
      lean?: boolean;
    }, callback?: (err: any, res: T[]) => void): DocumentQuery<T[], T> & QueryHelpers;

    /**
     * Shortcut for creating a new Document from existing raw data,
     * pre-saved in the DB. The document returned has no paths marked
     * as modified initially.
     */
    hydrate(obj: any): T;

    /**
     * Shortcut for validating an array of documents and inserting them into
     * MongoDB if they're all valid. This function is faster than .create()
     * because it only sends one operation to the server, rather than one for each
     * document.
     * This function does not trigger save middleware.
     * @param docs Documents to insert.
     * @param options Optional settings.
     * @param options.ordered  if true, will fail fast on the first error encountered.
     *        If false, will insert all the documents it can and report errors later.
     * @param options.rawResult if false, the returned promise resolves to the documents that passed mongoose document validation.
     *        If `false`, will return the [raw result from the MongoDB driver](http://mongodb.github.io/node-mongodb-native/2.2/api/Collection.html#~insertWriteOpCallback)
     *        with a `mongoose` property that contains `validationErrors` if this is an unordered `insertMany`.
     */
    insertMany(docs: any[], callback?: (error: any, docs: T[]) => void): Promise<T[]>;
    insertMany(docs: any[], options?: { ordered?: boolean, rawResult?: boolean } & ModelOptions, callback?: (error: any, docs: T[]) => void): Promise<T[]>;
    insertMany(doc: any, callback?: (error: any, doc: T) => void): Promise<T>;
    insertMany(doc: any, options?: { ordered?: boolean, rawResult?: boolean } & ModelOptions, callback?: (error: any, doc: T) => void): Promise<T>;

    /**
     * Performs any async initialization of this model against MongoDB.
     * This function is called automatically, so you don't need to call it.
     * This function is also idempotent, so you may call it to get back a promise
     * that will resolve when your indexes are finished building as an alternative
     * to `MyModel.on('index')`
     * @param callback optional
     */
    init(callback?: (err: any) => void): Promise<T>;

    /**
     * Executes a mapReduce command.
     * @param o an object specifying map-reduce options
     * @param callbackoptional callback
     */
    mapReduce<Key, Value>(
      o: ModelMapReduceOption<T, Key, Value>,
      callback?: (err: any, res: any) => void
    ): Promise<any>;

    /**
     * Populates document references.
     * @param docs Either a single document or array of documents to populate.
     * @param options A hash of key/val (path, options) used for population.
     * @param callback Optional callback, executed upon completion. Receives err and the doc(s).
     */
    populate(docs: any[], options: ModelPopulateOptions | ModelPopulateOptions[],
      callback?: (err: any, res: T[]) => void): Promise<T[]>;
    populate<T>(docs: any, options: ModelPopulateOptions | ModelPopulateOptions[],
      callback?: (err: any, res: T) => void): Promise<T>;

    /** Removes documents from the collection. */
    remove(conditions: any, callback?: (err: any) => void): Query<mongodb.DeleteWriteOpResultObject['result'] & { deletedCount?: number }> & QueryHelpers;
    deleteOne(conditions: any, callback?: (err: any) => void): Query<mongodb.DeleteWriteOpResultObject['result'] & { deletedCount?: number }> & QueryHelpers;
    deleteMany(conditions: any, callback?: (err: any) => void): Query<mongodb.DeleteWriteOpResultObject['result'] & { deletedCount?: number }> & QueryHelpers;

    /**
     * Same as update(), except MongoDB replace the existing document with the given document (no atomic operators like $set).
     * This function triggers the following middleware: replaceOne
     */
    replaceOne(conditions: any, replacement: any, callback?: (err: any, raw: any) => void): Query<any> & QueryHelpers;

    /**
     * Updates documents in the database without returning them.
     * All update values are cast to their appropriate SchemaTypes before being sent.
     */
    update(conditions: any, doc: any,
      callback?: (err: any, raw: any) => void): Query<any> & QueryHelpers;
    update(conditions: any, doc: any, options: ModelUpdateOptions,
      callback?: (err: any, raw: any) => void): Query<any> & QueryHelpers;
    updateOne(conditions: any, doc: any,
      callback?: (err: any, raw: any) => void): Query<any> & QueryHelpers;
    updateOne(conditions: any, doc: any, options: ModelUpdateOptions,
      callback?: (err: any, raw: any) => void): Query<any> & QueryHelpers;
    updateMany(conditions: any, doc: any,
      callback?: (err: any, raw: any) => void): Query<any> & QueryHelpers;
    updateMany(conditions: any, doc: any, options: ModelUpdateOptions,
      callback?: (err: any, raw: any) => void): Query<any> & QueryHelpers;

    /** Creates a Query, applies the passed conditions, and returns the Query. */
    where(path: string, val?: any): Query<any> & QueryHelpers;
  }

  class Document {}
  interface Document extends MongooseDocument, NodeJS.EventEmitter, ModelProperties {
    /** Signal that we desire an increment of this documents version. */
    increment(): this;

    /**
     * Returns another Model instance.
     * @param name model name
     */
    model<T extends Document>(name: string): Model<T>;

    /** Override whether mongoose thinks this doc is deleted or not */
    $isDeleted(isDeleted: boolean): void;
    /** whether mongoose thinks this doc is deleted. */
    $isDeleted(): boolean;

    /**
     * Removes this document from the db.
     * @param fn optional callback
     */
    remove(fn?: (err: any, product: this) => void): Promise<this>;

    /**
     * Saves this document.
     * @param options options optional options
     * @param options.safe overrides schema's safe option
     * @param options.validateBeforeSave set to false to save without validating.
     * @param fn optional callback
     */
    save(options?: SaveOptions, fn?: (err: any, product: this) => void): Promise<this>;
    save(fn?: (err: any, product: this) => void): Promise<this>;

    /**
     * Version using default version key. See http://mongoosejs.com/docs/guide.html#versionKey
     * If you're using another key, you will have to access it using []: doc[_myVersionKey]
     */
    __v?: number;
  }

  interface SaveOptions {
    safe?: boolean | WriteConcern;
    validateBeforeSave?: boolean;
    session?: ClientSession;
  }

  interface WriteConcern {
    j?: boolean;
    w?: number | 'majority' | TagSet;
    wtimeout?: number;
  }

  interface TagSet {
    [k: string]: string;
  }

  interface ModelProperties {
    /** Base Mongoose instance the model uses. */
    base: typeof mongoose;

    /**
     * If this is a discriminator model, baseModelName is the
     * name of the base model.
     */
    baseModelName: string | undefined;

    /** Collection the model uses. */
    collection: Collection;

    /** Connection the model uses. */
    db: Connection;

    /** Registered discriminators for this model. */
    discriminators: any;

    /** The name of the model */
    modelName: string;

    /** Schema the model uses. */
    schema: Schema;
  }

  /** https://mongoosejs.com/docs/api.html#query_Query-setOptions */
  interface ModelOptions {
    session?: ClientSession | null;
  }

  interface QueryPopulateOptions {
    /** space delimited path(s) to populate */
    path: string;
    /** optional fields to select */
    select?: any;
    /** optional query conditions to match */
    match?: any;
    /** optional model to use for population */
    model?: string | Model<any>;
    /** optional query options like sort, limit, etc */
    options?: any;
    /** deep populate */
    populate?: QueryPopulateOptions | QueryPopulateOptions[];
  }

  interface ModelPopulateOptions extends QueryPopulateOptions {
    /** optional, if true Mongoose will always set path to an array. Inferred from schema by default */
    justOne?: boolean;
  }

  interface ModelUpdateOptions extends ModelOptions {
    /** safe mode (defaults to value set in schema (true)) */
    safe?: boolean;
    /** whether to create the doc if it doesn't match (false) */
    upsert?: boolean;
    /** whether multiple documents should be updated (false) */
    multi?: boolean;
    /**
     * If true, runs update validators on this command. Update validators validate
     * the update operation against the model's schema.
     */
    runValidators?: boolean;
    /**
     * If this and upsert are true, mongoose will apply the defaults specified in the
     * model's schema if a new document is created. This option only works on MongoDB >= 2.4
     * because it relies on MongoDB's $setOnInsert operator.
     */
    setDefaultsOnInsert?: boolean;
    /** overrides the strict option for this update */
    strict?: boolean;
    /** disables update-only mode, allowing you to overwrite the doc (false) */
    overwrite?: boolean;
    /** other options */
    [other: string]: any;
    /**
     *  by default, mongoose only returns the first error that occurred in casting the query.
     *  Turn on this option to aggregate all the cast errors.
     */
      multipleCastError?: boolean;
  }

  interface ModelMapReduceOption<T, Key, Val> {
    map: Function | string;
    reduce: (key: Key, vals: T[]) => Val;
    /** query filter object. */
    query?: any;
    /** sort input objects using this key */
    sort?: any;
    /** max number of documents */
    limit?: number;
    /** keep temporary data default: false */
    keeptemp?: boolean;
    /** finalize function */
    finalize?: (key: Key, val: Val) => Val;
    /** scope variables exposed to map/reduce/finalize during execution */
    scope?: any;
    /** it is possible to make the execution stay in JS. Provided in MongoDB > 2.0.X default: false */
    jsMode?: boolean;
    /** provide statistics on job execution time. default: false */
    verbose?: boolean;
    readPreference?: string;
    /** sets the output target for the map reduce job. default: {inline: 1} */
    out?: {
      /** the results are returned in an array */
      inline?: number;
      /**
       * {replace: 'collectionName'} add the results to collectionName: the
       * results replace the collection
       */
      replace?: string;
      /**
       * {reduce: 'collectionName'} add the results to collectionName: if
       * dups are detected, uses the reducer / finalize functions
       */
      reduce?: string;
      /**
       * {merge: 'collectionName'} add the results to collectionName: if
       * dups exist the new docs overwrite the old
       */
      merge?: string;
    };
  }

  interface MapReduceResult<Key, Val> {
    _id: Key;
    value: Val;
  }

  /*
   * section collection.js
   * http://mongoosejs.com/docs/api.html#collection-js
   */
  interface CollectionBase extends mongodb.Collection {
    /*
      * Abstract methods. Some of these are already defined on the
      * mongodb.Collection interface so they've been commented out.
      */
    ensureIndex(...args: any[]): any;
    //find(...args: any[]): any;
    findAndModify(...args: any[]): any;
    //findOne(...args: any[]): any;
    getIndexes(...args: any[]): any;
    //insert(...args: any[]): any;
    //mapReduce(...args: any[]): any;
    //save(...args: any[]): any;
    //update(...args: any[]): any;

    /** The collection name */
    collectionName: string;
    /** The Connection instance */
    conn: Connection;
    /** The collection name */
    name: string;
  }
}<|MERGE_RESOLUTION|>--- conflicted
+++ resolved
@@ -1,4 +1,4 @@
-// Type definitions for Mongoose 5.7
+// Type definitions for Mongoose 5.5.1
 // Project: http://mongoosejs.com/
 // Definitions by: horiuchi <https://github.com/horiuchi>
 //                 lukasz-zak <https://github.com/lukasz-zak>
@@ -32,11 +32,8 @@
 //                 Anton Kenikh <https://github.com/anthony-kenikh>
 //                 Chathu Vishwajith <https://github.com/iamchathu>
 //                 LKHO <https://github.com/lkho>
-<<<<<<< HEAD
-=======
 //                 Tom Yam <https://github.com/tomyam1>
 //                 Thomas Pischulski <https://github.com/nephix>
->>>>>>> d5e4667f
 // Definitions: https://github.com/DefinitelyTyped/DefinitelyTyped
 // TypeScript Version: 3.0
 
@@ -1735,298 +1732,270 @@
    */
   class Query<T> extends DocumentQuery<T, any> { }
   class DocumentQuery<T, DocType extends Document, QueryHelpers = {}> extends mquery {
-      /**
-       * Specifies a javascript function or expression to pass to MongoDBs query system.
-       * Only use $where when you have a condition that cannot be met using other MongoDB
-       * operators like $lt. Be sure to read about all of its caveats before using.
-       * @param js javascript string or function
-       */
-      $where(js: string | Function): this;
-
-      /**
-       * Specifies an $all query condition.
-       * When called with one argument, the most recent path passed to where() is used.
-       */
-      all(val: number): this;
-      all(path: string, val: number): this;
-
-      /**
-       * Specifies arguments for a $and condition.
-       * @param array array of conditions
-       */
-      and(array: any[]): this;
-
-      /** Specifies the batchSize option. Cannot be used with distinct() */
-      batchSize(val: number): this;
-
-      /** Get the current error flag value */
-      error(): Error | null;
-      /** Unset the error flag set on this query */
-      error(unset: null): this;
-      /**
-       * Set the error flag on this query
-       * @param err The error flag
-       */
-      error(err: Error): this;
-
-      /**
-       * Specifies a $box condition
-       * @param Upper Right Coords
-       */
-      box(val: any): this;
-      box(lower: number[], upper: number[]): this;
-
-      /** Casts this query to the schema of model, If obj is present, it is cast instead of this query.*/
-      cast(model: any, obj?: any): any;
-
-      /**
-       * Executes the query returning a Promise which will be
-       * resolved with either the doc(s) or rejected with the error.
-       * Like .then(), but only takes a rejection handler.
-       */
-      catch<TRes>(reject?: (err: any) => void | TRes | PromiseLike<TRes>): Promise<TRes>;
-
-      /**
-       * DEPRECATED Alias for circle
-       * Specifies a $center or $centerSphere condition.
-       * @deprecated Use circle instead.
-       */
-      center(area: any): this;
-      center(path: string, area: any): this;
-      /**
-       * DEPRECATED Specifies a $centerSphere condition
-       * @deprecated Use circle instead.
-       */
-      centerSphere(path: string, val: any): this;
-      centerSphere(val: any): this;
-
-      /** Specifies a $center or $centerSphere condition. */
-      circle(area: any): this;
-      circle(path: string, area: any): this;
-
-      /** Adds a collation to this op (MongoDB 3.4 and up) */
-      collation(value: CollationOptions): this;
-
-      /** Specifies the comment option. Cannot be used with distinct() */
-      comment(val: string): this;
-
-      /**
-       * Specifying this query as a count query. Passing a callback executes the query.
-       * @param criteria mongodb selector
-       */
-      count(callback?: (err: any, count: number) => void): Query<number> & QueryHelpers;
-      count(criteria: any, callback?: (err: any, count: number) => void): Query<number> & QueryHelpers;
-
-      /**
-       * Specifies this query as a `countDocuments()` query. Behaves like `count()`,
-       * except it always does a full collection scan when passed an empty filter `{}`.
-       *
-       * There are also minor differences in how `countDocuments()` handles
-       * [`$where` and a couple geospatial operators](http://mongodb.github.io/node-mongodb-native/3.1/api/Collection.html#countDocuments).
-       * versus `count()`.
-       *
-       * Passing a `callback` executes the query.
-       *
-       * This function triggers the following middleware.
-       *
-       * - `countDocuments()`
-       *
-       *
-       * @param {Object} [criteria] mongodb selector
-       * @param {Function} [callback] optional params are (error, count)
-       * @return {Query} this
-       */
-      countDocuments(callback?: (err: any, count: number) => void): Query<number> & QueryHelpers;
-      countDocuments(criteria: any, callback?: (err: any, count: number) => void): Query<number> & QueryHelpers;
-
-      /**
-       * Estimates the number of documents in the MongoDB collection. Faster than
-       * using `countDocuments()` for large collections because
-       * `estimatedDocumentCount()` uses collection metadata rather than scanning
-       * the entire collection.
-       *
-       * @param {Object} [options] passed transparently to the [MongoDB driver](http://mongodb.github.io/node-mongodb-native/3.1/api/Collection.html#estimatedDocumentCount)
-       * @param {Function} [callback] optional params are (error, count)
-       * @return {Query} this
-       */
-      estimatedDocumentCount(callback?: (err: any, count: number) => void): Query<number> & QueryHelpers;
-      estimatedDocumentCount(options: any, callback?: (err: any, count: number) => void): Query<number> & QueryHelpers;
-
-      /**
-       * Returns a wrapper around a mongodb driver cursor. A Query<T>Cursor exposes a
-       * Streams3-compatible interface, as well as a .next() function.
-       */
-      cursor(options?: any): QueryCursor<DocType>;
-
-      /** Declares or executes a distict() operation. Passing a callback executes the query. */
-      distinct(callback?: (err: any, res: any[]) => void): Query<any[]> & QueryHelpers;
-      distinct(field: string, callback?: (err: any, res: any[]) => void): Query<any[]> & QueryHelpers;
-      distinct(
-          field: string,
-          criteria: any | Query<any>,
-          callback?: (err: any, res: any[]) => void,
-      ): Query<any[]> & QueryHelpers;
-
-      /** Specifies an $elemMatch condition */
-      elemMatch(criteria: (elem: Query<any>) => void): this;
-      elemMatch(criteria: any): this;
-      elemMatch(path: string | any | Function, criteria: (elem: Query<any>) => void): this;
-      elemMatch(path: string | any | Function, criteria: any): this;
-
-      /** Specifies the complementary comparison value for paths specified with where() */
-      equals<T>(val: T): this;
-
-      /** Executes the query */
-      exec(callback?: (err: NativeError, res: T) => void): Promise<T>;
-      exec(operation: string | Function, callback?: (err: any, res: T) => void): Promise<T>;
-
-      /** Specifies an $exists condition */
-      exists(val?: boolean): this;
-      exists(path: string, val?: boolean): this;
-
-      /**
-       * Finds documents. When no callback is passed, the query is not executed. When the
-       * query is executed, the result will be an array of documents.
-       * @param criteria mongodb selector
-       */
-      find(callback?: (err: any, res: DocType[]) => void): DocumentQuery<DocType[], DocType> & QueryHelpers;
-      find(
-          criteria: any,
-          callback?: (err: any, res: DocType[]) => void,
-      ): DocumentQuery<DocType[], DocType> & QueryHelpers;
-
-      /**
-       * Declares the query a findOne operation. When executed, the first found document is
-       * passed to the callback. Passing a callback executes the query. The result of the query
-       * is a single document.
-       * @param criteria mongodb selector
-       * @param projection optional fields to return
-       */
-      findOne(
-          callback?: (err: any, res: DocType | null) => void,
-      ): DocumentQuery<DocType | null, DocType> & QueryHelpers;
-      findOne(
-          criteria: any,
-          callback?: (err: any, res: DocType | null) => void,
-      ): DocumentQuery<DocType | null, DocType> & QueryHelpers;
-
-      /**
-       * Issues a mongodb findAndModify remove command.
-       * Finds a matching document, removes it, passing the found document (if any) to the
-       * callback. Executes immediately if callback is passed.
-       *
-       * If mongoose option 'useFindAndModify': set to false it uses native findOneAndUpdate() rather than deprecated findAndModify().
-       * https://mongoosejs.com/docs/api.html#mongoose_Mongoose-set
-       */
-      findOneAndRemove(
-          callback?: (error: any, doc: DocType | null, result: any) => void,
-      ): DocumentQuery<DocType | null, DocType> & QueryHelpers;
-      findOneAndRemove(
-          conditions: any,
-          callback?: (error: any, doc: DocType | null, result: any) => void,
-      ): DocumentQuery<DocType | null, DocType> & QueryHelpers;
-      findOneAndRemove(
-          conditions: any,
-          options: { rawResult: true } & QueryFindOneAndRemoveOptions,
-          callback?: (error: any, doc: mongodb.FindAndModifyWriteOpResultObject<DocType | null>, result: any) => void,
-      ): Query<mongodb.FindAndModifyWriteOpResultObject<DocType | null>> & QueryHelpers;
-      findOneAndRemove(
-          conditions: any,
-          options: QueryFindOneAndRemoveOptions,
-          callback?: (error: any, doc: DocType | null, result: any) => void,
-      ): DocumentQuery<DocType | null, DocType> & QueryHelpers;
-
-      /**
-       * Issues a mongodb findAndModify update command.
-       * Finds a matching document, updates it according to the update arg, passing any options, and returns
-       * the found document (if any) to the callback. The query executes immediately if callback is passed.
-       *
-       * If mongoose option 'useFindAndModify': set to false it uses native findOneAndUpdate() rather than deprecated findAndModify().
-       * https://mongoosejs.com/docs/api.html#mongoose_Mongoose-set
-       */
-      findOneAndUpdate(
-          callback?: (err: any, doc: DocType | null) => void,
-      ): DocumentQuery<DocType | null, DocType> & QueryHelpers;
-      findOneAndUpdate(
-          update: any,
-          callback?: (err: any, doc: DocType | null, res: any) => void,
-      ): DocumentQuery<DocType | null, DocType> & QueryHelpers;
-      findOneAndUpdate(
-          query: any,
-          update: any,
-          callback?: (err: any, doc: DocType | null, res: any) => void,
-      ): DocumentQuery<DocType | null, DocType> & QueryHelpers;
-      findOneAndUpdate(
-          query: any,
-          update: any,
-          options: { rawResult: true } & { upsert: true } & { new: true } & QueryFindOneAndUpdateOptions,
-          callback?: (err: any, doc: mongodb.FindAndModifyWriteOpResultObject<DocType>, res: any) => void,
-      ): Query<mongodb.FindAndModifyWriteOpResultObject<DocType>> & QueryHelpers;
-      findOneAndUpdate(
-          query: any,
-          update: any,
-          options: { upsert: true } & { new: true } & QueryFindOneAndUpdateOptions,
-          callback?: (err: any, doc: DocType, res: any) => void,
-      ): DocumentQuery<DocType, DocType> & QueryHelpers;
-      findOneAndUpdate(
-          query: any,
-          update: any,
-          options: { rawResult: true } & QueryFindOneAndUpdateOptions,
-          callback?: (err: any, doc: mongodb.FindAndModifyWriteOpResultObject<DocType | null>, res: any) => void,
-      ): Query<mongodb.FindAndModifyWriteOpResultObject<DocType | null>> & QueryHelpers;
-      findOneAndUpdate(
-          query: any,
-          update: any,
-          options: QueryFindOneAndUpdateOptions,
-          callback?: (err: any, doc: DocType | null, res: any) => void,
-      ): DocumentQuery<DocType | null, DocType> & QueryHelpers;
-
-      /**
-       * Specifies a $geometry condition. geometry() must come after either intersects() or within().
-       * @param object Must contain a type property which is a String and a coordinates property which
-       *   is an Array. See the examples.
-       */
-      geometry(object: { type: string; coordinates: any[] }): this;
-
-      /**
-       * Returns the current query options as a JSON object.
-       * @returns current query options
-       */
-      getOptions(): any;
-
-      /**
-       * Returns the current query conditions as a JSON object.
-       * @returns current query conditions
-       */
-      getQuery(): any;
-
-      /**
-       * Returns the current update operations as a JSON object.
-       * @returns current update operations
-       */
-      getUpdate(): any;
-
-      /**
-       * Specifies a $gt query condition.
-       * When called with one argument, the most recent path passed to where() is used.
-       */
-      gt<T>(val: T): this;
-      gt<T>(path: string, val: T): this;
-
-      /**
-       * Specifies a $gte query condition.
-       * When called with one argument, the most recent path passed to where() is used.
-       */
-      gte<T>(val: T): this;
-      gte<T>(path: string, val: T): this;
-
-<<<<<<< HEAD
-      /**
-       * Sets query hints.
-       * @param val a hint object
-       */
-      hint(val: any): this;
-=======
+    /**
+     * Specifies a javascript function or expression to pass to MongoDBs query system.
+     * Only use $where when you have a condition that cannot be met using other MongoDB
+     * operators like $lt. Be sure to read about all of its caveats before using.
+     * @param js javascript string or function
+     */
+    $where(js: string | Function): this;
+
+    /**
+     * Specifies an $all query condition.
+     * When called with one argument, the most recent path passed to where() is used.
+     */
+    all(val: number): this;
+    all(path: string, val: number): this;
+
+    /**
+     * Specifies arguments for a $and condition.
+     * @param array array of conditions
+     */
+    and(array: any[]): this;
+
+    /** Specifies the batchSize option. Cannot be used with distinct() */
+    batchSize(val: number): this;
+
+    /** Get the current error flag value */
+    error(): Error | null;
+    /** Unset the error flag set on this query */
+    error(unset: null): this;
+    /**
+     * Set the error flag on this query
+     * @param err The error flag
+     */
+    error(err: Error): this;
+
+    /**
+     * Specifies a $box condition
+     * @param Upper Right Coords
+     */
+    box(val: any): this;
+    box(lower: number[], upper: number[]): this;
+
+    /** Casts this query to the schema of model, If obj is present, it is cast instead of this query.*/
+    cast(model: any, obj?: any): any;
+
+    /**
+     * Executes the query returning a Promise which will be
+     * resolved with either the doc(s) or rejected with the error.
+     * Like .then(), but only takes a rejection handler.
+     */
+    catch<TRes>(reject?: (err: any) => void | TRes | PromiseLike<TRes>): Promise<TRes>;
+
+    /**
+     * DEPRECATED Alias for circle
+     * Specifies a $center or $centerSphere condition.
+     * @deprecated Use circle instead.
+     */
+    center(area: any): this;
+    center(path: string, area: any): this;
+    /**
+     * DEPRECATED Specifies a $centerSphere condition
+     * @deprecated Use circle instead.
+     */
+    centerSphere(path: string, val: any): this;
+    centerSphere(val: any): this;
+
+    /** Specifies a $center or $centerSphere condition. */
+    circle(area: any): this;
+    circle(path: string, area: any): this;
+
+    /** Adds a collation to this op (MongoDB 3.4 and up) */
+    collation(value: CollationOptions): this;
+
+    /** Specifies the comment option. Cannot be used with distinct() */
+    comment(val: string): this;
+
+    /**
+     * Specifying this query as a count query. Passing a callback executes the query.
+     * @param criteria mongodb selector
+     */
+    count(callback?: (err: any, count: number) => void): Query<number> & QueryHelpers;
+    count(criteria: any, callback?: (err: any, count: number) => void): Query<number> & QueryHelpers;
+
+    /**
+     * Specifies this query as a `countDocuments()` query. Behaves like `count()`,
+     * except it always does a full collection scan when passed an empty filter `{}`.
+     *
+     * There are also minor differences in how `countDocuments()` handles
+     * [`$where` and a couple geospatial operators](http://mongodb.github.io/node-mongodb-native/3.1/api/Collection.html#countDocuments).
+     * versus `count()`.
+     *
+     * Passing a `callback` executes the query.
+     *
+     * This function triggers the following middleware.
+     *
+     * - `countDocuments()`
+     *
+     *
+     * @param {Object} [criteria] mongodb selector
+     * @param {Function} [callback] optional params are (error, count)
+     * @return {Query} this
+    */
+    countDocuments(callback?: (err: any, count: number) => void): Query<number> & QueryHelpers;
+    countDocuments(criteria: any, callback?: (err: any, count: number) => void): Query<number> & QueryHelpers;
+
+    /**
+     * Estimates the number of documents in the MongoDB collection. Faster than
+     * using `countDocuments()` for large collections because
+     * `estimatedDocumentCount()` uses collection metadata rather than scanning
+     * the entire collection.
+     *
+     * @param {Object} [options] passed transparently to the [MongoDB driver](http://mongodb.github.io/node-mongodb-native/3.1/api/Collection.html#estimatedDocumentCount)
+     * @param {Function} [callback] optional params are (error, count)
+     * @return {Query} this
+     */
+    estimatedDocumentCount(callback?: (err: any, count: number) => void): Query<number> & QueryHelpers;
+    estimatedDocumentCount(options: any, callback?: (err: any, count: number) => void): Query<number> & QueryHelpers;
+
+    /**
+     * Returns a wrapper around a mongodb driver cursor. A Query<T>Cursor exposes a
+     * Streams3-compatible interface, as well as a .next() function.
+     */
+    cursor(options?: any): QueryCursor<DocType>;
+
+    /** Declares or executes a distict() operation. Passing a callback executes the query. */
+    distinct(callback?: (err: any, res: any[]) => void): Query<any[]> & QueryHelpers;
+    distinct(field: string, callback?: (err: any, res: any[]) => void): Query<any[]> & QueryHelpers;
+    distinct(field: string, criteria: any | Query<any>,
+      callback?: (err: any, res: any[]) => void): Query<any[]> & QueryHelpers;
+
+    /** Specifies an $elemMatch condition */
+    elemMatch(criteria: (elem: Query<any>) => void): this;
+    elemMatch(criteria: any): this;
+    elemMatch(path: string | any | Function, criteria: (elem: Query<any>) => void): this;
+    elemMatch(path: string | any | Function, criteria: any): this;
+
+    /** Specifies the complementary comparison value for paths specified with where() */
+    equals<T>(val: T): this;
+
+    /** Executes the query */
+    exec(callback?: (err: NativeError, res: T) => void): Promise<T>;
+    exec(operation: string | Function, callback?: (err: any, res: T) => void): Promise<T>;
+
+    /** Specifies an $exists condition */
+    exists(val?: boolean): this;
+    exists(path: string, val?: boolean): this;
+
+    /**
+     * Finds documents. When no callback is passed, the query is not executed. When the
+     * query is executed, the result will be an array of documents.
+     * @param criteria mongodb selector
+     */
+    find(callback?: (err: any, res: DocType[]) => void): DocumentQuery<DocType[], DocType> & QueryHelpers;
+    find(criteria: any,
+      callback?: (err: any, res: DocType[]) => void): DocumentQuery<DocType[], DocType> & QueryHelpers;
+
+    /**
+     * Declares the query a findOne operation. When executed, the first found document is
+     * passed to the callback. Passing a callback executes the query. The result of the query
+     * is a single document.
+     * @param criteria mongodb selector
+     * @param projection optional fields to return
+     */
+    findOne(callback?: (err: any, res: DocType | null) => void): DocumentQuery<DocType | null, DocType> & QueryHelpers;
+    findOne(criteria: any,
+      callback?: (err: any, res: DocType | null) => void): DocumentQuery<DocType | null, DocType> & QueryHelpers;
+
+    /**
+     * Issues a mongodb findAndModify remove command.
+     * Finds a matching document, removes it, passing the found document (if any) to the
+     * callback. Executes immediately if callback is passed.
+     *
+     * If mongoose option 'useFindAndModify': set to false it uses native findOneAndUpdate() rather than deprecated findAndModify().
+     * https://mongoosejs.com/docs/api.html#mongoose_Mongoose-set
+     */
+    findOneAndRemove(callback?: (error: any, doc: DocType | null, result: any) => void): DocumentQuery<DocType | null, DocType> & QueryHelpers;
+    findOneAndRemove(conditions: any,
+      callback?: (error: any, doc: DocType | null, result: any) => void): DocumentQuery<DocType | null, DocType> & QueryHelpers;
+    findOneAndRemove(conditions: any, options: { rawResult: true } & QueryFindOneAndRemoveOptions,
+      callback?: (error: any, doc: mongodb.FindAndModifyWriteOpResultObject<DocType | null>, result: any) => void)
+        : Query<mongodb.FindAndModifyWriteOpResultObject<DocType | null>> & QueryHelpers;
+    findOneAndRemove(conditions: any, options: QueryFindOneAndRemoveOptions,
+      callback?: (error: any, doc: DocType | null, result: any) => void): DocumentQuery<DocType | null, DocType> & QueryHelpers;
+
+    /**
+     * Issues a mongodb findAndModify update command.
+     * Finds a matching document, updates it according to the update arg, passing any options, and returns
+     * the found document (if any) to the callback. The query executes immediately if callback is passed.
+     *
+     * If mongoose option 'useFindAndModify': set to false it uses native findOneAndUpdate() rather than deprecated findAndModify().
+     * https://mongoosejs.com/docs/api.html#mongoose_Mongoose-set
+     */
+    findOneAndUpdate(callback?: (err: any, doc: DocType | null) => void): DocumentQuery<DocType | null, DocType> & QueryHelpers;
+    findOneAndUpdate(update: any,
+      callback?: (err: any, doc: DocType | null, res: any) => void): DocumentQuery<DocType | null, DocType> & QueryHelpers;
+    findOneAndUpdate(query: any, update: any,
+      callback?: (err: any, doc: DocType | null, res: any) => void): DocumentQuery<DocType | null, DocType> & QueryHelpers;
+    findOneAndUpdate(query: any, update: any,
+      options: { rawResult: true } & { upsert: true } & { new: true } & QueryFindOneAndUpdateOptions,
+      callback?: (err: any, doc: mongodb.FindAndModifyWriteOpResultObject<DocType>, res: any) => void)
+        : Query<mongodb.FindAndModifyWriteOpResultObject<DocType>> & QueryHelpers;
+    findOneAndUpdate(query: any, update: any,
+      options: { upsert: true } & { new: true } & QueryFindOneAndUpdateOptions,
+      callback?: (err: any, doc: DocType, res: any) => void): DocumentQuery<DocType, DocType> & QueryHelpers;
+    findOneAndUpdate(query: any, update: any, options: { rawResult: true } & QueryFindOneAndUpdateOptions,
+      callback?: (err: any, doc: mongodb.FindAndModifyWriteOpResultObject<DocType | null>, res: any) => void)
+        : Query<mongodb.FindAndModifyWriteOpResultObject<DocType | null>> & QueryHelpers;
+    findOneAndUpdate(query: any, update: any, options: QueryFindOneAndUpdateOptions,
+      callback?: (err: any, doc: DocType | null, res: any) => void): DocumentQuery<DocType | null, DocType> & QueryHelpers;
+
+    /**
+     * Specifies a $geometry condition. geometry() must come after either intersects() or within().
+     * @param object Must contain a type property which is a String and a coordinates property which
+     *   is an Array. See the examples.
+     */
+    geometry(object: { type: string, coordinates: any[] }): this;
+
+    /**
+     * Returns the current query options as a JSON object.
+     * @returns current query options
+     */
+    getOptions(): any;
+
+    /**
+     * Returns the current query conditions as a JSON object.
+     * @returns current query conditions
+     */
+    getQuery(): any;
+
+    /**
+     * Returns the current update operations as a JSON object.
+     * @returns current update operations
+     */
+    getUpdate(): any;
+
+    /**
+     * Specifies a $gt query condition.
+     * When called with one argument, the most recent path passed to where() is used.
+     */
+    gt<T>(val: T): this;
+    gt<T>(path: string, val: T): this;
+
+    /**
+     * Specifies a $gte query condition.
+     * When called with one argument, the most recent path passed to where() is used.
+     */
+    gte<T>(val: T): this;
+    gte<T>(path: string, val: T): this;
+
+    /**
+     * Sets query hints.
+     * @param val a hint object
+     */
+    hint(val: any): this;
+
+    /**
+     * Specifies an $in query condition.
+     * When called with one argument, the most recent path passed to where() is used.
+     */
+    in(val: any[]): this;
+    in(path: string, val: any[]): this;
+
+    /** Declares an intersects query for geometry(). MUST be used after where(). */
+    intersects(arg?: any): this;
+
     /**
      * Sets the lean option.
      * Documents returned from queries with the lean option enabled are plain
@@ -2035,31 +2004,24 @@
      * @param {Boolean|Object} bool defaults to true
      */
     lean<P = any>(bool?: boolean | object): Query<T extends Array<any> ? P[] : (P | null)> & QueryHelpers;
->>>>>>> d5e4667f
-
-      /**
-       * Specifies an $in query condition.
-       * When called with one argument, the most recent path passed to where() is used.
-       */
-      in(val: any[]): this;
-      in(path: string, val: any[]): this;
-
-      /** Declares an intersects query for geometry(). MUST be used after where(). */
-      intersects(arg?: any): this;
-
-      /**
-       * Sets the lean option.
-       * Documents returned from queries with the lean option enabled are plain
-       * javascript objects, not MongooseDocuments. They have no save method,
-       * getters/setters or other Mongoose magic applied.
-       * @param {Boolean|Object} bool defaults to true
-       */
-      lean(bool?: boolean | object): Query<any> & QueryHelpers;
-
-<<<<<<< HEAD
-      /** Specifies the maximum number of documents the query will return. Cannot be used with distinct() */
-      limit(val: number): this;
-=======
+
+    /** Specifies the maximum number of documents the query will return. Cannot be used with distinct() */
+    limit(val: number): this;
+
+    /**
+     * Specifies a $lt query condition.
+     * When called with one argument, the most recent path passed to where() is used.
+     */
+    lt<T>(val: T): this;
+    lt<T>(path: string, val: T): this;
+
+    /**
+     * Specifies a $lte query condition.
+     * When called with one argument, the most recent path passed to where() is used.
+     */
+    lte<T>(val: T): this;
+    lte<T>(path: string, val: T): this;
+
     /**
      * Runs a function fn and treats the return value of fn as the new value for the query to resolve to.
      * Any functions you pass to map() will run after any post hooks.
@@ -2072,281 +2034,236 @@
      */
     maxDistance(val: number): this;
     maxDistance(path: string, val: number): this;
->>>>>>> d5e4667f
-
-      /**
-       * Specifies a $lt query condition.
-       * When called with one argument, the most recent path passed to where() is used.
-       */
-      lt<T>(val: T): this;
-      lt<T>(path: string, val: T): this;
-
-      /**
-       * Specifies a $lte query condition.
-       * When called with one argument, the most recent path passed to where() is used.
-       */
-      lte<T>(val: T): this;
-      lte<T>(path: string, val: T): this;
-
-      /**
-       * Runs a function fn and treats the return value of fn as the new value for the query to resolve to.
-       * Any functions you pass to map() will run after any post hooks.
-       */
-      map<TRes>(fn: (res: T) => TRes): DocumentQuery<TRes, DocType, QueryHelpers> & QueryHelpers;
-
-      /**
-       * Specifies a $maxDistance query condition.
-       * When called with one argument, the most recent path passed to where() is used.
-       */
-      maxDistance(val: number): this;
-      maxDistance(path: string, val: number): this;
-
-      /** @deprecated Alias of maxScan */
-      maxscan(val: number): this;
-      /** Specifies the maxScan option. Cannot be used with distinct() */
-      maxScan(val: number): this;
-
-      /** Specifies the maxTimeMS options. */
-      maxTimeMS(val: number): this;
-
-      /**
-       * Merges another Query or conditions object into this one.
-       * When a Query is passed, conditions, field selection and options are merged.
-       */
-      merge(source: any | Query<any>): this;
-
-      /** Specifies a $mod condition */
-      mod(val: number[]): this;
-      mod(path: string, val: number[]): this;
-
-      /**
-       * Specifies a $ne query condition.
-       * When called with one argument, the most recent path passed to where() is used.
-       */
-      ne(val: any): this;
-      ne(path: string, val: any): this;
-
-      /** Specifies a $near or $nearSphere condition. */
-      near(val: any): this;
-      near(path: string, val: any): this;
-
-      /**
-       * DEPRECATED Specifies a $nearSphere condition
-       * @deprecated Use query.near() instead with the spherical option set to true.
-       */
-      nearSphere(val: any): this;
-      nearSphere(path: string, val: any): this;
-
-      /**
-       * Specifies a $nin query condition.
-       * When called with one argument, the most recent path passed to where() is used.
-       */
-      nin(val: any[]): this;
-      nin(path: string, val: any[]): this;
-
-      /**
-       * Specifies arguments for a $nor condition.
-       * @param array array of conditions
-       */
-      nor(array: any[]): this;
-
-      /**
-       * Specifies arguments for an $or condition.
-       * @param array array of conditions
-       */
-      or(array: any[]): this;
-
-      /**
-       * Make this query throw an error if no documents match the given `filter`.
-       * This is handy for integrating with async/await, because `orFail()` saves you
-       * an extra `if` statement to check if no document was found.
-       *
-       * Example:
-       *
-       *     // Throws if no doc returned
-       *     await Model.findOne({ foo: 'bar' }).orFail();
-       *
-       *     // Throws if no document was updated
-       *     await Model.updateOne({ foo: 'bar' }, { name: 'test' }).orFail();
-       *
-       *     // Throws "No docs found!" error if no docs match `{ foo: 'bar' }`
-       *     await Model.find({ foo: 'bar' }).orFail(new Error('No docs found!'));
-       *
-       *     // Throws "Not found" error if no document was found
-       *     await Model.findOneAndUpdate({ foo: 'bar' }, { name: 'test' }).
-       *       orFail(() => Error('Not found'));
-       *
-       * @param err optional error to throw if no docs match `filter`
-       */
-      orFail(err?: Error | (() => Error)): this;
-
-      /** Specifies a $polygon condition */
-      polygon(...coordinatePairs: number[][]): this;
-      polygon(path: string, ...coordinatePairs: number[][]): this;
-
-      /**
-       * Specifies paths which should be populated with other documents.
-       * Paths are populated after the query executes and a response is received. A separate
-       * query is then executed for each path specified for population. After a response for
-       * each query has also been returned, the results are passed to the callback.
-       * @param path either the path to populate or an object specifying all parameters
-       * @param select Field selection for the population query
-       * @param model The model you wish to use for population. If not specified, populate
-       *   will look up the model by the name in the Schema's ref field.
-       * @param match Conditions for the population query
-       * @param options Options for the population query (sort, etc)
-       */
-      populate(path: string | any, select?: string | any, model?: any, match?: any, options?: any): this;
-      populate(options: QueryPopulateOptions | QueryPopulateOptions[]): this;
-
-      /**
-       * Determines the MongoDB nodes from which to read.
-       * @param pref one of the listed preference options or aliases
-       * @tags optional tags for this query
-       */
-      read(pref: string, tags?: any[]): this;
-
-      /**
-       * Sets the readConcern option for the query.
-       * @param level one of the listed read concern level or their aliases
-       */
-      readConcern(level: string): this;
-
-      /**
-       * Specifies a $regex query condition.
-       * When called with one argument, the most recent path passed to where() is used.
-       */
-      regex(val: RegExp): this;
-      regex(path: string, val: RegExp): this;
-
-      /**
-       * Declare and/or execute this query as a remove() operation.
-       * The operation is only executed when a callback is passed. To force execution without a callback,
-       * you must first call remove() and then execute it by using the exec() method.
-       * @param criteria mongodb selector
-       */
-      remove(callback?: (err: any) => void): Query<mongodb.WriteOpResult['result']> & QueryHelpers;
-      remove(
-          criteria: any | Query<any>,
-          callback?: (err: any) => void,
-      ): Query<mongodb.WriteOpResult['result']> & QueryHelpers;
-
-      /** Specifies which document fields to include or exclude (also known as the query "projection") */
-      select(arg: string | any): this;
-      /** Determines if field selection has been made. */
-      selected(): boolean;
-      /** Determines if exclusive field selection has been made.*/
-      selectedExclusively(): boolean;
-      /** Determines if inclusive field selection has been made. */
-      selectedInclusively(): boolean;
-      /** Sets query options. */
-      setOptions(options: any): this;
-      /** Sets query conditions to the provided JSON object. */
-      setQuery(conditions: any): this;
-
-      /**
-       * Sets the [MongoDB session](https://docs.mongodb.com/manual/reference/server-sessions/)
-       * associated with this query. Sessions are how you mark a query as part of a
-       * [transaction](/docs/transactions.html).
-       */
-      session(session: mongodb.ClientSession | null): this;
-
-      /**
-       * Specifies a $size query condition.
-       * When called with one argument, the most recent path passed to where() is used.
-       */
-      size(val: number): this;
-      size(path: string, val: number): this;
-
-      /** Specifies the number of documents to skip. Cannot be used with distinct() */
-      skip(val: number): this;
-
-      /**
-       * DEPRECATED Sets the slaveOk option.
-       * @param v defaults to true
-       * @deprecated in MongoDB 2.2 in favor of read preferences.
-       */
-      slaveOk(v?: boolean): this;
-
-      /**
-       * Specifies a $slice projection for an array.
-       * @param val number/range of elements to slice
-       */
-      slice(val: number | number[]): this;
-      slice(path: string, val: number | number[]): this;
-
-      /** Specifies this query as a snapshot query. Cannot be used with distinct() */
-      snapshot(v?: boolean): this;
-
-      /**
-       * Sets the sort order
-       * If an object is passed, values allowed are asc, desc, ascending, descending, 1, and -1.
-       * If a string is passed, it must be a space delimited list of path names. The
-       * sort order of each path is ascending unless the path name is prefixed with -
-       * which will be treated as descending.
-       */
-      sort(arg: string | any): this;
-
-      /**
-       * Sets the tailable option (for use with capped collections). Cannot be used with distinct()
-       * @param bool defaults to true
-       * @param opts options to set
-       * @param opts.numberOfRetries if cursor is exhausted, retry this many times before giving up
-       * @param opts.tailableRetryInterval if cursor is exhausted, wait this many milliseconds before retrying
-       */
-      tailable(
-          bool?: boolean,
-          opts?: {
-              numberOfRetries?: number;
-              tailableRetryInterval?: number;
-          },
-      ): this;
-
-      /** Executes this query and returns a promise */
-      then: Promise<T>['then'];
-
-      /**
-       * Converts this query to a customized, reusable query
-       * constructor with all arguments and options retained.
-       */
-      toConstructor<T>(): new (...args: any[]) => Query<T> & QueryHelpers;
-      toConstructor<T, Doc extends Document>(): new (...args: any[]) => DocumentQuery<T, Doc> & QueryHelpers;
-
-<<<<<<< HEAD
-      /**
-       * Declare and/or execute this query as an update() operation.
-       * All paths passed that are not $atomic operations will become $set ops.
-       * @param doc the update command
-       */
-      update(callback?: (err: any, affectedRows: number) => void): Query<number> & QueryHelpers;
-      update(doc: any, callback?: (err: any, affectedRows: number) => void): Query<number> & QueryHelpers;
-      update(
-          criteria: any,
-          doc: any,
-          callback?: (err: any, affectedRows: number) => void,
-      ): Query<number> & QueryHelpers;
-      update(
-          criteria: any,
-          doc: any,
-          options: QueryUpdateOptions,
-          callback?: (err: any, affectedRows: number) => void,
-      ): Query<number> & QueryHelpers;
-
-      /** Specifies a path for use with chaining. */
-      where(path?: string | any, val?: any): this;
-
-      /** Defines a $within or $geoWithin argument for geo-spatial queries. */
-      within(val?: any): this;
-      within(coordinate: number[], ...coordinatePairs: number[][]): this;
-
-      /** Flag to opt out of using $geoWithin. */
-      static use$geoWithin: boolean;
-=======
+
+    /** @deprecated Alias of maxScan */
+    maxscan(val: number): this;
+    /** Specifies the maxScan option. Cannot be used with distinct() */
+    maxScan(val: number): this;
+
+    /** Specifies the maxTimeMS options. */
+    maxTimeMS(val: number): this;
+
+    /**
+     * Merges another Query or conditions object into this one.
+     * When a Query is passed, conditions, field selection and options are merged.
+     */
+    merge(source: any | Query<any>): this;
+
+    /** Specifies a $mod condition */
+    mod(val: number[]): this;
+    mod(path: string, val: number[]): this;
+
+    /**
+     * Specifies a $ne query condition.
+     * When called with one argument, the most recent path passed to where() is used.
+     */
+    ne(val: any): this;
+    ne(path: string, val: any): this;
+
+    /** Specifies a $near or $nearSphere condition. */
+    near(val: any): this;
+    near(path: string, val: any): this;
+
+    /**
+     * DEPRECATED Specifies a $nearSphere condition
+     * @deprecated Use query.near() instead with the spherical option set to true.
+     */
+    nearSphere(val: any): this;
+    nearSphere(path: string, val: any): this;
+
+    /**
+     * Specifies a $nin query condition.
+     * When called with one argument, the most recent path passed to where() is used.
+     */
+    nin(val: any[]): this;
+    nin(path: string, val: any[]): this;
+
+    /**
+     * Specifies arguments for a $nor condition.
+     * @param array array of conditions
+     */
+    nor(array: any[]): this;
+
+    /**
+     * Specifies arguments for an $or condition.
+     * @param array array of conditions
+     */
+    or(array: any[]): this;
+
+    /**
+     * Make this query throw an error if no documents match the given `filter`.
+     * This is handy for integrating with async/await, because `orFail()` saves you
+     * an extra `if` statement to check if no document was found.
+     *
+     * Example:
+     *
+     *     // Throws if no doc returned
+     *     await Model.findOne({ foo: 'bar' }).orFail();
+     *
+     *     // Throws if no document was updated
+     *     await Model.updateOne({ foo: 'bar' }, { name: 'test' }).orFail();
+     *
+     *     // Throws "No docs found!" error if no docs match `{ foo: 'bar' }`
+     *     await Model.find({ foo: 'bar' }).orFail(new Error('No docs found!'));
+     *
+     *     // Throws "Not found" error if no document was found
+     *     await Model.findOneAndUpdate({ foo: 'bar' }, { name: 'test' }).
+     *       orFail(() => Error('Not found'));
+     *
+     * @param err optional error to throw if no docs match `filter`
+     */
+    orFail(err?: Error | (() => Error)): this;
+
+    /** Specifies a $polygon condition */
+    polygon(...coordinatePairs: number[][]): this;
+    polygon(path: string, ...coordinatePairs: number[][]): this;
+
+    /**
+     * Specifies paths which should be populated with other documents.
+     * Paths are populated after the query executes and a response is received. A separate
+     * query is then executed for each path specified for population. After a response for
+     * each query has also been returned, the results are passed to the callback.
+     * @param path either the path to populate or an object specifying all parameters
+     * @param select Field selection for the population query
+     * @param model The model you wish to use for population. If not specified, populate
+     *   will look up the model by the name in the Schema's ref field.
+     * @param match Conditions for the population query
+     * @param options Options for the population query (sort, etc)
+     */
+    populate(path: string | any, select?: string | any, model?: any,
+      match?: any, options?: any): this;
+    populate(options: QueryPopulateOptions | QueryPopulateOptions[]): this;
+
+    /**
+     * Determines the MongoDB nodes from which to read.
+     * @param pref one of the listed preference options or aliases
+     * @tags optional tags for this query
+     */
+    read(pref: string, tags?: any[]): this;
+
+    /**
+     * Sets the readConcern option for the query.
+     * @param level one of the listed read concern level or their aliases
+     */
+    readConcern(level: string): this;
+
+    /**
+     * Specifies a $regex query condition.
+     * When called with one argument, the most recent path passed to where() is used.
+     */
+    regex(val: RegExp): this;
+    regex(path: string, val: RegExp): this;
+
+    /**
+     * Declare and/or execute this query as a remove() operation.
+     * The operation is only executed when a callback is passed. To force execution without a callback,
+     * you must first call remove() and then execute it by using the exec() method.
+     * @param criteria mongodb selector
+     */
+    remove(callback?: (err: any) => void): Query<mongodb.WriteOpResult['result']> & QueryHelpers;
+    remove(criteria: any | Query<any>, callback?: (err: any) => void): Query<mongodb.WriteOpResult['result']> & QueryHelpers;
+
+    /** Specifies which document fields to include or exclude (also known as the query "projection") */
+    select(arg: string | any): this;
+    /** Determines if field selection has been made. */
+    selected(): boolean;
+    /** Determines if exclusive field selection has been made.*/
+    selectedExclusively(): boolean;
+    /** Determines if inclusive field selection has been made. */
+    selectedInclusively(): boolean;
+    /** Sets query options. */
+    setOptions(options: any): this;
+    /** Sets query conditions to the provided JSON object. */
+    setQuery(conditions: any): this;
+
+    /**
+     * Sets the [MongoDB session](https://docs.mongodb.com/manual/reference/server-sessions/)
+     * associated with this query. Sessions are how you mark a query as part of a
+     * [transaction](/docs/transactions.html).
+     */
+    session(session: mongodb.ClientSession | null): this;
+
+    /**
+     * Specifies a $size query condition.
+     * When called with one argument, the most recent path passed to where() is used.
+     */
+    size(val: number): this;
+    size(path: string, val: number): this;
+
+    /** Specifies the number of documents to skip. Cannot be used with distinct() */
+    skip(val: number): this;
+
+    /**
+     * DEPRECATED Sets the slaveOk option.
+     * @param v defaults to true
+     * @deprecated in MongoDB 2.2 in favor of read preferences.
+     */
+    slaveOk(v?: boolean): this;
+
+    /**
+     * Specifies a $slice projection for an array.
+     * @param val number/range of elements to slice
+     */
+    slice(val: number | number[]): this;
+    slice(path: string, val: number | number[]): this;
+
+    /** Specifies this query as a snapshot query. Cannot be used with distinct() */
+    snapshot(v?: boolean): this;
+
+    /**
+     * Sets the sort order
+     * If an object is passed, values allowed are asc, desc, ascending, descending, 1, and -1.
+     * If a string is passed, it must be a space delimited list of path names. The
+     * sort order of each path is ascending unless the path name is prefixed with -
+     * which will be treated as descending.
+     */
+    sort(arg: string | any): this;
+
+    /**
+     * Sets the tailable option (for use with capped collections). Cannot be used with distinct()
+     * @param bool defaults to true
+     * @param opts options to set
+     * @param opts.numberOfRetries if cursor is exhausted, retry this many times before giving up
+     * @param opts.tailableRetryInterval if cursor is exhausted, wait this many milliseconds before retrying
+     */
+    tailable(bool?: boolean, opts?: {
+      numberOfRetries?: number;
+      tailableRetryInterval?: number;
+    }): this;
+
+    /** Executes this query and returns a promise */
+    then: Promise<T>["then"];
+
+    /**
+     * Converts this query to a customized, reusable query
+     * constructor with all arguments and options retained.
+     */
+    toConstructor<T>(): new (...args: any[]) => Query<T> & QueryHelpers;
+    toConstructor<T, Doc extends Document>(): new (...args: any[]) => DocumentQuery<T, Doc> & QueryHelpers;
+
+    /**
+     * Declare and/or execute this query as an update() operation.
+     * All paths passed that are not $atomic operations will become $set ops.
+     * @param doc the update command
+     */
+    update(callback?: (err: any, affectedRows: number) => void): Query<number> & QueryHelpers;
+    update(doc: any, callback?: (err: any, affectedRows: number) => void): Query<number> & QueryHelpers;
+    update(criteria: any, doc: any,
+      callback?: (err: any, affectedRows: number) => void): Query<number> & QueryHelpers;
+    update(criteria: any, doc: any, options: QueryUpdateOptions,
+      callback?: (err: any, affectedRows: number) => void): Query<number> & QueryHelpers;
+
+    /** Specifies a path for use with chaining. */
+    where(path?: string | any, val?: any): this;
+
+    /** Defines a $within or $geoWithin argument for geo-spatial queries. */
+    within(val?: any): this;
+    within(coordinate: number[], ...coordinatePairs: number[][]): this;
+
     wtimeout(ms?: number): this;
 
     /** Flag to opt out of using $geoWithin. */
     static use$geoWithin: boolean;
->>>>>>> d5e4667f
   }
 
   // https://github.com/aheckmann/mquery
