--- conflicted
+++ resolved
@@ -25,11 +25,8 @@
 //                 Vlad Melnik <https://github.com/vladmel1234>
 //                 Jarom Loveridge <https://github.com/jloveridge>
 //                 Grimmer Kang <https://github.com/grimmer0125>
-<<<<<<< HEAD
+//                 Richard Davison <https://github.com/richarddd>
 //                 lightnet328 <https://github.com/lightnet328>
-=======
-//                 Richard Davison <https://github.com/richarddd>
->>>>>>> 0bb21086
 // Definitions: https://github.com/DefinitelyTyped/DefinitelyTyped
 // TypeScript Version: 2.8
 
