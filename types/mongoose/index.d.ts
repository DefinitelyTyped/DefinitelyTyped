// Type definitions for Mongoose 5.7.13
// Project: http://mongoosejs.com/
// Definitions by: horiuchi <https://github.com/horiuchi>
//                 lukasz-zak <https://github.com/lukasz-zak>
//                 Alorel <https://github.com/Alorel>
//                 jendrikw <https://github.com/jendrikw>
//                 Ethan Resnick <https://github.com/ethanresnick>
//                 vologa <https://github.com/vologab>
//                 jussikinnula <https://github.com/jussikinnula>
//                 ondratra <https://github.com/ondratra>
//                 alfirin <https://github.com/alfirin>
//                 Idan Dardikman <https://github.com/idandrd>
//                 Dominik Heigl <https://github.com/various89>
//                 Fazendaaa <https://github.com/Fazendaaa>
//                 Norman Perrin <https://github.com/NormanPerrin>
//                 stablio <https://github.com/stablio>
//                 Emmanuel Gautier <https://github.com/emmanuelgautier>
//                 Frontend Monster <https://github.com/frontendmonster>
//                 Ming Chen <https://github.com/mingchen>
//                 Olga Isakova <https://github.com/penumbra1>
//                 Orblazer <https://github.com/orblazer>
//                 HughKu <https://github.com/HughKu>
//                 Erik Lopez <https://github.com/niuware>
//                 Vlad Melnik <https://github.com/vladmel1234>
//                 Jarom Loveridge <https://github.com/jloveridge>
//                 Grimmer Kang <https://github.com/grimmer0125>
//                 Richard Davison <https://github.com/richarddd>
//                 Brian Chen <https://github.com/ToucheSir>
//                 Boris Figovsky <https://github.com/borfig>
//                 Simon Driscoll <https://github.com/dinodeSimon>
//                 Anton Kenikh <https://github.com/anthony-kenikh>
//                 Chathu Vishwajith <https://github.com/iamchathu>
//                 LKHO <https://github.com/lkho>
//                 Tom Yam <https://github.com/tomyam1>
//                 Thomas Pischulski <https://github.com/nephix>
//                 Sam Kim <https://github.com/rlaace423>
//                 Dongjun Lee <https://github.com/ChazEpps>
//                 Valentin Agachi <https://github.com/avaly>
//                 Jan Nemcik <https://github.com/JanNemcik>
//                 Cl3dson <https://github.com/cl3dson>
//                 Richard Simko <https://github.com/richardsimko>
//                 Marek Tuchalski <https://github.com/ith>
//                 Jeremy Bensimon <https://github.com/jeremyben>
<<<<<<< HEAD
//                 Andrei Alecu <https://github.com/andreialecu>
=======
//                 The Half Blood Prince <https://github.com/tHBp>
>>>>>>> 19a6a39a
// Definitions: https://github.com/DefinitelyTyped/DefinitelyTyped
// Minimum TypeScript Version: 3.2

/// <reference types="mongodb" />
/// <reference types="node" />


/*
 * Guidelines for maintaining these definitions:
 * - If you spot an error here or there, please submit a PR.
 *   Give some examples/links to documentation if you can.
 *
 * For patches and minor releases:
 * - Browse the changelog at https://github.com/Automattic/mongoose/blob/master/History.md
 *   and make necessary changes. Afterwards, update the version number at the top so we know
 *   which version we are on.
 *
 * For major releases:
 * - Refer to the updated docs at https//mongoosejs.com/docs/api.html
 * - On the left-hand side of the docs is a list of .js files. Reset and update the TODO list below
 *   then go through one-by-one, making any updates to params list, return type, etc. For documentation
 *   changes just copy/paste them into here.
 * - Check the files off as you go. Some files below might not have anything in them. That's ok, this
 *   is just a simple heuristic to keep track of our progress.
 */

/*
For easier searching, add a header to each section like so:
To find a section, CTRL+F and type "section ___.js"
/*
 * section filename.js
 * http://mongoosejs.com/docs/api.html#filename-js
 */

declare module "mongoose" {
  import events = require('events');
  import mongodb = require('mongodb');
  import stream = require('stream');
  import mongoose = require('mongoose');

  // We can use TypeScript Omit once minimum required TypeScript Version is above 3.5
  type Omit<T, K> = Pick<T, Exclude<keyof T, K>>;

  type NonFunctionPropertyNames<T> = {
    [K in keyof T]: T[K] extends Function ? never : K;
  }[keyof T];
  
  type NonFunctionProperties<T> = Pick<T, NonFunctionPropertyNames<T>>;

  // used to exclude functions from all levels of the schema
  type DeepNonFunctionProperties<T> =
    T extends Map<infer KM, infer KV> 
      // handle map values
      // NOTE: functions are not extracted from the Map<KM, KV> unless:
      //! the line below is replaced with this: 
      // ? Map<KM, DeepNonFunctionProperties<KV>> but it only works on TS3.7+
      ? { [key: string]: DeepNonFunctionProperties<KV> } | [KM, KV][] | Map<KM, KV>
      : 
    T extends Array<infer U>
      ? U extends object | undefined
        ? { [V in keyof NonFunctionProperties<U>]: U[V] extends object | undefined
          ? DeepNonFunctionProperties<NonNullable<U[V]>> 
          : U[V] }[]
        : NonNullable<T>
      : 
    T extends object | undefined 
      ? { [V in keyof NonFunctionProperties<T>]: T[V] extends object | undefined
        ?  DeepNonFunctionProperties<NonNullable<T[V]>> 
        : T[V] }
      :
    T;

  // mongoose allows Map<K, V> to be specified either as a Map or a Record<K, V>
  type DeepMapAsObject<T> = T extends object | undefined
    ? {
      [K in keyof T]: T[K] extends Map<infer KM, infer KV> | undefined
        // if it's a map, transform it into Map | Record
        // only string keys allowed
        ? KM extends string ? Map<KM, DeepMapAsObject<KV>> | Record<KM, DeepMapAsObject<KV>> | [KM, DeepMapAsObject<KV>][] : never
        // otherwise if it's an object or undefined (for optional props), recursively go again
        : T[K] extends object | undefined
          ? DeepMapAsObject<T[K]>
          : T[K]
      }
    : T;

  /* Helper type to extract a definition type from a Document type */
  type DocumentDefinition<T> = Omit<T, Exclude<keyof Document, '_id'>>;

  type CreateDocumentDefinition<T> = DeepMapAsObject<DeepNonFunctionProperties<DocumentDefinition<T>>>;

  /**
   * Patched version of FilterQuery to also allow:
   * - documents, ObjectId and strings for `_id`
   * - strings for properties defined as ObjectId
   *
   * Uses `[]` tuple syntax around the `Extract` to avoid distributing on unions.
   * See: https://devblogs.microsoft.com/typescript/announcing-typescript-2-8-2/#conditional-types
   *
   * Negates the condition with `never`, because the following condition:
   *   Extract<T[P], mongodb.ObjectId> extends mongodb.ObjectId
   * Would result in `never extends mongodb.ObjectId` for non-ObjectId properties,
   * which would result in a passing conditional, because `never` is included in all types.
   */
  export type MongooseFilterQuery<T> = {
    [P in keyof T]?: P extends '_id'
      ? [Extract<T[P], mongodb.ObjectId>] extends [never]
        ? mongodb.Condition<T[P]>
        : mongodb.Condition<T[P] | string | { _id: mongodb.ObjectId }>
      : [Extract<T[P], mongodb.ObjectId>] extends [never]
      ? mongodb.Condition<T[P]>
      : mongodb.Condition<T[P] | string>;
  } &
    mongodb.RootQuerySelector<T>;

  /* FilterQuery alias type for using as type for filter/conditions parameters */
  export type FilterQuery<T> = MongooseFilterQuery<DocumentDefinition<T>>;

  /**
   * Patched version of UpdateQuery to also allow:
   * - setting attributes directly in the root, without a `$set` wrapper
   * - setting attributes via dot-notation
   */
  export type MongooseUpdateQuery<S> = mongodb.UpdateQuery<S> & mongodb.MatchKeysAndValues<S>;

  export type UpdateQuery<D> = MongooseUpdateQuery<DocumentDefinition<D>>;

  // check whether a type consists just of {_id: T} and no other properties
  type HasJustId<T> = keyof Omit<T, "_id"> extends never ? true : false;

  // ensure that if an empty document type is passed, we allow any properties
  // for backwards compatibility
  export type CreateQuery<D> = HasJustId<CreateDocumentDefinition<D>> extends true 
    ? { _id?: any } & Record<string, any> 
    : D extends { _id: infer TId } 
      ? mongodb.OptionalId<CreateDocumentDefinition<D> & { _id: TId }>
      : CreateDocumentDefinition<D>

  /**
   * Gets and optionally overwrites the function used to pluralize collection names
   * @param fn function to use for pluralization of collection names
   * @returns the current function used to pluralize collection names (defaults to the `mongoose-legacy-pluralize` module's function)
   */
  export function pluralize(fn?: (str: string) => string): (str: string) => string;

  /*
   * Some mongoose classes have the same name as the native JS classes
   * Keep references to native classes using a "Native" prefix
   */
  class NativeBuffer extends global.Buffer { }
  class NativeDate extends global.Date { }
  class NativeError extends global.Error { }

  /*
   * section index.js
   * http://mongoosejs.com/docs/api.html#index-js
   */
  export var DocumentProvider: any;
  // recursive constructor
  export var Mongoose: new (...args: any[]) => typeof mongoose;
  type Mongoose = typeof mongoose;
  export var SchemaTypes: typeof Schema.Types;

  /** Expose connection states for user-land */
  export var STATES: typeof ConnectionStates;
  /** The default connection of the mongoose module. */
  export var connection: Connection;
  /** An array containing all connections associated with this Mongoose instance. */
  export var connections: Connection[];
  /** Models registred on the default mongoose connection. */
  export var models: { [index: string]: Model<any> };
  /** The node-mongodb-native driver Mongoose uses. */
  export var mongo: typeof mongodb;
  /** The Mongoose version */
  export var version: string;

  /**
   * Opens the default mongoose connection.
   * Options passed take precedence over options included in connection strings.
   * @returns pseudo-promise wrapper around this
   */
  export function connect(uris: string, options: ConnectionOptions, callback: (err: mongodb.MongoError) => void): Promise<Mongoose>;
  export function connect(uris: string, callback: (err: mongodb.MongoError) => void): Promise<Mongoose>;
  export function connect(uris: string, options?: ConnectionOptions): Promise<Mongoose>;

  /**
   * Creates a Connection instance.
   * Each connection instance maps to a single database. This method is helpful
   *   when mangaging multiple db connections.
   * @param uri a mongodb:// URI
   * @param options options to pass to the driver
   * @returns the created Connection object
   */
  export function createConnection(): Connection;
  export function createConnection(uri: string,
    options?: ConnectionOptions
  ): Connection & {
    then: Promise<Connection>["then"];
    catch: Promise<Connection>["catch"];
  };

  /**
   * Disconnects all connections.
   * @param fn called after all connection close.
   */
  export function disconnect(fn: (error?: any) => void): void;
  /** Disconnects all connections. */
  export function disconnect(): Promise<void>;

  /** Gets mongoose options */
  export function get(key: string): any;

  /**
   * Tests whether Mongoose can cast a value to an ObjectId
   * @param value value to be tested if it can be cast to an ObjectId
   */
  export function isValidObjectId(value: any): boolean;

  /**
   * Defines a model or retrieves it.
   * Models defined on the mongoose instance are available to all connection
   *   created by the same mongoose instance.
   * @param name model name
   * @param collection (optional, induced from model name)
   * @param skipInit whether to skip initialization (defaults to false)
   */
  export function model<T extends Document>(name: string, schema?: Schema, collection?: string,
    skipInit?: boolean): Model<T>;
  export function model<T extends Document, U extends Model<T>>(
    name: string,
    schema?: Schema,
    collection?: string,
    skipInit?: boolean
  ): U;

  /**
   * Returns an array of model names created on this instance of Mongoose.
   * Does not include names of models created using connection.model().
   */
  export function modelNames(): string[];

  /**
   * Declares a global plugin executed on all Schemas.
   * Equivalent to calling .plugin(fn) on each Schema you create.
   * @param fn plugin callback
   * @param opts optional options
   */
  export function plugin(fn: Function): typeof mongoose;
  export function plugin<T>(fn: Function, opts: T): typeof mongoose;

  /** Sets mongoose options */
  export function set(key: string, value: any): void;

  export function startSession(options?: mongodb.SessionOptions, cb?: (err: any, session: mongodb.ClientSession) => void): Promise<mongodb.ClientSession>;

  export type CastError = Error.CastError;

  /*
   * section connection.js
   * http://mongoosejs.com/docs/api.html#connection-js
   *
   * The Connection class exposed by require('mongoose')
   *   is actually the driver's NativeConnection class.
   *   connection.js defines a base class that the native
   *   versions extend. See:
   *   http://mongoosejs.com/docs/api.html#drivers-node-mongodb-native-connection-js
   */
  abstract class ConnectionBase extends events.EventEmitter {
    /**
     * For practical reasons, a Connection equals a Db.
     * @param base a mongoose instance
     * @event connecting Emitted when connection.{open,openSet}() is executed on this connection.
     * @event connected Emitted when this connection successfully connects to the db. May be emitted multiple times in reconnected scenarios.
     * @event open Emitted after we connected and onOpen is executed on all of this connections models.
     * @event disconnecting Emitted when connection.close() was executed.
     * @event disconnected Emitted after getting disconnected from the db.
     * @event close Emitted after we disconnected and onClose executed on all of this connections models.
     * @event reconnected Emitted after we connected and subsequently disconnected, followed by successfully another successfull connection.
     * @event error Emitted when an error occurs on this connection.
     * @event fullsetup Emitted in a replica-set scenario, when primary and at least one seconaries specified in the connection string are connected.
     * @event all Emitted in a replica-set scenario, when all nodes specified in the connection string are connected.
     */
    constructor(base: typeof mongoose);

    /**
    * Opens the connection to MongoDB.
    * @param uri mongodb connection string
    * @param options Mongoose forces the db option forceServerObjectId false and cannot be overridden.
    *   Mongoose defaults the server auto_reconnect options to true which can be overridden.
    *   See the node-mongodb-native driver instance for options that it understands.
    *   Options passed take precedence over options included in connection strings.
    */
    openUri(uri: string, options?: ConnectionOptions): Promise<Connection>;
    openUri(uri: string, callback: (err: any, conn?: Connection) => void): Connection;
    openUri(
        uri: string,
        options: ConnectionOptions,
        callback?: (err: any, conn?: Connection) => void
    ): Connection & {
        then: Promise<Connection>["then"];
        catch: Promise<Connection>["catch"];
      };

    /** Helper for dropDatabase() */
    dropDatabase(callback?: (err: any) => void): Promise<any>;

    /** Helper for creating a collection */
    createCollection<T = any>(name: string, options?: mongodb.CollectionCreateOptions): Promise<mongodb.Collection<T>>;
    createCollection<T = any>(name: string, cb: (err: any, collection: mongodb.Collection<T>) => void): Promise<void>;
    createCollection<T = any>(name: string, options: mongodb.CollectionCreateOptions, cb?: (err: any, collection: mongodb.Collection) => void): Promise<mongodb.Collection<T>>;

    /** Helper for dropCollection() */
    dropCollection(name: string, callback?: (err: any) => void): Promise<void>;

    /** Closes the connection */
    close(callback?: (err: any) => void): Promise<void>;

    /** Closes the connection */
    close(force?: boolean, callback?: (err: any) => void): Promise<void>;

    /**
     * Retrieves a collection, creating it if not cached.
     * Not typically needed by applications. Just talk to your collection through your model.
     * @param name name of the collection
     * @param options optional collection options
     */
    collection(name: string, options?: any): Collection;

    /**
     * Defines or retrieves a model.
     * When no collection argument is passed, Mongoose produces a collection name by passing
     * the model name to the utils.toCollectionName method. This method pluralizes the name.
     * If you don't like this behavior, either pass a collection name or set your schemas
     * collection name option.
     * @param name the model name
     * @param schema a schema. necessary when defining a model
     * @param collection name of mongodb collection (optional) if not given it will be induced from model name
     * @returns The compiled model
     */
    model<T extends Document>(name: string, schema?: Schema, collection?: string): Model<T>;
    model<T extends Document, U extends Model<T>>(
      name: string,
      schema?: Schema,
      collection?: string
    ): U;

    /**
     * Removes the model named `name` from this connection, if it exists. You can
     * use this function to clean up any models you created in your tests to
     * prevent OverwriteModelErrors.
     *
     * @param name if string, the name of the model to remove. If regexp, removes all models whose name matches the regexp.
     * @returns this
     */
    deleteModel(name: string | RegExp): Connection;

    /** Returns an array of model names created on this connection. */
    modelNames(): string[];

    /** A hash of the global options that are associated with this connection */
      config: Pick<ConnectionOptions, 'autoIndex' | 'autoCreate' | 'useCreateIndex' | 'useFindAndModify' | 'bufferCommands'>;

    /** The mongodb.Db instance, set when the connection is opened */
    db: mongodb.Db;

    /** A hash of the collections associated with this connection */
    collections: { [index: string]: Collection };

    /** A hash of models registered with this connection */
    models: { [index: string]: Model<any> };

    /**
     * Connection ready state
     * 0 = disconnected
     * 1 = connected
     * 2 = connecting
     * 3 = disconnecting
     * Each state change emits its associated event name.
     */
    readyState: number;

    /** Connected database name */
    name: string

    /** Connected host */
    host: string

    /** Connected port number */
    port: number

    /** mapping of ready states */
    states: typeof ConnectionStates;
  }

  /**
   * Connection optional settings.
   *
   * see
   *   https://mongoosejs.com/docs/api.html#mongoose_Mongoose-connect
   * and
   *   http://mongodb.github.io/node-mongodb-native/3.0/api/MongoClient.html
   * for all available options.
   *
   */
  interface ConnectionOptions extends mongodb.MongoClientOptions {
    /** mongoose-specific options */
    /** See https://mongoosejs.com/docs/guide.html#bufferCommands */
    bufferCommands?: boolean;
    /** database Name for Mongodb Atlas Connection */
    dbName?: string;
    /** passed to the connection db instance */
    db?: any;
    config?: {
      /**
       * set to false to disable automatic index creation for all
       * models associated with this connection.
       */
      autoIndex?: boolean;
    };
    autoIndex?: boolean;

    /** Before Mongoose builds indexes, it calls Model.createCollection()
     * to create the underlying collection in MongoDB if autoCreate
     * is set to true.(default: false) */
    autoCreate?: boolean;


    /** Configure csfle as especified in MongoDB official guide */
    autoEncryption?: {
      keyVaultNamespace: string,
      kmsProviders: any,
      schemaMap: any,
      extraOptions?: any
    }

    /** Specify a journal write concern (default: false). */
    journal?: boolean;

    /** The current value of the parameter native_parser */
    nativeParser?: boolean;

    safe?: any;
    slaveOk?: boolean;

    /** username for authentication */
    user?: string;
    /** password for authentication */
    pass?: string;

    /** If true, this connection will use createIndex() instead of ensureIndex() for automatic index builds via Model.init(). */
    useCreateIndex?: boolean;
    /** See https://mongoosejs.com/docs/connections.html#use-mongo-client **/
    useMongoClient?: boolean;
    /** Flag for using new URL string parser instead of current (deprecated) one */
    useNewUrlParser?: boolean;
    /** Set to false to make findOneAndUpdate() and findOneAndRemove() use native findOneAndUpdate() rather than findAndModify(). */
    useFindAndModify?: boolean;
    /** Flag for using new Server Discovery and Monitoring engine instead of current (deprecated) one */
    useUnifiedTopology?: boolean;

    // Legacy properties - passed to the connection server instance(s)
    mongos?: any;
    server?: any;
    replset?: any;
  }

  interface ClientSession extends mongodb.ClientSession { }

  /*
   * section drivers/node-mongodb-native/collection.js
   * http://mongoosejs.com/docs/api.html#drivers-node-mongodb-native-collection-js
   */
  var Collection: Collection;
  interface Collection extends CollectionBase {
    /**
     * Collection constructor
     * @param name name of the collection
     * @param conn A MongooseConnection instance
     * @param opts optional collection options
     */
    new(name: string, conn: Connection, opts?: any): Collection;
    /** Formatter for debug print args */
    $format(arg: any): string;
    /** Debug print helper */
    $print(name: any, i: any, args: any[]): void;
    /** Retrieves information about this collections indexes. */
    getIndexes(): any;
  }

  /*
   * section drivers/node-mongodb-native/connection.js
   * http://mongoosejs.com/docs/api.html#drivers-node-mongodb-native-connection-js
   */
  class Connection extends ConnectionBase {
    /**
     * Switches to a different database using the same connection pool.
     * @param name The database name
     * @returns New Connection Object
     */
    useDb(name: string): Connection;

    startSession(options?: mongodb.SessionOptions, cb?: (err: any, session: mongodb.ClientSession) => void): Promise<mongodb.ClientSession>;

    /** Expose the possible connection states. */
    static STATES: typeof ConnectionStates;
  }

  export enum ConnectionStates {
    disconnected = 0,
    connected = 1,
    connecting = 2,
    disconnecting = 3,
    uninitialized = 99,
  }

  /*
   * section error.js
   * http://mongoosejs.com/docs/api.html#error-js
   */
  class Error extends global.Error {

    // "MongooseError" for instances of the current class,
    // an other string for instances of derived classes.
    name: "MongooseError" | string;

    /**
     * MongooseError constructor
     * @param msg Error message
     */
    constructor(msg: string);

    /**
     * The default built-in validator error messages. These may be customized.
     * As you might have noticed, error messages support basic templating
     * {PATH} is replaced with the invalid document path
     * {VALUE} is replaced with the invalid value
     * {TYPE} is replaced with the validator type such as "regexp", "min", or "user defined"
     * {MIN} is replaced with the declared min value for the Number.min validator
     * {MAX} is replaced with the declared max value for the Number.max validator
     */
    static messages: any;

    /** For backwards compatibility. Same as mongoose.Error.messages */
    static Messages: any;

  }

  module Error {

    /**
     * section error/notFound.js
     * https://mongoosejs.com/docs/api.html#mongooseerror_MongooseError.DocumentNotFoundError
     *
     * An instance of this error class will be returned when `save()` fails
     * because the underlying
     * document was not found. The constructor takes one parameter, the
     * conditions that mongoose passed to `update()` when trying to update
     * the document.
     */
    export class DocumentNotFoundError extends Error {
      name: 'DocumentNotFoundError';
      filter: any;
      query: any;
      constructor(filter: any);
    }

    /**
     * section error/cast.js
     * https://mongoosejs.com/docs/api.html#mongooseerror_MongooseError.CastError
     *
     * An instance of this error class will be returned when mongoose failed to
     * cast a value.
     */
    export class CastError extends Error {
      name: 'CastError';
      stringValue: string;
      kind: string;
      value: any;
      path: string;
      reason?: any;
      model?: any;

      constructor(type: string, value: any, path: string, reason?: NativeError);

      setModel(model: any): void;
    }

    /**
     * section error/validation.js
     * https://mongoosejs.com/docs/api.html#mongooseerror_MongooseError.ValidationError

     * An instance of this error class will be returned when [validation](/docs/validation.html) failed.
     * The `errors` property contains an object whose keys are the paths that failed and whose values are
     * instances of CastError or ValidationError.
     *
     */
    export class ValidationError extends Error {
      name: 'ValidationError';

      errors: {[path: string]: ValidatorError | CastError};

      constructor(instance?: MongooseDocument);

      /** Console.log helper */
      toString(): string;

      inspect(): object;

      toJSON(): object;

      addError(path: string, error: any): void;
    }

    /**
     * section error/validator.js
     * https://mongoosejs.com/docs/api.html#mongooseerror_MongooseError.ValidatorError
     *
     * A `ValidationError` has a hash of `errors` that contain individual `ValidatorError` instances
     */
    export class ValidatorError extends Error {
      name: 'ValidatorError';
      properties: {message: string, type?: string, path?: string, value?: any, reason?: any};
      kind: string;
      path: string;
      value: any;
      reason: any;

      constructor(properties: {message?: string, type?: string, path?: string, value?: any, reason?: any});

      formatMessage(msg: string | Function, properties: any): string;

      toString(): string;
    }

    /**
     * section error/version.js
     * https://mongoosejs.com/docs/api.html#mongooseerror_MongooseError.VersionError
     *
     * An instance of this error class will be returned when you call `save()` after
     * the document in the database was changed in a potentially unsafe way. See
     * the [`versionKey` option](http://mongoosejs.com/docs/guide.html#versionKey) for more information.
     */
    export class VersionError extends Error {
      name: 'VersionError';
      version: any;
      modifiedPaths: Array<any>;

      constructor(doc: MongooseDocument, currentVersion: any, modifiedPaths: any);
    }

    /**
     * section error/parallelSave.js
     * https://mongoosejs.com/docs/api.html#mongooseerror_MongooseError.ParallelSaveError
     *
     * An instance of this error class will be returned when you call `save()` multiple
     * times on the same document in parallel. See the [FAQ](http://mongoosejs.com/docs/faq.html) for more
     * information.
     */
    export class ParallelSaveError extends Error {
      name: 'ParallelSaveError';
      constructor(doc: MongooseDocument);
    }

    /**
     * section error/overwriteModel.js
     * https://mongoosejs.com/docs/api.html#mongooseerror_MongooseError.OverwriteModelError
     *
     * Thrown when a model with the given name was already registered on the connection.
     * See [the FAQ about `OverwriteModelError`](http://mongoosejs.com/docs/faq.html#overwrite-model-error).
     */
    export class OverwriteModelError extends Error {
      name: 'OverwriteModelError';
      constructor(name: string);
    }

    /**
     * section error/missingSchema.js
     * https://mongoosejs.com/docs/api.html#mongooseerror_MongooseError.MissingSchemaError
     *
     * Thrown when you try to access a model that has not been registered yet
     */
    export class MissingSchemaError extends Error {
      name: 'MissingSchemaError';
      constructor(name: string);
    }

    /**
     * section error/divergentArray.js
     * https://mongoosejs.com/docs/api.html#mongooseerror_MongooseError.DivergentArrayError
     *
     * An instance of this error will be returned if you used an array projection
     * and then modified the array in an unsafe way.
     */
    export class DivergentArrayError extends Error {
      name: 'DivergentArrayError';
      constructor(paths: Array<any>);
    }
  }

  interface EachAsyncOptions {
    /** defaults to 1 */
    parallel?: number;
  }

  /*
   * section querycursor.js
   * https://mongoosejs.com/docs/api.html#querycursor-js
   *
   * Callback signatures are from: https://mongodb.github.io/node-mongodb-native/2.1/api/Cursor.html#close
   * QueryCursor can only be accessed by query#cursor(), we only
   *   expose its interface to enable type-checking.
   */
  class QueryCursor<T extends Document> extends stream.Readable {
    /**
     * A QueryCursor is a concurrency primitive for processing query results
     * one document at a time. A QueryCursor fulfills the Node.js streams3 API,
     * in addition to several other mechanisms for loading documents from MongoDB
     * one at a time.
     * Unless you're an advanced user, do not instantiate this class directly.
     * Use Query#cursor() instead.
     * @param options query options passed to .find()
     * @event cursor Emitted when the cursor is created
     * @event error Emitted when an error occurred
     * @event data Emitted when the stream is flowing and the next doc is ready
     * @event end Emitted when the stream is exhausted
     */
    constructor(query: Query<T>, options: any);

    /** Marks this cursor as closed. Will stop streaming and subsequent calls to next() will error. */
    close(callback?: (error: any, result: any) => void): Promise<any>;

    /**
     * Execute fn for every document in the cursor. If fn returns a promise,
     * will wait for the promise to resolve before iterating on to the next one.
     * Returns a promise that resolves when done.
     * @param fn Function to be executed for every document in the cursor
     * @param callback Executed when all docs have been processed
     */
    eachAsync(fn: (doc: T) => any, callback?: (err: any) => void): Promise<T>;

    /**
     * Execute fn for every document in the cursor. If fn returns a promise,
     * will wait for the promise to resolve before iterating on to the next one.
     * Returns a promise that resolves when done.
     * @param fn Function to be executed for every document in the cursor
     * @param options Async options (e. g. parallel function execution)
     * @param callback Executed when all docs have been processed
     */
    eachAsync(fn: (doc: T) => any, options: EachAsyncOptions, callback?: (err: any) => void): Promise<T>;

    /**
     * Registers a transform function which subsequently maps documents retrieved
     * via the streams interface or .next()
     */
    map(fn: (doc: T) => T): this;

    /**
     * Get the next document from this cursor. Will return null when there are
     * no documents left.
     */
    next(callback?: (err: any, doc?: T) => void): Promise<any>;
  }

  /*
   * section virtualtype.js
   * http://mongoosejs.com/docs/api.html#virtualtype-js
   */
  class VirtualType {
    /** This is what mongoose uses to define virtual attributes via Schema.prototype.virtual. */
    constructor(options: any, name: string);
    /** Applies getters to value using optional scope. */
    applyGetters(value: any, scope: any): any;
    /** Applies setters to value using optional scope. */
    applySetters(value: any, scope: any): any;
    /** Defines a getter. */
    get(fn: Function): this;
    /** Defines a setter. */
    set(fn: Function): this;
  }

  /*
   * section schema.js
   * http://mongoosejs.com/docs/api.html#schema-js
   */
  class Schema<T = any> extends events.EventEmitter {
    /**
     * Schema constructor.
     * When nesting schemas, (children in the example above), always declare
     * the child schema first before passing it into its parent.
     * @event init Emitted after the schema is compiled into a Model.
     */
    constructor(definition?: SchemaDefinition, options?: SchemaOptions);

    /** Adds key path / schema type pairs to this schema. */
    add(obj: SchemaDefinition, prefix?: string): void;

    /** Return a deep copy of this schema */
    clone(): Schema;

    /**
     * Iterates the schemas paths similar to Array.forEach.
     * @param fn callback function
     * @returns this
     */
    eachPath(fn: (path: string, type: SchemaType) => void): this;

    /**
     * Gets a schema option.
     * @param key option name
     */
    get(key: string): any;

    /**
     * Defines an index (most likely compound) for this schema.
     * @param options Options to pass to MongoDB driver's createIndex() function
     * @param options.expires Mongoose-specific syntactic sugar, uses ms to convert
     *   expires option into seconds for the expireAfterSeconds in the above link.
     */
    index(fields: any, options?: {
      expires?: string;
      [other: string]: any;
    }): this;

    /** Compiles indexes from fields and schema-level indexes */
    indexes(): any[];

    /**
     * Loads an ES6 class into a schema. Maps setters + getters, static methods, and
     * instance methods to schema virtuals, statics, and methods.
     */
    loadClass(model: Function): this;

    /**
     * Adds an instance method to documents constructed from Models compiled from this schema.
     * If a hash of name/fn pairs is passed as the only argument, each name/fn pair will be added as methods.
     */
    method<F extends keyof T>(method: F, fn: T[F]): this;
    method(methodObj: {
      [F in keyof T]: T[F]
    }): this;

    /**
     * Gets/sets schema paths.
     * Sets a path (if arity 2)
     * Gets a path (if arity 1)
     */
    path(path: string): SchemaType;
    path(path: string, constructor: any): this;

    /**
     * Returns the pathType of path for this schema.
     * @returns whether it is a real, virtual, nested, or ad-hoc/undefined path.
     */
    pathType(path: string): string;

    /**
     * Registers a plugin for this schema.
     * @param plugin callback
     */
    plugin(plugin: (schema: Schema) => void): this;
    plugin<T>(plugin: (schema: Schema, options: T) => void, opts: T): this;

    /**
     * Defines a post hook for the document
     * Post hooks fire on the event emitted from document instances of Models compiled
     *   from this schema.
     * @param method name of the method to hook
     * @param fn callback
     */
    post<T extends Document>(method: 'insertMany', fn: (
      this: Model<Document>,
      error: mongodb.MongoError, docs: T[], next: (err?: NativeError) => void
    ) => void): this;

    post<T extends Document>(method: 'insertMany', fn: (
      this: Model<Document>,
      docs: T[], next: (err?: NativeError) => void
    ) => void): this;

    post<T extends Document>(method: 'insertMany', fn: (
      this: Model<Document>,
      docs: T[], next: (err?: NativeError) => Promise<any>
    ) => void): this;

    post<T extends Document>(method: string | RegExp, fn: (
      doc: T, next: (err?: NativeError) => void
    ) => void): this;

    post<T extends Document>(method: string | RegExp, fn: (
      error: mongodb.MongoError, doc: T, next: (err?: NativeError) => void
    ) => void): this;

    /**
     * Defines a pre hook for the document.
     */
    pre<T extends Document = Document>(
      method: "init" | "validate" | "save" | "remove",
      fn: HookSyncCallback<T>,
      errorCb?: HookErrorCallback
    ): this;
    pre<T extends Query<any> = Query<any>>(
      method:
        | "count"
        | "find"
        | "findOne"
        | "findOneAndRemove"
        | "findOneAndUpdate"
        | "update"
        | "updateOne"
        | "updateMany",
      fn: HookSyncCallback<T>,
      errorCb?: HookErrorCallback
    ): this;
    pre<T extends Aggregate<any> = Aggregate<any>>(
      method: "aggregate",
      fn: HookSyncCallback<T>,
      errorCb?: HookErrorCallback
    ): this;
    pre<T extends Model<Document> = Model<Document>>(
      method: "insertMany",
      fn: HookSyncCallback<T>,
      errorCb?: HookErrorCallback
    ): this;
    pre<T extends Document | Model<Document> | Query<any> | Aggregate<any>>(
      method: string | RegExp,
      fn: HookSyncCallback<T>,
      errorCb?: HookErrorCallback
    ): this;

    pre<T extends Document = Document>(
      method: "init" | "validate" | "save" | "remove",
      parallel: boolean,
      fn: HookAsyncCallback<T>,
      errorCb?: HookErrorCallback
    ): this;
    pre<T extends Query<any> = Query<any>>(
      method:
        | "count"
        | "find"
        | "findOne"
        | "findOneAndRemove"
        | "findOneAndUpdate"
        | "update"
        | "updateOne"
        | "updateMany",
      parallel: boolean,
      fn: HookAsyncCallback<T>,
      errorCb?: HookErrorCallback
    ): this;
    pre<T extends Aggregate<any> = Aggregate<any>>(
      method: "aggregate",
      parallel: boolean,
      fn: HookAsyncCallback<T>,
      errorCb?: HookErrorCallback
    ): this;
    pre<T extends Model<Document> = Model<Document>>(
      method: "insertMany",
      parallel: boolean,
      fn: HookAsyncCallback<T>,
      errorCb?: HookErrorCallback
    ): this;
    pre<T extends Document | Model<Document> | Query<any> | Aggregate<any>>(
      method: string | RegExp,
      parallel: boolean,
      fn: HookAsyncCallback<T>,
      errorCb?: HookErrorCallback
    ): this;

    /**
     * Adds a method call to the queue.
     * @param name name of the document method to call later
     * @param args arguments to pass to the method
     */
    queue(name: string, args: any[]): this;

    /**
     * Removes the given path (or [paths]).
     */
    remove(path: string | string[]): void;

    /**
     * @param invalidate refresh the cache
     * @returns an Array of path strings that are required by this schema.
     */
    requiredPaths(invalidate?: boolean): string[];

    /**
     * Lists all paths and their type in the current schema.
     */
    paths: {
      [key: string]: SchemaType;
    }

    /**
     * Sets/gets a schema option.
     * @param key option name
     * @param value if not passed, the current option value is returned
     */
    set<T extends keyof SchemaOptions>(key: T): SchemaOptions[T];
    set<T extends keyof SchemaOptions>(key: T, value: SchemaOptions[T]): this;

    /**
     * Adds static "class" methods to Models compiled from this schema.
     */
    static(name: string, fn: Function): this;
    static(nameObj: { [name: string]: Function }): this;

    /** Creates a virtual type with the given name. */
    virtual(name: string, options?: any): VirtualType;

    /** Returns the virtual type with the given name. */
    virtualpath(name: string): VirtualType;

    /** The allowed index types */
    static indexTypes: string[];

    /**
     * Reserved document keys.
     * Keys in this object are names that are rejected in schema declarations
     * b/c they conflict with mongoose functionality. Using these key name
     * will throw an error.
     */
    static reserved: any;

    /** Object of currently defined methods on this schema. */
    methods: {
      [F in keyof T]: T[F]
    };
    /** Object of currently defined statics on this schema. */
    statics: any;
    /** Object of currently defined query helpers on this schema. */
    query: any;
    /** The original object passed to the schema constructor */
    obj: any;
  }

  // Hook functions: https://github.com/vkarpov15/hooks-fixed
  interface HookSyncCallback<T> {
    (this: T, next: HookNextFunction, docs: any[]): Promise<any> | void;
  }

  interface HookAsyncCallback<T> {
    (this: T, next: HookNextFunction, done: HookDoneFunction, docs: any[]): Promise<any> | void;
  }

  interface HookErrorCallback {
    (error?: Error): any;
  }

  interface HookNextFunction {
    (error?: Error): any;
  }

  interface HookDoneFunction {
    (error?: Error): any;
  }

  interface SchemaOptions {
    /** defaults to false (which means use the connection's autoIndex option) */
    autoIndex?: boolean;
    /**
     * When false, use the connection's autoCreate option
     * @default false
     */
    autoCreate?: boolean;
    /** defaults to true */
    bufferCommands?: boolean;
    /** defaults to false */
    capped?: boolean | number | { size?: number; max?: number; autoIndexId?: boolean; };
    /** Sets a default collation for every query and aggregation. */
    collation?: CollationOptions;
    /** no default */
    collection?: string;
    /** defaults to "__t" */
    discriminatorKey?: string;
    /** defaults to false. */
    emitIndexErrors?: boolean;
    excludeIndexes?: any;
    /** defaults to true */
    id?: boolean;
    /** defaults to true */
    _id?: boolean;
    /** controls document#toObject behavior when called manually - defaults to true */
    minimize?: boolean;
    read?: string;
    writeConcern?: WriteConcern;
    /** defaults to true. */
    safe?: boolean | { w?: number | string; wtimeout?: number; j?: boolean };

    /** defaults to null */
    shardKey?: object;
    /** no default */
    strictQuery?: boolean;
    /** defaults to true */
    strict?: boolean | 'throw';
    /** no default */
    toJSON?: DocumentToObjectOptions;
    /** no default */
    toObject?: DocumentToObjectOptions;
    /** defaults to 'type' */
    typeKey?: string;
    /** defaults to false */
    useNestedStrict?: boolean;
    /** defaults to false */
    usePushEach?: boolean;
    /** defaults to true */
    validateBeforeSave?: boolean;
    /** defaults to "__v" */
    versionKey?: string | boolean;
    /**
     * By default, Mongoose will automatically
     * select() any populated paths.
     * To opt out, set selectPopulatedPaths to false.
     */
    selectPopulatedPaths?: boolean;
    /**
     * skipVersioning allows excluding paths from
     * versioning (the internal revision will not be
     * incremented even if these paths are updated).
     */
    skipVersioning?: any;
    /**
     * Validation errors in a single nested schema are reported
     * both on the child and on the parent schema.
     * Set storeSubdocValidationError to false on the child schema
     * to make Mongoose only report the parent error.
     */
    storeSubdocValidationError?: boolean;
    /**
     * If set timestamps, mongoose assigns createdAt
     * and updatedAt fields to your schema, the type
     * assigned is Date.
     */
    timestamps?: boolean | SchemaTimestampsConfig;
    /**
     * Determines whether a type set to a POJO becomes
     * a Mixed path or a Subdocument (defaults to true).
     */
    typePojoToMixed?:boolean;
  }

  interface SchemaTimestampsConfig {
    createdAt?: boolean | string;
    updatedAt?: boolean | string;
  }

  /*
   * Intellisense for Schema definitions
   */
  interface SchemaDefinition {
    [path: string]: SchemaTypeOpts<any> | Schema | SchemaType;
  }

  /*
   * The standard options available when configuring a schema type:
   * new Schema({
   *   name: {
   *     type: String,
   *     required: true,
   *     ...
   *   }
   * });
   *
   * Note: the properties have Object as a fallback type: | Object
   *   because this interface does not apply to a schematype that
   *   does not have a type property. Ex:
   * new Schema({
   *   name: {
   *     first: String,    // since name does not have a "type" property
   *     last: String      //   first and last can have any valid type
   *     ...
   *   }
   * });
   *
   * References:
   * - http://mongoosejs.com/docs/schematypes.html
   * - http://mongoosejs.com/docs/api.html#schema_Schema.Types
   */
  interface SchemaTypeOpts<T> {
    alias?: string;

    /* Common Options for all schema types */
    type?: T;

    /** Sets a default value for this SchemaType. */
    default?: SchemaTypeOpts.DefaultFn<T> | T;

    /**
     * Getters allow you to transform the representation of the data as it travels
     * from the raw mongodb document to the value that you see.
     */
    get?: (value: T, schematype?: this) => T | any;

    /** Declares the index options for this schematype. */
    index?: SchemaTypeOpts.IndexOpts | boolean | string;

    /**
     * Adds a required validator to this SchemaType. The validator gets added
     * to the front of this SchemaType's validators array using unshift().
     */
    required?: SchemaTypeOpts.RequiredFn<T> |
    boolean | [boolean, string] |
    string | [string, string] |
    any;

    /**
     * Sets default select() behavior for this path.
     * Set to true if this path should always be included in the results, false
     * if it should be excluded by default. This setting can be overridden at
     * the query level.
     */
    select?: boolean | any;

    /**
     * Setters allow you to transform the data before it gets to the raw mongodb
     * document and is set as a value on an actual key.
     */
    set?: (value: T, schematype?: this) => T | any;

    /** Declares a sparse index. */
    sparse?: boolean | any;

    /** Declares a full text index. */
    text?: boolean | any;

    /**
     * Adds validator(s) for this document path.
     * Validators always receive the value to validate as their first argument
     * and must return Boolean. Returning false means validation failed.
     */
    validate?: RegExp | [RegExp, string] |
    SchemaTypeOpts.ValidateFn<T> | [SchemaTypeOpts.ValidateFn<T>, string] |
    SchemaTypeOpts.ValidateOpts | SchemaTypeOpts.AsyncValidateOpts |
    SchemaTypeOpts.AsyncPromiseValidationFn<T> | [SchemaTypeOpts.AsyncPromiseValidationFn<T>, string] |
    SchemaTypeOpts.AsyncPromiseValidationOpts |
    (SchemaTypeOpts.ValidateOpts | SchemaTypeOpts.AsyncValidateOpts |
      SchemaTypeOpts.AsyncPromiseValidationFn<T> | SchemaTypeOpts.AsyncPromiseValidationOpts)[];

    /** Declares an unique index. */
    unique?: boolean | any;


    /* Options for specific schema types (String, Number, Date, etc.) */
    /** String only - Adds an enum validator */
    enum?: T[] | SchemaTypeOpts.EnumOpts<T> | any;
    /** String only - Adds a lowercase setter. */
    lowercase?: boolean | any;
    /** String only - Sets a regexp validator. */
    match?: RegExp | [RegExp, string] | any;
    /** String only - Sets a maximum length validator. */
    maxlength?: number | [number, string] | any;
    /** String only - Sets a minimum length validator. */
    minlength?: number | [number, string] | any;
    /** String only - Adds a trim setter. */
    trim?: boolean | any;
    /** String only - Adds an uppercase setter. */
    uppercase?: boolean | any;

    /**
     * Date, Number only - Sets a minimum number validator.
     * Sets a minimum date validator.
     */
    min?: number | [number, string] |
    Date | [Date, string] |
    any;

    /**
     * Date, Number only - Sets a maximum number validator.
     * Sets a maximum date validator.
     */
    max?: number | [number, string] |
    Date | [Date, string] |
    any;

    /**
     * Date only - Declares a TTL index (rounded to the nearest second)
     * for Date types only.
     */
    expires?: number | string | any;

    /** ObjectId only - Adds an auto-generated ObjectId default if turnOn is true. */
    auto?: boolean | any;

    /** Map only - Specifies the type of the map's attributes */
    of?: any;

    [other: string]: any;
  }

  // Interfaces specific to schema type options should be scoped in this namespace
  namespace SchemaTypeOpts {
    interface DefaultFn<T> {
      (...args: any[]): T;
    }

    interface RequiredFn<T> {
      (required: boolean, message?: string): T;
    }

    interface ValidateFn<T> {
      (value: T): boolean;
    }

    interface AsyncValidateFn<T> {
      (value: T, done: (result: boolean) => void): void;
    }

    interface ValidatorProps {
      path: string;
      value: any;
    }

    interface ValidatorMessageFn {
      (props: ValidatorProps): string;
    }

    interface ValidateOptsBase {
      msg?: string;
      message?: string | ValidatorMessageFn;
      type?: string;
    }

    interface ValidateOpts extends ValidateOptsBase {
      /** deprecated */
      isAsync?: false;
      validator?: RegExp | ValidateFn<any>;
    }

    interface AsyncValidateOpts extends ValidateOptsBase {
      /** deprecated */
      isAsync: true;
      validator: AsyncValidateFn<any>;
    }

    interface AsyncPromiseValidationFn<T> {
      (value: T): Promise<boolean>;
    }

    interface AsyncPromiseValidationOpts extends ValidateOptsBase {
      validator: AsyncPromiseValidationFn<any>;
    }

    interface EnumOpts<T> {
      values?: T[];
      message?: string;
    }

    interface IndexOpts {
      background?: boolean,
      expires?: number | string
      sparse?: boolean,
      type?: string,
      unique?: boolean,
    }
  }

  /*
   * section document.js
   * http://mongoosejs.com/docs/api.html#document-js
   */
  interface MongooseDocument extends MongooseDocumentOptionals { }
  class MongooseDocument {
    /** Checks if a path is set to its default. */
    $isDefault(path?: string): boolean;

    /** Getter/setter around the session associated with this document. */
    $session(session?: ClientSession): ClientSession;

    /**
     * Takes a populated field and returns it to its unpopulated state.
     * If the path was not populated, this is a no-op.
     */
    depopulate(path?: string): this;

    /**
     * Returns true if the Document stores the same data as doc.
     * Documents are considered equal when they have matching _ids, unless neither document
     * has an _id, in which case this function falls back to usin deepEqual().
     * @param doc a document to compare
     */
    equals(doc: MongooseDocument): boolean;

    /**
     * Explicitly executes population and returns a promise.
     * Useful for ES2015 integration.
     * @returns promise that resolves to the document when population is done
     */
    execPopulate(): Promise<this>;

    /** Checks if path was explicitly selected. If no projection, always returns true. */
    isDirectSelected(path: string): boolean;

    /**
     * Returns the value of a path.
     * @param type optionally specify a type for on-the-fly attributes
     * @param options
     * @param options.virtuals apply virtuals before getting this path
     * @param options.getters if false, skip applying getters and just get the raw value
     */
    get(path: string, type?: any, options?: {
      virtuals?: boolean;
      getters?: boolean;
    }): any;

    /**
     * Initializes the document without setters or marking anything modified.
     * Called internally after a document is returned from mongodb.
     * @param doc document returned by mongo
     * @param opts Options
     */
    init(doc: MongooseDocument, opts?: any): this;

    /** Helper for console.log */
    inspect(options?: any): any;

    /**
     * Marks a path as invalid, causing validation to fail.
     * The errorMsg argument will become the message of the ValidationError.
     * The value argument (if passed) will be available through the ValidationError.value property.
     * @param path the field to invalidate
     * @param errorMsg the error which states the reason path was invalid
     * @param value optional invalid value
     * @param kind optional kind property for the error
     * @returns the current ValidationError, with all currently invalidated paths
     */
    invalidate(path: string, errorMsg: string | NativeError, value?: any, kind?: string): Error.ValidationError | boolean;

    /** Returns true if path was directly set and modified, else false. */
    isDirectModified(path: string): boolean;

    /** Checks if path was initialized */
    isInit(path: string): boolean;

    /**
     * Returns true if this document was modified, else false.
     * If path is given, checks if a path or any full path containing path as part of its path
     * chain has been modified.
     */
    isModified(path?: string): boolean;

    /** Checks if path was selected in the source query which initialized this document. */
    isSelected(path: string): boolean;

    /**
     * Marks the path as having pending changes to write to the db.
     * Very helpful when using Mixed types.
     * @param path the path to mark modified
     */
    markModified(path: string): void;

    /** Returns the list of paths that have been modified. */
    modifiedPaths(): string[];

    /**
     * Populates document references, executing the callback when complete.
     * If you want to use promises instead, use this function with
     * execPopulate()
     * Population does not occur unless a callback is passed or you explicitly
     * call execPopulate(). Passing the same path a second time will overwrite
     * the previous path options. See Model.populate() for explaination of options.
     * @param path The path to populate or an options object
     * @param names The properties to fetch from the populated document
     * @param callback When passed, population is invoked
     */
    populate(callback: (err: any, res: this) => void): this;
    populate(path: string, callback?: (err: any, res: this) => void): this;
    populate(path: string, names: string, callback?: (err: any, res: this) => void): this;
    populate(options: ModelPopulateOptions | ModelPopulateOptions[], callback?: (err: any, res: this) => void): this;

    /** Gets _id(s) used during population of the given path. If the path was not populated, undefined is returned. */
    populated(path: string): any;

    /**
     * Sets the value of a path, or many paths.
     * @param path path or object of key/vals to set
     * @param val the value to set
     * @param type optionally specify a type for "on-the-fly" attributes
     * @param options optionally specify options that modify the behavior of the set
     */
    set(path: string, val: any, options?: any): this;
    set(path: string, val: any, type: any, options?: any): this;
    set(value: any): this;

    /**
     * Overwrite all values, except for immutable properties.
     * @param obj the object to overwrite this document with
     */
    overwrite(obj: any): this;

    /**
     * The return value of this method is used in calls to JSON.stringify(doc).
     * This method accepts the same options as Document#toObject. To apply the
     * options to every document of your schema by default, set your schemas
     * toJSON option to the same argument.
     */
    toJSON(options?: DocumentToObjectOptions): any;

    /**
     * Converts this document into a plain javascript object, ready for storage in MongoDB.
     * Buffers are converted to instances of mongodb.Binary for proper storage.
     */
    toObject(options?: DocumentToObjectOptions): any;

    /** Helper for console.log */
    toString(): string;

    /**
     * Clears the modified state on the specified path.
     * @param path the path to unmark modified
     */
    unmarkModified(path: string): void;

    /** Sends an replaceOne command with this document _id as the query selector.  */
    replaceOne(replacement: any, callback?: (err: any, raw: any) => void): Query<any>;

    /** Sends an update command with this document _id as the query selector.  */
    update(doc: any, callback?: (err: any, raw: any) => void): Query<any>;
    update(doc: any, options: ModelUpdateOptions,
      callback?: (err: any, raw: any) => void): Query<any>;

    /** Sends an updateOne command with this document _id as the query selector.  */
    updateOne(doc: any, callback?: (err: any, raw: any) => void): Query<any>;
    updateOne(doc: any, options: ModelUpdateOptions,
      callback?: (err: any, raw: any) => void): Query<any>;

    /**
     * Executes registered validation rules for this document.
     * @param optional options internal options
     * @param callback callback called after validation completes, passing an error if one occurred
     */
    validate(callback?: (err: any) => void): Promise<void>;
    validate(optional: any, callback?: (err: any) => void): Promise<void>;

    /**
     * Executes registered validation rules (skipping asynchronous validators) for this document.
     * This method is useful if you need synchronous validation.
     * @param pathsToValidate only validate the given paths
     * @returns ValidationError if there are errors during validation, or undefined if there is no error.
     */
    validateSync(pathsToValidate?: string | string[]): Error.ValidationError | undefined;

    /** Hash containing current validation errors. */
    errors: any;
    /** This documents _id. */
    _id: any;
    /** Boolean flag specifying if the document is new. */
    isNew: boolean;
    /** The documents schema. */
    schema: Schema;
    /** Empty object that you can use for storing properties on the document */
    $locals: { [k: string]: any };
  }

  interface MongooseDocumentOptionals {
    /**
     * Virtual getter that by default returns the document's _id field cast to a string,
     * or in the case of ObjectIds, its hexString. This id getter may be disabled by
     * passing the option { id: false } at schema construction time. If disabled, id
     * behaves like any other field on a document and can be assigned any value.
     */
    id?: any;
  }

  interface DocumentToObjectOptions {
    /** apply all getters (path and virtual getters) */
    getters?: boolean;
    /** apply virtual getters (can override getters option) */
    virtuals?: boolean;
    /** remove empty objects (defaults to true) */
    minimize?: boolean;
    /**
     * A transform function to apply to the resulting document before returning
     * @param doc The mongoose document which is being converted
     * @param ret The plain object representation which has been converted
     * @param options The options in use (either schema options or the options passed inline)
     */
    transform?: (doc: any, ret: any, options: any) => any;
    /** depopulate any populated paths, replacing them with their original refs (defaults to false) */
    depopulate?: boolean;
    /** whether to include the version key (defaults to true) */
    versionKey?: boolean;
    /** whether to convert Maps to POJOs. (defaults to false) */
    flattenMaps?: boolean;
  }

  namespace Types {
    /*
      * section types/subdocument.js
      * http://mongoosejs.com/docs/api.html#types-subdocument-js
      */
    class Subdocument extends MongooseDocument {
      /** Returns the top level document of this sub-document. */
      ownerDocument(): MongooseDocument;

      /**
       * Null-out this subdoc
       * @param callback optional callback for compatibility with Document.prototype.remove
       */
      remove(callback?: (err: any) => void): void;
      remove(options: any, callback?: (err: any) => void): void;
    }

    /*
     * section types/array.js
     * http://mongoosejs.com/docs/api.html#types-array-js
     */
    class Array<T> extends global.Array<T> {
      /**
       * Atomically shifts the array at most one time per document save().
       * Calling this mulitple times on an array before saving sends the same command as
       * calling it once. This update is implemented using the MongoDB $pop method which
       * enforces this restriction.
       */
      $shift(): T;

      /** Alias of pull */
      remove(...args: any[]): this;

      /**
       * Pops the array atomically at most one time per document save().
       * Calling this mulitple times on an array before saving sends the same command as
       * calling it once. This update is implemented using the MongoDB $pop method which
       * enforces this restriction.
       */
      $pop(): T;

      /**
       * Adds values to the array if not already present.
       * @returns the values that were added
       */
      addToSet(...args: any[]): T[];

      /**
       * Return the index of obj or -1 if not found.
       * @param obj the item to look for
       */
      indexOf(obj: any): number;

      /** Helper for console.log */
      inspect(): any;

      /**
       * Marks the entire array as modified, which if saved, will store it as a $set
       * operation, potentially overwritting any changes that happen between when you
       * retrieved the object and when you save it.
       * @returns new length of the array
       */
      nonAtomicPush(...args: any[]): number;

      /**
       * Wraps Array#pop with proper change tracking.
       * marks the entire array as modified which will pass the entire thing to $set
       * potentially overwritting any changes that happen between when you retrieved
       * the object and when you save it.
       */
      pop(): T;

      /**
       * Pulls items from the array atomically. Equality is determined by casting
       * the provided value to an embedded document and comparing using
       * the Document.equals() function.
       */
      pull(...args: any[]): this;

      /**
       * Wraps Array#push with proper change tracking.
       * @returns new length of the array
       */
      push(...args: any[]): number;

      /** Sets the casted val at index i and marks the array modified. */
      set(i: number, val: any): this;

      /**
       * Wraps Array#shift with proper change tracking.
       * Marks the entire array as modified, which if saved, will store it as a $set operation,
       * potentially overwritting any changes that happen between when you retrieved the object
       * and when you save it.
       */
      shift(): T;

      /**
       * Wraps Array#sort with proper change tracking.
       * Marks the entire array as modified, which if saved, will store it as a $set operation,
       * potentially overwritting any changes that happen between when you retrieved the object
       * and when you save it.
       */
      // some lib.d.ts have return type "this" and others have return type "T[]"
      // which causes errors. Let the inherited array provide the sort() method.
      //sort(compareFn?: (a: T, b: T) => number): T[];

      /**
       * Wraps Array#splice with proper change tracking and casting.
       * Marks the entire array as modified, which if saved, will store it as a $set operation,
       * potentially overwritting any changes that happen between when you retrieved the object
       * and when you save it.
       */
      splice(...args: any[]): T[];

      /** Returns a native js Array. */
      toObject(options?: any): T[];

      /**
       * Wraps Array#unshift with proper change tracking.
       * Marks the entire array as modified, which if saved, will store it as a $set operation,
       * potentially overwritting any changes that happen between when you retrieved the object
       * and when you save it.
       */
      unshift(...args: any[]): number;
    }

    /*
      * section types/documentarray.js
      * http://mongoosejs.com/docs/api.html#types-documentarray-js
      */
    class DocumentArray<T extends MongooseDocument> extends Types.Array<T> {
      /**
       * Creates a subdocument casted to this schema.
       * This is the same subdocument constructor used for casting.
       * @param obj the value to cast to this arrays SubDocument schema
       */
      create(obj: any): T;

      /**
       * Searches array items for the first document with a matching _id.
       * @returns the subdocument or null if not found.
       */
      id(id: ObjectId | string | number | NativeBuffer): T;

      /** Helper for console.log */
      inspect(): T[];

      /**
       * Returns a native js Array of plain js objects
       * @param options optional options to pass to each documents toObject
       *   method call during conversion
       */
      toObject(options?: any): T[];
    }

    /*
     * section types/buffer.js
     * http://mongoosejs.com/docs/api.html#types-buffer-js
     */
    class Buffer extends global.Buffer {
      /**
       * Copies the buffer.
       * Buffer#copy does not mark target as modified so you must copy
       * from a MongooseBuffer for it to work as expected. This is a
       * work around since copy modifies the target, not this.
       */
      copy(target: NativeBuffer, ...nodeBufferArgs: any[]): number;

      /** Determines if this buffer is equals to other buffer */
      equals(other: NativeBuffer): boolean;

      /** Sets the subtype option and marks the buffer modified. */
      subtype(subtype: number): void;

      /** Converts this buffer to its Binary type representation. */
      toObject(subtype?: number): mongodb.Binary;

      /** Writes the buffer. */
      write(string: string, ...nodeBufferArgs: any[]): number;
    }

    /*
      * section types/objectid.js
      * http://mongoosejs.com/docs/api.html#types-objectid-js
      */
    var ObjectId: ObjectIdConstructor;

    // mongodb.ObjectID does not allow mongoose.Types.ObjectId(id). This is
    //   commonly used in mongoose and is found in an example in the docs:
    //   http://mongoosejs.com/docs/api.html#aggregate_Aggregate
    // constructor exposes static methods of mongodb.ObjectID and ObjectId(id)
    type ObjectIdConstructor = typeof mongodb.ObjectID & {
      (s?: string | number): mongodb.ObjectID;
    };

    // var objectId: mongoose.Types.ObjectId should reference mongodb.ObjectID not
    //   the ObjectIdConstructor, so we add the interface below
    interface ObjectId extends mongodb.ObjectID { }

    class Decimal128 extends mongodb.Decimal128 { }

    /*
      * section types/embedded.js
      * http://mongoosejs.com/docs/api.html#types-embedded-js
      */
    class Embedded extends MongooseDocument {
      /** Helper for console.log */
      inspect(): any;

      /**
       * Marks a path as invalid, causing validation to fail.
       * @param path the field to invalidate
       * @param err error which states the reason path was invalid
       */
      invalidate(path: string, err: string | NativeError): boolean;

      /** Returns the top level document of this sub-document. */
      ownerDocument(): MongooseDocument;
      /** Returns this sub-documents parent document. */
      parent(): MongooseDocument;
      /** Returns this sub-documents parent array. */
      parentArray(): DocumentArray<MongooseDocument>;

      /** Removes the subdocument from its parent array. */
      remove(options?: {
        noop?: boolean;
      }, fn?: (err: any) => void): this;

      /**
       * Marks the embedded doc modified.
       * @param path the path which changed
       */
      markModified(path: string): void;
    }

    /**
     * section types/map.js
     * https://mongoosejs.com/docs/schematypes.html#maps
     */
    class Map<V> extends global.Map<string, V> {
      /** Returns this Map object as a POJO. */
      toObject(options: { flattenMaps: true } & object): Record<string, V>;
      /** Returns a native js Map. */
      toObject(options?: any): GlobalMap<string, V>;
    }
  }

  // Because the mongoose Map type shares a name with the default global interface,
  // this type alias has to exist outside of the namespace
  interface GlobalMap<K, V> extends Map<K, V> {}

  /*
   * section query.js
   * http://mongoosejs.com/docs/api.html#query-js
   *
   * Query<T> is for backwards compatibility. Example: Query<T>.find() returns Query<T[]>.
   * If later in the query chain a method returns Query<T>, we will need to know type T.
   * So we save this type as the second type parameter in DocumentQuery. Since people have
   * been using Query<T>, we set it as an alias of DocumentQuery.
   *
   * Furthermore, Query<T> is used for function that has an option { rawResult: true }.
   * for instance findOneAndUpdate.
   */
  class Query<T> extends DocumentQuery<T, any> { }
  class DocumentQuery<T, DocType extends Document, QueryHelpers = {}> extends mquery {
    /**
     * Specifies a javascript function or expression to pass to MongoDBs query system.
     * Only use $where when you have a condition that cannot be met using other MongoDB
     * operators like $lt. Be sure to read about all of its caveats before using.
     * @param js javascript string or function
     */
    $where(js: string | Function): this;

    /**
     * Specifies an $all query condition.
     * When called with one argument, the most recent path passed to where() is used.
     */
    all(val: number): this;
    all(path: string, val: number): this;

    /**
     * Specifies arguments for a $and condition.
     * @param array array of conditions
     */
    and(array: any[]): this;

    /** Specifies the batchSize option. Cannot be used with distinct() */
    batchSize(val: number): this;

    /** Get the current error flag value */
    error(): Error | null;
    /** Unset the error flag set on this query */
    error(unset: null): this;
    /**
     * Set the error flag on this query
     * @param err The error flag
     */
    error(err: Error): this;

    /**
     * Specifies a $box condition
     * @param Upper Right Coords
     */
    box(val: any): this;
    box(lower: number[], upper: number[]): this;

    /** Casts this query to the schema of model, If obj is present, it is cast instead of this query.*/
    cast(model: any, obj?: any): any;

    /**
     * Executes the query returning a Promise which will be
     * resolved with either the doc(s) or rejected with the error.
     * Like .then(), but only takes a rejection handler.
     */
    catch<TRes>(reject?: (err: any) => void | TRes | PromiseLike<TRes>): Promise<TRes>;

    /**
     * DEPRECATED Alias for circle
     * Specifies a $center or $centerSphere condition.
     * @deprecated Use circle instead.
     */
    center(area: any): this;
    center(path: string, area: any): this;
    /**
     * DEPRECATED Specifies a $centerSphere condition
     * @deprecated Use circle instead.
     */
    centerSphere(path: string, val: any): this;
    centerSphere(val: any): this;

    /** Specifies a $center or $centerSphere condition. */
    circle(area: any): this;
    circle(path: string, area: any): this;

    /** Adds a collation to this op (MongoDB 3.4 and up) */
    collation(value: CollationOptions): this;

    /** Specifies the comment option. Cannot be used with distinct() */
    comment(val: string): this;

    /**
     * Specifying this query as a count query. Passing a callback executes the query.
     * @param criteria mongodb selector
     */
    count(callback?: (err: any, count: number) => void): Query<number> & QueryHelpers;
    count(criteria: FilterQuery<DocType>, callback?: (err: any, count: number) => void): Query<number> & QueryHelpers;

    /**
     * Specifies this query as a `countDocuments()` query. Behaves like `count()`,
     * except it always does a full collection scan when passed an empty filter `{}`.
     *
     * There are also minor differences in how `countDocuments()` handles
     * [`$where` and a couple geospatial operators](http://mongodb.github.io/node-mongodb-native/3.1/api/Collection.html#countDocuments).
     * versus `count()`.
     *
     * Passing a `callback` executes the query.
     *
     * This function triggers the following middleware.
     *
     * - `countDocuments()`
     *
     *
     * @param {Object} [criteria] mongodb selector
     * @param {Function} [callback] optional params are (error, count)
     * @return {Query} this
    */
    countDocuments(callback?: (err: any, count: number) => void): Query<number> & QueryHelpers;
    countDocuments(criteria: FilterQuery<DocType>, callback?: (err: any, count: number) => void): Query<number> & QueryHelpers;

    /**
     * Estimates the number of documents in the MongoDB collection. Faster than
     * using `countDocuments()` for large collections because
     * `estimatedDocumentCount()` uses collection metadata rather than scanning
     * the entire collection.
     *
     * @param {Object} [options] passed transparently to the [MongoDB driver](http://mongodb.github.io/node-mongodb-native/3.1/api/Collection.html#estimatedDocumentCount)
     * @param {Function} [callback] optional params are (error, count)
     * @return {Query} this
     */
    estimatedDocumentCount(callback?: (err: any, count: number) => void): Query<number> & QueryHelpers;
    estimatedDocumentCount(options: any, callback?: (err: any, count: number) => void): Query<number> & QueryHelpers;

    /**
     * Returns a wrapper around a mongodb driver cursor. A Query<T>Cursor exposes a
     * Streams3-compatible interface, as well as a .next() function.
     */
    cursor(options?: any): QueryCursor<DocType>;

    /** Declares or executes a distict() operation. Passing a callback executes the query. */
    distinct(callback?: (err: any, res: any[]) => void): Query<any[]> & QueryHelpers;
    distinct(field: string, callback?: (err: any, res: any[]) => void): Query<any[]> & QueryHelpers;
    distinct(field: string, criteria: any | Query<any>,
      callback?: (err: any, res: any[]) => void): Query<any[]> & QueryHelpers;

    /** Specifies an $elemMatch condition */
    elemMatch(criteria: (elem: Query<any>) => void): this;
    elemMatch(criteria: any): this;
    elemMatch(path: string | any | Function, criteria: (elem: Query<any>) => void): this;
    elemMatch(path: string | any | Function, criteria: any): this;

    /** Specifies the complementary comparison value for paths specified with where() */
    equals<T>(val: T): this;

    /** Executes the query */
    exec(callback?: (err: NativeError, res: T) => void): Promise<T>;
    exec(operation: string | Function, callback?: (err: any, res: T) => void): Promise<T>;

    /** Specifies an $exists condition */
    exists(val?: boolean): this;
    exists(path: string, val?: boolean): this;

    /**
     * Finds documents. When no callback is passed, the query is not executed. When the
     * query is executed, the result will be an array of documents.
     * @param criteria mongodb selector
     */
    find(callback?: (err: any, res: DocType[]) => void): DocumentQuery<DocType[], DocType, QueryHelpers> & QueryHelpers;
    find(criteria: FilterQuery<DocType>,
      callback?: (err: any, res: DocType[]) => void): DocumentQuery<DocType[], DocType, QueryHelpers> & QueryHelpers;

    /**
     * Declares the query a findOne operation. When executed, the first found document is
     * passed to the callback. Passing a callback executes the query. The result of the query
     * is a single document.
     * @param criteria mongodb selector
     * @param projection optional fields to return
     */
    findOne(callback?: (err: any, res: DocType | null) => void): DocumentQuery<DocType | null, DocType, QueryHelpers> & QueryHelpers;
    findOne(criteria: FilterQuery<DocType>,
      callback?: (err: any, res: DocType | null) => void): DocumentQuery<DocType | null, DocType, QueryHelpers> & QueryHelpers;

    /**
     * Issues a mongodb findAndModify remove command.
     * Finds a matching document, removes it, passing the found document (if any) to the
     * callback. Executes immediately if callback is passed.
     *
     * If mongoose option 'useFindAndModify': set to false it uses native findOneAndUpdate() rather than deprecated findAndModify().
     * https://mongoosejs.com/docs/api.html#mongoose_Mongoose-set
     */
    findOneAndRemove(callback?: (error: any, doc: DocType | null, result: any) => void): DocumentQuery<DocType | null, DocType, QueryHelpers> & QueryHelpers;
    findOneAndRemove(conditions: FilterQuery<DocType>,
      callback?: (error: any, doc: DocType | null, result: any) => void): DocumentQuery<DocType | null, DocType, QueryHelpers> & QueryHelpers;
    findOneAndRemove(conditions: FilterQuery<DocType>, options: { rawResult: true } & QueryFindOneAndRemoveOptions,
      callback?: (error: any, doc: mongodb.FindAndModifyWriteOpResultObject<DocType | null>, result: any) => void)
        : Query<mongodb.FindAndModifyWriteOpResultObject<DocType | null>> & QueryHelpers;
    findOneAndRemove(conditions: FilterQuery<DocType>, options: QueryFindOneAndRemoveOptions,
      callback?: (error: any, doc: DocType | null, result: any) => void): DocumentQuery<DocType | null, DocType, QueryHelpers> & QueryHelpers;

    /**
     * Issues a mongodb findAndModify update command.
     * Finds a matching document, updates it according to the update arg, passing any options, and returns
     * the found document (if any) to the callback. The query executes immediately if callback is passed.
     *
     * If mongoose option 'useFindAndModify': set to false it uses native findOneAndUpdate() rather than deprecated findAndModify().
     * https://mongoosejs.com/docs/api.html#mongoose_Mongoose-set
     */
    findOneAndUpdate(callback?: (err: any, doc: DocType | null) => void): DocumentQuery<DocType | null, DocType, QueryHelpers> & QueryHelpers;
    findOneAndUpdate(update: UpdateQuery<DocType>,
      callback?: (err: any, doc: DocType | null, res: any) => void): DocumentQuery<DocType | null, DocType, QueryHelpers> & QueryHelpers;
    findOneAndUpdate(query: FilterQuery<DocType>, update: UpdateQuery<DocType>,
      callback?: (err: any, doc: DocType | null, res: any) => void): DocumentQuery<DocType | null, DocType, QueryHelpers> & QueryHelpers;
    findOneAndUpdate(query: FilterQuery<DocType>, update: UpdateQuery<DocType>,
      options: { rawResult: true } & { upsert: true } & { new: true } & QueryFindOneAndUpdateOptions,
      callback?: (err: any, doc: mongodb.FindAndModifyWriteOpResultObject<DocType>, res: any) => void)
        : Query<mongodb.FindAndModifyWriteOpResultObject<DocType>> & QueryHelpers;
    findOneAndUpdate(query: FilterQuery<DocType>, update: UpdateQuery<DocType>,
      options: { upsert: true } & { new: true } & QueryFindOneAndUpdateOptions,
      callback?: (err: any, doc: DocType, res: any) => void): DocumentQuery<DocType, DocType, QueryHelpers> & QueryHelpers;
    findOneAndUpdate(query: FilterQuery<DocType>, update: UpdateQuery<DocType>, options: { rawResult: true } & QueryFindOneAndUpdateOptions,
      callback?: (err: any, doc: mongodb.FindAndModifyWriteOpResultObject<DocType | null>, res: any) => void)
        : Query<mongodb.FindAndModifyWriteOpResultObject<DocType | null>> & QueryHelpers;
    findOneAndUpdate(query: FilterQuery<DocType>, update: UpdateQuery<DocType>, options: QueryFindOneAndUpdateOptions,
      callback?: (err: any, doc: DocType | null, res: any) => void): DocumentQuery<DocType | null, DocType, QueryHelpers> & QueryHelpers;

    /**
     * Specifies a $geometry condition. geometry() must come after either intersects() or within().
     * @param object Must contain a type property which is a String and a coordinates property which
     *   is an Array. See the examples.
     */
    geometry(object: { type: string, coordinates: any[] }): this;

    /**
     * Returns the current query options as a JSON object.
     * @returns current query options
     */
    getOptions(): any;

    /**
     * Returns the current query conditions as a JSON object.
     * @returns current query conditions
     */
    getQuery(): any;

    /**
     * Returns the current update operations as a JSON object.
     * @returns current update operations
     */
    getUpdate(): any;

    /**
     * Specifies a $gt query condition.
     * When called with one argument, the most recent path passed to where() is used.
     */
    gt<T>(val: T): this;
    gt<T>(path: string, val: T): this;

    /**
     * Specifies a $gte query condition.
     * When called with one argument, the most recent path passed to where() is used.
     */
    gte<T>(val: T): this;
    gte<T>(path: string, val: T): this;

    /**
     * Sets query hints.
     * @param val a hint object
     */
    hint(val: any): this;

    /**
     * Specifies an $in query condition.
     * When called with one argument, the most recent path passed to where() is used.
     */
    in(val: any[]): this;
    in(path: string, val: any[]): this;

    /** Declares an intersects query for geometry(). MUST be used after where(). */
    intersects(arg?: any): this;

    /**
     * Sets the lean option.
     * Documents returned from queries with the lean option enabled are plain
     * javascript objects, not MongooseDocuments. They have no save method,
     * getters/setters or other Mongoose magic applied.
     * @param {Boolean|Object} bool defaults to true
     */
    lean<P = DocumentDefinition<DocType>>(bool?: boolean | object): Query<T extends Array<any> ? P[] : (P | null)> & QueryHelpers;

    /** Specifies the maximum number of documents the query will return. Cannot be used with distinct() */
    limit(val: number): this;

    /**
     * Specifies a $lt query condition.
     * When called with one argument, the most recent path passed to where() is used.
     */
    lt<T>(val: T): this;
    lt<T>(path: string, val: T): this;

    /**
     * Specifies a $lte query condition.
     * When called with one argument, the most recent path passed to where() is used.
     */
    lte<T>(val: T): this;
    lte<T>(path: string, val: T): this;

    /**
     * Runs a function fn and treats the return value of fn as the new value for the query to resolve to.
     * Any functions you pass to map() will run after any post hooks.
     */
    map<TRes>(fn: (res: T) => TRes): DocumentQuery<TRes, DocType, QueryHelpers> & QueryHelpers;

    /**
     * Specifies a $maxDistance query condition.
     * When called with one argument, the most recent path passed to where() is used.
     */
    maxDistance(val: number): this;
    maxDistance(path: string, val: number): this;

    /** @deprecated Alias of maxScan */
    maxscan(val: number): this;
    /** Specifies the maxScan option. Cannot be used with distinct() */
    maxScan(val: number): this;

    /** Specifies the maxTimeMS options. */
    maxTimeMS(val: number): this;

    /**
     * Merges another Query or conditions object into this one.
     * When a Query is passed, conditions, field selection and options are merged.
     */
    merge(source: any | Query<any>): this;

    /** Specifies a $mod condition */
    mod(val: number[]): this;
    mod(path: string, val: number[]): this;

    /**
     * Specifies a $ne query condition.
     * When called with one argument, the most recent path passed to where() is used.
     */
    ne(val: any): this;
    ne(path: string, val: any): this;

    /** Specifies a $near or $nearSphere condition. */
    near(val: any): this;
    near(path: string, val: any): this;

    /**
     * DEPRECATED Specifies a $nearSphere condition
     * @deprecated Use query.near() instead with the spherical option set to true.
     */
    nearSphere(val: any): this;
    nearSphere(path: string, val: any): this;

    /**
     * Specifies a $nin query condition.
     * When called with one argument, the most recent path passed to where() is used.
     */
    nin(val: any[]): this;
    nin(path: string, val: any[]): this;

    /**
     * Specifies arguments for a $nor condition.
     * @param array array of conditions
     */
    nor(array: any[]): this;

    /**
     * Specifies arguments for an $or condition.
     * @param array array of conditions
     */
    or(array: any[]): this;

    /**
     * Make this query throw an error if no documents match the given `filter`.
     * This is handy for integrating with async/await, because `orFail()` saves you
     * an extra `if` statement to check if no document was found.
     *
     * Example:
     *
     *     // Throws if no doc returned
     *     await Model.findOne({ foo: 'bar' }).orFail();
     *
     *     // Throws if no document was updated
     *     await Model.updateOne({ foo: 'bar' }, { name: 'test' }).orFail();
     *
     *     // Throws "No docs found!" error if no docs match `{ foo: 'bar' }`
     *     await Model.find({ foo: 'bar' }).orFail(new Error('No docs found!'));
     *
     *     // Throws "Not found" error if no document was found
     *     await Model.findOneAndUpdate({ foo: 'bar' }, { name: 'test' }).
     *       orFail(() => Error('Not found'));
     *
     * @param err optional error to throw if no docs match `filter`
     */
    orFail(err?: Error | (() => Error)): DocumentQuery<NonNullable<T>, DocType, QueryHelpers>;

    /** Specifies a $polygon condition */
    polygon(...coordinatePairs: number[][]): this;
    polygon(path: string, ...coordinatePairs: number[][]): this;

    /**
     * Specifies paths which should be populated with other documents.
     * Paths are populated after the query executes and a response is received. A separate
     * query is then executed for each path specified for population. After a response for
     * each query has also been returned, the results are passed to the callback.
     * @param path either the path to populate or an object specifying all parameters
     * @param select Field selection for the population query
     * @param model The model you wish to use for population. If not specified, populate
     *   will look up the model by the name in the Schema's ref field.
     * @param match Conditions for the population query
     * @param options Options for the population query (sort, etc)
     */
    populate(path: string | any, select?: string | any, model?: any,
      match?: any, options?: any): this;
    populate(options: QueryPopulateOptions | QueryPopulateOptions[]): this;

    /**
     * Determines the MongoDB nodes from which to read.
     * @param pref one of the listed preference options or aliases
     * @param tags optional tags for this query
     */
    read(pref: string, tags?: any[]): this;

    /**
     * Sets the readConcern option for the query.
     * @param level one of the listed read concern level or their aliases
     */
    readConcern(level: string): this;

    /**
     * Specifies a $regex query condition.
     * When called with one argument, the most recent path passed to where() is used.
     */
    regex(val: RegExp): this;
    regex(path: string, val: RegExp): this;

    /**
     * Declare and/or execute this query as a remove() operation.
     * The operation is only executed when a callback is passed. To force execution without a callback,
     * you must first call remove() and then execute it by using the exec() method.
     * @param criteria mongodb selector
     */
    remove(callback?: (err: any) => void): Query<mongodb.WriteOpResult['result']> & QueryHelpers;
    remove(criteria: FilterQuery<DocType> | Query<any>, callback?: (err: any) => void): Query<mongodb.WriteOpResult['result']> & QueryHelpers;

    /** Specifies which document fields to include or exclude (also known as the query "projection") */
    select(arg: string | any): this;
    /** Determines if field selection has been made. */
    selected(): boolean;
    /** Determines if exclusive field selection has been made.*/
    selectedExclusively(): boolean;
    /** Determines if inclusive field selection has been made. */
    selectedInclusively(): boolean;
    /** Sets query options. */
    setOptions(options: any): this;
    /** Sets query conditions to the provided JSON object. */
    setQuery(conditions: any): this;

    /**
     * Sets the [MongoDB session](https://docs.mongodb.com/manual/reference/server-sessions/)
     * associated with this query. Sessions are how you mark a query as part of a
     * [transaction](/docs/transactions.html).
     */
    session(session: mongodb.ClientSession | null): this;

    /**
     * Specifies a $size query condition.
     * When called with one argument, the most recent path passed to where() is used.
     */
    size(val: number): this;
    size(path: string, val: number): this;

    /** Specifies the number of documents to skip. Cannot be used with distinct() */
    skip(val: number): this;

    /**
     * DEPRECATED Sets the slaveOk option.
     * @param v defaults to true
     * @deprecated in MongoDB 2.2 in favor of read preferences.
     */
    slaveOk(v?: boolean): this;

    /**
     * Specifies a $slice projection for an array.
     * @param val number/range of elements to slice
     */
    slice(val: number | number[]): this;
    slice(path: string, val: number | number[]): this;

    /** Specifies this query as a snapshot query. Cannot be used with distinct() */
    snapshot(v?: boolean): this;

    /**
     * Sets the sort order
     * If an object is passed, values allowed are asc, desc, ascending, descending, 1, and -1.
     * If a string is passed, it must be a space delimited list of path names. The
     * sort order of each path is ascending unless the path name is prefixed with -
     * which will be treated as descending.
     */
    sort(arg: string | any): this;

    /**
     * Sets the tailable option (for use with capped collections). Cannot be used with distinct()
     * @param bool defaults to true
     * @param opts options to set
     * @param opts.numberOfRetries if cursor is exhausted, retry this many times before giving up
     * @param opts.tailableRetryInterval if cursor is exhausted, wait this many milliseconds before retrying
     */
    tailable(bool?: boolean, opts?: {
      numberOfRetries?: number;
      tailableRetryInterval?: number;
    }): this;

    /** Executes this query and returns a promise */
    then: Promise<T>["then"];

    /**
     * Converts this query to a customized, reusable query
     * constructor with all arguments and options retained.
     */
    toConstructor<T>(): new (...args: any[]) => Query<T> & QueryHelpers;
    toConstructor<T, Doc extends Document>(): new (...args: any[]) => DocumentQuery<T, Doc, QueryHelpers> & QueryHelpers;

    /**
     * Declare and/or execute this query as an update() operation.
     * All paths passed that are not $atomic operations will become $set ops.
     * @param doc the update command
     */
    update(callback?: (err: any, affectedRows: number) => void): Query<number> & QueryHelpers;
    update(doc: UpdateQuery<DocType>, callback?: (err: any, affectedRows: number) => void): Query<number> & QueryHelpers;
    update(criteria: FilterQuery<DocType>, doc: UpdateQuery<DocType>,
      callback?: (err: any, affectedRows: number) => void): Query<number> & QueryHelpers;
    update(criteria: FilterQuery<DocType>, doc: UpdateQuery<DocType>, options: QueryUpdateOptions,
      callback?: (err: any, affectedRows: number) => void): Query<number> & QueryHelpers;

    /** Specifies a path for use with chaining. */
    where(path?: string | any, val?: any): this;

    /** Defines a $within or $geoWithin argument for geo-spatial queries. */
    within(val?: any): this;
    within(coordinate: number[], ...coordinatePairs: number[][]): this;

    wtimeout(ms?: number): this;

    /** Flag to opt out of using $geoWithin. */
    static use$geoWithin: boolean;
  }

  // https://github.com/aheckmann/mquery
  // mquery currently does not have a type definition please
  //   replace it if one is ever created
  class mquery { }

  interface QueryFindOneAndRemoveOptions {
    /**
      * if multiple docs are found by the conditions, sets the sort order to choose
      * which doc to update
      */
    sort?: any;
    /** puts a time limit on the query - requires mongodb >= 2.6.0 */
    maxTimeMS?: number;
    /** sets the document fields to return */
    select?: any;
    /** like select, it determines which fields to return */
    projection?: any;
    /** if true, returns the raw result from the MongoDB driver */
    rawResult?: boolean;
    /** overwrites the schema's strict mode option for this update */
    strict?: boolean|string;
    /** use client session for transaction */
    session?: ClientSession;
  }

  interface QueryFindOneAndUpdateOptions extends QueryFindOneAndRemoveOptions {
    /** if true, return the modified document rather than the original. defaults to false (changed in 4.0) */
    new?: boolean;
    /** creates the object if it doesn't exist. defaults to false. */
    upsert?: boolean;
    /** if true, runs update validators on this command. Update validators validate the update operation against the model's schema. */
    runValidators?: boolean;
    /**
     * if this and upsert are true, mongoose will apply the defaults specified in the model's schema if a new document
     * is created. This option only works on MongoDB >= 2.4 because it relies on MongoDB's $setOnInsert operator.
     */
    setDefaultsOnInsert?: boolean;
    /**
     * if set to 'query' and runValidators is on, this will refer to the query in custom validator
     * functions that update validation runs. Does nothing if runValidators is false.
     */
    context?: string;
    /**
     *  by default, mongoose only returns the first error that occurred in casting the query.
     *  Turn on this option to aggregate all the cast errors.
     */
    multipleCastError?: boolean;
    /** Field selection. Equivalent to .select(fields).findOneAndUpdate() */
    fields?: any | string;
    /**
     * Only update elements that match the arrayFilters conditions in the document or documents that match the query conditions.
    */
    arrayFilters?: { [key: string]: any }[];
    /**
     * if truthy, mongoose will return the document as a plain JavaScript object rather than a mongoose document. See Query.lean() and the Mongoose lean tutorial.
     */
    lean?: any;
    /** If true, delete any properties whose value is undefined when casting an update. In other words,
    if this is set, Mongoose will delete baz from the update in Model.updateOne({}, { foo: 'bar', baz: undefined })
    before sending the update to the server.**/
    omitUndefined?: boolean;
    /**
     * If set to false and schema-level timestamps are enabled, skip timestamps for this update. Note that this allows you to overwrite timestamps.
     * Does nothing if schema-level timestamps are not set.
     */
    timestamps?:boolean;
  }

  interface QueryUpdateOptions extends ModelUpdateOptions {
    /**
     * if set to 'query' and runValidators is on, this will refer to the query
     * in customvalidator functions that update validation runs. Does nothing
     * if runValidators is false.
     */
    context?: string;
  }

  interface CollationOptions {
    locale?: string;
    caseLevel?: boolean;
    caseFirst?: string;
    strength?: number;
    numericOrdering?: boolean;
    alternate?: string;
    maxVariable?: string;
    backwards?: boolean;
  }

  namespace Schema {
    namespace Types {
      /*
        * section schema/array.js
        * http://mongoosejs.com/docs/api.html#schema-array-js
        */
      class Array extends SchemaType {
        /** Array SchemaType constructor */
        constructor(key: string, cast?: SchemaType, options?: any);

        /**
         * Check if the given value satisfies a required validator. The given value
         * must be not null nor undefined, and have a non-zero length.
         */
        checkRequired<T extends { length: number }>(value: T): boolean;

        /** This schema type's name, to defend against minifiers that mangle function names. */
        static schemaName: string;
      }

      /*
        * section schema/string.js
        * http://mongoosejs.com/docs/api.html#schema-string-js
        */
      class String extends SchemaType {
        /** String SchemaType constructor. */
        constructor(key: string, options?: any);

        /** Check if the given value satisfies a required validator. */
        checkRequired(value: any, doc: MongooseDocument): boolean;

        /**
         * Adds an enum validator
         * @param args enumeration values
         */
        enum(args: string | string[] | any): this;

        /** Adds a lowercase setter. */
        lowercase(): this;

        /**
         * Sets a regexp validator. Any value that does not pass regExp.test(val) will fail validation.
         * @param regExp regular expression to test against
         * @param message optional custom error message
         */
        match(regExp: RegExp, message?: string): this;

        /**
         * Sets a maximum length validator.
         * @param value maximum string length
         * @param message optional custom error message
         */
        maxlength(value: number, message?: string): this;

        /**
         * Sets a minimum length validator.
         * @param value minimum string length
         * @param message optional custom error message
         */
        minlength(value: number, message?: string): this;

        /** Adds a trim setter. The string value will be trimmed when set. */
        trim(): this;
        /** Adds an uppercase setter. */
        uppercase(): this;

        /** This schema type's name, to defend against minifiers that mangle function names. */
        static schemaName: string;

      }

      /*
        * section schema/documentarray.js
        * http://mongoosejs.com/docs/api.html#schema-documentarray-js
        */
      class DocumentArray extends Array {
        /** SubdocsArray SchemaType constructor */
        constructor(key: string, schema: Schema, options?: any);

        /** This schema type's name, to defend against minifiers that mangle function names. */
        static schemaName: string;

        /**
         * Adds a discriminator type.
         * @param name discriminator model name
         * @param schema discriminator model schema
         * @param value the string stored in the `discriminatorKey` property
         */
        discriminator<U extends Document>(name: string, schema: Schema, value?: string): Model<U>;

        /**
         * Adds a discriminator type.
         * @param name discriminator model name
         * @param schema discriminator model schema
         * @param value the string stored in the `discriminatorKey` property
         */
        discriminator<U extends Document, M extends Model<U>>(name: string, schema: Schema, value?: string): M;

      }

      /*
        * section schema/number.js
        * http://mongoosejs.com/docs/api.html#schema-number-js
        */
      class Number extends SchemaType {
        /** Number SchemaType constructor. */
        constructor(key: string, options?: any);

        /** Check if the given value satisfies a required validator. */
        checkRequired(value: any, doc: MongooseDocument): boolean;

        /**
         * Sets a maximum number validator.
         * @param maximum number
         * @param message optional custom error message
         */
        max(maximum: number, message?: string): this;

        /**
         * Sets a minimum number validator.
         * @param value minimum number
         * @param message optional custom error message
         */
        min(value: number, message?: string): this;

        /** This schema type's name, to defend against minifiers that mangle function names. */
        static schemaName: string;
      }

      /*
        * section schema/date.js
        * http://mongoosejs.com/docs/api.html#schema-date-js
        */
      class Date extends SchemaType {
        /** Date SchemaType constructor. */
        constructor(key: string, options?: any);

        /**
         * Check if the given value satisfies a required validator. To satisfy
         * a required validator, the given value must be an instance of Date.
         */
        checkRequired(value: any, doc: MongooseDocument): boolean;

        /** Declares a TTL index (rounded to the nearest second) for Date types only. */
        expires(when: number | string): this;

        /**
         * Sets a maximum date validator.
         * @param maximum date
         * @param message optional custom error message
         */
        max(maximum: NativeDate, message?: string): this;

        /**
         * Sets a minimum date validator.
         * @param value minimum date
         * @param message optional custom error message
         */
        min(value: NativeDate, message?: string): this;

        /** This schema type's name, to defend against minifiers that mangle function names. */
        static schemaName: string;
      }

      /*
        * section schema/buffer.js
        * http://mongoosejs.com/docs/api.html#schema-buffer-js
        */
      class Buffer extends SchemaType {
        /** Buffer SchemaType constructor */
        constructor(key: string, options?: any);

        /**
         * Check if the given value satisfies a required validator. To satisfy a
         * required validator, a buffer must not be null or undefined and have
         * non-zero length.
         */
        checkRequired(value: any, doc: MongooseDocument): boolean;

        /** This schema type's name, to defend against minifiers that mangle function names. */
        static schemaName: string;

      }

      /*
        * section schema/boolean.js
        * http://mongoosejs.com/docs/api.html#schema-boolean-js
        */
      class Boolean extends SchemaType {
        /** Boolean SchemaType constructor. */
        constructor(path: string, options?: any);

        /**
         * Check if the given value satisfies a required validator. For a
         * boolean to satisfy a required validator, it must be strictly
         * equal to true or to false.
         */
        checkRequired(value: any): boolean;

        /** This schema type's name, to defend against minifiers that mangle function names. */
        static schemaName: string;
      }

      /*
        * section schema/objectid.js
        * http://mongoosejs.com/docs/api.html#schema-objectid-js
        */
      class ObjectId extends SchemaType {
        /** ObjectId SchemaType constructor. */
        constructor(key: string, options?: any);

        /**
         * Adds an auto-generated ObjectId default if turnOn is true.
         * @param turnOn auto generated ObjectId defaults
         */
        auto(turnOn: boolean): this;

        /** Check if the given value satisfies a required validator. */
        checkRequired(value: any, doc: MongooseDocument): boolean;

        /** This schema type's name, to defend against minifiers that mangle function names. */
        static schemaName: string;
      }
      /*
        * section schema/decimal128.js
        * http://mongoosejs.com/docs/api.html#schema-decimal128-js
        */
      class Decimal128 extends SchemaType {
        /** Decimal128 SchemaType constructor. */
        constructor(key: string, options?: any);

        /** Check if the given value satisfies a required validator. */
        checkRequired(value: any, doc: MongooseDocument): boolean;

        /** This schema type's name, to defend against minifiers that mangle function names. */
        static schemaName: string;
      }

      /*
        * section schema/mixed.js
        * http://mongoosejs.com/docs/api.html#schema-mixed-js
        */
      class Mixed extends SchemaType {
        /** Mixed SchemaType constructor. */
        constructor(path: string, options?: any);

        /** This schema type's name, to defend against minifiers that mangle function names. */
        static schemaName: string;
      }

      /*
        * section schema/embedded.js
        * http://mongoosejs.com/docs/api.html#schema-embedded-js
        */
      class Embedded extends SchemaType {
        /** Sub-schema schematype constructor */
        constructor(schema: Schema, key: string, options?: any);
      }

      /**
       * section schema/map.js
       * https://mongoosejs.com/docs/schematypes.html#maps
       */
      class Map extends SchemaType {
        /** Sub-schema schematype constructor */
        constructor(key: string, options?: any);
      }
    }
  }

  /*
   * section aggregate.js
   * http://mongoosejs.com/docs/api.html#aggregate-js
   */
  class Aggregate<T> {
    /**
     * Aggregate constructor used for building aggregation pipelines.
     * Returned when calling Model.aggregate().
     * @param ops aggregation operator(s) or operator array
     */
    constructor(ops?: any | any[], ...args: any[]);

    /** Adds a cursor flag */
    addCursorFlag(flag: string, value: boolean): this;

    /**
     * Appends a new $addFields operator to this aggregate pipeline. Requires MongoDB v3.4+ to work
     * @param arg field specification
     */
    addFields(arg: any): this;

    /**
     * Sets the allowDiskUse option for the aggregation query (ignored for < 2.6.0)
     * @param value Should tell server it can use hard drive to store data during aggregation.
     * @param tags optional tags for this query
     */
    allowDiskUse(value: boolean, tags?: any[]): this;

    /**
     * Appends new operators to this aggregate pipeline
     * @param ops operator(s) to append
     */
    append(...ops: any[]): this;

    /** Adds a collation. */
    collation(options: CollationOptions): this;

    /**
     * Appends a new $count operator to this aggregate pipeline.
     * @param countName name of the count field
     */
    count(countName: string): this;

    /**
     * Sets the cursor option option for the aggregation query (ignored for < 2.6.0).
     * Note the different syntax below: .exec() returns a cursor object, and no callback
     * is necessary.
     * @param options set the cursor batch size
     */
    cursor(options: any): this;

    /**
     * Appends a new $facet operator to this aggregate pipeline.
     * @param arg $facet operator contents
     */
    facet(arg: { [outputField: string]: object[] }): this;

    // If cursor option is on, could return an object
    /** Executes the aggregate pipeline on the currently bound Model. */
    exec(callback?: (err: any, result: T) => void): Promise<T> | any;

    /** Execute the aggregation with explain */
    explain(callback?: (err: any, result: T) => void): Promise<T>;

    /**
     * Appends a new custom $group operator to this aggregate pipeline.
     * @param arg $group operator contents
     */
    group(arg: any): this;

    /**
     * Sets the hint option for the aggregation query (ignored for < 3.6.0)
     * @param value a hint object or the index name
     */
    hint(value: object | string): this;

    /**
     * Appends a new $limit operator to this aggregate pipeline.
     * @param num maximum number of records to pass to the next stage
     */
    limit(num: number): this;

    /**
     * Appends new custom $lookup operator(s) to this aggregate pipeline.
     * @param options to $lookup as described in the above link
     */
    lookup(options: any): this;

    /**
     * Appends a new custom $match operator to this aggregate pipeline.
     * @param arg $match operator contents
     */
    match(arg: any): this;

    /**
     * Binds this aggregate to a model.
     * @param model the model to which the aggregate is to be bound
     */
    model(model: any): this;

    /**
     * Appends new custom $graphLookup operator(s) to this aggregate pipeline, performing a recursive search on a collection.
     * Note that graphLookup can only consume at most 100MB of memory, and does not allow disk use even if { allowDiskUse: true } is specified.
     * @param options options to $graphLookup
     */
    graphLookup(options: any): this;

    /**
     * Appends a new $geoNear operator to this aggregate pipeline.
     * MUST be used as the first operator in the pipeline.
     */
    near(parameters: any): this;

    /**
     * Lets you set arbitrary options, for middleware or plugins.
     * @param value  keys to merge into current options
     */
    option(value: any): this;

    /** Returns the current pipeline */
    pipeline(): any[];

    /**
     * Appends a new $project operator to this aggregate pipeline.
     * Mongoose query selection syntax is also supported.
     * @param arg field specification
     */
    project(arg: string | any): this;

    /**
     * Sets the readPreference option for the aggregation query.
     * @param pref one of the listed preference options or their aliases
     * @param tags optional tags for this query
     */
    read(pref: string, tags?: any[]): this;

    /**
     * Appends a new $replaceRoot operator to this aggregate pipeline.
     * Note that the $replaceRoot operator requires field strings to start with '$'. If you are passing in a string Mongoose will prepend '$' if the specified field doesn't start '$'. If you are passing in an object the strings in your expression will not be altered.
     * @param newRoot field or document which will become the new root document
     */
    replaceRoot(newRoot: string | object): this;

    /**
     * Appends new custom $sample operator(s) to this aggregate pipeline.
     * @param size number of random documents to pick
     */
    sample(size: number): this;

    session(session: mongodb.ClientSession | null): this;
    /**
     * Appends a new $skip operator to this aggregate pipeline.
     * @param num number of records to skip before next stage
     */
    skip(num: number): this;

    /**
     * Appends a new $sort operator to this aggregate pipeline.
     * If an object is passed, values allowed are asc, desc, ascending, descending, 1, and -1.
     * If a string is passed, it must be a space delimited list of path names. The sort order
     * of each path is ascending unless the path name is prefixed with - which will be treated
     * as descending.
     */
    sort(arg: string | any): this;

    /** Provides promise for aggregate. */
    then: Promise<T>["then"];

    /**
     * Appends new custom $unwind operator(s) to this aggregate pipeline.
     * Note that the $unwind operator requires the path name to start with '$'.
     * Mongoose will prepend '$' if the specified field doesn't start '$'.
     * @param fields the field(s) to unwind
     */
    unwind(...fields: string[]): this;
    /**
     * Appends new custom $unwind operator(s) to this aggregate pipeline
     * new in mongodb 3.2
     */
    unwind(...opts: { path: string, includeArrayIndex?: string, preserveNullAndEmptyArrays?: boolean }[]): this;
  }

  /*
   * section schematype.js
   * http://mongoosejs.com/docs/api.html#schematype-js
   */
  class SchemaType {
    /** SchemaType constructor */
    constructor(path: string, options?: any, instance?: string);

    /**
     * Sets a default value for this SchemaType.
     * Defaults can be either functions which return the value to use as the
     * default or the literal value itself. Either way, the value will be cast
     * based on its schema type before being set during document creation.
     * @param val the default value
     */
    default(val: any): any;

    /** Adds a getter to this schematype. */
    get(fn: Function): this;

    /**
     * Declares the index options for this schematype.
     * Indexes are created in the background by default. Specify background: false to override.
     */
    index(options: any | boolean | string): this;

    /**
     * Adds a required validator to this SchemaType. The validator gets added
     * to the front of this SchemaType's validators array using unshift().
     * @param required enable/disable the validator
     * @param message optional custom error message
     */
    required(required: boolean, message?: string): this;

    /** Sets default select() behavior for this path. */
    select(val: boolean): this;
    /** Adds a setter to this schematype. */
    set(fn: Function): this;
    /** Declares a sparse index. */
    sparse(bool: boolean): this;
    /** Declares a full text index. */
    text(bool: boolean): this;
    /** Declares an unique index. */
    unique(bool: boolean): this;

    /**
     * Adds validator(s) for this document path.
     * Validators always receive the value to validate as their first argument
     * and must return Boolean. Returning false means validation failed.
     * @param obj validator
     * @param errorMsg optional error message
     * @param type optional validator type
     */
    validate(obj: RegExp | Function | any, errorMsg?: string,
      type?: string): this;
  }

  /*
   * section promise.js
   * http://mongoosejs.com/docs/api.html#promise-js
   */
  /**
   * To assign your own promise library:
   *
   * 1. Typescript does not allow assigning properties of imported modules.
   *    To avoid compile errors use one of the options below in your code:
   *
   *    - (<any>mongoose).Promise = YOUR_PROMISE;
   *    - require('mongoose').Promise = YOUR_PROMISE;
   *    - import mongoose = require('mongoose');
   *      mongoose.Promise = YOUR_PROMISE;
   *
   * 2. To assign type definitions for your promise library, you will need
   *    to have a .d.ts file with the following code when you compile:
   *
   *    - import * as Q from 'q';
   *      declare module 'mongoose' {
   *        type Promise<T> = Q.promise<T>;
   *      }
   *
   *    - import * as Bluebird from 'bluebird';
   *      declare module 'mongoose' {
   *        type Promise<T> = Bluebird<T>;
   *      }
   *
   * Uses global.Promise by default. If you would like to use mongoose default
   *   mpromise implementation (which is deprecated), you can omit step 1 and
   *   run npm install @types/mongoose-promise
   */
  export var Promise: any;
  export var PromiseProvider: any;

  /*
   * section model.js
   * http://mongoosejs.com/docs/api.html#model-js
   */
  export var Model: Model<any>;
  interface Model<T extends Document, QueryHelpers = {}> extends NodeJS.EventEmitter, ModelProperties {
    /** Base Mongoose instance the model uses. */
    base: typeof mongoose;

    /**
     * If this is a discriminator model, baseModelName is the
     * name of the base model.
     */
    baseModelName: string | undefined;

    /** Registered discriminators for this model. */
    discriminators: { [name: string]: Model<any> } | undefined;

    /** The name of the model */
    modelName: string;

    /**
     * Model constructor
     * Provides the interface to MongoDB collections as well as creates document instances.
     * @param doc values with which to create the document
     * @event error If listening to this event, it is emitted when a document
     *   was saved without passing a callback and an error occurred. If not
     *   listening, the event bubbles to the connection used to create this Model.
     * @event index Emitted after Model#ensureIndexes completes. If an error
     *   occurred it is passed with the event.
     * @event index-single-start Emitted when an individual index starts within
     *   Model#ensureIndexes. The fields and options being used to build the index
     *   are also passed with the event.
     * @event index-single-done Emitted when an individual index finishes within
     *   Model#ensureIndexes. If an error occurred it is passed with the event.
     *   The fields, options, and index name are also passed.
     */
    new(doc?: any): T;

    /**
     * Requires a replica set running MongoDB >= 3.6.0. Watches the underlying collection for changes using MongoDB change streams.
     * This function does not trigger any middleware. In particular, it does not trigger aggregate middleware.
     * @param pipeline See http://mongodb.github.io/node-mongodb-native/3.3/api/Collection.html#watch
     * @param options See https://mongodb.github.io/node-mongodb-native/3.3/api/Collection.html#watch
     */
    watch(
        pipeline?: object[],
        options?: mongodb.ChangeStreamOptions & { session?: ClientSession },
    ): mongodb.ChangeStream;

    /**
     * Translate any aliases fields/conditions so the final query or document object is pure
     * @param raw fields/conditions that may contain aliased keys
     * @return the translated 'pure' fields/conditions
     */
    translateAliases(raw: any): any;

    /**
     * Sends multiple insertOne, updateOne, updateMany, replaceOne, deleteOne, and/or deleteMany operations to the MongoDB server in one command. This is faster than sending multiple independent operations (like) if you use create()) because with bulkWrite() there is only one round trip to MongoDB.
     * Mongoose will perform casting on all operations you provide.
     * This function does not trigger any middleware, not save() nor update(). If you need to trigger save() middleware for every document use create() instead.
     * @param writes Operations
     * @param options Optional settings. See https://mongoosejs.com/docs/api/model.html#model_Model.bulkWrite
     * @param cb callback
     * @return `BulkWriteOpResult` if the operation succeeds
     */
    bulkWrite(writes: any[], cb?: (err: any, res: mongodb.BulkWriteOpResultObject) => void): Promise<mongodb.BulkWriteOpResultObject>;
    bulkWrite(writes: any[], options?: mongodb.CollectionBulkWriteOptions): Promise<mongodb.BulkWriteOpResultObject>;
    bulkWrite(writes: any[], options: mongodb.CollectionBulkWriteOptions, cb: (err: any, res: mongodb.BulkWriteOpResultObject) => void): void;

    /**
     * Finds a single document by its _id field. findById(id) is almost*
     * equivalent to findOne({ _id: id }). findById() triggers findOne hooks.
     * @param id value of _id to query by
     * @param projection optional fields to return
     */
    findById(id: any | string | number,
      callback?: (err: any, res: T | null) => void): DocumentQuery<T | null, T, QueryHelpers> & QueryHelpers;
    findById(id: any | string | number, projection: any,
      callback?: (err: any, res: T | null) => void): DocumentQuery<T | null, T, QueryHelpers> & QueryHelpers;
    findById(id: any | string | number, projection: any, options: any,
      callback?: (err: any, res: T | null) => void): DocumentQuery<T | null, T, QueryHelpers> & QueryHelpers;

    model<U extends Document>(name: string): Model<U>;

    /**
     * Creates a Query and specifies a $where condition.
     * @param argument is a javascript string or anonymous function
     */
    $where(argument: string | Function): DocumentQuery<T, T, QueryHelpers> & QueryHelpers;

    /**
     * Performs aggregations on the models collection.
     * If a callback is passed, the aggregate is executed and a Promise is returned.
     * If a callback is not passed, the aggregate itself is returned.
     * @param aggregations pipeline operator(s) or operator array
     */
    aggregate<U = any>(aggregations?: any[]): Aggregate<U[]>;
    aggregate<U = any>(aggregations: any[], cb: Function): Promise<U[]>;

    /** Counts number of matching documents in a database collection. */
    count(conditions: FilterQuery<T>, callback?: (err: any, count: number) => void): Query<number> & QueryHelpers;

    /**
     * Counts number of documents matching `criteria` in a database collection.
     *
     * If you want to count all documents in a large collection,
     * use the `estimatedDocumentCount()` instead.
     * If you call `countDocuments({})`, MongoDB will always execute
     * a full collection scan and **not** use any indexes.
     *
     * @param {Object} filter
     * @param {Function} [callback]
     * @return {Query}
     */
    countDocuments(callback?: (err: any, count: number) => void): Query<number> & QueryHelpers;
    countDocuments(criteria: FilterQuery<T>, callback?: (err: any, count: number) => void): Query<number> & QueryHelpers;

    /**
     * Estimates the number of documents in the MongoDB collection. Faster than
     * using `countDocuments()` for large collections because
     * `estimatedDocumentCount()` uses collection metadata rather than scanning
     * the entire collection.
     *
     * @param {Object} [options]
     * @param {Function} [callback]
     * @return {Query}
     */
    estimatedDocumentCount(callback?: (err: any, count: number) => void): Query<number> & QueryHelpers;
    estimatedDocumentCount(options: any, callback?: (err: any, count: number) => void): Query<number> & QueryHelpers;

    /**
     * Shortcut for saving one or more documents to the database. MyModel.create(docs)
     * does new MyModel(doc).save() for every doc in docs.
     * Triggers the save() hook.
     */
    create<TCreate = T>(doc: CreateQuery<TCreate>, options?: SaveOptions): Promise<T>;
    create<TCreate = T>(doc: CreateQuery<TCreate>, callback?: (err: any, res: T[]) => void): Promise<T>;
    create<TCreate = T>(docs: CreateQuery<TCreate>[], callback?: (err: any, res: T[]) => void): Promise<T[]>;
    create<TCreate = T>(docs: CreateQuery<TCreate>[], options?: SaveOptions, callback?: (err: any, res: T[]) => void): Promise<T[]>;
    create<TCreate = T>(...docs: CreateQuery<TCreate>[]): Promise<T>;
    /**
     * Create the collection for this model. By default, if no indexes are specified, mongoose will not create the
     * collection for the model until any documents are created. Use this method to create the collection explicitly.
     */
    createCollection(options?: mongodb.CollectionCreateOptions, cb?: (err: any) => void): Promise<void>;

    /**
     * Adds a discriminator type.
     * @param name discriminator model name
     * @param schema discriminator model schema
     * @param value the string stored in the `discriminatorKey` property
     */
    discriminator<U extends Document>(name: string, schema: Schema, value?: string): Model<U>;

    /**
     * Adds a discriminator type.
     * @param name discriminator model name
     * @param schema discriminator model schema
     * @param value the string stored in the `discriminatorKey` property
     */
    discriminator<U extends Document, M extends Model<U>>(name: string, schema: Schema, value?: string): M;

    /** Creates a Query for a distinct operation. Passing a callback immediately executes the query. */
    distinct(field: string, callback?: (err: any, res: any[]) => void): Query<any[]> & QueryHelpers;
    distinct(field: string, conditions: any,
      callback?: (err: any, res: any[]) => void): Query<any[]> & QueryHelpers;

    /**
     * Makes the indexes in MongoDB match the indexes defined in this model's
     * schema. This function will drop any indexes that are not defined in
     * the model's schema except the `_id` index, and build any indexes that
     * are in your schema but not in MongoDB.
     * @param options options to pass to `ensureIndexes()`
     * @param callback optional callback
     * @return Returns `undefined` if callback is specified, returns a promise if no callback.
     */
    syncIndexes(options: object | null | undefined, callback: (err: any) => void): void;
    syncIndexes(options?: object | null): Promise<void>;

    /**
     * Lists the indexes currently defined in MongoDB. This may or may not be
     * the same as the indexes defined in your schema depending on whether you
     * use the [`autoIndex` option](/docs/guide.html#autoIndex) and if you
     * build indexes manually.
     * @param cb optional callback
     * @return Returns `undefined` if callback is specified, returns a promise if no callback.
     */
    listIndexes(callback: (err: any) => void): void;
    listIndexes(): Promise<void>;

    /**
     * Sends ensureIndex commands to mongo for each index declared in the schema.
     * @param options internal options
     * @param cb optional callback
     */
    ensureIndexes(callback?: (err: any) => void): Promise<void>;
    ensureIndexes(options: any, callback?: (err: any) => void): Promise<void>;

    /**
     * Similar to ensureIndexes(), except for it uses the createIndex function. The ensureIndex() function checks to see if an index with that name already exists, and, if not, does not attempt to create the index. createIndex() bypasses this check.
     * @param cb Optional callback
     */
    createIndexes(cb?: (err: any) => void): Promise<void>;

    /**
     * Returns true if at least one document exists in the database that matches
     * the given `filter`, and false otherwise.
     */
    exists(filter: FilterQuery<T>, callback?: (err: any, res: boolean) => void): Promise<boolean>;

    /**
     * Finds documents.
     * @param projection optional fields to return
     */
    find(callback?: (err: any, res: T[]) => void): DocumentQuery<T[], T, QueryHelpers> & QueryHelpers;
    find(conditions: FilterQuery<T>, callback?: (err: any, res: T[]) => void): DocumentQuery<T[], T, QueryHelpers> & QueryHelpers;
    find(conditions: FilterQuery<T>, projection?: any | null,
      callback?: (err: any, res: T[]) => void): DocumentQuery<T[], T, QueryHelpers> & QueryHelpers;
    find(conditions: FilterQuery<T>, projection?: any | null, options?: any | null,
      callback?: (err: any, res: T[]) => void): DocumentQuery<T[], T, QueryHelpers> & QueryHelpers;



    /**
     * Issue a mongodb findAndModify remove command by a document's _id field.
     * findByIdAndRemove(id, ...) is equivalent to findOneAndRemove({ _id: id }, ...).
     * Finds a matching document, removes it, passing the found document (if any) to the callback.
     * Executes immediately if callback is passed, else a Query object is returned.
     *
     * If mongoose option 'useFindAndModify': set to false it uses native findOneAndUpdate() rather than deprecated findAndModify().
     * https://mongoosejs.com/docs/api.html#mongoose_Mongoose-set
     *
     * Note: same signatures as findByIdAndDelete
     *
     * @param id value of _id to query by
     */
    findByIdAndRemove(): DocumentQuery<T | null, T, QueryHelpers> & QueryHelpers;
    findByIdAndRemove(id: any | number | string,
      callback?: (err: any, res: T | null) => void): DocumentQuery<T | null, T, QueryHelpers> & QueryHelpers;
    findByIdAndRemove(id: any | number | string, options: QueryFindOneAndRemoveOptions,
      callback?: (err: any, res: mongodb.FindAndModifyWriteOpResultObject<T | null>) => void)
        : Query<mongodb.FindAndModifyWriteOpResultObject<T | null>> & QueryHelpers;
    findByIdAndRemove(id: any | number | string, options: QueryFindOneAndRemoveOptions, callback?: (err: any, res: T | null) => void): DocumentQuery<T | null, T, QueryHelpers> & QueryHelpers;


     /**
     * Issue a mongodb findOneAndDelete command by a document's _id field.
     * findByIdAndDelete(id, ...) is equivalent to findByIdAndDelete({ _id: id }, ...).
     * Finds a matching document, removes it, passing the found document (if any) to the callback.
     * Executes immediately if callback is passed, else a Query object is returned.
     *
     * Note: same signatures as findByIdAndRemove
     *
     * @param id value of _id to query by
     */
    findByIdAndDelete(): DocumentQuery<T | null, T, QueryHelpers> & QueryHelpers;
    findByIdAndDelete(id: any | number | string,
      callback?: (err: any, res: T | null) => void): DocumentQuery<T | null, T, QueryHelpers> & QueryHelpers;
    findByIdAndDelete(id: any | number | string, options: QueryFindOneAndRemoveOptions,
      callback?: (err: any, res: mongodb.FindAndModifyWriteOpResultObject<T | null>) => void)
        : Query<mongodb.FindAndModifyWriteOpResultObject<T | null>> & QueryHelpers;
    findByIdAndDelete(id: any | number | string, options: QueryFindOneAndRemoveOptions, callback?: (err: any, res: T | null) => void): DocumentQuery<T | null, T, QueryHelpers> & QueryHelpers;

    /**
     * Issues a mongodb findAndModify update command by a document's _id field. findByIdAndUpdate(id, ...)
     * is equivalent to findOneAndUpdate({ _id: id }, ...).
     *
     * If mongoose option 'useFindAndModify': set to false it uses native findOneAndUpdate() rather than deprecated findAndModify().
     * https://mongoosejs.com/docs/api.html#mongoose_Mongoose-set
     *
     * @param id value of _id to query by
     */
    findByIdAndUpdate(): DocumentQuery<T | null, T, QueryHelpers> & QueryHelpers;
    findByIdAndUpdate(id: any | number | string, update: UpdateQuery<T>,
      callback?: (err: any, res: T | null) => void): DocumentQuery<T | null, T, QueryHelpers> & QueryHelpers;
    findByIdAndUpdate(id: any | number | string, update: UpdateQuery<T>,
      options: { rawResult: true } & { upsert: true } & { new: true } & QueryFindOneAndUpdateOptions,
      callback?: (err: any, res: T) => void): DocumentQuery<T, T, QueryHelpers> & QueryHelpers;
    findByIdAndUpdate(id: any | number | string, update: UpdateQuery<T>,
      options: { upsert: true, new: true } & QueryFindOneAndUpdateOptions,
      callback?: (err: any, res: mongodb.FindAndModifyWriteOpResultObject<T>) => void)
        : Query<mongodb.FindAndModifyWriteOpResultObject<T>> & QueryHelpers;
    findByIdAndUpdate(id: any | number | string, update: UpdateQuery<T>,
      options: { rawResult : true } & QueryFindOneAndUpdateOptions,
      callback?: (err: any, res: mongodb.FindAndModifyWriteOpResultObject<T | null>) => void)
        : Query<mongodb.FindAndModifyWriteOpResultObject<T | null>> & QueryHelpers;
    findByIdAndUpdate(id: any | number | string, update: UpdateQuery<T>,
      options: QueryFindOneAndUpdateOptions,
      callback?: (err: any, res: T | null) => void): DocumentQuery<T | null, T, QueryHelpers> & QueryHelpers;

    /**
     * Finds one document.
     * The conditions are cast to their respective SchemaTypes before the command is sent.
     * @param projection optional fields to return
     */
    findOne(conditions?: FilterQuery<T>,
      callback?: (err: any, res: T | null) => void): DocumentQuery<T | null, T, QueryHelpers> & QueryHelpers;
    findOne(conditions: FilterQuery<T>, projection: any,
      callback?: (err: any, res: T | null) => void): DocumentQuery<T | null, T, QueryHelpers> & QueryHelpers;
    findOne(conditions: FilterQuery<T>, projection: any, options: any,
      callback?: (err: any, res: T | null) => void): DocumentQuery<T | null, T, QueryHelpers> & QueryHelpers;

    /**
     * Issue a mongodb findAndModify remove command.
     * Finds a matching document, removes it, passing the found document (if any) to the callback.
     * Executes immediately if callback is passed else a Query object is returned.
     *
     * If mongoose option 'useFindAndModify': set to false it uses native findOneAndUpdate() rather than deprecated findAndModify().
     * https://mongoosejs.com/docs/api.html#mongoose_Mongoose-set
     *
     * Note: same signatures as findOneAndDelete
     *
     */
    findOneAndRemove(): DocumentQuery<T | null, T, QueryHelpers> & QueryHelpers;
    findOneAndRemove(conditions: FilterQuery<T>,
      callback?: (err: any, res: T | null) => void): DocumentQuery<T | null, T, QueryHelpers> & QueryHelpers;
    findOneAndRemove(conditions: FilterQuery<T>, options: { rawResult: true } & QueryFindOneAndRemoveOptions,
      callback?: (err: any, doc: mongodb.FindAndModifyWriteOpResultObject<T | null>, res: any) => void)
        : Query<mongodb.FindAndModifyWriteOpResultObject<T | null>> & QueryHelpers;
    findOneAndRemove(conditions: FilterQuery<T>, options: QueryFindOneAndRemoveOptions, callback?: (err: any, res: T | null) => void): DocumentQuery<T | null, T, QueryHelpers> & QueryHelpers;

    /**
     * Issues a mongodb findOneAndDelete command.
     * Finds a matching document, removes it, passing the found document (if any) to the
     * callback. Executes immediately if callback is passed.
     *
     * Note: same signatures as findOneAndRemove
     *
     */
    findOneAndDelete(): DocumentQuery<T | null, T, QueryHelpers> & QueryHelpers;
    findOneAndDelete(conditions: FilterQuery<T>,
      callback?: (err: any, res: T | null) => void): DocumentQuery<T | null, T, QueryHelpers> & QueryHelpers;
    findOneAndDelete(conditions: FilterQuery<T>, options: { rawResult: true } & QueryFindOneAndRemoveOptions,
      callback?: (err: any, doc: mongodb.FindAndModifyWriteOpResultObject<T | null>, res: any) => void)
        : Query<mongodb.FindAndModifyWriteOpResultObject<T | null>> & QueryHelpers;
    findOneAndDelete(conditions: FilterQuery<T>, options: QueryFindOneAndRemoveOptions, callback?: (err: any, res: T | null) => void): DocumentQuery<T | null, T, QueryHelpers> & QueryHelpers;

    /**
     * Issues a mongodb findAndModify update command.
     * Finds a matching document, updates it according to the update arg, passing any options,
     * and returns the found document (if any) to the callback. The query executes immediately
     * if callback is passed else a Query object is returned.
     *
+    * If mongoose option 'useFindAndModify': set to false it uses native findOneAndUpdate() rather than the deprecated findAndModify().
+    * https://mongoosejs.com/docs/api.html#mongoose_Mongoose-set
     */
    findOneAndUpdate(): DocumentQuery<T | null, T, QueryHelpers> & QueryHelpers;
    findOneAndUpdate(conditions: FilterQuery<T>, update: UpdateQuery<T>,
      callback?: (err: any, doc: T | null, res: any) => void): DocumentQuery<T | null, T, QueryHelpers> & QueryHelpers;
    findOneAndUpdate(conditions: FilterQuery<T>, update: UpdateQuery<T>,
      options: { rawResult : true } & { upsert: true, new: true } & QueryFindOneAndUpdateOptions,
      callback?: (err: any, doc: mongodb.FindAndModifyWriteOpResultObject<T>, res: any) => void)
        : Query<mongodb.FindAndModifyWriteOpResultObject<T>> & QueryHelpers;
    findOneAndUpdate(conditions: FilterQuery<T>, update: UpdateQuery<T>,
      options: { upsert: true, new: true } & QueryFindOneAndUpdateOptions,
      callback?: (err: any, doc: T, res: any) => void): DocumentQuery<T, T, QueryHelpers> & QueryHelpers;
    findOneAndUpdate(conditions: FilterQuery<T>, update: UpdateQuery<T>,
      options: { rawResult: true } & QueryFindOneAndUpdateOptions,
      callback?: (err: any, doc: mongodb.FindAndModifyWriteOpResultObject<T | null>, res: any) => void)
        : Query<mongodb.FindAndModifyWriteOpResultObject<T | null>> & QueryHelpers;
    findOneAndUpdate(conditions: FilterQuery<T>, update: UpdateQuery<T>,
      options: QueryFindOneAndUpdateOptions,
      callback?: (err: any, doc: T | null, res: any) => void): DocumentQuery<T | null, T, QueryHelpers> & QueryHelpers;

    /**
     * Implements $geoSearch functionality for Mongoose
     * @param conditions an object that specifies the match condition (required)
     * @param options for the geoSearch, some (near, maxDistance) are required
     * @param callback optional callback
     */
    geoSearch(conditions: any, options: {
      /** x,y point to search for */
      near: number[];
      /** the maximum distance from the point near that a result can be */
      maxDistance: number;
      /** The maximum number of results to return */
      limit?: number;
      /** return the raw object instead of the Mongoose Model */
      lean?: boolean;
    }, callback?: (err: any, res: T[]) => void): DocumentQuery<T[], T, QueryHelpers> & QueryHelpers;

    /**
     * Shortcut for creating a new Document from existing raw data,
     * pre-saved in the DB. The document returned has no paths marked
     * as modified initially.
     */
    hydrate(obj: any): T;

    /**
     * Shortcut for validating an array of documents and inserting them into
     * MongoDB if they're all valid. This function is faster than .create()
     * because it only sends one operation to the server, rather than one for each
     * document.
     * This function does not trigger save middleware.
     * @param docs Documents to insert.
     * @param options Optional settings.
     * @param options.ordered  if true, will fail fast on the first error encountered.
     *        If false, will insert all the documents it can and report errors later.
     * @param options.rawResult if false, the returned promise resolves to the documents that passed mongoose document validation.
     *        If `true`, will return the [raw result from the MongoDB driver](http://mongodb.github.io/node-mongodb-native/2.2/api/Collection.html#~insertWriteOpCallback)
     *        with a `mongoose` property that contains `validationErrors` if this is an unordered `insertMany`.
     */
    insertMany(docs: any[], callback?: (error: any, docs: T[]) => void): Promise<T[]>;
    insertMany(docs: any[], options?: { ordered?: boolean, rawResult?: boolean } & ModelOptions, callback?: (error: any, docs: T[]) => void): Promise<T[]>;
    insertMany(doc: any, callback?: (error: any, doc: T) => void): Promise<T>;
    insertMany(doc: any, options?: { ordered?: boolean, rawResult?: boolean } & ModelOptions, callback?: (error: any, doc: T) => void): Promise<T>;

    /**
     * Performs any async initialization of this model against MongoDB.
     * This function is called automatically, so you don't need to call it.
     * This function is also idempotent, so you may call it to get back a promise
     * that will resolve when your indexes are finished building as an alternative
     * to `MyModel.on('index')`
     * @param callback optional
     */
    init(callback?: (err: any) => void): Promise<T>;

    /**
     * Executes a mapReduce command.
     * @param o an object specifying map-reduce options
     * @param callbackoptional callback
     */
    mapReduce<Key, Value>(
      o: ModelMapReduceOption<T, Key, Value>,
      callback?: (err: any, res: any) => void
    ): Promise<any>;

    /**
     * Populates document references.
     * @param docs Either a single document or array of documents to populate.
     * @param options A hash of key/val (path, options) used for population.
     * @param callback Optional callback, executed upon completion. Receives err and the doc(s).
     */
    populate(docs: any[], options: ModelPopulateOptions | ModelPopulateOptions[],
      callback?: (err: any, res: T[]) => void): Promise<T[]>;
    populate<T>(docs: any, options: ModelPopulateOptions | ModelPopulateOptions[],
      callback?: (err: any, res: T) => void): Promise<T>;

    /** Removes documents from the collection. */
    remove(conditions: FilterQuery<T>, callback?: (err: any) => void): Query<mongodb.DeleteWriteOpResultObject['result'] & { deletedCount?: number }> & QueryHelpers;
    deleteOne(conditions: FilterQuery<T>, callback?: (err: any) => void): Query<mongodb.DeleteWriteOpResultObject['result'] & { deletedCount?: number }> & QueryHelpers;
    deleteOne(conditions: FilterQuery<T>, options: ModelOptions, callback?: (err: any) => void): Query<mongodb.DeleteWriteOpResultObject['result'] & { deletedCount?: number }> & QueryHelpers;
    deleteMany(conditions: FilterQuery<T>, callback?: (err: any) => void): Query<mongodb.DeleteWriteOpResultObject['result'] & { deletedCount?: number }> & QueryHelpers;
    deleteMany(conditions: FilterQuery<T>, options: ModelOptions, callback?: (err: any) => void): Query<mongodb.DeleteWriteOpResultObject['result'] & { deletedCount?: number }> & QueryHelpers;

    /**
     * Same as update(), except MongoDB replace the existing document with the given document (no atomic operators like $set).
     * This function triggers the following middleware: replaceOne
     */
    replaceOne(conditions: FilterQuery<T>, replacement: any, callback?: (err: any, raw: any) => void): Query<any> & QueryHelpers;

    /**
     * Updates documents in the database without returning them.
     * All update values are cast to their appropriate SchemaTypes before being sent.
     */
    update(conditions: FilterQuery<T>, doc: UpdateQuery<T>,
      callback?: (err: any, raw: any) => void): Query<any> & QueryHelpers;
    update(conditions: FilterQuery<T>, doc: UpdateQuery<T>, options: ModelUpdateOptions,
      callback?: (err: any, raw: any) => void): Query<any> & QueryHelpers;
    updateOne(conditions: FilterQuery<T>, doc: UpdateQuery<T>,
      callback?: (err: any, raw: any) => void): Query<any> & QueryHelpers;
    updateOne(conditions: FilterQuery<T>, doc: UpdateQuery<T>, options: ModelUpdateOptions,
      callback?: (err: any, raw: any) => void): Query<any> & QueryHelpers;
    updateMany(conditions: FilterQuery<T>, doc: UpdateQuery<T>,
      callback?: (err: any, raw: any) => void): Query<any> & QueryHelpers;
    updateMany(conditions: FilterQuery<T>, doc: UpdateQuery<T>, options: ModelUpdateOptions,
      callback?: (err: any, raw: any) => void): Query<any> & QueryHelpers;

    /** Creates a Query, applies the passed conditions, and returns the Query. */
    where(path: string, val?: any): Query<any> & QueryHelpers;
  }

  class Document {}
  interface Document extends MongooseDocument, NodeJS.EventEmitter, ModelProperties {
    constructor: Model<this>;

    /** Signal that we desire an increment of this documents version. */
    increment(): this;

    /**
     * Returns another Model instance.
     * @param name model name
     */
    model<T extends Document>(name: string): Model<T>;

    /** Override whether mongoose thinks this doc is deleted or not */
    $isDeleted(isDeleted: boolean): void;
    /** whether mongoose thinks this doc is deleted. */
    $isDeleted(): boolean;

    /**
     * Removes this document from the db.
     * @param fn optional callback
     */
    remove(fn?: (err: any, product: this) => void): Promise<this>;

    /**
     * Saves this document.
     * @param options options optional options
     * @param options.safe overrides schema's safe option
     * @param options.validateBeforeSave set to false to save without validating.
     * @param fn optional callback
     */
    save(options?: SaveOptions, fn?: (err: any, product: this) => void): Promise<this>;
    save(fn?: (err: any, product: this) => void): Promise<this>;

    /**
     * Version using default version key. See http://mongoosejs.com/docs/guide.html#versionKey
     * If you're using another key, you will have to access it using []: doc[_myVersionKey]
     */
    __v?: number;
  }

  interface SaveOptions {
    safe?: boolean | WriteConcern;
    validateBeforeSave?: boolean;
    session?: ClientSession;
  }

  interface WriteConcern {
    j?: boolean;
    w?: number | 'majority' | TagSet;
    wtimeout?: number;
  }

  interface TagSet {
    [k: string]: string;
  }

  interface ModelProperties {
    /** Collection the model uses. */
    collection: Collection;

    /** Connection the model uses. */
    db: Connection;

    /** Schema the model uses. */
    schema: Schema;
  }

  /** https://mongoosejs.com/docs/api.html#query_Query-setOptions */
  interface ModelOptions {
    session?: ClientSession | null;
  }

  interface QueryPopulateOptions {
    /** space delimited path(s) to populate */
    path: string;
    /** optional fields to select */
    select?: any;
    /** optional query conditions to match */
    match?: any;
    /** optional model to use for population */
    model?: string | Model<any>;
    /** optional query options like sort, limit, etc */
    options?: any;
    /** deep populate */
    populate?: QueryPopulateOptions | QueryPopulateOptions[];
  }

  interface ModelPopulateOptions extends QueryPopulateOptions {
    /** optional, if true Mongoose will always set path to an array. Inferred from schema by default */
    justOne?: boolean;
  }

  interface ModelUpdateOptions extends ModelOptions {
    /** safe mode (defaults to value set in schema (true)) */
    safe?: boolean;
    /** whether to create the doc if it doesn't match (false) */
    upsert?: boolean;
    /** whether multiple documents should be updated (false) */
    multi?: boolean;
    /**
     * If true, runs update validators on this command. Update validators validate
     * the update operation against the model's schema.
     */
    runValidators?: boolean;
    /**
     * If this and upsert are true, mongoose will apply the defaults specified in the
     * model's schema if a new document is created. This option only works on MongoDB >= 2.4
     * because it relies on MongoDB's $setOnInsert operator.
     */
    setDefaultsOnInsert?: boolean;
    /** overrides the strict option for this update */
    strict?: boolean;
    /** disables update-only mode, allowing you to overwrite the doc (false) */
    overwrite?: boolean;
    /**
     * Only update elements that match the arrayFilters conditions in the document or documents that match the query conditions.
     */
    arrayFilters?: { [key: string]: any }[];
    /** other options */
    [other: string]: any;
    /**
     *  by default, mongoose only returns the first error that occurred in casting the query.
     *  Turn on this option to aggregate all the cast errors.
     */
    multipleCastError?: boolean;
  }

  interface ModelMapReduceOption<T, Key, Val> {
    map: Function | string;
    reduce: (key: Key, vals: T[]) => Val;
    /** query filter object. */
    query?: any;
    /** sort input objects using this key */
    sort?: any;
    /** max number of documents */
    limit?: number;
    /** keep temporary data default: false */
    keeptemp?: boolean;
    /** finalize function */
    finalize?: (key: Key, val: Val) => Val;
    /** scope variables exposed to map/reduce/finalize during execution */
    scope?: any;
    /** it is possible to make the execution stay in JS. Provided in MongoDB > 2.0.X default: false */
    jsMode?: boolean;
    /** provide statistics on job execution time. default: false */
    verbose?: boolean;
    readPreference?: string;
    /** sets the output target for the map reduce job. default: {inline: 1} */
    out?: {
      /** the results are returned in an array */
      inline?: number;
      /**
       * {replace: 'collectionName'} add the results to collectionName: the
       * results replace the collection
       */
      replace?: string;
      /**
       * {reduce: 'collectionName'} add the results to collectionName: if
       * dups are detected, uses the reducer / finalize functions
       */
      reduce?: string;
      /**
       * {merge: 'collectionName'} add the results to collectionName: if
       * dups exist the new docs overwrite the old
       */
      merge?: string;
    };
  }

  interface MapReduceResult<Key, Val> {
    _id: Key;
    value: Val;
  }

  /*
   * section collection.js
   * http://mongoosejs.com/docs/api.html#collection-js
   */
  interface CollectionBase extends mongodb.Collection {
    /*
      * Abstract methods. Some of these are already defined on the
      * mongodb.Collection interface so they've been commented out.
      */
    ensureIndex(...args: any[]): any;
    //find(...args: any[]): any;
    findAndModify(...args: any[]): any;
    //findOne(...args: any[]): any;
    getIndexes(...args: any[]): any;
    //insert(...args: any[]): any;
    //mapReduce(...args: any[]): any;
    //save(...args: any[]): any;
    //update(...args: any[]): any;

    /** The collection name */
    collectionName: string;
    /** The Connection instance */
    conn: Connection;
    /** The collection name */
    name: string;
  }
}<|MERGE_RESOLUTION|>--- conflicted
+++ resolved
@@ -41,11 +41,8 @@
 //                 Richard Simko <https://github.com/richardsimko>
 //                 Marek Tuchalski <https://github.com/ith>
 //                 Jeremy Bensimon <https://github.com/jeremyben>
-<<<<<<< HEAD
 //                 Andrei Alecu <https://github.com/andreialecu>
-=======
 //                 The Half Blood Prince <https://github.com/tHBp>
->>>>>>> 19a6a39a
 // Definitions: https://github.com/DefinitelyTyped/DefinitelyTyped
 // Minimum TypeScript Version: 3.2
 
