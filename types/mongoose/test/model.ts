--- conflicted
+++ resolved
@@ -594,11 +594,17 @@
 // $ExpectError
 LocModel.updateMany({ name: 'foo' }, { $push: { coords: 'bar' } });
 
-<<<<<<< HEAD
+LocModel.findByIdAndUpdate('someId',
+  { $pull: { notes: { _id: ['someId'] } } }
+);
+LocModel.findByIdAndUpdate('someId',
+  { $pull: { notes: { _id: { $in: ['someId', 'someId'] } } } }
+)
+
 // $ExpectError
 LocModel.create({ address: "foo", coords: [1, 2], facilities: ["foo", "bar"] });
 
-LocModel.create({ address: "foo", coords: [1, 2], facilities: ["foo", "bar"], name: "bar", openingTimes: ["foo"], rating: 10, reviews: ["foo"] });
+LocModel.create({ address: "foo", coords: [1, 2], facilities: ["foo", "bar"], name: "bar", openingTimes: ["foo"], rating: 10, reviews: ["foo"], notes: [] });
 LocModel.create<{address: string}>({ address: "foo" });
 
 interface ModelWithFunction extends mongoose.Document {
@@ -708,12 +714,4 @@
 ModelWithFunctionInSchema.create({ name: "test", jobs: [{ title: "hello" }] });
 ModelWithFunctionInSchema.create({ name: "test", jobs: [{ title: "hello" }], titles: [{ title: "test" }] });
 
-ModelWithFunctionInSchema.create({ name: "test", jobs: [], mapWithFuncs: { test: { title: "hello", innerMap: { test: { title: "hello" } } }} });
-=======
-LocModel.findByIdAndUpdate('someId',
-  { $pull: { notes: { _id: ['someId'] } } }
-);
-LocModel.findByIdAndUpdate('someId',
-  { $pull: { notes: { _id: { $in: ['someId', 'someId'] } } } }
-)
->>>>>>> 90c86db5
+ModelWithFunctionInSchema.create({ name: "test", jobs: [], mapWithFuncs: { test: { title: "hello", innerMap: { test: { title: "hello" } } }} });