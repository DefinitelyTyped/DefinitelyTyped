import * as mongoose from 'mongoose';

// dummy variables
var cb = function () {};

/*
 * Most of these tests are taken directly from the examples
 * in the Mongoose API documentation.
 *
 * http://mongoosejs.com/docs/guide.html
 * http://mongoosejs.com/docs/api.html
 */

/*
 * section index.js
 * http://mongoosejs.com/docs/api.html#index-js
 */
var connectUri = 'mongodb://user:pass@localhost:port/database';
const connection1: Promise<mongoose.Mongoose> = mongoose.connect(connectUri);
const connection2: Promise<mongoose.Mongoose> = mongoose.connect(connectUri, {
  user: 'larry',
  pass: 'housan',
  config: {
    autoIndex: true,
  },
  mongos: true,
  bufferCommands: false,
  useNewUrlParser: true,
  useFindAndModify: true,
  useCreateIndex: true,
  autoIndex: true,
  autoCreate: true,
});
const connection3 = mongoose.connect(connectUri, function (error) {
  error.stack;
});

var mongooseConnection: mongoose.Connection = mongoose.createConnection();
mongooseConnection.dropDatabase().then(()=>{});
mongooseConnection.dropCollection('foo').then(()=>{});
mongoose.createConnection(connectUri).then((conn)=> {
  return conn.collections;
}, () => {

var connections: mongoose.Connection[] = mongoose.connections;

});
mongoose.createConnection(connectUri).openUri('');
mongoose.createConnection(connectUri, {
  db: {
    native_parser: true
  }
}).openUri('');
const dcWithCallback: void = mongoose.disconnect(cb);
const dcPromise: Promise<void> = mongoose.disconnect();
mongoose.get('test');
mongoose.model('Actor', new mongoose.Schema({
  name: String
}), 'collectionName', true).find({});
mongoose.model('Actor').find({});
mongoose.modelNames()[0].toLowerCase();
mongoose.models.Actor.findOne({}).exec();
new (new mongoose.Mongoose(9, 8, 7)).Mongoose(1, 2, 3).connect('');
mongoose.plugin(cb, {}).connect('');
mongoose.set('test', 'value');
mongoose.set('debug', function(collectionName: any, methodName: any, arg1: any, arg2: any) {});
mongoose.STATES.hasOwnProperty('');
mongoose.STATES.disconnected === 0;
mongoose.STATES.connected === 1;

mongoose.connection.on('error', cb);
new mongoose.mongo.MongoError('error').stack;
mongoose.SchemaTypes.String;
mongoose.SchemaTypes.ObjectId;
mongoose.SchemaTypes.Decimal128;
mongoose.SchemaTypes.Map;
mongoose.Types.ObjectId;
mongoose.Types.Decimal128;
mongoose.version.toLowerCase();

const sslConnections: {[key: string]: mongoose.Connection} = {
  basic: mongoose.createConnection(connectUri, {ssl: true}),
  customCA: mongoose.createConnection(
    connectUri,
    {
      ssl: true,
      sslCA: [new Buffer('ca string')],
      sslCRL: [new Buffer('crl buffer')],
      sslCert: 'ssl cert',
      sslKey: new Buffer('ssl private key'),
      sslPass: 'ssl password',
      servername: 'localhost',
      checkServerIdentity: true,
      ciphers: 'ciphers',
      ecdhCurve: 'ecdhCurve',
    }
  ),
};

/*
 * section collection.js
 * http://mongoosejs.com/docs/api.html#collection-js
 *
 * section drivers/node-mongodb-native/collection.js
 * http://mongoosejs.com/docs/api.html#drivers-node-mongodb-native-collection-js
 */
var coll1 = <mongoose.Collection> {};
coll1.$format(999).toLowerCase();
coll1.$print('name', 'i', [1, 2, 3]);
coll1.getIndexes();
/* inherited properties */
coll1.collectionName;
coll1.conn;
coll1.name;
coll1.ensureIndex();
coll1.find({});
coll1.insert({}, {});

var coll2 = new mongoose.Collection('', new mongoose.Connection(mongoose));
coll2.$format(999).toLowerCase();
/* inherited properties */
coll2.initializeOrderedBulkOp;
coll2.indexExists;

/*
 * section connection.js
 * http://mongoosejs.com/docs/api.html#connection-js
 *
 * section section drivers/node-mongodb-native/connection.js
 * http://mongoosejs.com/docs/api.html#drivers-node-mongodb-native-connection-js
 */
var conn1: mongoose.Connection = mongoose.createConnection('mongodb://user:pass@localhost:port/database');
conn1 = new mongoose.Connection(mongoose);
conn1.close().then(function () {}).catch(function (err) {});
conn1.close(true).then(function () {}).catch(function (err) {});
conn1.close(function (err) {});
conn1.close(true, function (err) {});
conn1.collection('name').$format(999);
conn1.model('myModel', new mongoose.Schema({}), 'myCol').find();
conn1.deleteModel('myModel');
conn1.models.myModel.findOne().exec();
interface IStatics {
  staticMethod1: (a: number) => string;
}
conn1.modelNames()[0].toLowerCase();
conn1.config.hasOwnProperty('');
conn1.db.bufferMaxEntries;
conn1.collections['coll'].$format(999);
conn1.readyState.toFixed();
conn1.useDb('myDb').useDb('');
mongoose.Connection.STATES.hasOwnProperty('');
mongoose.Connection.STATES.disconnected === 0;
mongoose.Connection.STATES.connected === 1;

/* inherited properties */
conn1.on('data', cb);
conn1.addListener('close', cb);

// The connection returned by useDb is *not* thenable.
// From https://github.com/DefinitelyTyped/DefinitelyTyped/pull/26057#issuecomment-396150819
const getDB = async (tenant: string)=> {
  return conn1.useDb(tenant);
};

/*
 * section error.js
 * http://mongoosejs.com/docs/api.html#error-js
 */
var mongooseError: mongoose.Error = new mongoose.Error('error');
mongooseError.name;
/* inherited properties */
mongooseError.message;
mongooseError.stack;
/* static properties */
mongoose.Error.messages.hasOwnProperty('');
mongoose.Error.Messages.hasOwnProperty('');

/*
 * section error/cast.js
 * https://mongoosejs.com/docs/api.html#mongooseerror_MongooseError.CastError
 */
var castError: mongoose.Error.CastError = new mongoose.Error.CastError('', '', '');
castError.name;
castError.stringValue;
castError.kind;
castError.path;
castError.value;
castError.setModel('foo');
/* inherited properties */
castError.message;
castError.stack;

/*
 * section error/validator.js
 * https://mongoosejs.com/docs/api.html#mongooseerror_MongooseError.ValidatorError
 */
var validatorError: mongoose.Error.ValidatorError = new mongoose.Error.ValidatorError({ message: 'bar' })
validatorError.name;
validatorError.properties;
validatorError.kind;
validatorError.path;
validatorError.value;
validatorError.toString().toLowerCase();
validatorError.formatMessage('foo', {});
validatorError.formatMessage('foo', (bar: any)=>{ return bar; });
/* inherited properties */
validatorError.message;
validatorError.stack;

/*
 * section error/validation.js
 * https://mongoosejs.com/docs/api.html#mongooseerror_MongooseError.ValidationError
 */
var doc = <mongoose.Document>{};
var validationError: mongoose.Error.ValidationError = new mongoose.Error.ValidationError(doc);
validationError.name;
validationError.toString().toLowerCase();
validationError.inspect();
validationError.toJSON().hasOwnProperty('');
validationError.addError('foo', validatorError)
/* inherited properties */
validationError.message;
validationError.stack;

/*
 * section error/parallelSave.js
 * https://mongoosejs.com/docs/api.html#mongooseerror_MongooseError.ParallelSaveError
 */
var parallelSaveError: mongoose.Error.ParallelSaveError = new mongoose.Error.ParallelSaveError(doc);
parallelSaveError.name;
/* inherited properties */
parallelSaveError.message;
parallelSaveError.stack;

/*
 * section error/overwriteModel.js
 * https://mongoosejs.com/docs/api.html#mongooseerror_MongooseError.OverwriteModelError
 */
var overwriteModelError: mongoose.Error.OverwriteModelError = new mongoose.Error.OverwriteModelError('foo');
overwriteModelError.name;
/* inherited properties */
overwriteModelError.message;
overwriteModelError.stack;

/*
 * section error/missingSchema.js
 * https://mongoosejs.com/docs/api.html#mongooseerror_MongooseError.MissingSchemaError
 */
var missingSchemaError: mongoose.Error.MissingSchemaError = new mongoose.Error.MissingSchemaError('foo');
missingSchemaError.name;
/* inherited properties */
missingSchemaError.message;
missingSchemaError.stack;

/*
 * section error/divergentArray.js
 * https://mongoosejs.com/docs/api.html#mongooseerror_MongooseError.MissingSchemaError
 */
var divergentArrayError: mongoose.Error.DivergentArrayError = new mongoose.Error.DivergentArrayError(['foo','bar']);
missingSchemaError.name;
/* inherited properties */
missingSchemaError.message;
missingSchemaError.stack;

const pluralize = mongoose.pluralize();
const plural: string = pluralize('foo');

/*
 * section querycursor.js
 * http://mongoosejs.com/docs/api.html#querycursor-js
 */
var querycursor = <mongoose.QueryCursor<any>> {};
querycursor.close(function (error, result) {
  result.execPopulate();
}).catch(cb);
querycursor.eachAsync(function (doc) {
  doc.execPopulate();
}, function (err) {}).catch(cb);
querycursor.next(cb).catch(cb);
/* inherited properties */
querycursor.pause();
querycursor.pipe(process.stdout);
/* practical example */
var QCModel = mongoose.model('QC', new mongoose.Schema({name: String}));
QCModel.find({}).cursor({}).on('data', function (doc: any) {
  doc.depopulate('name');
}).on('error', function (error: any) {
  throw error;
}).close().then(cb).catch(cb);
querycursor.map(function (doc) {
  doc.foo = "bar";
  return doc;
}).on('data', function (doc: any) {
  console.log(doc.foo);
});
querycursor.map(function (doc) {
  doc.foo = "bar";
  return doc;
}).next(function (error, doc) {
  console.log(doc.foo);
});

QCModel.watch().once('change', (change: any) => {
  console.log(change);
});

QCModel.watch({
  maxAwaitTimeMS: 10
}).once('change', (change: any) => {
  console.log(change);
});

/*
 * section virtualtype.js
 * http://mongoosejs.com/docs/api.html#virtualtype-js
 */
var virtualtype: mongoose.VirtualType = new mongoose.VirtualType({}, 'hello');
virtualtype.applyGetters({}, {});
virtualtype.applySetters({}, {});
virtualtype.get(cb).get(cb);
virtualtype.set(cb).set(cb);

/*
 * section schema.js
 * http://mongoosejs.com/docs/api.html#schema-js
 */
var schema: mongoose.Schema = new mongoose.Schema({
  name: String,
  binary: Buffer,
  living: Boolean,
  updated: { type: Date, default: Date.now },
  age: { type: Number, min: 18, max: 65 },
  mixed: mongoose.Schema.Types.Mixed,
  _someId: mongoose.Schema.Types.ObjectId,
  someDecimal: mongoose.Schema.Types.Decimal128,
  array: [],
  ofString: [String],
  ofNumber: [Number],
  ofDates: [Date],
  ofBuffer: [Buffer],
  ofBoolean: [Boolean],
  ofMixed: [mongoose.Schema.Types.Mixed],
  ofObjectId: [mongoose.Schema.Types.ObjectId],
  map: {
    type: Map,
    of: String,
  },
  nested: {
    stuff: { type: String, lowercase: true, trim: true },
  },
});
schema.add({
  mixedArray: {
    type: [mongoose.Schema.Types.Mixed],
    required: true
  }
}, 'prefix');
schema.eachPath(function (path, type) {
  path.toLowerCase();
  type.sparse(true);
}).eachPath(cb);
schema.get('path');
schema.index({
  name: 1,
  binary: -1
}).index({}, {});
schema.indexes().slice();
schema.method('name', cb).method({
  m1: cb,
  m2: cb
});
schema.path('a', mongoose.Schema.Types.Buffer).path('a');
schema.pathType('m1').toLowerCase();
schema.plugin(function (schema: mongoose.Schema, opts?: any) {
  schema.get('path');
  if (opts) {
    opts.hasOwnProperty('');
  }
}).plugin(cb, {opts: true});

/* `.pre` hook tests */

interface PreHookTestDocumentInterface extends mongoose.Document {}
interface PreHookTestQueryInterface<T> extends mongoose.Query<T> {}
interface PreHookTestAggregateInterface<T> extends mongoose.Aggregate<T> {}
interface PreHookTestModelInterface<T extends mongoose.Document> extends mongoose.Model<T> {}

// it is used to ensure that all testing cases return a value of mongoose.Schema type
const preHookTestSchemaArr: mongoose.Schema[] = [];

// testing order:
//   serial with default value and returning void
//   serial with a type argument and returning a promise
//   parallel with default value and returning void
//   parallel with a type argument and returning a promise

// Document
preHookTestSchemaArr.push(
  schema.pre("init", function (next) {
    const isDefaultType: mongoose.Document = this;
  }, err => {})
);
preHookTestSchemaArr.push(
  schema.pre<PreHookTestDocumentInterface>("init", function (next) {
    const isSpecificType: PreHookTestDocumentInterface = this;
    return Promise.resolve("");
  }, err => {})
);
preHookTestSchemaArr.push(
  schema.pre("init", true, function (next, done) {
    const isDefaultType: mongoose.Document = this;
  }, err => {})
);
preHookTestSchemaArr.push(
  schema.pre<PreHookTestDocumentInterface>("init", true, function (next, done) {
    const isSpecificType: PreHookTestDocumentInterface = this;
    return Promise.resolve("");
  }, err => {})
);

// Query
preHookTestSchemaArr.push(
  schema.pre("count", function (next) {
    const isDefaultType: mongoose.Query<any> = this;
  }, err => {})
);
preHookTestSchemaArr.push(
  schema.pre<PreHookTestQueryInterface<number>>("count", function (next) {
    const isSpecificType: PreHookTestQueryInterface<number> = this;
    return Promise.resolve("");
  }, err => {})
);
preHookTestSchemaArr.push(
  schema.pre("count", true, function (next, done) {
    const isDefaultType: mongoose.Query<any> = this;
  }, err => {})
);
preHookTestSchemaArr.push(
  schema.pre<PreHookTestQueryInterface<number>>("count", true, function (next, done) {
    const isSpecificType: PreHookTestQueryInterface<number> = this;
    return Promise.resolve("");
  }, err => {})
);

// Aggregate
preHookTestSchemaArr.push(
  schema.pre("aggregate", function(next) {
    const isDefaultType: mongoose.Aggregate<any> = this;
  }, err => {})
);
preHookTestSchemaArr.push(
  schema.pre<PreHookTestAggregateInterface<number>>("aggregate", function(next) {
    const isSpecificType: PreHookTestAggregateInterface<number> = this;
    return Promise.resolve("")
  }, err => {})
);
preHookTestSchemaArr.push(
  schema.pre("aggregate", true, function(next, done) {
    const isDefaultType: mongoose.Aggregate<any> = this;
  }, err => {})
);
preHookTestSchemaArr.push(
  schema.pre<PreHookTestAggregateInterface<number>>("aggregate", true, function(next, done) {
    const isSpecificType: PreHookTestAggregateInterface<number> = this;
    return Promise.resolve("")
  }, err => {})
);

// Model<Document>
preHookTestSchemaArr.push(
  schema.pre("insertMany", function(next, docs) {
    const isDefaultType: mongoose.Model<mongoose.Document> = this;
  }, err => {})
);
preHookTestSchemaArr.push(
  schema.pre<PreHookTestModelInterface<PreHookTestDocumentInterface>>("insertMany", function(next, docs) {
    const isSpecificType: PreHookTestModelInterface<PreHookTestDocumentInterface> = this;
    return Promise.resolve("")
  }, err => {})
);
preHookTestSchemaArr.push(
  schema.pre("insertMany", true, function(next, done, docs) {
    const isDefaultType: mongoose.Model<mongoose.Document> = this;
  }, err => {})
);
preHookTestSchemaArr.push(
  schema.pre<PreHookTestModelInterface<PreHookTestDocumentInterface>>("insertMany", true, function(next, done, docs) {
    const isSpecificType: PreHookTestModelInterface<PreHookTestDocumentInterface> = this;
    return Promise.resolve("")
  }, err => {})
);

schema
.post('save', function (error: mongoose.Error, doc: mongoose.Document, next: (err?: mongoose.NativeError) => void) {
  error.stack;
  doc.model;
  next.apply;
})
.post('save', function (doc: mongoose.Document, next: (err?: mongoose.NativeError) => void) {
  doc.model;
  next(new Error());
})
.post('save', function (doc: mongoose.Document) {
  doc.model;
});

schema.post('insertMany', function(docs: mongoose.Document[], next: () => void) {
    const isDefaultType: mongoose.Model<mongoose.Document> = this;
    next();
});

schema.post('insertMany', function(error, docs: mongoose.Document[], next) {
    const isDefaultType: mongoose.Model<mongoose.Document> = this;
    next();
});

schema.post('insertMany', async function(docs: mongoose.Document[]): Promise<void> {
    const isDefaultType: mongoose.Model<mongoose.Document> = this;
    return;
});

schema.queue('m1', [1, 2, 3]).queue('m2', [[]]);
schema.remove('path');
schema.remove(['path1', 'path2', 'path3']);
schema.requiredPaths(true)[0].toLowerCase();
schema.set('id', true).set('id');
schema.static('static', cb).static({
  s1: cb,
  s2: cb
});
schema.virtual('virt', {}).applyGetters({}, {});
schema.virtualpath('path').applyGetters({}, {});
/* static properties */
mongoose.Schema.indexTypes[0].toLowerCase();
mongoose.Schema.reserved.hasOwnProperty('');
/* inherited properties */
schema.addListener('e', cb);
/* practical examples */
interface Animal {
  findSimilarTypes(cb: any): Promise<Animal>
}
var animalSchema = new mongoose.Schema<Animal>({
  name: String,
  type: String
});
animalSchema.methods.findSimilarTypes = function (cb) {
  return this.model('Animal').find({ type: this.type }, cb);
};
var Animal: any = mongoose.model('Animal', animalSchema);
var dog: any = new Animal({type: 'dog'});
dog['findSimilarTypes'](function (err: any, dogs: any) {
  console.log(dogs);
});
new mongoose.Schema({
  title:  String,
  author: String,
  body:   String,
  comments: [{ body: String, date: Date }],
  date: { type: Date, default: Date.now },
  hidden: Boolean,
  meta: {
    votes: Number,
    favs:  Number,
    text: String
  },
  meta2: {
    text: mongoose.Schema.Types.Number,
    select: {
      type: String
    }
  }
});
new mongoose.Schema({ name: { type: String, index: true }});
new mongoose.Schema({ loc: { type: [Number], index: 'hashed' }});
new mongoose.Schema({ loc: { type: [Number], index: '2d', sparse: true }});
new mongoose.Schema({ loc: { type: [Number], index: { type: '2dsphere', sparse: true }}});
new mongoose.Schema({ date: { type: Date, index: { unique: true, expires: '1d' }}});
new mongoose.Schema({ born: { type: Date, required: '{PATH} is required!' }});
new mongoose.Schema({ born: { type: Date, required: function() {
  return this.age >= 18;
}}});
new mongoose.Schema({ state: { type: String, enum: ['opening', 'open', 'closing', 'closed'] }});
new mongoose.Schema({ state: { type: String, enum: {
  values: ['opening', 'open', 'closing', 'closed'],
  message: 'enum validator failed for path `{PATH}` with value `{VALUE}`'
}}});
new mongoose.Schema({ name: { type: String, match: /^a/ }});
new mongoose.Schema({ name: { type: String, match: [
  /\.html$/, "That file doesn't end in .html ({VALUE})"
]}});
new mongoose.Schema({
  createdAt: {type: Date, expires: 60 * 60 * 24}
});
new mongoose.Schema({ createdAt: { type: Date, expires: '1.5h' }});
new mongoose.Schema({ d: { type: Date, max: new Date('2014-01-01') }});
new mongoose.Schema({ d: { type: Date, max: [
  new Date('2014-01-01'),
  'The value of path `{PATH}` ({VALUE}) exceeds the limit ({MAX}).'
]}});
new mongoose.Schema({d: {type: Date, min: [
  new Date('1970-01-01'),
  'The value of path `{PATH}` ({VALUE}) is beneath the limit ({MIN}).'
]}});
new mongoose.Schema({
  integerOnly: {
    type: Number,
    get: (v: number) => Math.round(v),
    set: (v: number) => Math.round(v),
    validate: {
      isAsync: false,
      validator: (val: number): boolean => {
        return false;
      }
    }
  },
  asyncValidated: {
    type: Number,
    validate: {
      isAsync: true,
      validator: (val: number, done): void => {
        setImmediate(done, true);
      }
    }
  },
  promiseValidated: {
    type: Number,
    validate: {
      validator: async (val: number) => {
        return val === 2;
      }
    }
  },
});
new mongoose.Schema({
  fnOnly: { type: String, validate: () => true },
  fnStringArray: { type: String, validate: [() => true, 'failed'] },
  fnStringObject: { type: String, validate: { validator: () => true, message: 'failed' } },
  promiseFnOnly: { type: String, validate: () => Promise.reject(new Error('oops')) },
  promiseFnStringArray: { type: String, validate: [() => Promise.reject(), 'oops'] },
  promiseFnStringObject: { type: String, validate: { validator: () => Promise.reject(), message: 'oops' } },
});
new mongoose.Schema({ name: { type: String, validate: [
  { validator: () => {return true}, msg: 'uh oh' },
  { validator: () => {return true}, msg: 'failed' }
]}});
animalSchema.statics.findByName = function(name: any, cb: any) {
  return this.find({ name: new RegExp(name, 'i') }, cb);
};
Animal['findByName']('fido', function(err: any, animals: any) {
  console.log(animals);
});
animalSchema.virtual('name.full').get(function () {
  return this.name.first + ' ' + this.name.last;
});
var childSchema = new mongoose.Schema({ name: String });
var parentSchema = new mongoose.Schema({
  children: [childSchema],
  child: childSchema,
  name: {
    index: true,
    required: true
  }
});
new mongoose.Schema({
  eggs: {
    type: Number,
    min: [6, 'Too few eggs'],
    max: 12
  },
  bacon: {
    type: Number,
    required: [true, 'Why no bacon?']
  },
  drink: {
    type: String,
    enum: ['Coffee', 'Tea']
  }
});

(new mongoose.Schema({})).plugin<any>(function (schema: mongoose.Schema, options: any) {
  schema.add({ lastMod: Date })
  schema.pre('save', function (next: Function) {
    (this as any).lastMod = new Date
    next()
  })
  if (options && options['index']) {
    schema.path('lastMod').index(options['index'])
  }
}, { index: true }).plugin<any>(function (schema: mongoose.Schema, options: any) {
  schema.add({ lastMod: Date })
  schema.pre('save', function (next: Function) {
    (this as any).lastMod = new Date
    next()
  })
  if (options && options['index']) {
    schema.path('lastMod').index(options['index'])
  }
}, {index: true});

new mongoose.Schema({foo: String}, {strict: 'throw'});

export default function(schema: mongoose.Schema) {
  schema.pre('init', function(this: mongoose.Document, next: (err?: Error) => void): void {
     console.log('success!');
  });
}

// plugins
function MyPlugin(schema: mongoose.Schema, opts?: string) {
}
new mongoose.Schema({})
    .plugin(MyPlugin)

interface PluginOption {
    modelName: string;
    timestamp: string;
}

function logger(modelName: string, timestamp: string) {
    // call special logger with options
}

function AwesomeLoggerPlugin(schema: mongoose.Schema, options: PluginOption) {
    if (options) {
        schema.pre('save', function (next: Function) {
            logger(options.modelName, options.timestamp)
        })
    }
}

new mongoose.Schema({})
    .plugin<PluginOption>(AwesomeLoggerPlugin, {modelName: 'Executive', timestamp: 'yyyy/MM/dd'})

mongoose.plugin<PluginOption>(AwesomeLoggerPlugin, {modelName: 'Executive', timestamp: 'yyyy/MM/dd'})


/*
 * section document.js
 * https://mongoosejs.com/docs/api/document.html
 */
var doc = <mongoose.Document>{};
doc.$isDefault('path').valueOf();
<<<<<<< HEAD
=======
doc.$locals.field = 'value';
>>>>>>> d5e4667f
const docDotDepopulate: mongoose.Document = doc.depopulate('path');
doc.equals(doc).valueOf();
doc.execPopulate().then(function (arg) {
  arg.execPopulate();
}).catch(function (err) {});
doc.get('path', Number);
doc.get('path', Number, { virtuals: true, getters: false });
doc.init(doc).init(doc, {});
doc.inspect();
doc.invalidate('path', new Error('hi')).toString();
doc.invalidate('path', new Error('hi'), 999).toString();
doc.isDirectModified('path').valueOf();
doc.isInit('path').valueOf();
doc.isModified('path').valueOf();
doc.isSelected('path').valueOf();
doc.markModified('path');
doc.modifiedPaths()[0].toLowerCase();
doc.populate(function (err, doc) {
  doc.populate('path', function (err, doc) {
    doc.populate({
      path: 'path',
      select: 'path',
      match: {}
    });
  });
});
doc.populated('path');
doc.set('path', 999, {}).set({ path: 999 });
doc.overwrite({path: 999});
doc.toJSON({
  getters: true,
  virtuals: false
});
doc.toObject({
  transform: function (doc, ret, options) {
    doc.toObject();
  }
});
doc.toString().toLowerCase();
doc.unmarkModified('path');
doc.update(doc, cb).cursor();
doc.update(doc, {
  safe: true,
  upsert: true
}, cb).cursor();
doc.validate({}, function (err) {});
doc.validate().then(null).catch(null);
var validationError = doc.validateSync(['path1', 'path2']);
if (validationError) {
    validationError.stack
}
/* practical examples */
var MyModel = mongoose.model('test', new mongoose.Schema({
  name: {
    type: String,
    alias: 'foo',
    default: 'Val '
  }
}));
doc = new MyModel();
doc.$isDefault('name');
MyModel.findOne().populate('author').exec(function (err, doc) {
  if (doc) {
    doc.depopulate('author');
  }
});
MyModel.replaceOne({foo: 'bar'}, {qux: 'baz'}).where();
MyModel.replaceOne({foo: 'bar'}, {qux: 'baz'}, (err, raw) => {})
MyModel.bulkWrite([{foo:'bar'}]).then(r => {
  console.log(r.deletedCount);
});
MyModel.bulkWrite([], (err, res) => {
  console.log(res.modifiedCount);
});
MyModel.bulkWrite([], { ordered: false }, (err, res) => {
  console.log(res.modifiedCount);
});
doc.populate('path');
doc.populate({path: 'hello'});
doc.populate('path', cb)
doc.populate({path: 'hello'}, cb);
doc.populate(cb);
doc.populate({path: 'hello'}).execPopulate().catch(cb);
doc.update({$inc: {wheels:1}}, { w: 1 }, cb);

const ImageSchema = new mongoose.Schema({
  name: {type: String, required: true},
  id: {type: Number, unique: true, required: true, index: true},
}, { id: false });

const clonedSchema: mongoose.Schema = new mongoose.Schema().clone();

interface ImageDoc extends mongoose.Document {
  name: string,
  id: number
}

const ImageModel = mongoose.model<ImageDoc>('image', ImageSchema);

ImageModel.findOne({}, function(err, doc) {
  if (doc) {
    doc.name;
    doc.id;
  }
});

/* Using flatten maps example */
interface Submission extends mongoose.Document {
  name: string;
  fields: Record<string,string>;
}
var SubmissionSchema = new mongoose.Schema({
  name: String,
  fields: {
    type: Map,
    of: String
  }
});
const SubmissionModel = mongoose.model<Submission>('Submission', SubmissionSchema);
const submission = new SubmissionModel({
  name: "Submission Name",
  fields: {
    extra: "Value",
    other: "Thing"
  }
});
submission.save()
.then(result => {
  console.log(result.toObject({
    flattenMaps: true
  }));
})
.catch(() => {
  console.log("Flatten maps error");
});

/*
 * section types/subdocument.js
 * http://mongoosejs.com/docs/api.html#types-subdocument-js
 */
// The constructor is private api, but we'll use it to test
var subdocument: mongoose.Types.Subdocument = new mongoose.Types.Subdocument();
subdocument.ownerDocument().errors;
subdocument.remove({}, function (err) {
  return 6;
});
/* inherited properties */
subdocument.execPopulate();

/*
 * section types/array.js
 * http://mongoosejs.com/docs/api.html#types-array-js
 */
var mongooseArray: mongoose.Types.Array<string> = new mongoose.Types.Array<string>();
mongooseArray.$shift().toLowerCase();
mongooseArray.remove().$shift();
mongooseArray.$pop().toLowerCase();
mongooseArray.addToSet('hi', 9, 9, '4')[0].toLowerCase();
mongooseArray.indexOf({name: 'obj'}).toFixed();
mongooseArray.inspect();
mongooseArray.nonAtomicPush(9, 8, 'hi').toFixed();
mongooseArray.pop().toLowerCase();
mongooseArray.pull(5, 4, 'hi').$shift();
mongooseArray.push([]).toFixed();
mongooseArray.set(1, 'hi').$shift();
mongooseArray.shift().toLowerCase();
mongooseArray.sort(function (a, b) {
  return a.length - b.length;
}).unshift();
mongooseArray.splice(4, 1).unshift();
mongooseArray.toObject({depopulate: true}).unshift();
mongooseArray.unshift(2, 4, 'hi').toFixed();
/* inherited properties */
mongooseArray.concat();
mongooseArray.length;
/* practical examples */
interface MySubEntity extends mongoose.Types.Subdocument {
  property1: string;
  property2: string;
}
interface MyEntity extends mongoose.Document {
  sub: mongoose.Types.Array<MySubEntity>
}
var myEntity = <MyEntity> {};
var subDocArray = myEntity.sub.filter(sd => {
  sd.property1;
  sd.property2.toLowerCase();
  return true;
});


/*
 * section types/documentarray.js
 * http://mongoosejs.com/docs/api.html#types-documentarray-js
 */
// The constructor is private api, but we'll use it to test
<<<<<<< HEAD
var documentArray: mongoose.Types.DocumentArray<mongoose.Document> = new mongoose.Types.DocumentArray();
=======
var documentArray: mongoose.Types.DocumentArray<mongoose.Document> =
  new mongoose.Types.DocumentArray();
>>>>>>> d5e4667f
documentArray.create({}).errors;
documentArray.id(new Buffer('hi'));
documentArray.inspect();
documentArray.toObject({}).length;
/* inherited from mongoose.Types.Array */
documentArray.$shift();
/* inherited from Native Array */
documentArray.concat();
/* practical example */
interface MySubEntity1 extends mongoose.Types.Subdocument {
  property1: string;
  property2: string;
}
interface MyEntity1 extends mongoose.Document {
  sub: mongoose.Types.DocumentArray<MySubEntity>
}
var newEnt = <MyEntity1> {};
var newSub: MySubEntity1 = newEnt.sub.create({ property1: "example", property2: "example" });

/*
 * section types/buffer.js
 * http://mongoosejs.com/docs/api.html#types-buffer-js
 */
var mongooseBuffer: mongoose.Types.Buffer = new mongoose.Types.Buffer('hello');
mongooseBuffer.copy(mongooseBuffer, 1, 2, 3).toFixed();
mongooseBuffer.copy(new Buffer('hi')).toFixed();
mongooseBuffer.equals(new Buffer('hi')).valueOf();
mongooseBuffer.subtype(123);
mongooseBuffer.toObject().value();
mongooseBuffer.write('world', 3, 2, 1).toFixed();
/* inherited properties */
mongooseBuffer.compare(mongooseBuffer);
/* inherited static properties */
mongoose.Types.Buffer.from([1, 2, 3]);

/*
 * section types/decimal128.js
 * http://mongoosejs.com/docs/api.html#types-decimal128-js
 */
var decimal128: mongoose.Types.Decimal128 = mongoose.Types.Decimal128.fromString('123.45678901234567');
decimal128 = new mongoose.Types.Decimal128(new Buffer('12345'));
/* practical examples */
export interface ILargeValuesSchema extends mongoose.Document {
<<<<<<< HEAD
    sum: mongoose.Schema.Types.Decimal128;
=======
  sum: mongoose.Schema.Types.Decimal128;
>>>>>>> d5e4667f
}
export var LargeValuesSchema = new mongoose.Schema({
  sum: {
    type: mongoose.Schema.Types.Decimal128,
    required: true
  }
});

/*
 * section types/objectid.js
 * http://mongoosejs.com/docs/api.html#types-objectid-js
 */
var objectId: mongoose.Types.ObjectId = mongoose.Types.ObjectId.createFromHexString('0x1234');
objectId = new mongoose.Types.ObjectId(12345);
objectId = mongoose.Types.ObjectId(12345);
objectId.getTimestamp();
/* practical examples */
export interface IManagerSchema extends mongoose.Document {
<<<<<<< HEAD
    user: mongoose.Schema.Types.ObjectId;
=======
  user: mongoose.Schema.Types.ObjectId;
>>>>>>> d5e4667f
}
export var ManagerSchema = new mongoose.Schema({
  user: {
    type: mongoose.Schema.Types.ObjectId,
    ref: 'User',
    required: true
  }
});

/*
 * section types/embedded.js
 * http://mongoosejs.com/docs/api.html#types-embedded-js
 */
var embeddedDocument: mongoose.Types.Embedded = new mongoose.Types.Embedded();
embeddedDocument.inspect().hasOwnProperty('');
embeddedDocument.invalidate('hi', new Error('bleh')).valueOf();
embeddedDocument.ownerDocument().execPopulate();
embeddedDocument.parent().execPopulate();
embeddedDocument.parentArray().$shift();
embeddedDocument.remove().invalidate('hi', new Error('hi'));
embeddedDocument.markModified('path');
/* inherited properties */
embeddedDocument.execPopulate();

/**
 * section types/map.js
 * https://mongoosejs.com/docs/schematypes.html#maps
 */
var map: mongoose.Types.Map<string> = new mongoose.Types.Map<string>();
map.get('key');
map.set('key', 'value');
map.delete('key');
map.toObject().delete;
map.toObject({ flattenMaps: true }).key;

/*
 * section query.js
 * http://mongoosejs.com/docs/api.html#query-js
 */
var query = <mongoose.Query<mongoose.Document[]>>{};
query.$where('').$where(cb);
query.all(99).all('path', 99);
query.and([{ color: 'green' }, { status: 'ok' }]).and([]);
query.batchSize(100).batchSize(100);
var lowerLeft = [40.73083, -73.99756]
var upperRight = [40.741404,  -73.988135]
query.where('loc').within().box(lowerLeft, upperRight)
query.where('loc').wtimeout()
query.where('loc').wtimeout(10)
query.box({ ll : lowerLeft, ur : upperRight }).box({});
var queryModel = mongoose.model('QModel')
query.cast(new queryModel(), {}).hasOwnProperty('');
query.catch(cb).catch(cb);
query.center({}).center({});
query.centerSphere({ center: [50, 50], radius: 10 }).centerSphere('path', {});
query.circle({ center: [50, 50], radius: 10 }).circle('path');
query.collation({ locale: 'en_US', strength: 1 });
query.comment('comment').comment('comment');
query.where({color: 'black'}).count(function (err, count) {
  count.toFixed();
}).then(function (res) {
  res.toFixed();
}).catch(function (err) {});
query.cursor().close();
query.distinct('field', {}, cb);
query.distinct('field', {});
query.distinct('field', cb);
query.distinct('field');
query.distinct(cb);
query.distinct();
query.elemMatch('comment', {
  author: 'autobot',
  votes: {$gte: 5}
}).elemMatch('comment', function (elem) {
  elem.where('author').equals('autobot');
  elem.where('votes').gte(5);
});
query.where('age').equals(49);
query.exec('find', function (err, res) {
  res[0].execPopulate();
}).then(function (arg) {
  arg[0].execPopulate();
}).catch(cb);
query.where('name').exists().exists('age', false);
query.find({name: 'aa'}, function (err, res) {
  res[0].execPopulate();
}).find();
query.findOne(function (err, res) {
  res.execPopulate();
}).findOne();
query.findOneAndRemove({name: 'aa'}, {
  rawResult: true
}, function (err, doc) {
    doc.lastErrorObject
}).findOneAndRemove();
query.findOneAndUpdate({name: 'aa'}, {name: 'bb'}, {

});
query.findOneAndUpdate({name: 'aa'}, {name: 'bb'}, {
  rawResult: true
}, cb);
query.findOneAndUpdate({name: 'aa'}, {name: 'bb'}, cb);
query.findOneAndUpdate({name: 'aa'}, {name: 'bb'});
query.findOneAndUpdate({}, {}, { upsert: true, new: true });
query.findOneAndUpdate({name: 'bb'}, cb);
query.findOneAndUpdate({name: 'bb'});
query.findOneAndUpdate(cb);
query.findOneAndUpdate().then(function (doc) {
  doc.execPopulate();
}).catch(cb);
var polyA = [[[ 10, 20 ], [ 10, 40 ], [ 30, 40 ], [ 30, 20 ]]]
query.where('loc').within().geometry({ type: 'Polygon', coordinates: polyA })
var polyB = [[ 0, 0 ], [ 1, 1 ]]
query.where('loc').within().geometry({ type: 'LineString', coordinates: polyB })
var polyC = [ 0, 0 ]
query.where('loc').within().geometry({ type: 'Point', coordinates: polyC })
query.where('loc').intersects().geometry({ type: 'Point', coordinates: polyC })
query.getQuery();
query.getUpdate();
query.find().where('age').gt(21);
query.find().gt('age', 21);
query.find().where('age').gte(21);
query.find().gte('age', 21);
query.hint({ indexA: 1, indexB: -1}).hint({});
query.in([1, 2, 3]).in('num', [1, 2, 3]);
query.where('path').intersects().geometry({
    type: 'LineString'
  , coordinates: [[180.0, 11.0], [180, 9.0]]
});
query.where('path').intersects({
    type: 'LineString'
  , coordinates: [[180.0, 11.0], [180, 9.0]]
});
query.find().lean().exec(function (err: any, docs: any) {
  docs[0];
});
query.limit(20).limit(20);
query.find().where('age').lt(21);
query.find().lt('age', 21);
query.find().where('age').lte(21);
query.find().lte('age', 21);
query
    .find()
    .map(res => {
        res.length;
        res[0]._id;
        return { b: 123 };
    })
    .map(res => {
        res.b;
        return { c: true };
    })
    .then(res => {
        typeof res.c === 'boolean';
    });
query
    .findOne()
    .map(res => {
        res.save();
        return res;
    })
    .then(res => {
        res._id;
    });
query.maxDistance('path', 21).maxDistance(21);
query.maxTimeMS(1000);
query.maxscan(100).maxScan(100);
query.maxScan(100).maxScan(100);
query.merge(query).merge({});
query.mod([1, 2]).mod([5, 6]);
query.find().where('age').ne(21);
query.find().ne('age', 21);
query.where('loc').near({ center: [10, 10] });
query.where('loc').near({ center: [10, 10], maxDistance: 5 });
query.where('loc').near({ center: [10, 10], maxDistance: 5, spherical: true });
query.near('loc', { center: [10, 10], maxDistance: 5 });
query.where('loc').nearSphere({ center: [10, 10], maxDistance: 5 });
query.find().where('age').in([20, 21]);
query.find().in('age', [20, 21]);
query.nor([{ color: 'green' }, { status: 'ok' }]).nor([]);
query.or([{ color: 'red' }, { status: 'emergency' }]).or([]);
query.find({ color: 'blue' }).orFail();
query.where('loc').within().polygon([10,20], [13, 25], [7,15]);
query.polygon('loc', [10,20], [13, 25], [7,15]);
query.findOne().populate('owner').exec(function (err, kitten) {
  kitten.execPopulate();
});
query.find().populate({
    path: 'owner'
  , select: 'name'
  , match: { color: 'black' }
  , options: { sort: { name: -1 }}
}).exec(function (err, kittens) {
  kittens[0].execPopulate();
});
query.find().populate('owner', 'name', null, {sort: { name: -1 }}).exec(function (err, kittens) {
  kittens[0].execPopulate();
});
query.read('primary', []).read('primary');
query.readConcern('majority').readConcern('m');
query.regex(/re/).regex('path', /re/);
query.remove({}, cb);
query.remove({});
query.remove(cb);
query.remove();
query.select('a b');
query.select('-c -d');
query.select({ a: 1, b: 1 });
query.select({ c: 0, d: 0 });
query.select('+path');
query.selected();
query.selectedExclusively();
query.selectedInclusively();
query.setOptions({
  tailable: true,
  batchSize: true,
  lean: false
});
query.setQuery({ age: 5 });
query.size(0).size('age', 0);
query.skip(100).skip(100);
query.slaveOk().slaveOk(false);
query.slice('comments', 5);
query.slice('comments', -5);
query.slice('comments', [10, 5]);
query.where('comments').slice(5);
query.where('comments').slice([-10, 5]);
query.snapshot().snapshot(true);
query.sort({ field: 'asc', test: -1 });
query.sort('field -test');
query.tailable().tailable(false);
query.then(cb).catch(cb);
(new (query.toConstructor())(1, 2, 3)).toConstructor();
query.update({}, doc, {

}, cb);
query.update({}, doc, {

});
query.update({}, doc, cb);
query.update({}, doc);
query.update(doc, cb);
query.update(doc);
query.update(cb);
query.update(true);
query.update();
query.where('age').gte(21).lte(65)
  .where('name', /^vonderful/i)
  .where('friends').slice(10)
  .exec(cb);
query.where('path').within().box({})
query.where('path').within().circle({})
query.where('path').within().geometry({type: 'c', coordinates: []});
query.where('loc').within({ center: [50,50], radius: 10, unique: true, spherical: true });
query.where('loc').within({ box: [[40.73, -73.9], [40.7, -73.988]] });
query.where('loc').within({ polygon: [[],[],[],[]] });
query.where('loc').within([], [], []);
query.where('loc').within([], []);
query.where('loc').within({ type: 'LineString', coordinates: [] });
mongoose.Query.use$geoWithin = false;
/* practical example */
query.
  find({
    occupation: /host/,
    'name.last': 'Ghost',
    age: { $gt: 17, $lt: 66 },
    likes: { $in: ['vaporizing', 'talking'] }
  }).
  limit(10).
  sort({ occupation: -1 }).
  select({ name: 1, occupation: 1 }).
  exec(cb).then(cb).catch(cb);
query.
  find({ occupation: /host/ }).
  where('name.last').equals('Ghost').
  where('age').gt(17).lt(66).
  where('likes').in(['vaporizing', 'talking']).
  limit(10).
  sort('-occupation').
  select('name occupation').
  exec(cb).then(cb).catch(cb);
/**
 * https://mongoosejs.com/docs/api.html#query_Query-lean
 */
query.lean() // true
query.lean(false)
query.lean({})

/*
 * section schema/array.js
 * http://mongoosejs.com/docs/api.html#schema-array-js
 */
var schemaArray: mongoose.Schema.Types.Array = new mongoose.Schema.Types.Array('key', new mongoose.SchemaType('hi'), {});
schemaArray.checkRequired('hello').valueOf();
/** static properties */
mongoose.Schema.Types.Array.schemaName.toLowerCase();
/** inherited properties */
schemaArray.sparse(true);

/*
 * section schema/string.js
 * http://mongoosejs.com/docs/api.html#schema-string-js
 */
var MongoDocument = <mongoose.Document> {};
var schemastring: mongoose.Schema.Types.String = new mongoose.Schema.Types.String('hello');
schemastring.checkRequired(234, MongoDocument).valueOf();
schemastring.enum(['hi', 'a', 'b']).enum('hi').enum({});
schemastring.lowercase().lowercase();
schemastring.match(/re/, 'error').match(/re/);
schemastring.maxlength(999, 'error').maxlength(999);
schemastring.minlength(999, 'error').minlength(999);
schemastring.trim().trim();
schemastring.uppercase().uppercase();
/* static properties */
mongoose.Schema.Types.String.schemaName.toLowerCase();
/* inherited properties */
schemastring.sparse(true);

/*
 * section schema/documentarray.js
 * http://mongoosejs.com/docs/api.html#schema-documentarray-js
 */
var documentarray: mongoose.Schema.Types.DocumentArray = new mongoose.Schema.Types.DocumentArray('key', new mongoose.Schema());
/* static properties */
mongoose.Schema.Types.DocumentArray.schemaName.toLowerCase();
/* inherited properties */
documentarray.sparse(true);
/* http://thecodebarbarian.com/mongoose-4.8-embedded-discriminators */
documentarray.discriminator('name', new mongoose.Schema({ foo: String }));
/* https://mongoosejs.com/docs/api.html#documentarraypath_DocumentArrayPath-discriminator */
documentarray.discriminator('name2', new mongoose.Schema({ bar: String }), "circle");

/*
 * section schema/number.js
 * http://mongoosejs.com/docs/api.html#schema-number-js
 */
var schemanumber: mongoose.Schema.Types.Number = new mongoose.Schema.Types.Number('num', {});
schemanumber.checkRequired(999, MongoDocument).valueOf();
schemanumber.max(999, 'error').max(999);
schemanumber.min(999, 'error').min(999);
/* static properties */
mongoose.Schema.Types.Number.schemaName.toLowerCase();
/* inherited properties */
schemanumber.sparse(true);

/*
 * section schema/date.js
 * http://mongoosejs.com/docs/api.html#schema-date-js
 */
var schemadate: mongoose.Schema.Types.Date = new mongoose.Schema.Types.Date('99');
schemadate.checkRequired([], MongoDocument).valueOf();
schemadate.expires(99).expires('now');
schemadate.max(new Date(), 'error').max(new Date(''));
schemadate.min(new Date(), 'error').min(new Date(''));
/* static properties */
mongoose.Schema.Types.Date.schemaName.toLowerCase();
/* inherited properties */
schemadate.sparse(true);

/*
 * section schema/buffer.js
 * http://mongoosejs.com/docs/api.html#schema-buffer-js
 */
var schemabuffer: mongoose.Schema.Types.Buffer = new mongoose.Schema.Types.Buffer('99');
schemabuffer.checkRequired(999, MongoDocument).valueOf();
/* static properties */
mongoose.Schema.Types.Buffer.schemaName.toLowerCase();
/* inherited properties */
schemabuffer.sparse(true);

/*
 * section schema/boolean.js
 * http://mongoosejs.com/docs/api.html#schema-boolean-js
 */
var schemaboolean: mongoose.Schema.Types.Boolean = new mongoose.Schema.Types.Boolean('99');
schemaboolean.checkRequired(99).valueOf();
/* static properties */
mongoose.Schema.Types.Boolean.schemaName.toLowerCase();
/* inherited properties */
schemaboolean.sparse(true);

/*
 * section schema/objectid.js
 * http://mongoosejs.com/docs/api.html#schema-objectid-js
 */
var schemaobjectid: mongoose.Schema.Types.ObjectId = new mongoose.Schema.Types.ObjectId('99');
schemaobjectid.auto(true).auto(false);
schemaobjectid.checkRequired(99, MongoDocument).valueOf();
/* static properties */
mongoose.Schema.Types.ObjectId.schemaName.toLowerCase();
/* inherited properties */
schemaobjectid.sparse(true);

/*
 * section schema/mixed.js
 * http://mongoosejs.com/docs/api.html#schema-mixed-js
 */
var schemamixed: mongoose.Schema.Types.Mixed = new mongoose.Schema.Types.Mixed('99');
/* static properties */
mongoose.Schema.Types.Mixed.schemaName.toLowerCase();
/* inherited properties */
schemamixed.sparse(true);

/*
 * section schema/embedded.js
 * http://mongoosejs.com/docs/api.html#schema-embedded-js
 */
var schemaembedded: mongoose.Schema.Types.Embedded =
  new mongoose.Schema.Types.Embedded(new mongoose.Schema(), '99');
/* inherited properties */
schemaembedded.sparse(true);

/*
 * section aggregate.js
 * http://mongoosejs.com/docs/api.html#aggregate-js
 */
var aggregate: mongoose.Aggregate<Object[]>;
aggregate = mongoose.model('ex').aggregate([{ $match: { age: { $gte: 21 }}}]);
aggregate = new mongoose.Aggregate<Object[]>();
aggregate = new mongoose.Aggregate<Object[]>({ $project: { a: 1, b: 1 } });
aggregate = new mongoose.Aggregate<Object[]>({ $project: { a: 1, b: 1 } }, { $skip: 5 });
aggregate = new mongoose.Aggregate<Object[]>([{ $project: { a: 1, b: 1 } }, { $skip: 5 }]);
aggregate.addCursorFlag('flag', true).addCursorFlag('', false);
aggregate.allowDiskUse(true).allowDiskUse(false, []);
aggregate.append({ $project: { field: 1 }}, { $limit: 2 });
aggregate.append([{ $match: { daw: 'Logic Audio X' }} ]);
aggregate.collation({ locale: 'en_US', strength: 1 });
aggregate.count('countName');
aggregate.facet({ fieldA: [{ a: 1 }], fieldB: [{ b: 1 }] });
aggregate.cursor({ batchSize: 1000 }).exec().each(cb);
aggregate.exec().then(cb).catch(cb);
aggregate.option({foo: 'bar'}).exec();
const aggregateDotPipeline: any[] = aggregate.pipeline();
aggregate.explain(cb).then(cb).catch(cb);
aggregate.group({ _id: "$department" }).group({ _id: "$department" });
aggregate.limit(10).limit(10);
var lookupOpt = {
  from: 'users', localField:
  'userId', foreignField: '_id',
  as: 'users'
};
aggregate.lookup(lookupOpt).lookup(lookupOpt);
aggregate.match({
  department: {$in: [ "sales", "engineering"]}
});
aggregate.model(new (mongoose.model('xx'))()).model(null);
aggregate.near({
  near: [40.724, -73.997],
  distanceField: "dist.calculated",
  maxDistance: 0.008,
  query: { type: "public" },
  includeLocs: "dist.location",
  uniqueDocs: true,
  num: 5
});
aggregate.project("a b -_id");
aggregate.project({a: 1, b: 1, _id: 0});
aggregate.project({
    newField: '$b.nested'
  , plusTen: { $add: ['$val', 10]}
  , sub: {
    name: '$a'
  }
})
aggregate.project({ salary_k: { $divide: [ "$salary", 1000 ]}});
aggregate.read('primaryPreferred').read('pp');
aggregate.replaceRoot("user");
aggregate.replaceRoot({x: {$concat: ['$this', '$that']}});
aggregate.sample(3).sample(3);
aggregate.skip(10).skip(10);
aggregate.sort({ field: 'asc', test: -1 });
aggregate.sort('field -test');
aggregate.then(cb).catch(cb);
aggregate.unwind("tags").unwind('tags');
aggregate.unwind("a", "b", "c").unwind('tag1', 'tag2');
aggregate.unwind(
  {
    path: "tags",
    includeArrayIndex: "idx",
    preserveNullAndEmptyArrays: true
  })
  .unwind({
    path: "tags",
    includeArrayIndex: "idx",
    preserveNullAndEmptyArrays: true
  });
aggregate.unwind(
  {
    path: "a",
    includeArrayIndex: "idx",
    preserveNullAndEmptyArrays: true
  }, {
    path: "b",
    includeArrayIndex: "idx",
    preserveNullAndEmptyArrays: true
  }, {
    path: "c",
    includeArrayIndex: "idx",
    preserveNullAndEmptyArrays: true
  })
  .unwind({
    path: "tag1",
    includeArrayIndex: "idx",
    preserveNullAndEmptyArrays: true
  }, {
    path: "tag2",
    includeArrayIndex: "idx",
    preserveNullAndEmptyArrays: true
  });

/*
 * section schematype.js
 * http://mongoosejs.com/docs/api.html#schematype-js
 */
new mongoose.SchemaType('hello', 9, 'hello' );
var STSchema = new mongoose.Schema({
  mixed: mongoose.Schema.Types.Mixed
});
var schematype = schema.path('mixed');
schematype.default('default');
STSchema.path('born').get(cb).get(cb);
STSchema.path('name').index(true).index({ unique: true, sparse: true });
schematype.required(true, 'mess').required(true);
schematype.select(true).select(false);
STSchema.path('name').set(cb).set(cb);
schematype.sparse(true).sparse(true);
schematype.text(true).text(true);
schematype.unique(true).unique(true);
schematype.validate(/re/)
  .validate({}, 'error')
  .validate(cb, 'try', 'tri');

/*
 * section promise.js
 * http://mongoosejs.com/docs/api.html#promise-js
 */
var mongopromise = new mongoose.Promise();
mongopromise = new mongoose.Promise(function (err: any, arg: any) {
  arg.sparse(true);
  err.stack;
});
mongopromise = new mongoose.Promise(function (err: any, arg1: any, arg2: any) {
  arg1.sparse(true);
  arg2.sparse(true);
  err.stack;
});
mongopromise.addBack(function (err: any, arg: any) {
  err.stack;
  arg.sparse(true);
}).addBack(function (err: any, arg1: any, arg2: any) {
  err.stack;
  arg1.sparse(true);
  arg2.sparse(true);
});
mongopromise.addCallback(function (arg: any) {
  arg.sparse(true);
}).addCallback(function (arg1: any, arg2: any) {
  arg1.sparse(true);
  arg2.sparse(true);
});
mongopromise.addErrback(function (err: any) {
  err.stack;
}).addErrback(function () {});
mongopromise.catch(function (err: any) {
  err.stack;
}).catch(function () {});
mongopromise.end();
mongopromise.error(999).error([]);
mongopromise.on('init', function () {}).on('init', function () {});
mongopromise.reject({}).reject('').reject(new Error('hi'));
mongopromise.resolve(new Error('hi'), {}).resolve();
mongopromise.then(function (arg: any) {
  arg.sparse(true);
}, function (err: any) {
  err.stack;
}).then(function (arg1: any, arg2: any) {
  arg1.sparse(true);
  arg2.sparse(true);
});
mongopromise.complete(new mongoose.SchemaType('')).complete(
  new mongoose.SchemaType(''),
  new mongoose.SchemaType('')
);
/* static properties */
mongoose.Promise.ES6(function (complete: Function, error: Function) {
  complete.apply(this);
  error.apply(this);
});

/* inherited properties */
mongopromise.chain(mongopromise);
mongoose.Promise.FAILURE;
/* practical example */
mongoose.model('')
  .findOne({})
  .exec()
  .then(function (arg) {
    if (arg) {
      arg.save;
    }
    return 1;
  }).then(function (num) {
    num.toFixed;
    return new Promise<string>((resolve, reject) => {
      resolve('string');
    });
  }).then(function (str) {
    str.toLowerCase
    return (mongoose.model('')).findOne({}).exec();
  }).then(function (arg) {
    if (arg) {
      arg.save;
    }
    return 1;
  }).catch(function (err) {
    return 1;
  }).then(function (arg) {
    arg.toFixed;
    return new Promise<{a: string, b: number}>((resolve, reject) => {
      resolve({a: 'hi', b: 29});
    });
  }).then(function (arg) {
    arg.a.toLowerCase;
    arg.b.toFixed;
  });

mongoose.model('').findOne({})
  .then(function (arg) {
    if (arg) {
      arg.save;
    }
    return 2;
  }).then(function (num) {
    num.toFixed;
    return new Promise<string>((resolve, reject) => {
      resolve('str');
    });
  }).then(function (str) {
    str.toLowerCase;
  });

mongoose.model('').aggregate([])
  .then(function (arg) {
    return 2;
  }).then(function (num) {
    num.toFixed;
    return new Promise<string>((resolve, reject) => {
      resolve('str');
    });
  }).then(function (str) {
    str.toLowerCase;
  });

/* pluggable promise */
(<any>mongoose).Promise = Promise;
require('mongoose').Promise = Promise;
mongoose.Promise.race;
mongoose.Promise.all;

mongoose.model('').findOne()
  .exec().then(cb);

function testPromise_all() {
  interface IUser extends mongoose.Document {
    name: string;
  }

  const User = mongoose.model<IUser>('User', new mongoose.Schema({name: String}))

  const dc: mongoose.DocumentQuery<IUser|null, IUser> = User.findOne({});
  const dc2: PromiseLike<IUser|null> = dc;
  Promise.all([dc])
}

/*
 * section model.js
 * http://mongoosejs.com/docs/api.html#model-js
 */
var MongoModel = mongoose.model('MongoModel', new mongoose.Schema({
  name: String,
  type: {
    type: mongoose.Schema.Types.Mixed,
    required: true
  }
}), 'myCollection', true);
MongoModel.init().then(cb);
MongoModel.find({}).$where('indexOf("val") !== -1').exec(function (err, docs) {
  docs[0].save();
  docs[0].__v;
});
MongoModel.findById(999, function (err, doc) {
  var handleSave = function(err: Error, product: mongoose.Document) {};
  if (!doc) {
    return;
  }
  doc.increment();
  doc.save(handleSave).then(cb).catch(cb);
  doc.save({ validateBeforeSave: false }, handleSave).then(cb).catch(cb);
  doc.save({ safe: true }, handleSave).then(cb).catch(cb);
  doc.save({ safe: { w: 2, j: true } }, handleSave).then(cb).catch(cb);
  doc.save({ safe: { w: 'majority', wtimeout: 10000 } }, handleSave).then(cb).catch(cb);

  // test if Typescript can infer the types of (err, product, numAffected)
  doc.save(function(err, product) { product.save(); })
    .then(function(p) { p.save() }).catch(cb);
  doc.save({ validateBeforeSave: false }, function(err, product) {
    product.save();
  }).then(function(p) { p.save() }).catch(cb);
});
MongoModel = (new MongoModel()).model('MongoModel');
var mongoModel = new MongoModel();
mongoModel.remove(function (err, product) {
  if (err) throw(err);
  MongoModel.findById(product._id, function (err, product) {
    if (product) {
      product.id.toLowerCase();
      product.remove();
    }
  });
});
mongoModel.save().then(function (product) {
  product.save().then(cb).catch(cb);
});
MongoModel.aggregate(
  [
    { $group: { _id: null, maxBalance: { $max: '$balance' }}},
    { $project: { _id: 0, maxBalance: 1 }}
  ],
  cb
);
MongoModel.aggregate([])
  .group({ _id: null, maxBalance: { $max: '$balance' } })
  .exec(cb);
MongoModel.count({ type: 'jungle' }, function (err, count) {
  count.toFixed();
});
MongoModel.create({
  type: 'jelly bean'
}, {
  type: 'snickers'
}, cb).then(function (a) {
  a.save();
})
MongoModel.create([{ type: 'jelly bean' }, {
  type: 'snickers'
}], function (err, candies) {
  var jellybean = candies[0];
  var snickers = candies[1];
}).then(function (arg) {
  arg[0].save();
  arg[1].save();
});
MongoModel.createCollection().then(() => {});
MongoModel.createCollection({ capped: true, max: 42 }).then(() => {});
MongoModel.createCollection({ capped: true, max: 42 }, err => {});
MongoModel.distinct('url', { clicks: {$gt: 100}}, function (err, result) {
});
MongoModel.distinct('url').exec(cb);
MongoModel.syncIndexes().then(() => {});
MongoModel.syncIndexes({}).then(() => {});
MongoModel.syncIndexes(null).then(() => {});
MongoModel.syncIndexes(undefined).then(() => {});
MongoModel.syncIndexes({}, err => {});
MongoModel.syncIndexes(null, err => {});
MongoModel.syncIndexes(undefined, err => {});
MongoModel.listIndexes();
MongoModel.listIndexes(cb);
MongoModel.ensureIndexes({}, cb);
MongoModel.find({ name: 'john', age: { $gte: 18 }});
MongoModel.find({ name: 'john', age: { $gte: 18 }}, function (err, docs) {
  docs[0].remove();
  docs[1].execPopulate();
});
MongoModel.find({ name: /john/i }, 'name friends', function (err, docs) { })
MongoModel.find({ name: /john/i }, null, { skip: 10 })
MongoModel.find({ name: /john/i }, null, { skip: 10 }, function (err, docs) {});
MongoModel.find({ name: /john/i }, null, { skip: 10 }).exec(function (err, docs) {});
MongoModel.findById(999, function (err, adventure) {});
MongoModel.findById(999).exec(cb);
MongoModel.findById(999, 'name length', function (err, adventure) {
  if (adventure) {
    adventure.save();
  }
});
MongoModel.findById(999, 'name length').exec(cb);
MongoModel.findById(999, '-length').exec(function (err, adventure) {
  if (adventure) {
    adventure.addListener('click', cb);
  }
});
MongoModel.findById(999, 'name', { lean: true }, function (err, doc) {});
MongoModel.findById(999, 'name').lean().exec(function (err, doc) {});
MongoModel.findByIdAndRemove(999, {}, cb);
MongoModel.findByIdAndRemove(999, {});
MongoModel.findByIdAndRemove(999, cb);
MongoModel.findByIdAndRemove(999);
MongoModel.findByIdAndRemove();
MongoModel.findByIdAndUpdate(999, {}, {}, cb);
MongoModel.findByIdAndUpdate(999, {}, {});
MongoModel.findByIdAndUpdate(999, {}, { upsert: true, new: true });
MongoModel.findByIdAndUpdate(999, {}, cb);
MongoModel.findByIdAndUpdate(999, {});
MongoModel.findByIdAndUpdate();
MongoModel.findOne({ type: 'iphone' }, function (err, adventure) {});
MongoModel.findOne({ type: 'iphone' }).exec(function (err, adventure) {});
MongoModel.findOne({ type: 'iphone' }, 'name', function (err, adventure) {});
MongoModel.findOne({ type: 'iphone' }, 'name').exec(function (err, adventure) {});
MongoModel.findOne({ type: 'iphone' }, 'name', { lean: true }, cb);
MongoModel.findOne({ type: 'iphone' }, 'name', { lean: true }).exec(cb);
MongoModel.findOne({ type: 'iphone' }).select('name').lean().exec(cb);
interface ModelUser {
  _id: any;
  name: string;
  abctest: string;
}
MongoModel.findOne({ type: 'iphone' }).select('name').lean().exec()
.then(function(doc: ModelUser) {
  doc._id;
  doc.name;
  doc.abctest;
});
MongoModel.findOneAndRemove({}, {}, cb);
MongoModel.findOneAndRemove({}, {});
MongoModel.findOneAndRemove({}, cb);
MongoModel.findOneAndRemove({});
MongoModel.findOneAndRemove();
MongoModel.findOneAndUpdate({}, {}, {}, cb);
MongoModel.findOneAndUpdate({}, {}, {});
MongoModel.findOneAndUpdate({}, {}, { upsert: true, new: true });
MongoModel.findOneAndUpdate({}, {}, cb);
MongoModel.findOneAndUpdate({}, {});
MongoModel.findOneAndUpdate();
MongoModel.geoSearch({ type : "house" }, {
  near: [10, 10], maxDistance: 5
}, function(err, res) {
  res[0].remove();
});
MongoModel.hydrate({
  _id: '54108337212ffb6d459f854c',
  type: 'jelly bean'
}).execPopulate();
MongoModel.insertMany([
  { name: 'Star Wars' },
  { name: 'The Empire Strikes Back' }
], function(error, docs) {});
MongoModel.insertMany({name: 'Star Wars'}, function(error, doc) {});
MongoModel.mapReduce({
  map: cb,
  reduce: cb
}, function (err, results) {
  console.log(results)
}).then(function (model) {
  return model.find().where('value').gt(10).exec();
}).then(function (docs) {
   console.log(docs);
}).then(null, cb);
MongoModel.findById(999, function (err, user) {
  if (!user) {
    return;
  }
  var opts = [
      { path: 'company', match: { x: 1 }, select: 'name' }
    , { path: 'notes', options: { limit: 10 }, model: 'override' }
  ]
  MongoModel.populate(user, opts, cb);
  MongoModel.populate(user, opts, function (err, user) {
    console.log(user);
  });
});
MongoModel.find(999, function (err, users) {
  var opts = [{ path: 'company', match: { x: 1 }, select: 'name' }]
  var promise = MongoModel.populate(users, opts);
  promise.then(console.log);
});
MongoModel.populate({
  name: 'Indiana Jones',
  weapon: 389
}, {
  path: 'weapon',
  model: 'Weapon'
}, cb);
var users = [{ name: 'Indiana Jones', weapon: 389 }]
users.push({ name: 'Batman', weapon: 8921 })
MongoModel.populate(users, { path: 'weapon' }, function (err, users) {
  users.forEach(cb);
});
MongoModel.remove({ title: 'baby born from alien father' }, cb);
MongoModel.remove({_id: '999'}).exec().then(cb).catch(cb);
MongoModel.remove({_id: '999'}).exec().then(res=>console.log(res.ok));
MongoModel.deleteOne({_id: '999'}).then(res=>console.log(res.ok));
MongoModel.deleteOne({_id: '999'}).exec().then(res=>console.log(res.ok));
MongoModel.deleteMany({_id: '999'}).then(res=>console.log('Success?',!!res.ok, 'deleted count', res.n));
MongoModel.deleteMany({_id: '999'}).exec().then(res=>console.log(res.ok));
MongoModel.update({ age: { $gt: 18 } }, { oldEnough: true }, cb);
MongoModel.update({ name: 'Tobi' }, { ferret: true }, { multi: true }, cb);
MongoModel.where('age').gte(21).lte(65).exec(cb);
MongoModel.where('age').gte(21).lte(65).where('name', /^b/i);
new (mongoModel.base.model(''))();
mongoModel.baseModelName && mongoModel.baseModelName.toLowerCase();
mongoModel.collection.$format(99);
mongoModel.collection.initializeOrderedBulkOp;
mongoModel.collection.findOne;
mongoModel.db.openUri('');
mongoModel.discriminators;
mongoModel.modelName.toLowerCase();
MongoModel = mongoModel.base.model('new', mongoModel.schema);
/* inherited properties */
MongoModel.modelName;
mongoModel.modelName;
MongoModel.collection;
mongoModel.collection;
mongoModel._id;
mongoModel.execPopulate();
mongoModel.on('data', cb);
mongoModel.addListener('event', cb);
MongoModel.findOne({ title: /timex/i })
  .populate('_creator', 'name')
  .exec(function (err, story) {
    if (story) {
      story.execPopulate();
    }
  });
MongoModel.find({
  id: 999
})
.populate({
  path: 'fans',
  match: { age: { $gte: 21 }},
  select: 'name -_id',
  options: { limit: 5 }
})
.exec();
/* practical example */
interface Location extends mongoose.Document {
  name: string;
  address: string;
  rating: number;
  facilities: string[];
  coords: number[];
  openingTimes: any[];
  reviews: any[];
};
const locationSchema = new mongoose.Schema({
  name: { type: String, required: true },
  address: String,
  rating: { type: Number, "default": 0, min: 0, max: 5 },
  facilities: [String],
  coords: { type: [Number], index: "2dsphere" },
  openingTimes: [mongoose.Schema.Types.Mixed],
  reviews: [mongoose.SchemaTypes.Mixed]
});
var LocModel = mongoose.model<Location>("Location", locationSchema);
LocModel.findById(999)
  .select("-reviews -rating")
  .exec(function (err, location) {
    if (!location) {
      return;
    }
    location.name = 'blah';
    location.address = 'blah';
    location.reviews.forEach(review => {});
    location.facilities.forEach(facility => {
      facility.toLowerCase();
    });
  });
LocModel.find()
  .select('-reviews -rating')
  .exec(function (err, locations) {
    locations.forEach(location => {
      location.name = 'blah';
      location.address = 'blah';
      location.reviews.forEach(review => {});
      location.facilities.forEach(facility => {
        facility.toLowerCase();
      });
    });
  });
LocModel.find({}).$where('')
  .exec(function (err, locations) {
    locations[0].name;
    locations[1].openingTimes;
  });
LocModel.count({})
  .exec(function (err, count) {
    count.toFixed();
  });
LocModel.distinct('')
  .select('-review')
  .exec(function (err, distinct) {
    distinct.concat;
  })
  .then(cb).catch(cb);
LocModel.findByIdAndRemove()
  .exec(function (err, doc) {
    if (!doc) {
      return;
    }
    doc.addListener;
    doc.openingTimes;
  });
LocModel.findByIdAndUpdate()
  .select({})
  .exec(function (err, location) {
    if (location) {
      location.reviews;
    }
  });
LocModel.findOne({}, function (err, doc) {
  if (doc) {
    doc.openingTimes;
  }
});
LocModel.findOneAndRemove()
  .exec(function (err, location) {
    if (location) {
      location.name;
    }
  });
LocModel.findOneAndUpdate().exec().then(function (arg) {
  if (arg) {
    arg.openingTimes;
  }
});
LocModel.findOneAndUpdate(
    // find a document with that filter
    {name: "aa"},
    // document to insert when nothing was found
    { $set: {name: "bb"} },
    // options
    {upsert: true, new: true, runValidators: true,
        rawResult: true, multipleCastError: true });
LocModel.geoSearch({}, {
  near: [1, 2],
  maxDistance: 22
}, function (err, res) { res[0].openingTimes; });
interface IStatics {
  staticMethod2: (a: number) => string;
}
interface MyDocument extends mongoose.Document {
  prop: string;
  method: () => void;
}
interface MyModel extends mongoose.Model<MyDocument> {
  staticProp: string;
  staticMethod: () => void;
}
interface ModelStruct {
  doc: MyDocument;
  model: MyModel;
  method1: (callback: (model: MyModel, doc: MyDocument) => void) => MyModel;
}
var modelStruct1 = <ModelStruct> {};
var myModel1: MyModel;
var myDocument1: MyDocument;
modelStruct1.method1(function (myModel1, myDocument1) {
  myModel1.staticProp;
  myModel1.staticMethod();
  myDocument1.prop;
  myDocument1.method();
}).staticProp.toLowerCase();
var mySchema = new mongoose.Schema({});
export var Final: MyModel = <MyModel>mongoose.connection.model<MyDocument>('Final', mySchema);
Final.findOne(function (err: any, doc: MyDocument) {
  doc.save();
  doc.remove();
  doc.model('');
});
export var Final2: MyModel = mongoose.model<MyDocument, MyModel>('Final2', mySchema);
Final2.staticMethod();
Final2.staticProp;
var final2 = new Final2();
final2.prop;
final2.method;interface ibase extends mongoose.Document {
  username: string;
}
interface extended extends ibase {
  email: string;
}
const base: mongoose.Model<ibase> = mongoose.model<ibase>('testfour')
const extended: mongoose.Model<extended> = base.discriminator<extended>('extendedS', schema);
const x = new extended({
  username: 'hi',     // required in baseSchema
  email: 'beddiw',    // required in extededSchema
});
// Setting a different value for `discriminatorKey`
const extended2: mongoose.Model<extended> = base.discriminator<extended>('extendedS', schema, 'extended');

new mongoose.Schema({}, {
  timestamps: {
    createdAt: 'foo',
    updatedAt: 'bar'
  }
});

new mongoose.Schema({}, {
  collation: {
    strength: 1,
    locale: 'en_US'
  }
});

new mongoose.Schema({}, {
  toObject: {
    versionKey: false
  },
  toJSON: {
    depopulate: true
  }
})

const aggregatePrototypeGraphLookup: mongoose.Aggregate<any> = MyModel.aggregate([]).graphLookup({});
const addFieldsAgg: mongoose.Aggregate<any> = aggregatePrototypeGraphLookup.addFields({})

MyModel.findById('foo').then((doc: mongoose.Document) => {
  const a: boolean = doc.isDirectSelected('bar');
  const b: boolean = doc.$isDeleted();
  doc.$isDeleted(true);
});

MyModel.translateAliases({});

const queryPrototypeError: Error | null = MyModel.findById({}).error();
const queryProrotypeErrorSetUnset: mongoose.Query<any> = MyModel.findById({}).error(null).error(new Error('foo'));

MyModel.createIndexes().then(() => {});
MyModel.createIndexes((err: any): void => {}).then(() => {});

mongoose.connection.createCollection('foo').then(() => {});
mongoose.connection.createCollection('foo', {wtimeout: 5}).then(() => {});
mongoose.connection.createCollection('foo', {wtimeout: 5}, (err: Error, coll): void => {coll.collectionName}).then(() => {});

const db = mongoose.connection;
const User = mongoose.model('User', new mongoose.Schema({ name: String }));

db.states.disconnected === 0;
db.states.connected === 1;

let session: mongoose.ClientSession;
mongoose.connection.createCollection('users').
  then(() => db.startSession()).
  then(_session => {
    session = _session;
    session.startTransaction();
    User.findOne({ name: 'foo' }).session(session);
    session.commitTransaction();
    return User.create({ name: 'foo' });
  });

const Event = db.model('Event', new mongoose.Schema({ createdAt: Date }), 'Event');

db.createCollection('users').
  then(() => db.startSession()).
  then(_session => {
    session = _session;
    return User.create({ name: 'foo' });
  }).
  then(() => {
    session.startTransaction();
    return User.findOne({ name: 'foo' }).session(session).exec();
  }).
  then(() => {
    session.commitTransaction();
    return User.findOne({ name: 'bar' }).exec();
  }).
  catch(() => {
    session.abortTransaction();
  });
  db.createCollection('Event').
  then(() => db.startSession()).
  then(_session => {
    session = _session;
    session.startTransaction();
    return Event.insertMany([
      { createdAt: new Date('2018-06-01') },
      { createdAt: new Date('2018-06-02') },
      { createdAt: new Date('2017-06-01') },
      { createdAt: new Date('2017-05-31') }
    ], { session: session });
  }).
  then(() => Event.aggregate([
    {
      $group: {
        _id: {
          month: { $month: '$createdAt' },
          year: { $year: '$createdAt' }
        },
        count: { $sum: 1 }
      }
    },
    { $sort: { count: -1, '_id.year': -1, '_id.month': -1 } }
  ]).session(session).exec()).
  then((res: any) => {
    session.commitTransaction();
  });

/** https://mongoosejs.com/docs/transactions.html */

const Customer = db.model('Customer', new mongoose.Schema({ name: String }));

db.createCollection('customers').
  then(() => db.startSession()).
  then(_session => {
    session = _session;
    // Start a transaction
    session.startTransaction();
    // This `create()` is part of the transaction because of the `session`
    // option.
    return Customer.create([{ name: 'Test' }], { session: session });
  }).
  // Transactions execute in isolation, so unless you pass a `session`
  // to `findOne()` you won't see the document until the transaction
  // is committed.
  then((customer: mongoose.Document[]) => Customer.findOne({ name: 'Test' }).exec()).
  // This `findOne()` will return the doc, because passing the `session`
  // means this `findOne()` will run as part of the transaction.
  then(() => Customer.findOne({ name: 'Test' }).session(session).exec()).
  // Once the transaction is committed, the write operation becomes
  // visible outside of the transaction.
  then(() => session.commitTransaction()).
  then(() => Customer.findOne({ name: 'Test' }).exec())

/**
 * https://mongoosejs.com/docs/guide.html#writeConcern
 */
new mongoose.Schema({ name: String }, {
  writeConcern: {
    w: 'majority',
    j: true,
    wtimeout: 1000
  }
});

/**
 * https://mongoosejs.com/docs/guide.html#shardKey
 */
new mongoose.Schema({name: String}, {
  shardKey: {
    tag: 1, name: 1
  }
})

/* Query helpers: https://mongoosejs.com/docs/guide.html#query-helpers */

interface Animal2 extends mongoose.Document {
  name: string;
  type: string;
  tags: string[];
}
var animal2Schema = new mongoose.Schema({
  name: String,
  type: String,
  tags: { type: [String], index: true } // field level
});
let animal2QueryHelpers = {
  byName<Q extends mongoose.DocumentQuery<any, Animal2>>(this: Q, name: string) {
    return this.where({ name: new RegExp(name, 'i') });
  }
};
animal2Schema.query = animal2QueryHelpers;
var Animal2 = mongoose.model<Animal2, mongoose.Model<Animal2, typeof animal2QueryHelpers>>('Animal', animal2Schema);
Animal2.find().byName('fido').exec(function(err, animals) {
  console.log(animals);
});
Animal2.findOne().byName('fido').exec(function(err, animal) {
  console.log(animal);
});<|MERGE_RESOLUTION|>--- conflicted
+++ resolved
@@ -740,10 +740,7 @@
  */
 var doc = <mongoose.Document>{};
 doc.$isDefault('path').valueOf();
-<<<<<<< HEAD
-=======
 doc.$locals.field = 'value';
->>>>>>> d5e4667f
 const docDotDepopulate: mongoose.Document = doc.depopulate('path');
 doc.equals(doc).valueOf();
 doc.execPopulate().then(function (arg) {
@@ -940,12 +937,8 @@
  * http://mongoosejs.com/docs/api.html#types-documentarray-js
  */
 // The constructor is private api, but we'll use it to test
-<<<<<<< HEAD
-var documentArray: mongoose.Types.DocumentArray<mongoose.Document> = new mongoose.Types.DocumentArray();
-=======
 var documentArray: mongoose.Types.DocumentArray<mongoose.Document> =
   new mongoose.Types.DocumentArray();
->>>>>>> d5e4667f
 documentArray.create({}).errors;
 documentArray.id(new Buffer('hi'));
 documentArray.inspect();
@@ -989,11 +982,7 @@
 decimal128 = new mongoose.Types.Decimal128(new Buffer('12345'));
 /* practical examples */
 export interface ILargeValuesSchema extends mongoose.Document {
-<<<<<<< HEAD
-    sum: mongoose.Schema.Types.Decimal128;
-=======
   sum: mongoose.Schema.Types.Decimal128;
->>>>>>> d5e4667f
 }
 export var LargeValuesSchema = new mongoose.Schema({
   sum: {
@@ -1012,11 +1001,7 @@
 objectId.getTimestamp();
 /* practical examples */
 export interface IManagerSchema extends mongoose.Document {
-<<<<<<< HEAD
-    user: mongoose.Schema.Types.ObjectId;
-=======
   user: mongoose.Schema.Types.ObjectId;
->>>>>>> d5e4667f
 }
 export var ManagerSchema = new mongoose.Schema({
   user: {
