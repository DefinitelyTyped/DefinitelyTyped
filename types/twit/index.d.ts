--- conflicted
+++ resolved
@@ -2,11 +2,9 @@
 // Project: https://github.com/ttezel/twit
 // Definitions by: Volox <https://github.com/Volox>
 //                 lostfictions <https://github.com/lostfictions>
-<<<<<<< HEAD
 //                 jvoros <https://github.com/jvoros>
-=======
 //                 sapphiredev <https://github.com/sapphiredev>
->>>>>>> cd92f62f
+
 // Definitions: https://github.com/DefinitelyTyped/DefinitelyTyped
 // TypeScript Version: 2.3
 
