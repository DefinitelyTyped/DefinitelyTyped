--- conflicted
+++ resolved
@@ -1,11 +1,6 @@
-<<<<<<< HEAD
-import boxen = require('boxen');
-import UpdateNotifier = require('update-notifier');
-=======
 import updateNotifier, { Package, UpdateInfo } from "update-notifier";
 
 declare const packageJson: Package;
->>>>>>> 9b7cd68b
 
 let notifier = updateNotifier({
     pkg: packageJson,
