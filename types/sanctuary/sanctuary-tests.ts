<<<<<<< HEAD
import * as S from 'sanctuary';
=======
import * as S from "sanctuary";
>>>>>>> 9b7cd68b

// $ExpectType readonly (readonly number[])[] || ReadonlyArray<ReadonlyArray<number>>
S.duplicate([1]);

// $ExpectType Maybe<Maybe<number>>
S.duplicate(S.Just(1));

// $ExpectType ReadonlyArray<Pair<number, string>>
S.zip([1, 2, 3])(["a", "a", "a"]);

// $ExpectType ReadonlyArray<Maybe<number>>
S.zipWith((a: number) => (b: number) => S.Just(a + b))(["a", "b"])(["x", "y", "z"]);

// $ExpectType Pair<string, number>
S.mapLeft(S.toUpper)(S.Pair("foo")(64));

// $ExpectType Either<string, any>
S.mapLeft(S.toUpper)(S.Left("foo"));

// $ExpectType number[]
S.foldMap(Array)((x: number) => [x + 1, x + 2])([10, 20, 30]);

// $ExpectType string
S.show(S.Just(1));

// $ExpectType Pair<number, string>
S.Pair(1)("a");

// $ExpectType number
S.fst(S.Pair(1)("a"));

// $ExpectType string
S.snd(S.Pair(1)("a"));

// $ExpectType Pair<string, number>
S.swap(S.Pair(1)("a"));

// $ExpectType string
S.boolean("no")("yes")(false);

// $ExpectType number
S.clamp(0)(100)(42);

// $ExpectType number || 1
S.min(1)(100);

// $ExpectType number || 100
S.max(0)(100);

// $ExpectType boolean
S.all(S.odd)([]);

// $ExpectType boolean
S.any(S.odd)([]);

// $ExpectType boolean
S.none(S.odd)([]);

// $ExpectType string
S.intercalate(", ")([]);

// $ExpectType number[]
S.intercalate([0, 0, 0])([[1], [2, 3], [4, 5, 6], [7, 8], [9]]);

// $ExpectType number
S.fromLeft(1)(S.Right("a"));

// $ExpectType number
S.fromRight(1)(S.Left("a"));

// $ExpectType number
S.size([]);

//  Sum :: Number -> Sum
const Sum = (value: number) =>
    Object.create({
        "fantasy-land/invert"() {
            return Sum(-value);
        },
        "@@show"() {
            return `Sum (${S.show(value)})`;
        },
    });
// $ExpectType Group<number>
S.invert<number>(Sum(5));

// $ExpectType number
S.reduce(S.add)(0)([1, 2, 3, 4, 5]);

// $ExpectType number[]
S.reduce((xs: number[]) => (x: number) => S.prepend(x)(xs))([])([1, 2, 3, 4, 5]);

// $ExpectType number[]
S.reduce<number, number[]>(xs => x => S.prepend(x)(xs))([])([1, 2, 3, 4, 5]);

// $ExpectType number[]
S.reduce_<number, number[]>(S.append)([])([1, 2, 3]);

/*** StrMap ***/

// $ExpectType Maybe<number>
S.value("foo")({ foo: 1, bar: 2 });

// $ExpectType Maybe<string>
S.value("foo")({ foo: "hallo", bar: "world" });

// $ExpectType StrMap<number>
S.singleton("foo")(42);

// $ExpectType StrMap<string>
S.singleton("foo")("42");

// $ExpectType StrMap<number>
S.insert("c")(3)({ a: 1, b: 2 });

// $ExpectType StrMap<number>
S.remove("c")({ a: 1, b: 2, c: 3 });

// $ExpectType StrMap<unknown>
S.remove("c")({});

// $ExpectType string[]
S.keys({ b: 2, c: 3, a: 1 });

// $ExpectType number[]
S.values({ a: 1, c: 3, b: 2 });

// $ExpectType Pair<string, number>[]
S.pairs({ b: 2, a: 1, c: 3 });

// $ExpectType StrMap<number>
S.fromPairs<number>([S.Pair("a")(1), S.Pair("b")(2), S.Pair("c")(3)]);<|MERGE_RESOLUTION|>--- conflicted
+++ resolved
@@ -1,8 +1,4 @@
-<<<<<<< HEAD
-import * as S from 'sanctuary';
-=======
 import * as S from "sanctuary";
->>>>>>> 9b7cd68b
 
 // $ExpectType readonly (readonly number[])[] || ReadonlyArray<ReadonlyArray<number>>
 S.duplicate([1]);
