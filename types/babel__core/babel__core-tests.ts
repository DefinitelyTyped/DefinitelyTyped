--- conflicted
+++ resolved
@@ -123,11 +123,9 @@
     };
 });
 
-<<<<<<< HEAD
 // $ExpectType boolean
 babel.loadPartialConfig()?.hasFilesystemConfig();
-=======
+
 function withPluginPass(state: babel.PluginPass) {
     state.file.hub.addHelper('something');
-}
->>>>>>> e5fcac4b
+}