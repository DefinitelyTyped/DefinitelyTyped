--- conflicted
+++ resolved
@@ -6,13 +6,6 @@
 let diff: semver.ReleaseType;
 let strArr: string[];
 
-<<<<<<< HEAD
-declare const v1: string;
-declare const v2: string;
-declare const version: string;
-declare const versions: string[];
-declare const loose: boolean;
-=======
 let v1: string;
 let v2: string;
 let version: string;
@@ -21,7 +14,6 @@
 let SemVerObject: semver.SemVer;
 
 SemVerObject = semver.parse(str);
->>>>>>> 3dfa2b20
 
 str = semver.valid(str);
 str = semver.clean(str);
