--- conflicted
+++ resolved
@@ -1,16 +1,3 @@
-<<<<<<< HEAD
-// Type definitions for semver 7.3
-// Project: https://github.com/npm/node-semver
-// Definitions by: Bart van der Schoor <https://github.com/Bartvds>
-//                 BendingBender <https://github.com/BendingBender>
-//                 Lucian Buzzo <https://github.com/LucianBuzzo>
-//                 Klaus Meinhardt <https://github.com/ajafff>
-//                 ExE Boss <https://github.com/ExE-Boss>
-//                 Piotr Błażejewicz <https://github.com/peterblazejewicz>
-// Definitions: https://github.com/DefinitelyTyped/DefinitelyTyped/tree/master/semver
-
-=======
->>>>>>> 9b7cd68b
 // re-exports for index file
 
 // functions for working with versions
