<<<<<<< HEAD
// Type definitions for plist 3.0
// Project: https://github.com/TooTallNate/node-plist#readme
// Definitions by: Yusuke Higuchi <https://github.com/higuri>
// Definitions: https://github.com/DefinitelyTyped/DefinitelyTyped
// TypeScript Version: 2.2

import { XMLToStringOptions } from 'xmlbuilder';
=======
/// <reference types="node" />
import { XMLToStringOptions } from "xmlbuilder";
>>>>>>> 9b7cd68b

// plist
export as namespace plist;

// plist.parse()
export function parse(xml: string): PlistValue;
// plist.build()
export function build(obj: PlistValue, opts?: PlistBuildOptions): string;

// PlistValue
export type PlistValue = string | number | boolean | Date | Buffer | PlistObject | PlistArray;
export interface PlistObject {
    readonly [x: string]: PlistValue;
}
export interface PlistArray extends ReadonlyArray<PlistValue> {}

// PlistBuildOptions
// The instance of this type is passed to 'xmlbuilder' module as it is.
export type PlistBuildOptions = XMLToStringOptions;<|MERGE_RESOLUTION|>--- conflicted
+++ resolved
@@ -1,15 +1,4 @@
-<<<<<<< HEAD
-// Type definitions for plist 3.0
-// Project: https://github.com/TooTallNate/node-plist#readme
-// Definitions by: Yusuke Higuchi <https://github.com/higuri>
-// Definitions: https://github.com/DefinitelyTyped/DefinitelyTyped
-// TypeScript Version: 2.2
-
-import { XMLToStringOptions } from 'xmlbuilder';
-=======
-/// <reference types="node" />
 import { XMLToStringOptions } from "xmlbuilder";
->>>>>>> 9b7cd68b
 
 // plist
 export as namespace plist;
