export interface Config {
    verbose: boolean;
}

declare const config: {
    verbose: false
<<<<<<< HEAD
};
=======
}
>>>>>>> 4ee9bbc2

export default config;<|MERGE_RESOLUTION|>--- conflicted
+++ resolved
@@ -2,12 +2,6 @@
     verbose: boolean;
 }
 
-declare const config: {
-    verbose: false
-<<<<<<< HEAD
-};
-=======
-}
->>>>>>> 4ee9bbc2
+declare const config: Config;
 
 export default config;