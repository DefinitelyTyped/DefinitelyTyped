--- conflicted
+++ resolved
@@ -61,14 +61,9 @@
         typeName: string;
     }
 
-<<<<<<< HEAD
     interface HookOptions {
         timeout?: number;
-=======
-    interface HookOptions{
-	timeout?: number;
-	tags?: any;    
->>>>>>> 1f550841
+        tags?: any;
     }
 
     export interface Hooks {
