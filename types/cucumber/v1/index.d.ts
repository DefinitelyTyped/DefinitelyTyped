// Type definitions for cucumber-js v1.3.1
// Project: https://github.com/cucumber/cucumber-js
// Definitions by: Abraão Alves <https://github.com/abraaoalves>, Jan Molak <https://github.com/jan-molak>, Isaiah Soung <https://github.com/isoung>
// Definitions: https://github.com/DefinitelyTyped/DefinitelyTyped

export = cucumber;

declare namespace cucumber {

    export interface CallbackStepDefinition {
        pending: () => PromiseLike<any>;
        (error?: any, pending?: string): void;
    }

    export interface TableDefinition {
        raw: () => Array<any>;
        rows: () => Array<any>;
        rowsHash: () => {};
        hashes: () => {};
    }

    type StepDefinitionParam = string | CallbackStepDefinition | TableDefinition;

    interface StepDefinitionCode {
        (...stepArgs: Array<StepDefinitionParam>): PromiseLike<any> | any | void;
    }

    interface StepDefinitionOptions {
        timeout?: number;
    }

    export interface StepDefinitions {
        Given(pattern: RegExp | string, options: StepDefinitionOptions, code: StepDefinitionCode): void;
        Given(pattern: RegExp | string, code: StepDefinitionCode): void;
        When(pattern: RegExp | string, options: StepDefinitionOptions, code: StepDefinitionCode): void;
        When(pattern: RegExp | string, code: StepDefinitionCode): void;
        Then(pattern: RegExp | string, options: StepDefinitionOptions, code: StepDefinitionCode): void;
        Then(pattern: RegExp | string, code: StepDefinitionCode): void;
        setDefaultTimeout(time: number): void;
    }

    interface HookScenario {
        getKeyword(): string;
        getName(): string;
        getDescription(): string;
        getUri(): string;
        getLine(): number;
        getTags(): string[];
        getException(): Error;
        getAttachments(): any[];
        attach(data: any, mimeType?: string, callback?: (err?: any) => void): void;
        isSuccessful(): boolean;
        isFailed(): boolean;
        isPending(): boolean;
        isUndefined(): boolean;
        isSkipped(): boolean;
    }

    interface HookCode {
        (scenario: HookScenario, callback?: CallbackStepDefinition): void;
    }

    interface AroundCode {
        (scenario: HookScenario, runScenario?: (error: string, callback?: Function) => void): void;
    }

<<<<<<< HEAD
    interface HookOptions {
        timeout?: number;
=======
    interface HookOptions{
	timeout?: number;
	tags?: any;
>>>>>>> 1f550841
    }

    export interface Hooks {
        Before(code: HookCode): void;
        Before(options: HookOptions, code: HookCode): void;
        After(code: HookCode): void;
        After(options: HookOptions, code: HookCode): void;
        Around(code: AroundCode): void;
        setDefaultTimeout(time: number): void;
        registerHandler(handlerOption: string, code: (event: any, callback: CallbackStepDefinition) => void): void;
        registerListener(listener: EventListener): void;
    }

    export class EventListener {
        hear(event: events.Event, callback: () => void): void;
        hasHandlerForEvent(event: events.Event): boolean;
        buildHandlerNameForEvent(event: events.Event): string;
        getHandlerForEvent(event: events.Event): EventHook;
        buildHandlerName(shortName: string): string;
        setHandlerForEvent(shortName: string, handler: EventListener): void;
    }

    export function Listener(): EventListener;

    export namespace events {

        interface Event {
            getName(): string;
            getPayloadItem(name: string): EventPayload;
        }

        interface EventPayload {
        }

        interface FeaturesPayload extends EventPayload {
            getFeatures(): any[];                   // https://github.com/cucumber/cucumber-js/blob/dc698bf5bc10d591fa7adeec5fa21b2d90dc9679/lib/cucumber/runtime.js#L34
        }

        interface FeaturesResultPayload extends EventPayload {
            getDuration(): any;
            getScenarioCounts(): any;
            getStepCounts(): any;
            isSuccessful(): boolean;
        }

        interface FeaturePayload extends EventPayload {
            getStepKeywordByLines(): any;
            getScenarioKeyword(): string;
            getKeyword(): string;
            getName(): string;
            getDescription(): string;
            getUri(): string;
            getLine(): number;
            getTags(): Tag[];
            getScenarios(): ScenarioPayload[];
            getPayloadItem(): FeaturePayload;
        }

        interface ScenarioPayload extends EventPayload {
            getName(): string;
            getKeyword(): string;
            getDescription(): string;
            getFeature(): FeaturePayload;
            getUri(): string;
            getUris(): string[];
            getLine(): number;
            getLines(): number[];
            getTags(): Tag[];
            getSteps(): any[];
            getPayloadItem(): ScenarioPayload;
        }

        interface ScenarioResultPayload extends EventPayload {
            getFailureException(): Error;
            getScenario(): any;
            getStatus(): any;
        }

        interface StepPayload extends EventPayload {
            isHidden(): boolean;
            isOutlineStep(): boolean;
            getKeyword(): string;
            getName(): string;
            hasUri(): boolean;
            getUri(): string;
            getLine(): number;
            getPreviousStep(): any;
            hasPreviousStep(): boolean;
            getAttachment(): any;
            getAttachmentContents(): any;
            getDocString(): string;
            getDataTable(): any;
            hasAttachment(): boolean;
            hasDocString(): boolean;
            hasDataTable(): boolean;
            ensureDataTableIsAttached(): void;
            isOutcomeStep(): boolean;
            isEventStep(): boolean;
            hasOutcomeStepKeyword(): boolean;
            hasEventStepKeyword(): boolean;
            isRepeatingOutcomeStep(): boolean;
            isRepeatingEventStep(): boolean;
            hasRepeatStepKeyword(): boolean;
            isPrecededByOutcomeStep(): boolean;
            isPrecededByEventStep(): boolean;
        }

        interface StepResultPayload extends EventPayload {
            getAmbiguousStepDefinitions(): any[];
            getAttachments(): any[];
            getDuration(): any;
            getFailureException(): Error;
            getStep(): any;
            getStepDefinition(): any;
            getStatus(): any;
            hasAttachments(): boolean;
        }

    }

    interface Tag {
        getName(): string;
        getLine(): number;
    }

    export interface Scenario {
        getKeyword(): string;
        getName(): string;
        getDescription(): string;
        getUri(): string;
        getLine(): number;
        getTags(): Tag[];
        getException(): Error;
        getAttachments(): any[];
        attach(data: any, mimeType?: string, callback?: (err?: any) => void): void;
        isSuccessful(): boolean;
        isFailed(): boolean;
        isPending(): boolean;
        isUndefined(): boolean;
        isSkipped(): boolean;
    }

    interface EventHook {
        (event: events.Event, callback?: () => void): void;
    }
}<|MERGE_RESOLUTION|>--- conflicted
+++ resolved
@@ -64,14 +64,9 @@
         (scenario: HookScenario, runScenario?: (error: string, callback?: Function) => void): void;
     }
 
-<<<<<<< HEAD
     interface HookOptions {
         timeout?: number;
-=======
-    interface HookOptions{
-	timeout?: number;
-	tags?: any;
->>>>>>> 1f550841
+        tags?: any;
     }
 
     export interface Hooks {
