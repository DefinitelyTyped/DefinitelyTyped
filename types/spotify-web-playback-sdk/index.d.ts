// Type definitions for non-npm package spotify-web-playback-sdk 0.1
// Project: https://beta.developer.spotify.com/documentation/web-playback-sdk/reference/
// Definitions by: Festify Dev Team <https://github.com/Festify>
//                 Marcus Weiner <https://github.com/mraerino>
//                 Moritz Gunz <https://github.com/NeoLegends>
//                 Daniel Almaguer <https://github.com/deini>
//                 Hanna Becker <https://github.com/hanna-becker>
//                 Antonia Elsen <https://github.com/aelsen>
// Definitions: https://github.com/DefinitelyTyped/DefinitelyTyped
// TypeScript Version: 2.1

interface Window {
    onSpotifyWebPlaybackSDKReady(): void;
    Spotify: typeof Spotify;
}

declare namespace Spotify {
    interface Entity {
        name: string;
        uri: string;
        url: string;
    }

    interface Album {
        name: string;
        uri: string;
        images: Image[];
    }

    interface Error {
        message: string;
    }

    type ErrorTypes = 'account_error' | 'authentication_error' | 'initialization_error' | 'playback_error';

    interface Image {
        height?: number | null | undefined;
        url: string;
        size?: string | null | undefined;
        width?: number | null | undefined;
    }

    interface PlaybackContextTrack extends Entity {
        artists: Entity[];
        content_type: string;
        estimated_duration: number;
        group: Entity;
        images: Image[];
        uid: string;
    }

    interface PlaybackContextRestrictions {
        pause: string[];
        resume: string[];
        seek: string[];
        skip_next: string[];
        skip_prev: string[];
        toggle_repeat_context: string[];
        toggle_repeat_track: string[];
        toggle_shuffle: string[];
        peek_next: string[];
        peek_prev: string[];
    }

    interface PlaybackContextMetadata extends Entity {
        current_item: PlaybackContextTrack;
        next_items: PlaybackContextTrack[];
        previous_items: PlaybackContextTrack[];
        restrictions: PlaybackContextRestrictions;
        options: {
            repeat_mode: string;
            shuffled: boolean;
        };
    }

    interface PlaybackContext {
        metadata: PlaybackContextMetadata | null;
        uri: string | null;
    }

    interface PlaybackDisallows {
<<<<<<< HEAD
        pausing: boolean;
        peeking_next: boolean;
        peeking_prev: boolean;
        resuming: boolean;
        seeking: boolean;
        skipping_next: boolean;
        skipping_prev: boolean;
        toggling_repeat_context: boolean;
        toggling_repeat_track: boolean;
        toggling_shuffle: boolean;
    }

    interface PlaybackRestrictions {
        disallow_pausing_reasons: string[];
        disallow_peeking_next_reasons: string[];
        disallow_peeking_prev_reasons: string[];
        disallow_resuming_reasons: string[];
        disallow_seeking_reasons: string[];
        disallow_skipping_next_reasons: string[];
        disallow_skipping_prev_reasons: string[];
        disallow_toggling_shuffle_reasons: string[];
        disallow_toggling_repeat_track_reasons: string[];
        disallow_toggling_repeat_context_reasons: string[];
=======
        pausing?: boolean;
        peeking_next?: boolean;
        peeking_prev?: boolean;
        resuming?: boolean;
        seeking?: boolean;
        skipping_next?: boolean;
        skipping_prev?: boolean;
        toggling_repeat_context?: boolean;
        toggling_repeat_track?: boolean;
        toggling_shuffle?: boolean;
    }

    interface PlaybackRestrictions {
        disallow_pausing_reasons?: string[];
        disallow_peeking_next_reasons?: string[];
        disallow_peeking_prev_reasons?: string[];
        disallow_resuming_reasons?: string[];
        disallow_seeking_reasons?: string[];
        disallow_skipping_next_reasons?: string[];
        disallow_skipping_prev_reasons?: string[];
        disallow_toggling_repeat_context_reasons?: string[];
        disallow_toggling_repeat_track_reasons?: string[];
        disallow_toggling_shuffle_reasons?: string[];
>>>>>>> a17270ac
    }

    interface PlaybackState {
        context: PlaybackContext;
        disallows: PlaybackDisallows;
        duration: number;
        paused: boolean;
        position: number;
        loading: boolean;
        timestamp: number;
        /**
         * 0: NO_REPEAT
         * 1: ONCE_REPEAT
         * 2: FULL_REPEAT
         */
        repeat_mode: 0 | 1 | 2;
        shuffle: boolean;
        restrictions: PlaybackRestrictions;
        track_window: PlaybackTrackWindow;
        playback_id: string;
        playback_quality: string;
        playback_features: {
            hifi_status: string;
        };
    }

    interface PlaybackTrackWindow {
        current_track: Track;
        previous_tracks: Track[];
        next_tracks: Track[];
    }

    interface PlayerInit {
        name: string;
        getOAuthToken(cb: (token: string) => void): void;
        volume?: number | undefined;
    }

    type ErrorListener = (err: Error) => void;
    type PlaybackInstanceListener = (inst: WebPlaybackInstance) => void;
    type PlaybackStateListener = (s: PlaybackState) => void;
    type EmptyListener = () => void;

    type AddListenerFn =
        & ((event: 'ready' | 'not_ready', cb: PlaybackInstanceListener) => void)
        & ((event: 'autoplay_failed', cb: EmptyListener) => void)
        & ((event: 'player_state_changed', cb: PlaybackStateListener) => void)
        & ((event: ErrorTypes, cb: ErrorListener) => void);

    class Player {
        readonly _options: PlayerInit & {id: string};
        constructor(options: PlayerInit);

        connect(): Promise<boolean>;
        disconnect(): void;
        getCurrentState(): Promise<PlaybackState | null>;
        getVolume(): Promise<number>;
        nextTrack(): Promise<void>;

        addListener: AddListenerFn;
        on: AddListenerFn;

        removeListener(
            event: 'ready' | 'not_ready' | 'player_state_changed' | ErrorTypes,
            cb?: ErrorListener | PlaybackInstanceListener | PlaybackStateListener,
        ): void;

        pause(): Promise<void>;
        previousTrack(): Promise<void>;
        resume(): Promise<void>;
        seek(pos_ms: number): Promise<void>;
        setName(name: string): Promise<void>;
        setVolume(volume: number): Promise<void>;
        togglePlay(): Promise<void>;

        activateElement(): Promise<void>;
    }

    interface Track {
        album: Album;
        artists: Entity[];
        duration_ms: number;
        id: string | null;
        is_playable: boolean;
        name: string;
        uid: string;
        uri: string;
        media_type: 'audio' | 'video';
        type: 'track' | 'episode' | 'ad';
        track_type: 'audio' | 'video';
        linked_from: {
            uri: string | null;
            id: string | null;
        };
    }

    interface WebPlaybackInstance {
        device_id: string;
    }
}<|MERGE_RESOLUTION|>--- conflicted
+++ resolved
@@ -79,31 +79,6 @@
     }
 
     interface PlaybackDisallows {
-<<<<<<< HEAD
-        pausing: boolean;
-        peeking_next: boolean;
-        peeking_prev: boolean;
-        resuming: boolean;
-        seeking: boolean;
-        skipping_next: boolean;
-        skipping_prev: boolean;
-        toggling_repeat_context: boolean;
-        toggling_repeat_track: boolean;
-        toggling_shuffle: boolean;
-    }
-
-    interface PlaybackRestrictions {
-        disallow_pausing_reasons: string[];
-        disallow_peeking_next_reasons: string[];
-        disallow_peeking_prev_reasons: string[];
-        disallow_resuming_reasons: string[];
-        disallow_seeking_reasons: string[];
-        disallow_skipping_next_reasons: string[];
-        disallow_skipping_prev_reasons: string[];
-        disallow_toggling_shuffle_reasons: string[];
-        disallow_toggling_repeat_track_reasons: string[];
-        disallow_toggling_repeat_context_reasons: string[];
-=======
         pausing?: boolean;
         peeking_next?: boolean;
         peeking_prev?: boolean;
@@ -127,7 +102,6 @@
         disallow_toggling_repeat_context_reasons?: string[];
         disallow_toggling_repeat_track_reasons?: string[];
         disallow_toggling_shuffle_reasons?: string[];
->>>>>>> a17270ac
     }
 
     interface PlaybackState {
