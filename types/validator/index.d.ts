--- conflicted
+++ resolved
@@ -417,349 +417,6 @@
   export = validator;
 }
 
-<<<<<<< HEAD
-declare module "validator/lib/blacklist" {
-  const blacklist: typeof validator.blacklist;
-  export = blacklist;
-}
-
-declare module "validator/lib/contains" {
-  const contains: typeof validator.contains;
-  export = contains;
-}
-
-declare module "validator/lib/equals" {
-  const equals: typeof validator.equals;
-  export = equals;
-}
-
-declare module "validator/lib/escape" {
-  const escape: typeof validator.escape;
-  export = escape;
-}
-
-declare module "validator/lib/isAfter" {
-  const isAfter: typeof validator.isAfter;
-  export = isAfter;
-}
-
-declare module "validator/lib/isAlpha" {
-  const isAlpha: typeof validator.isAlpha;
-  export = isAlpha;
-}
-
-declare module "validator/lib/isAlphanumeric" {
-  const isAlphanumeric: typeof validator.isAlphanumeric;
-  export = isAlphanumeric;
-}
-
-declare module "validator/lib/isAscii" {
-  const isAscii: typeof validator.isAscii;
-  export = isAscii;
-}
-
-declare module "validator/lib/isBase64" {
-  const isBase64: typeof validator.isBase64;
-  export = isBase64;
-}
-
-declare module "validator/lib/isBefore" {
-  const isBefore: typeof validator.isBefore;
-  export = isBefore;
-}
-
-declare module "validator/lib/isBoolean" {
-  const isBoolean: typeof validator.isBoolean;
-  export = isBoolean;
-}
-
-declare module "validator/lib/isByteLength" {
-  const isByteLength: typeof validator.isByteLength;
-  export = isByteLength;
-}
-
-declare module "validator/lib/isCreditCard" {
-  const isCreditCard: typeof validator.isCreditCard;
-  export = isCreditCard;
-}
-
-declare module "validator/lib/isCurrency" {
-  const isCurrency: typeof validator.isCurrency;
-  export = isCurrency;
-}
-
-declare module "validator/lib/isDataURI" {
-  const isDataURI: typeof validator.isDataURI;
-  export = isDataURI;
-}
-
-declare module "validator/lib/isDecimal" {
-  const isDecimal: typeof validator.isDecimal;
-  export = isDecimal;
-}
-
-declare module "validator/lib/isDivisibleBy" {
-  const isDivisibleBy: typeof validator.isDivisibleBy;
-  export = isDivisibleBy;
-}
-
-declare module "validator/lib/isEmail" {
-  const isEmail: typeof validator.isEmail;
-  export = isEmail;
-}
-
-declare module "validator/lib/isEmpty" {
-  const isEmpty: typeof validator.isEmpty;
-  export = isEmpty;
-}
-
-declare module "validator/lib/isFQDN" {
-  const isFQDN: typeof validator.isFQDN;
-  export = isFQDN;
-}
-
-declare module "validator/lib/isFloat" {
-  const isFloat: typeof validator.isFloat;
-  export = isFloat;
-}
-
-declare module "validator/lib/isFullWidth" {
-  const isFullWidth: typeof validator.isFullWidth;
-  export = isFullWidth;
-}
-
-declare module "validator/lib/isHalfWidth" {
-  const isHalfWidth: typeof validator.isHalfWidth;
-  export = isHalfWidth;
-}
-
-declare module "validator/lib/isHash" {
-  const isHash: typeof validator.isHash;
-  export = isHash;
-}
-
-declare module "validator/lib/isHexColor" {
-  const isHexColor: typeof validator.isHexColor;
-  export = isHexColor;
-}
-
-declare module "validator/lib/isHexadecimal" {
-  const isHexadecimal: typeof validator.isHexadecimal;
-  export = isHexadecimal;
-}
-
-declare module "validator/lib/isIP" {
-  const isIP: typeof validator.isIP;
-  export = isIP;
-}
-
-declare module "validator/lib/isISBN" {
-  const isISBN: typeof validator.isISBN;
-  export = isISBN;
-}
-
-declare module "validator/lib/isISSN" {
-  const isISSN: typeof validator.isISSN;
-  export = isISSN;
-}
-
-declare module "validator/lib/isISIN" {
-  const isISIN: typeof validator.isISIN;
-  export = isISIN;
-}
-
-declare module "validator/lib/isISO8601" {
-  const isISO8601: typeof validator.isISO8601;
-  export = isISO8601;
-}
-
-declare module "validator/lib/isISO31661Alpha2" {
-  const isISO31661Alpha2: typeof validator.isISO31661Alpha2;
-  export = isISO31661Alpha2;
-}
-
-declare module "validator/lib/isISO31661Alpha3" {
-  const isISO31661Alpha3: typeof validator.isISO31661Alpha3;
-  export = isISO31661Alpha3;
-}
-
-declare module "validator/lib/isISRC" {
-  const isISRC: typeof validator.isISRC;
-  export = isISRC;
-}
-
-declare module "validator/lib/isIn" {
-  const isIn: typeof validator.isIn;
-  export = isIn;
-}
-
-declare module "validator/lib/isInt" {
-  const isInt: typeof validator.isInt;
-  export = isInt;
-}
-
-declare module "validator/lib/isJSON" {
-  const isJSON: typeof validator.isJSON;
-  export = isJSON;
-}
-
-declare module "validator/lib/isJWT" {
-  const isJWT: typeof validator.isJWT;
-  export = isJWT;
-}
-
-declare module "validator/lib/isLatLong" {
-  const isLatLong: typeof validator.isLatLong;
-  export = isLatLong;
-}
-
-declare module "validator/lib/isLength" {
-  const isLength: typeof validator.isLength;
-  export = isLength;
-}
-
-declare module "validator/lib/isLowercase" {
-  const isLowercase: typeof validator.isLowercase;
-  export = isLowercase;
-}
-
-declare module "validator/lib/isMACAddress" {
-  const isMACAddress: typeof validator.isMACAddress;
-  export = isMACAddress;
-}
-
-declare module "validator/lib/isMD5" {
-  const isMD5: typeof validator.isMD5;
-  export = isMD5;
-}
-
-declare module "validator/lib/isMimeType" {
-  const isMimeType: typeof validator.isMimeType;
-  export = isMimeType;
-}
-
-declare module "validator/lib/isMobilePhone" {
-  const isMobilePhone: typeof validator.isMobilePhone;
-  export = isMobilePhone;
-}
-
-declare module "validator/lib/isPostalCode" {
-  const isPostalCode: typeof validator.isPostalCode;
-  export = isPostalCode;
-}
-
-declare module "validator/lib/isMongoId" {
-  const isMongoId: typeof validator.isMongoId;
-  export = isMongoId;
-}
-
-declare module "validator/lib/isMultibyte" {
-  const isMultibyte: typeof validator.isMultibyte;
-  export = isMultibyte;
-}
-
-declare module "validator/lib/isNumeric" {
-  const isNumeric: typeof validator.isNumeric;
-  export = isNumeric;
-}
-
-declare module "validator/lib/isPort" {
-  const isPort: typeof validator.isPort;
-  export = isPort;
-}
-
-declare module "validator/lib/isSurrogatePair" {
-  const isSurrogatePair: typeof validator.isSurrogatePair;
-  export = isSurrogatePair;
-}
-
-declare module "validator/lib/isURL" {
-  const isURL: typeof validator.isURL;
-  export = isURL;
-}
-
-declare module "validator/lib/isUUID" {
-  const isUUID: typeof validator.isUUID;
-  export = isUUID;
-}
-
-declare module "validator/lib/isUppercase" {
-  const isUppercase: typeof validator.isUppercase;
-  export = isUppercase;
-}
-
-declare module "validator/lib/isVariableWidth" {
-  const isVariableWidth: typeof validator.isVariableWidth;
-  export = isVariableWidth;
-}
-
-declare module "validator/lib/isWhitelisted" {
-  const isWhitelisted: typeof validator.isWhitelisted;
-  export = isWhitelisted;
-}
-
-declare module "validator/lib/ltrim" {
-  const ltrim: typeof validator.ltrim;
-  export = ltrim;
-}
-
-declare module "validator/lib/matches" {
-  const matches: typeof validator.matches;
-  export = matches;
-}
-
-declare module "validator/lib/normalizeEmail" {
-  const normalizeEmail: typeof validator.normalizeEmail;
-  export = normalizeEmail;
-}
-
-declare module "validator/lib/rtrim" {
-  const rtrim: typeof validator.rtrim;
-  export = rtrim;
-}
-
-declare module "validator/lib/stripLow" {
-  const stripLow: typeof validator.stripLow;
-  export = stripLow;
-}
-
-declare module "validator/lib/toBoolean" {
-  const toBoolean: typeof validator.toBoolean;
-  export = toBoolean;
-}
-
-declare module "validator/lib/toDate" {
-  const toDate: typeof validator.toDate;
-  export = toDate;
-}
-
-declare module "validator/lib/toFloat" {
-  const toFloat: typeof validator.toFloat;
-  export = toFloat;
-}
-
-declare module "validator/lib/toInt" {
-  const toInt: typeof validator.toInt;
-  export = toInt;
-}
-
-declare module "validator/lib/trim" {
-  const trim: typeof validator.trim;
-  export = trim;
-}
-
-declare module "validator/lib/unescape" {
-  const unescape: typeof validator.unescape;
-  export = unescape;
-}
-
-declare module "validator/lib/whitelist" {
-  const whitelist: typeof validator.whitelist;
-  export = whitelist;
-}
-
-=======
->>>>>>> 7172b31b
 // deprecated interfaces for backward compatibility, please use ValidatorJS.* instead the ones
 interface IValidatorStatic extends ValidatorJS.ValidatorStatic { }
 interface IURLoptions extends ValidatorJS.IsURLOptions { }
