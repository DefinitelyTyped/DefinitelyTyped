import { Key, MemoryDatastore, Result, Query, Batch, Errors, utils, Datastore } from 'interface-datastore';

const store: Datastore = new MemoryDatastore();

const k = new Key('/z/one');
store.put(k, Buffer.from('one'));

const data: Array<[Key, Buffer]> = [];
for (let i = 0; i < 100; i++) {
    data.push([new Key(`/z/key${i}`), Buffer.from(`data${i}`)]);
}

Promise.all(data.map(d => store.put(d[0], d[1]))).then(() => {
    Promise.all(data.map(d => store.get(d[0]))).then(res => {
        console.log(res);
    });
});

store.put(k, Buffer.from('hello')).then(() => {
    store.get(k).then(res => {
        console.log(res);
    });
});

const invalid = new Key('/does/not/exist');

try {
    store.get(invalid);
} catch (err) {
    console.log(err); // ErrCode
}

store.put(k, Buffer.from('hello')).then(() => {
    store.get(k).then(() => {
        store.delete(k).then(() => {
            store.has(k).then(exists => {
                console.log(exists);
                // true
            });
        });
    });
});

const b: Batch = store.batch();

store.put(new Key('/z/old'), Buffer.from('old')).then(() => {
    b.put(new Key('/a/one'), Buffer.from('1'));
    b.put(new Key('/q/two'), Buffer.from('2'));
    b.put(new Key('/q/three'), Buffer.from('3'));
    b.delete(new Key('/z/old'));
    b.commit().then(() => {
        const keys = ['/a/one', '/q/two', '/q/three', '/z/old'];
        Promise.all(keys.map(k => store.has(new Key(k)))).then(res => {
            console.log(res);
            // [true, true, true, false]
        });
    });
});

const hello = { key: new Key('/q/1hello'), value: Buffer.from('1') };
const world = { key: new Key('/z/2world'), value: Buffer.from('2') };
const hello2 = { key: new Key('/z/3hello2'), value: Buffer.from('3') };

const filter1: Query.Filter = (entry: Result) => !entry.key.toString().endsWith('hello');
const filter2 = (entry: Result) => entry.key.toString().endsWith('hello2');

<<<<<<< HEAD
const order: Query.Order = (res: Array<Result>) => {
=======
const order: Query.Order = (res: Result[]) => {
>>>>>>> 63bd52a7
    return res.sort((a, b) => {
        if (a.value.toString() < b.value.toString()) {
            return -1;
        }
        return 1;
    });
};

const batch = store.batch();

batch.put(hello.key, hello.value);
batch.put(world.key, world.value);
batch.put(hello2.key, hello2.value);

batch.commit();

// Do some waiting...

const query: Query = {
    prefix: '/z',
    keysOnly: false,
    filters: [filter1, filter2],
    orders: [order],
    offset: 1,
    limit: 1
};

const test = async () => {
<<<<<<< HEAD
    const res: Array<Result> = [];
=======
    const res: Result[] = [];
>>>>>>> 63bd52a7
    for await (const item of store.query(query)) {
        res.push(item);
        const key = item.key.toString();
        const value = item.value.buffer;
        console.log(`${key}: ${value}`);
    }
};
test();<|MERGE_RESOLUTION|>--- conflicted
+++ resolved
@@ -64,11 +64,7 @@
 const filter1: Query.Filter = (entry: Result) => !entry.key.toString().endsWith('hello');
 const filter2 = (entry: Result) => entry.key.toString().endsWith('hello2');
 
-<<<<<<< HEAD
-const order: Query.Order = (res: Array<Result>) => {
-=======
 const order: Query.Order = (res: Result[]) => {
->>>>>>> 63bd52a7
     return res.sort((a, b) => {
         if (a.value.toString() < b.value.toString()) {
             return -1;
@@ -97,11 +93,7 @@
 };
 
 const test = async () => {
-<<<<<<< HEAD
-    const res: Array<Result> = [];
-=======
     const res: Result[] = [];
->>>>>>> 63bd52a7
     for await (const item of store.query(query)) {
         res.push(item);
         const key = item.key.toString();
