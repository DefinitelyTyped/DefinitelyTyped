--- conflicted
+++ resolved
@@ -1,16 +1,4 @@
-<<<<<<< HEAD
-// Type definitions for @rollup/plugin-virtual 2.0
-// Project: https://github.com/rollup/plugins/tree/master/packages/virtual#readme
-// Definitions by: ed eustace <https://github.com/ahum>
-// Definitions: https://github.com/DefinitelyTyped/DefinitelyTyped
-// TypeScript Version: 3.7
-
-import { Plugin } from 'rollup';
-=======
-/// <reference types="node" />
-
 import { Plugin } from "rollup";
->>>>>>> 9b7cd68b
 
 declare namespace virtual {
     interface Options {
