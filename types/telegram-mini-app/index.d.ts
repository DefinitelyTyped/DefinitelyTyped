--- conflicted
+++ resolved
@@ -3,11 +3,6 @@
         Telegram: Telegram;
     }
 }
-<<<<<<< HEAD
-=======
-
-declare var Telegram: Telegram;
->>>>>>> b34e91c6
 
 export interface Telegram {
     WebApp: WebApp;
