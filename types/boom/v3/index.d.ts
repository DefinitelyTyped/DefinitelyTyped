<<<<<<< HEAD
// Type definitions for boom 3.2
// Project: https://github.com/hapijs/boom
// Definitions by: Igor Rogatty <https://github.com/rogatty>
// Definitions: https://github.com/DefinitelyTyped/DefinitelyTyped
=======
/// <reference types="node" />
>>>>>>> 9b7cd68b

export = Boom;

declare namespace Boom {
    export interface BoomError {
        data: any;
        reformat: () => void;
        isBoom: boolean;
        isServer: boolean;
        message: string;
        output: Output;
        name: string;
    }

    export interface Output {
        statusCode: number;
        headers: any;
        payload: any;
    }

    export function wrap(error: Error, statusCode?: number, message?: string): BoomError;
    export function create(statusCode: number, message?: string, data?: any): BoomError;

    // 4xx
    export function badRequest(message?: string, data?: any): BoomError;
    export function unauthorized(message?: string, scheme?: any, attributes?: any): BoomError;
    export function forbidden(message?: string, data?: any): BoomError;
    export function notFound(message?: string, data?: any): BoomError;
    export function methodNotAllowed(message?: string, data?: any): BoomError;
    export function notAcceptable(message?: string, data?: any): BoomError;
    export function proxyAuthRequired(message?: string, data?: any): BoomError;
    export function clientTimeout(message?: string, data?: any): BoomError;
    export function conflict(message?: string, data?: any): BoomError;
    export function resourceGone(message?: string, data?: any): BoomError;
    export function lengthRequired(message?: string, data?: any): BoomError;
    export function preconditionFailed(message?: string, data?: any): BoomError;
    export function entityTooLarge(message?: string, data?: any): BoomError;
    export function uriTooLong(message?: string, data?: any): BoomError;
    export function unsupportedMediaType(message?: string, data?: any): BoomError;
    export function rangeNotSatisfiable(message?: string, data?: any): BoomError;
    export function expectationFailed(message?: string, data?: any): BoomError;
    export function badData(message?: string, data?: any): BoomError;
    export function locked(message?: string, data?: any): BoomError;
    export function failedDependency(message?: string, data?: any): BoomError;
    export function preconditionRequired(message?: string, data?: any): BoomError;
    export function tooManyRequests(message?: string, data?: any): BoomError;
    export function illegal(message?: string, data?: any): BoomError;

    // 5xx
    export function badImplementation(message?: string, data?: any): BoomError;
    export function notImplemented(message?: string, data?: any): BoomError;
    export function badGateway(message?: string, data?: any): BoomError;
    export function serverUnavailable(message?: string, data?: any): BoomError;
    export function gatewayTimeout(message?: string, data?: any): BoomError;
}<|MERGE_RESOLUTION|>--- conflicted
+++ resolved
@@ -1,12 +1,3 @@
-<<<<<<< HEAD
-// Type definitions for boom 3.2
-// Project: https://github.com/hapijs/boom
-// Definitions by: Igor Rogatty <https://github.com/rogatty>
-// Definitions: https://github.com/DefinitelyTyped/DefinitelyTyped
-=======
-/// <reference types="node" />
->>>>>>> 9b7cd68b
-
 export = Boom;
 
 declare namespace Boom {
