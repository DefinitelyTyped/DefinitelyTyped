--- conflicted
+++ resolved
@@ -167,46 +167,12 @@
 /**
  * Test assignment of custom error data:
  */
-<<<<<<< HEAD
-const errorWithData = Boom.badImplementation('', { custom1: 'test', customType: <'Custom1'>'Custom1', isCustom: <true>true });
+const errorWithData = Boom.badImplementation('', { custom1: 'test', customType: 'Custom1', isCustom: true } as CustomData1);
 const errorWithNoExplicitDataType: Boom.BoomError = errorWithData; // can assign to error without explicit data type
 const errorWithExplicitType: Boom.BoomError<CustomData> = errorWithData; // can assign to union data type
 const errorWithConcreteCustomData: Boom.BoomError<CustomData1> = errorWithData; // can assign to concrete data type
 // assignment to CustomData2 would not be possible
 // const errorWithConcreteCustomData2: Boom.BoomError<CustomData2> = errorWithData;
-=======
-
-// If the concrete functions do not default their generic parameter to null, this assignment fails:
-const error2: Boom.BoomError = Boom.badImplementation('message');
-
-// If the interface defaults its generic parameter to null, you cannot pass it as a parameter to existing continuation functions:
-const handleError: Hapi.ContinuationValueFunction = (err?: Boom.BoomError | null) => {
-    if (!err || !err.data.isCustom) {
-        return;
-    }
-
-    // assignment is possible due to default generic Data = any
-    const customError: Boom.BoomError<CustomData> = err;
-
-    // Discriminated union type works:
-    switch (customError.data.customType) {
-        case 'Custom1':
-            customError.data.custom1;
-            break;
-        case 'Custom2':
-            customError.data.custom2;
-            break;
-    }
-};
-handleError(Boom.badData());
-
-// Also errors with custom data can only be passed to existing continuation functions if the Data type defaults to any
-const errorWithData = Boom.badImplementation('', { custom1: 'test', customType: 'Custom1', isCustom: true } as CustomData1);
-handleError(errorWithData);
-
-const errorWithExplicitType: Boom.BoomError<CustomData> = errorWithData;
-const errorWithConcreteCustomData: Boom.BoomError<CustomData1> = errorWithData; // assignment to CustomData2 would not be possible
->>>>>>> 6be794d2
 
 // Some complex error data types for testing purposes:
 interface CustomDataBase {
