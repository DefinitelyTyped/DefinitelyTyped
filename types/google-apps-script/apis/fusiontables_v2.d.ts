--- conflicted
+++ resolved
@@ -188,13 +188,8 @@
       }
       export interface LineStyle {
         strokeColor?: string;
-<<<<<<< HEAD
-        strokeColorStyler?: Fusiontables_v2.Schema.StyleFunction;
+        strokeColorStyler?: FusionTables.Schema.StyleFunction;
         strokeOpacity?: number;
-=======
-        strokeColorStyler?: FusionTables.Schema.StyleFunction;
-        strokeOpacity?: Number;
->>>>>>> 7ff648e6
         strokeWeight?: number;
         strokeWeightStyler?: FusionTables.Schema.StyleFunction;
       }
@@ -212,19 +207,11 @@
       }
       export interface PolygonStyle {
         fillColor?: string;
-<<<<<<< HEAD
-        fillColorStyler?: Fusiontables_v2.Schema.StyleFunction;
+        fillColorStyler?: FusionTables.Schema.StyleFunction;
         fillOpacity?: number;
         strokeColor?: string;
-        strokeColorStyler?: Fusiontables_v2.Schema.StyleFunction;
+        strokeColorStyler?: FusionTables.Schema.StyleFunction;
         strokeOpacity?: number;
-=======
-        fillColorStyler?: FusionTables.Schema.StyleFunction;
-        fillOpacity?: Number;
-        strokeColor?: string;
-        strokeColorStyler?: FusionTables.Schema.StyleFunction;
-        strokeOpacity?: Number;
->>>>>>> 7ff648e6
         strokeWeight?: number;
         strokeWeightStyler?: FusionTables.Schema.StyleFunction;
       }
@@ -240,15 +227,9 @@
         kind?: string;
       }
       export interface StyleFunctionGradient {
-<<<<<<< HEAD
-        colors?: Fusiontables_v2.Schema.StyleFunctionGradientColors[];
+        colors?: FusionTables.Schema.StyleFunctionGradientColors[];
         max?: number;
         min?: number;
-=======
-        colors?: FusionTables.Schema.StyleFunctionGradientColors[];
-        max?: Number;
-        min?: Number;
->>>>>>> 7ff648e6
       }
       export interface StyleFunctionGradientColors {
         color?: string;
