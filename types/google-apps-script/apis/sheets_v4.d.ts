// Type definitions for Google Apps Script 2019-03-25
// Project: https://developers.google.com/apps-script/
// Generator: https://github.com/grant/google-apps-script-dts
// Definitions by: grant <https://github.com/grant/>
// Definitions: https://github.com/DefinitelyTyped/DefinitelyTyped

declare namespace GoogleAppsScript {
  namespace Sheets {
    namespace Collection {
      namespace Spreadsheets {
        export interface DeveloperMetadataCollection {
          // Returns the developer metadata with the specified ID.
          // The caller must specify the spreadsheet ID and the developer metadata's
          // unique metadataId.
          get(spreadsheetId: string, metadataId: number): Sheets.Schema.DeveloperMetadata;
          // Returns all developer metadata matching the specified DataFilter.
          // If the provided DataFilter represents a DeveloperMetadataLookup object,
          // this will return all DeveloperMetadata entries selected by it. If the
          // DataFilter represents a location in a spreadsheet, this will return all
          // developer metadata associated with locations intersecting that region.
          search(resource: Schema.SearchDeveloperMetadataRequest, spreadsheetId: string): Sheets.Schema.SearchDeveloperMetadataResponse;
        }
        export interface SheetsCollection {
          // Copies a single sheet from a spreadsheet to another spreadsheet.
          // Returns the properties of the newly created sheet.
          copyTo(resource: Schema.CopySheetToAnotherSpreadsheetRequest, spreadsheetId: string, sheetId: number): Sheets.Schema.SheetProperties;
        }
        export interface ValuesCollection {
          // Appends values to a spreadsheet. The input range is used to search for
          // existing data and find a "table" within that range. Values will be
          // appended to the next row of the table, starting with the first column of
          // the table. See the
          // [guide](/sheets/api/guides/values#appending_values)
          // and
          // [sample code](/sheets/api/samples/writing#append_values)
          // for specific details of how tables are detected and data is appended.
          // The caller must specify the spreadsheet ID, range, and
          // a valueInputOption.  The `valueInputOption` only
          // controls how the input data will be added to the sheet (column-wise or
          // row-wise), it does not influence what cell the data starts being written
          // to.
          append(resource: Schema.ValueRange, spreadsheetId: string, range: string): Sheets.Schema.AppendValuesResponse;
          // Appends values to a spreadsheet. The input range is used to search for
          // existing data and find a "table" within that range. Values will be
          // appended to the next row of the table, starting with the first column of
          // the table. See the
          // [guide](/sheets/api/guides/values#appending_values)
          // and
          // [sample code](/sheets/api/samples/writing#append_values)
          // for specific details of how tables are detected and data is appended.
          // The caller must specify the spreadsheet ID, range, and
          // a valueInputOption.  The `valueInputOption` only
          // controls how the input data will be added to the sheet (column-wise or
          // row-wise), it does not influence what cell the data starts being written
          // to.
          append(resource: Schema.ValueRange, spreadsheetId: string, range: string, optionalArgs: object): Sheets.Schema.AppendValuesResponse;
          // Clears one or more ranges of values from a spreadsheet.
          // The caller must specify the spreadsheet ID and one or more ranges.
          // Only values are cleared -- all other properties of the cell (such as
          // formatting, data validation, etc..) are kept.
          batchClear(resource: Schema.BatchClearValuesRequest, spreadsheetId: string): Sheets.Schema.BatchClearValuesResponse;
          // Clears one or more ranges of values from a spreadsheet.
          // The caller must specify the spreadsheet ID and one or more
          // DataFilters. Ranges matching any of the specified data
          // filters will be cleared.  Only values are cleared -- all other properties
          // of the cell (such as formatting, data validation, etc..) are kept.
          batchClearByDataFilter(resource: Schema.BatchClearValuesByDataFilterRequest, spreadsheetId: string): Sheets.Schema.BatchClearValuesByDataFilterResponse;
          // Returns one or more ranges of values from a spreadsheet.
          // The caller must specify the spreadsheet ID and one or more ranges.
          batchGet(spreadsheetId: string): Sheets.Schema.BatchGetValuesResponse;
          // Returns one or more ranges of values from a spreadsheet.
          // The caller must specify the spreadsheet ID and one or more ranges.
          batchGet(spreadsheetId: string, optionalArgs: object): Sheets.Schema.BatchGetValuesResponse;
          // Returns one or more ranges of values that match the specified data filters.
          // The caller must specify the spreadsheet ID and one or more
          // DataFilters.  Ranges that match any of the data filters in
          // the request will be returned.
          batchGetByDataFilter(resource: Schema.BatchGetValuesByDataFilterRequest, spreadsheetId: string): Sheets.Schema.BatchGetValuesByDataFilterResponse;
          // Sets values in one or more ranges of a spreadsheet.
          // The caller must specify the spreadsheet ID,
          // a valueInputOption, and one or more
          // ValueRanges.
          batchUpdate(resource: Schema.BatchUpdateValuesRequest, spreadsheetId: string): Sheets.Schema.BatchUpdateValuesResponse;
          // Sets values in one or more ranges of a spreadsheet.
          // The caller must specify the spreadsheet ID,
          // a valueInputOption, and one or more
          // DataFilterValueRanges.
          batchUpdateByDataFilter(resource: Schema.BatchUpdateValuesByDataFilterRequest, spreadsheetId: string): Sheets.Schema.BatchUpdateValuesByDataFilterResponse;
          // Clears values from a spreadsheet.
          // The caller must specify the spreadsheet ID and range.
          // Only values are cleared -- all other properties of the cell (such as
          // formatting, data validation, etc..) are kept.
          clear(resource: any, /* Schema.ClearValuesRequest */ spreadsheetId: string, range: string): Sheets.Schema.ClearValuesResponse;
          // Returns a range of values from a spreadsheet.
          // The caller must specify the spreadsheet ID and a range.
          get(spreadsheetId: string, range: string): Sheets.Schema.ValueRange;
          // Returns a range of values from a spreadsheet.
          // The caller must specify the spreadsheet ID and a range.
          get(spreadsheetId: string, range: string, optionalArgs: object): Sheets.Schema.ValueRange;
          // Sets values in a range of a spreadsheet.
          // The caller must specify the spreadsheet ID, range, and
          // a valueInputOption.
          update(resource: Schema.ValueRange, spreadsheetId: string, range: string): Sheets.Schema.UpdateValuesResponse;
          // Sets values in a range of a spreadsheet.
          // The caller must specify the spreadsheet ID, range, and
          // a valueInputOption.
          update(resource: Schema.ValueRange, spreadsheetId: string, range: string, optionalArgs: object): Sheets.Schema.UpdateValuesResponse;
        }
      }
      export interface SpreadsheetsCollection {
        DeveloperMetadata?: Sheets.Collection.Spreadsheets.DeveloperMetadataCollection;
        Sheets?: Sheets.Collection.Spreadsheets.SheetsCollection;
        Values?: Sheets.Collection.Spreadsheets.ValuesCollection;
        // Applies one or more updates to the spreadsheet.
        // Each request is validated before
        // being applied. If any request is not valid then the entire request will
        // fail and nothing will be applied.
        // Some requests have replies to
        // give you some information about how
        // they are applied. The replies will mirror the requests.  For example,
        // if you applied 4 updates and the 3rd one had a reply, then the
        // response will have 2 empty replies, the actual reply, and another empty
        // reply, in that order.
        // Due to the collaborative nature of spreadsheets, it is not guaranteed that
        // the spreadsheet will reflect exactly your changes after this completes,
        // however it is guaranteed that the updates in the request will be
        // applied together atomically. Your changes may be altered with respect to
        // collaborator changes. If there are no collaborators, the spreadsheet
        // should reflect your changes.
        batchUpdate(resource: Schema.BatchUpdateSpreadsheetRequest, spreadsheetId: string): Sheets.Schema.BatchUpdateSpreadsheetResponse;
        // Creates a spreadsheet, returning the newly created spreadsheet.
        create(resource: Schema.Spreadsheet): Sheets.Schema.Spreadsheet;
        // Returns the spreadsheet at the given ID.
        // The caller must specify the spreadsheet ID.
        // By default, data within grids will not be returned.
        // You can include grid data one of two ways:
        // * Specify a field mask listing your desired fields using the `fields` URL
        // parameter in HTTP
        // * Set the includeGridData
        // URL parameter to true.  If a field mask is set, the `includeGridData`
        // parameter is ignored
        // For large spreadsheets, it is recommended to retrieve only the specific
        // fields of the spreadsheet that you want.
        // To retrieve only subsets of the spreadsheet, use the
        // ranges URL parameter.
        // Multiple ranges can be specified.  Limiting the range will
        // return only the portions of the spreadsheet that intersect the requested
        // ranges. Ranges are specified using A1 notation.
        get(spreadsheetId: string): Sheets.Schema.Spreadsheet;
        // Returns the spreadsheet at the given ID.
        // The caller must specify the spreadsheet ID.
        // By default, data within grids will not be returned.
        // You can include grid data one of two ways:
        // * Specify a field mask listing your desired fields using the `fields` URL
        // parameter in HTTP
        // * Set the includeGridData
        // URL parameter to true.  If a field mask is set, the `includeGridData`
        // parameter is ignored
        // For large spreadsheets, it is recommended to retrieve only the specific
        // fields of the spreadsheet that you want.
        // To retrieve only subsets of the spreadsheet, use the
        // ranges URL parameter.
        // Multiple ranges can be specified.  Limiting the range will
        // return only the portions of the spreadsheet that intersect the requested
        // ranges. Ranges are specified using A1 notation.
        get(spreadsheetId: string, optionalArgs: object): Sheets.Schema.Spreadsheet;
        // Returns the spreadsheet at the given ID.
        // The caller must specify the spreadsheet ID.
        // This method differs from GetSpreadsheet in that it allows selecting
        // which subsets of spreadsheet data to return by specifying a
        // dataFilters parameter.
        // Multiple DataFilters can be specified.  Specifying one or
        // more data filters will return the portions of the spreadsheet that
        // intersect ranges matched by any of the filters.
        // By default, data within grids will not be returned.
        // You can include grid data one of two ways:
        // * Specify a field mask listing your desired fields using the `fields` URL
        // parameter in HTTP
        // * Set the includeGridData
        // parameter to true.  If a field mask is set, the `includeGridData`
        // parameter is ignored
        // For large spreadsheets, it is recommended to retrieve only the specific
        // fields of the spreadsheet that you want.
        getByDataFilter(resource: Schema.GetSpreadsheetByDataFilterRequest, spreadsheetId: string): Sheets.Schema.Spreadsheet;
      }
    }
    namespace Schema {
      export interface AddBandingRequest {
        bandedRange?: Sheets.Schema.BandedRange;
      }
      export interface AddBandingResponse {
        bandedRange?: Sheets.Schema.BandedRange;
      }
      export interface AddChartRequest {
        chart?: Sheets.Schema.EmbeddedChart;
      }
      export interface AddChartResponse {
        chart?: Sheets.Schema.EmbeddedChart;
      }
      export interface AddConditionalFormatRuleRequest {
        index?: number;
        rule?: Sheets.Schema.ConditionalFormatRule;
      }
      export interface AddDimensionGroupRequest {
        range?: Sheets.Schema.DimensionRange;
      }
      export interface AddDimensionGroupResponse {
        dimensionGroups?: Sheets.Schema.DimensionGroup[];
      }
      export interface AddFilterViewRequest {
        filter?: Sheets.Schema.FilterView;
      }
      export interface AddFilterViewResponse {
        filter?: Sheets.Schema.FilterView;
      }
      export interface AddNamedRangeRequest {
        namedRange?: Sheets.Schema.NamedRange;
      }
      export interface AddNamedRangeResponse {
        namedRange?: Sheets.Schema.NamedRange;
      }
      export interface AddProtectedRangeRequest {
        protectedRange?: Sheets.Schema.ProtectedRange;
      }
      export interface AddProtectedRangeResponse {
        protectedRange?: Sheets.Schema.ProtectedRange;
      }
      export interface AddSheetRequest {
        properties?: Sheets.Schema.SheetProperties;
      }
      export interface AddSheetResponse {
        properties?: Sheets.Schema.SheetProperties;
      }
      export interface AppendCellsRequest {
        fields?: string;
        rows?: Sheets.Schema.RowData[];
        sheetId?: number;
      }
      export interface AppendDimensionRequest {
        dimension?: string;
        length?: number;
        sheetId?: number;
      }
      export interface AppendValuesResponse {
        spreadsheetId?: string;
        tableRange?: string;
        updates?: Sheets.Schema.UpdateValuesResponse;
      }
      export interface AutoFillRequest {
        range?: Sheets.Schema.GridRange;
        sourceAndDestination?: Sheets.Schema.SourceAndDestination;
        useAlternateSeries?: boolean;
      }
      export interface AutoResizeDimensionsRequest {
        dimensions?: Sheets.Schema.DimensionRange;
      }
      export interface BandedRange {
        bandedRangeId?: number;
        columnProperties?: Sheets.Schema.BandingProperties;
        range?: Sheets.Schema.GridRange;
        rowProperties?: Sheets.Schema.BandingProperties;
      }
      export interface BandingProperties {
        firstBandColor?: Sheets.Schema.Color;
        footerColor?: Sheets.Schema.Color;
        headerColor?: Sheets.Schema.Color;
        secondBandColor?: Sheets.Schema.Color;
      }
      export interface BasicChartAxis {
        format?: Sheets.Schema.TextFormat;
        position?: string;
        title?: string;
        titleTextPosition?: Sheets.Schema.TextPosition;
      }
      export interface BasicChartDomain {
        domain?: Sheets.Schema.ChartData;
        reversed?: boolean;
      }
      export interface BasicChartSeries {
        color?: Sheets.Schema.Color;
        lineStyle?: Sheets.Schema.LineStyle;
        series?: Sheets.Schema.ChartData;
        targetAxis?: string;
        type?: string;
      }
      export interface BasicChartSpec {
        axis?: Sheets.Schema.BasicChartAxis[];
        chartType?: string;
        compareMode?: string;
        domains?: Sheets.Schema.BasicChartDomain[];
        headerCount?: number;
        interpolateNulls?: boolean;
        legendPosition?: string;
        lineSmoothing?: boolean;
        series?: Sheets.Schema.BasicChartSeries[];
        stackedType?: string;
        threeDimensional?: boolean;
      }
      export interface BasicFilter {
        criteria?: object;
        range?: Sheets.Schema.GridRange;
        sortSpecs?: Sheets.Schema.SortSpec[];
      }
      export interface BatchClearValuesByDataFilterRequest {
        dataFilters?: Sheets.Schema.DataFilter[];
      }
      export interface BatchClearValuesByDataFilterResponse {
        clearedRanges?: string[];
        spreadsheetId?: string;
      }
      export interface BatchClearValuesRequest {
        ranges?: string[];
      }
      export interface BatchClearValuesResponse {
        clearedRanges?: string[];
        spreadsheetId?: string;
      }
      export interface BatchGetValuesByDataFilterRequest {
        dataFilters?: Sheets.Schema.DataFilter[];
        dateTimeRenderOption?: string;
        majorDimension?: string;
        valueRenderOption?: string;
      }
      export interface BatchGetValuesByDataFilterResponse {
        spreadsheetId?: string;
        valueRanges?: Sheets.Schema.MatchedValueRange[];
      }
      export interface BatchGetValuesResponse {
        spreadsheetId?: string;
        valueRanges?: Sheets.Schema.ValueRange[];
      }
      export interface BatchUpdateSpreadsheetRequest {
        includeSpreadsheetInResponse?: boolean;
        requests?: Sheets.Schema.Request[];
        responseIncludeGridData?: boolean;
        responseRanges?: string[];
      }
      export interface BatchUpdateSpreadsheetResponse {
        replies?: Sheets.Schema.Response[];
        spreadsheetId?: string;
        updatedSpreadsheet?: Sheets.Schema.Spreadsheet;
      }
      export interface BatchUpdateValuesByDataFilterRequest {
        data?: Sheets.Schema.DataFilterValueRange[];
        includeValuesInResponse?: boolean;
        responseDateTimeRenderOption?: string;
        responseValueRenderOption?: string;
        valueInputOption?: string;
      }
      export interface BatchUpdateValuesByDataFilterResponse {
        responses?: Sheets.Schema.UpdateValuesByDataFilterResponse[];
        spreadsheetId?: string;
        totalUpdatedCells?: number;
        totalUpdatedColumns?: number;
        totalUpdatedRows?: number;
        totalUpdatedSheets?: number;
      }
      export interface BatchUpdateValuesRequest {
        data?: Sheets.Schema.ValueRange[];
        includeValuesInResponse?: boolean;
        responseDateTimeRenderOption?: string;
        responseValueRenderOption?: string;
        valueInputOption?: string;
      }
      export interface BatchUpdateValuesResponse {
        responses?: Sheets.Schema.UpdateValuesResponse[];
        spreadsheetId?: string;
        totalUpdatedCells?: number;
        totalUpdatedColumns?: number;
        totalUpdatedRows?: number;
        totalUpdatedSheets?: number;
      }
      export interface BooleanCondition {
        type?: string;
        values?: Sheets.Schema.ConditionValue[];
      }
      export interface BooleanRule {
        condition?: Sheets.Schema.BooleanCondition;
        format?: Sheets.Schema.CellFormat;
      }
      export interface Border {
        color?: Sheets.Schema.Color;
        style?: string;
        width?: number;
      }
      export interface Borders {
        bottom?: Sheets.Schema.Border;
        left?: Sheets.Schema.Border;
        right?: Sheets.Schema.Border;
        top?: Sheets.Schema.Border;
      }
      export interface BubbleChartSpec {
        bubbleBorderColor?: Sheets.Schema.Color;
        bubbleLabels?: Sheets.Schema.ChartData;
        bubbleMaxRadiusSize?: number;
        bubbleMinRadiusSize?: number;
<<<<<<< HEAD
        bubbleOpacity?: number;
        bubbleSizes?: Sheets_v4.Schema.ChartData;
        bubbleTextStyle?: Sheets_v4.Schema.TextFormat;
        domain?: Sheets_v4.Schema.ChartData;
        groupIds?: Sheets_v4.Schema.ChartData;
=======
        bubbleOpacity?: Number;
        bubbleSizes?: Sheets.Schema.ChartData;
        bubbleTextStyle?: Sheets.Schema.TextFormat;
        domain?: Sheets.Schema.ChartData;
        groupIds?: Sheets.Schema.ChartData;
>>>>>>> 7ff648e6
        legendPosition?: string;
        series?: Sheets.Schema.ChartData;
      }
      export interface CandlestickChartSpec {
        data?: Sheets.Schema.CandlestickData[];
        domain?: Sheets.Schema.CandlestickDomain;
      }
      export interface CandlestickData {
        closeSeries?: Sheets.Schema.CandlestickSeries;
        highSeries?: Sheets.Schema.CandlestickSeries;
        lowSeries?: Sheets.Schema.CandlestickSeries;
        openSeries?: Sheets.Schema.CandlestickSeries;
      }
      export interface CandlestickDomain {
        data?: Sheets.Schema.ChartData;
        reversed?: boolean;
      }
      export interface CandlestickSeries {
        data?: Sheets.Schema.ChartData;
      }
      export interface CellData {
        dataValidation?: Sheets.Schema.DataValidationRule;
        effectiveFormat?: Sheets.Schema.CellFormat;
        effectiveValue?: Sheets.Schema.ExtendedValue;
        formattedValue?: string;
        hyperlink?: string;
        note?: string;
        pivotTable?: Sheets.Schema.PivotTable;
        textFormatRuns?: Sheets.Schema.TextFormatRun[];
        userEnteredFormat?: Sheets.Schema.CellFormat;
        userEnteredValue?: Sheets.Schema.ExtendedValue;
      }
      export interface CellFormat {
        backgroundColor?: Sheets.Schema.Color;
        borders?: Sheets.Schema.Borders;
        horizontalAlignment?: string;
        hyperlinkDisplayType?: string;
        numberFormat?: Sheets.Schema.NumberFormat;
        padding?: Sheets.Schema.Padding;
        textDirection?: string;
        textFormat?: Sheets.Schema.TextFormat;
        textRotation?: Sheets.Schema.TextRotation;
        verticalAlignment?: string;
        wrapStrategy?: string;
      }
      export interface ChartData {
        sourceRange?: Sheets.Schema.ChartSourceRange;
      }
      export interface ChartSourceRange {
        sources?: Sheets.Schema.GridRange[];
      }
      export interface ChartSpec {
        altText?: string;
        backgroundColor?: Sheets.Schema.Color;
        basicChart?: Sheets.Schema.BasicChartSpec;
        bubbleChart?: Sheets.Schema.BubbleChartSpec;
        candlestickChart?: Sheets.Schema.CandlestickChartSpec;
        fontName?: string;
        hiddenDimensionStrategy?: string;
        histogramChart?: Sheets.Schema.HistogramChartSpec;
        maximized?: boolean;
        orgChart?: Sheets.Schema.OrgChartSpec;
        pieChart?: Sheets.Schema.PieChartSpec;
        subtitle?: string;
        subtitleTextFormat?: Sheets.Schema.TextFormat;
        subtitleTextPosition?: Sheets.Schema.TextPosition;
        title?: string;
        titleTextFormat?: Sheets.Schema.TextFormat;
        titleTextPosition?: Sheets.Schema.TextPosition;
        treemapChart?: Sheets.Schema.TreemapChartSpec;
        waterfallChart?: Sheets.Schema.WaterfallChartSpec;
      }
      export interface ClearBasicFilterRequest {
        sheetId?: number;
      }
      export interface ClearValuesResponse {
        clearedRange?: string;
        spreadsheetId?: string;
      }
      export interface Color {
        alpha?: number;
        blue?: number;
        green?: number;
        red?: number;
      }
      export interface ConditionValue {
        relativeDate?: string;
        userEnteredValue?: string;
      }
      export interface ConditionalFormatRule {
        booleanRule?: Sheets.Schema.BooleanRule;
        gradientRule?: Sheets.Schema.GradientRule;
        ranges?: Sheets.Schema.GridRange[];
      }
      export interface CopyPasteRequest {
        destination?: Sheets.Schema.GridRange;
        pasteOrientation?: string;
        pasteType?: string;
        source?: Sheets.Schema.GridRange;
      }
      export interface CopySheetToAnotherSpreadsheetRequest {
        destinationSpreadsheetId?: string;
      }
      export interface CreateDeveloperMetadataRequest {
        developerMetadata?: Sheets.Schema.DeveloperMetadata;
      }
      export interface CreateDeveloperMetadataResponse {
        developerMetadata?: Sheets.Schema.DeveloperMetadata;
      }
      export interface CutPasteRequest {
        destination?: Sheets.Schema.GridCoordinate;
        pasteType?: string;
        source?: Sheets.Schema.GridRange;
      }
      export interface DataFilter {
        a1Range?: string;
        developerMetadataLookup?: Sheets.Schema.DeveloperMetadataLookup;
        gridRange?: Sheets.Schema.GridRange;
      }
      export interface DataFilterValueRange {
        dataFilter?: Sheets.Schema.DataFilter;
        majorDimension?: string;
        values?: object[][];
      }
      export interface DataValidationRule {
        condition?: Sheets.Schema.BooleanCondition;
        inputMessage?: string;
        showCustomUi?: boolean;
        strict?: boolean;
      }
      export interface DateTimeRule {
        type?: string;
      }
      export interface DeleteBandingRequest {
        bandedRangeId?: number;
      }
      export interface DeleteConditionalFormatRuleRequest {
        index?: number;
        sheetId?: number;
      }
      export interface DeleteConditionalFormatRuleResponse {
        rule?: Sheets.Schema.ConditionalFormatRule;
      }
      export interface DeleteDeveloperMetadataRequest {
        dataFilter?: Sheets.Schema.DataFilter;
      }
      export interface DeleteDeveloperMetadataResponse {
        deletedDeveloperMetadata?: Sheets.Schema.DeveloperMetadata[];
      }
      export interface DeleteDimensionGroupRequest {
        range?: Sheets.Schema.DimensionRange;
      }
      export interface DeleteDimensionGroupResponse {
        dimensionGroups?: Sheets.Schema.DimensionGroup[];
      }
      export interface DeleteDimensionRequest {
        range?: Sheets.Schema.DimensionRange;
      }
      export interface DeleteEmbeddedObjectRequest {
        objectId?: number;
      }
      export interface DeleteFilterViewRequest {
        filterId?: number;
      }
      export interface DeleteNamedRangeRequest {
        namedRangeId?: string;
      }
      export interface DeleteProtectedRangeRequest {
        protectedRangeId?: number;
      }
      export interface DeleteRangeRequest {
        range?: Sheets.Schema.GridRange;
        shiftDimension?: string;
      }
      export interface DeleteSheetRequest {
        sheetId?: number;
      }
      export interface DeveloperMetadata {
        location?: Sheets.Schema.DeveloperMetadataLocation;
        metadataId?: number;
        metadataKey?: string;
        metadataValue?: string;
        visibility?: string;
      }
      export interface DeveloperMetadataLocation {
        dimensionRange?: Sheets.Schema.DimensionRange;
        locationType?: string;
        sheetId?: number;
        spreadsheet?: boolean;
      }
      export interface DeveloperMetadataLookup {
        locationMatchingStrategy?: string;
        locationType?: string;
        metadataId?: number;
        metadataKey?: string;
        metadataLocation?: Sheets.Schema.DeveloperMetadataLocation;
        metadataValue?: string;
        visibility?: string;
      }
      export interface DimensionGroup {
        collapsed?: boolean;
        depth?: number;
        range?: Sheets.Schema.DimensionRange;
      }
      export interface DimensionProperties {
        developerMetadata?: Sheets.Schema.DeveloperMetadata[];
        hiddenByFilter?: boolean;
        hiddenByUser?: boolean;
        pixelSize?: number;
      }
      export interface DimensionRange {
        dimension?: string;
        endIndex?: number;
        sheetId?: number;
        startIndex?: number;
      }
      export interface DuplicateFilterViewRequest {
        filterId?: number;
      }
      export interface DuplicateFilterViewResponse {
        filter?: Sheets.Schema.FilterView;
      }
      export interface DuplicateSheetRequest {
        insertSheetIndex?: number;
        newSheetId?: number;
        newSheetName?: string;
        sourceSheetId?: number;
      }
      export interface DuplicateSheetResponse {
        properties?: Sheets.Schema.SheetProperties;
      }
      export interface Editors {
        domainUsersCanEdit?: boolean;
        groups?: string[];
        users?: string[];
      }
      export interface EmbeddedChart {
        chartId?: number;
        position?: Sheets.Schema.EmbeddedObjectPosition;
        spec?: Sheets.Schema.ChartSpec;
      }
      export interface EmbeddedObjectPosition {
        newSheet?: boolean;
        overlayPosition?: Sheets.Schema.OverlayPosition;
        sheetId?: number;
      }
      export interface ErrorValue {
        message?: string;
        type?: string;
      }
      export interface ExtendedValue {
        boolValue?: boolean;
        errorValue?: Sheets.Schema.ErrorValue;
        formulaValue?: string;
        numberValue?: number;
        stringValue?: string;
      }
      export interface FilterCriteria {
        condition?: Sheets.Schema.BooleanCondition;
        hiddenValues?: string[];
      }
      export interface FilterView {
        criteria?: object;
        filterViewId?: number;
        namedRangeId?: string;
        range?: Sheets.Schema.GridRange;
        sortSpecs?: Sheets.Schema.SortSpec[];
        title?: string;
      }
      export interface FindReplaceRequest {
        allSheets?: boolean;
        find?: string;
        includeFormulas?: boolean;
        matchCase?: boolean;
        matchEntireCell?: boolean;
        range?: Sheets.Schema.GridRange;
        replacement?: string;
        searchByRegex?: boolean;
        sheetId?: number;
      }
      export interface FindReplaceResponse {
        formulasChanged?: number;
        occurrencesChanged?: number;
        rowsChanged?: number;
        sheetsChanged?: number;
        valuesChanged?: number;
      }
      export interface GetSpreadsheetByDataFilterRequest {
        dataFilters?: Sheets.Schema.DataFilter[];
        includeGridData?: boolean;
      }
      export interface GradientRule {
        maxpoint?: Sheets.Schema.InterpolationPoint;
        midpoint?: Sheets.Schema.InterpolationPoint;
        minpoint?: Sheets.Schema.InterpolationPoint;
      }
      export interface GridCoordinate {
        columnIndex?: number;
        rowIndex?: number;
        sheetId?: number;
      }
      export interface GridData {
        columnMetadata?: Sheets.Schema.DimensionProperties[];
        rowData?: Sheets.Schema.RowData[];
        rowMetadata?: Sheets.Schema.DimensionProperties[];
        startColumn?: number;
        startRow?: number;
      }
      export interface GridProperties {
        columnCount?: number;
        columnGroupControlAfter?: boolean;
        frozenColumnCount?: number;
        frozenRowCount?: number;
        hideGridlines?: boolean;
        rowCount?: number;
        rowGroupControlAfter?: boolean;
      }
      export interface GridRange {
        endColumnIndex?: number;
        endRowIndex?: number;
        sheetId?: number;
        startColumnIndex?: number;
        startRowIndex?: number;
      }
      export interface HistogramChartSpec {
        bucketSize?: number;
        legendPosition?: string;
<<<<<<< HEAD
        outlierPercentile?: number;
        series?: Sheets_v4.Schema.HistogramSeries[];
=======
        outlierPercentile?: Number;
        series?: Sheets.Schema.HistogramSeries[];
>>>>>>> 7ff648e6
        showItemDividers?: boolean;
      }
      export interface HistogramRule {
        end?: number;
        interval?: number;
        start?: number;
      }
      export interface HistogramSeries {
        barColor?: Sheets.Schema.Color;
        data?: Sheets.Schema.ChartData;
      }
      export interface InsertDimensionRequest {
        inheritFromBefore?: boolean;
        range?: Sheets.Schema.DimensionRange;
      }
      export interface InsertRangeRequest {
        range?: Sheets.Schema.GridRange;
        shiftDimension?: string;
      }
      export interface InterpolationPoint {
        color?: Sheets.Schema.Color;
        type?: string;
        value?: string;
      }
      export interface IterativeCalculationSettings {
        convergenceThreshold?: number;
        maxIterations?: number;
      }
      export interface LineStyle {
        type?: string;
        width?: number;
      }
      export interface ManualRule {
        groups?: Sheets.Schema.ManualRuleGroup[];
      }
      export interface ManualRuleGroup {
        groupName?: Sheets.Schema.ExtendedValue;
        items?: Sheets.Schema.ExtendedValue[];
      }
      export interface MatchedDeveloperMetadata {
        dataFilters?: Sheets.Schema.DataFilter[];
        developerMetadata?: Sheets.Schema.DeveloperMetadata;
      }
      export interface MatchedValueRange {
        dataFilters?: Sheets.Schema.DataFilter[];
        valueRange?: Sheets.Schema.ValueRange;
      }
      export interface MergeCellsRequest {
        mergeType?: string;
        range?: Sheets.Schema.GridRange;
      }
      export interface MoveDimensionRequest {
        destinationIndex?: number;
        source?: Sheets.Schema.DimensionRange;
      }
      export interface NamedRange {
        name?: string;
        namedRangeId?: string;
        range?: Sheets.Schema.GridRange;
      }
      export interface NumberFormat {
        pattern?: string;
        type?: string;
      }
      export interface OrgChartSpec {
        labels?: Sheets.Schema.ChartData;
        nodeColor?: Sheets.Schema.Color;
        nodeSize?: string;
        parentLabels?: Sheets.Schema.ChartData;
        selectedNodeColor?: Sheets.Schema.Color;
        tooltips?: Sheets.Schema.ChartData;
      }
      export interface OverlayPosition {
        anchorCell?: Sheets.Schema.GridCoordinate;
        heightPixels?: number;
        offsetXPixels?: number;
        offsetYPixels?: number;
        widthPixels?: number;
      }
      export interface Padding {
        bottom?: number;
        left?: number;
        right?: number;
        top?: number;
      }
      export interface PasteDataRequest {
        coordinate?: Sheets.Schema.GridCoordinate;
        data?: string;
        delimiter?: string;
        html?: boolean;
        type?: string;
      }
      export interface PieChartSpec {
        domain?: Sheets.Schema.ChartData;
        legendPosition?: string;
<<<<<<< HEAD
        pieHole?: number;
        series?: Sheets_v4.Schema.ChartData;
=======
        pieHole?: Number;
        series?: Sheets.Schema.ChartData;
>>>>>>> 7ff648e6
        threeDimensional?: boolean;
      }
      export interface PivotFilterCriteria {
        visibleValues?: string[];
      }
      export interface PivotGroup {
        groupRule?: Sheets.Schema.PivotGroupRule;
        label?: string;
        repeatHeadings?: boolean;
        showTotals?: boolean;
        sortOrder?: string;
        sourceColumnOffset?: number;
        valueBucket?: Sheets.Schema.PivotGroupSortValueBucket;
        valueMetadata?: Sheets.Schema.PivotGroupValueMetadata[];
      }
      export interface PivotGroupRule {
        dateTimeRule?: Sheets.Schema.DateTimeRule;
        histogramRule?: Sheets.Schema.HistogramRule;
        manualRule?: Sheets.Schema.ManualRule;
      }
      export interface PivotGroupSortValueBucket {
        buckets?: Sheets.Schema.ExtendedValue[];
        valuesIndex?: number;
      }
      export interface PivotGroupValueMetadata {
        collapsed?: boolean;
        value?: Sheets.Schema.ExtendedValue;
      }
      export interface PivotTable {
        columns?: Sheets.Schema.PivotGroup[];
        criteria?: object;
        rows?: Sheets.Schema.PivotGroup[];
        source?: Sheets.Schema.GridRange;
        valueLayout?: string;
        values?: Sheets.Schema.PivotValue[];
      }
      export interface PivotValue {
        calculatedDisplayType?: string;
        formula?: string;
        name?: string;
        sourceColumnOffset?: number;
        summarizeFunction?: string;
      }
      export interface ProtectedRange {
        description?: string;
        editors?: Sheets.Schema.Editors;
        namedRangeId?: string;
        protectedRangeId?: number;
        range?: Sheets.Schema.GridRange;
        requestingUserCanEdit?: boolean;
        unprotectedRanges?: Sheets.Schema.GridRange[];
        warningOnly?: boolean;
      }
      export interface RandomizeRangeRequest {
        range?: Sheets.Schema.GridRange;
      }
      export interface RepeatCellRequest {
        cell?: Sheets.Schema.CellData;
        fields?: string;
        range?: Sheets.Schema.GridRange;
      }
      export interface Request {
        addBanding?: Sheets.Schema.AddBandingRequest;
        addChart?: Sheets.Schema.AddChartRequest;
        addConditionalFormatRule?: Sheets.Schema.AddConditionalFormatRuleRequest;
        addDimensionGroup?: Sheets.Schema.AddDimensionGroupRequest;
        addFilterView?: Sheets.Schema.AddFilterViewRequest;
        addNamedRange?: Sheets.Schema.AddNamedRangeRequest;
        addProtectedRange?: Sheets.Schema.AddProtectedRangeRequest;
        addSheet?: Sheets.Schema.AddSheetRequest;
        appendCells?: Sheets.Schema.AppendCellsRequest;
        appendDimension?: Sheets.Schema.AppendDimensionRequest;
        autoFill?: Sheets.Schema.AutoFillRequest;
        autoResizeDimensions?: Sheets.Schema.AutoResizeDimensionsRequest;
        clearBasicFilter?: Sheets.Schema.ClearBasicFilterRequest;
        copyPaste?: Sheets.Schema.CopyPasteRequest;
        createDeveloperMetadata?: Sheets.Schema.CreateDeveloperMetadataRequest;
        cutPaste?: Sheets.Schema.CutPasteRequest;
        deleteBanding?: Sheets.Schema.DeleteBandingRequest;
        deleteConditionalFormatRule?: Sheets.Schema.DeleteConditionalFormatRuleRequest;
        deleteDeveloperMetadata?: Sheets.Schema.DeleteDeveloperMetadataRequest;
        deleteDimension?: Sheets.Schema.DeleteDimensionRequest;
        deleteDimensionGroup?: Sheets.Schema.DeleteDimensionGroupRequest;
        deleteEmbeddedObject?: Sheets.Schema.DeleteEmbeddedObjectRequest;
        deleteFilterView?: Sheets.Schema.DeleteFilterViewRequest;
        deleteNamedRange?: Sheets.Schema.DeleteNamedRangeRequest;
        deleteProtectedRange?: Sheets.Schema.DeleteProtectedRangeRequest;
        deleteRange?: Sheets.Schema.DeleteRangeRequest;
        deleteSheet?: Sheets.Schema.DeleteSheetRequest;
        duplicateFilterView?: Sheets.Schema.DuplicateFilterViewRequest;
        duplicateSheet?: Sheets.Schema.DuplicateSheetRequest;
        findReplace?: Sheets.Schema.FindReplaceRequest;
        insertDimension?: Sheets.Schema.InsertDimensionRequest;
        insertRange?: Sheets.Schema.InsertRangeRequest;
        mergeCells?: Sheets.Schema.MergeCellsRequest;
        moveDimension?: Sheets.Schema.MoveDimensionRequest;
        pasteData?: Sheets.Schema.PasteDataRequest;
        randomizeRange?: Sheets.Schema.RandomizeRangeRequest;
        repeatCell?: Sheets.Schema.RepeatCellRequest;
        setBasicFilter?: Sheets.Schema.SetBasicFilterRequest;
        setDataValidation?: Sheets.Schema.SetDataValidationRequest;
        sortRange?: Sheets.Schema.SortRangeRequest;
        textToColumns?: Sheets.Schema.TextToColumnsRequest;
        unmergeCells?: Sheets.Schema.UnmergeCellsRequest;
        updateBanding?: Sheets.Schema.UpdateBandingRequest;
        updateBorders?: Sheets.Schema.UpdateBordersRequest;
        updateCells?: Sheets.Schema.UpdateCellsRequest;
        updateChartSpec?: Sheets.Schema.UpdateChartSpecRequest;
        updateConditionalFormatRule?: Sheets.Schema.UpdateConditionalFormatRuleRequest;
        updateDeveloperMetadata?: Sheets.Schema.UpdateDeveloperMetadataRequest;
        updateDimensionGroup?: Sheets.Schema.UpdateDimensionGroupRequest;
        updateDimensionProperties?: Sheets.Schema.UpdateDimensionPropertiesRequest;
        updateEmbeddedObjectPosition?: Sheets.Schema.UpdateEmbeddedObjectPositionRequest;
        updateFilterView?: Sheets.Schema.UpdateFilterViewRequest;
        updateNamedRange?: Sheets.Schema.UpdateNamedRangeRequest;
        updateProtectedRange?: Sheets.Schema.UpdateProtectedRangeRequest;
        updateSheetProperties?: Sheets.Schema.UpdateSheetPropertiesRequest;
        updateSpreadsheetProperties?: Sheets.Schema.UpdateSpreadsheetPropertiesRequest;
      }
      export interface Response {
        addBanding?: Sheets.Schema.AddBandingResponse;
        addChart?: Sheets.Schema.AddChartResponse;
        addDimensionGroup?: Sheets.Schema.AddDimensionGroupResponse;
        addFilterView?: Sheets.Schema.AddFilterViewResponse;
        addNamedRange?: Sheets.Schema.AddNamedRangeResponse;
        addProtectedRange?: Sheets.Schema.AddProtectedRangeResponse;
        addSheet?: Sheets.Schema.AddSheetResponse;
        createDeveloperMetadata?: Sheets.Schema.CreateDeveloperMetadataResponse;
        deleteConditionalFormatRule?: Sheets.Schema.DeleteConditionalFormatRuleResponse;
        deleteDeveloperMetadata?: Sheets.Schema.DeleteDeveloperMetadataResponse;
        deleteDimensionGroup?: Sheets.Schema.DeleteDimensionGroupResponse;
        duplicateFilterView?: Sheets.Schema.DuplicateFilterViewResponse;
        duplicateSheet?: Sheets.Schema.DuplicateSheetResponse;
        findReplace?: Sheets.Schema.FindReplaceResponse;
        updateConditionalFormatRule?: Sheets.Schema.UpdateConditionalFormatRuleResponse;
        updateDeveloperMetadata?: Sheets.Schema.UpdateDeveloperMetadataResponse;
        updateEmbeddedObjectPosition?: Sheets.Schema.UpdateEmbeddedObjectPositionResponse;
      }
      export interface RowData {
        values?: Sheets.Schema.CellData[];
      }
      export interface SearchDeveloperMetadataRequest {
        dataFilters?: Sheets.Schema.DataFilter[];
      }
      export interface SearchDeveloperMetadataResponse {
        matchedDeveloperMetadata?: Sheets.Schema.MatchedDeveloperMetadata[];
      }
      export interface SetBasicFilterRequest {
        filter?: Sheets.Schema.BasicFilter;
      }
      export interface SetDataValidationRequest {
        range?: Sheets.Schema.GridRange;
        rule?: Sheets.Schema.DataValidationRule;
      }
      export interface Sheet {
        bandedRanges?: Sheets.Schema.BandedRange[];
        basicFilter?: Sheets.Schema.BasicFilter;
        charts?: Sheets.Schema.EmbeddedChart[];
        columnGroups?: Sheets.Schema.DimensionGroup[];
        conditionalFormats?: Sheets.Schema.ConditionalFormatRule[];
        data?: Sheets.Schema.GridData[];
        developerMetadata?: Sheets.Schema.DeveloperMetadata[];
        filterViews?: Sheets.Schema.FilterView[];
        merges?: Sheets.Schema.GridRange[];
        properties?: Sheets.Schema.SheetProperties;
        protectedRanges?: Sheets.Schema.ProtectedRange[];
        rowGroups?: Sheets.Schema.DimensionGroup[];
      }
      export interface SheetProperties {
        gridProperties?: Sheets.Schema.GridProperties;
        hidden?: boolean;
        index?: number;
        rightToLeft?: boolean;
        sheetId?: number;
        sheetType?: string;
        tabColor?: Sheets.Schema.Color;
        title?: string;
      }
      export interface SortRangeRequest {
        range?: Sheets.Schema.GridRange;
        sortSpecs?: Sheets.Schema.SortSpec[];
      }
      export interface SortSpec {
        dimensionIndex?: number;
        sortOrder?: string;
      }
      export interface SourceAndDestination {
        dimension?: string;
        fillLength?: number;
        source?: Sheets.Schema.GridRange;
      }
      export interface Spreadsheet {
        developerMetadata?: Sheets.Schema.DeveloperMetadata[];
        namedRanges?: Sheets.Schema.NamedRange[];
        properties?: Sheets.Schema.SpreadsheetProperties;
        sheets?: Sheets.Schema.Sheet[];
        spreadsheetId?: string;
        spreadsheetUrl?: string;
      }
      export interface SpreadsheetProperties {
        autoRecalc?: string;
        defaultFormat?: Sheets.Schema.CellFormat;
        iterativeCalculationSettings?: Sheets.Schema.IterativeCalculationSettings;
        locale?: string;
        timeZone?: string;
        title?: string;
      }
      export interface TextFormat {
        bold?: boolean;
        fontFamily?: string;
        fontSize?: number;
        foregroundColor?: Sheets.Schema.Color;
        italic?: boolean;
        strikethrough?: boolean;
        underline?: boolean;
      }
      export interface TextFormatRun {
        format?: Sheets.Schema.TextFormat;
        startIndex?: number;
      }
      export interface TextPosition {
        horizontalAlignment?: string;
      }
      export interface TextRotation {
        angle?: number;
        vertical?: boolean;
      }
      export interface TextToColumnsRequest {
        delimiter?: string;
        delimiterType?: string;
        source?: Sheets.Schema.GridRange;
      }
      export interface TreemapChartColorScale {
        maxValueColor?: Sheets.Schema.Color;
        midValueColor?: Sheets.Schema.Color;
        minValueColor?: Sheets.Schema.Color;
        noDataColor?: Sheets.Schema.Color;
      }
      export interface TreemapChartSpec {
        colorData?: Sheets.Schema.ChartData;
        colorScale?: Sheets.Schema.TreemapChartColorScale;
        headerColor?: Sheets.Schema.Color;
        hideTooltips?: boolean;
        hintedLevels?: number;
        labels?: Sheets.Schema.ChartData;
        levels?: number;
<<<<<<< HEAD
        maxValue?: number;
        minValue?: number;
        parentLabels?: Sheets_v4.Schema.ChartData;
        sizeData?: Sheets_v4.Schema.ChartData;
        textFormat?: Sheets_v4.Schema.TextFormat;
=======
        maxValue?: Number;
        minValue?: Number;
        parentLabels?: Sheets.Schema.ChartData;
        sizeData?: Sheets.Schema.ChartData;
        textFormat?: Sheets.Schema.TextFormat;
>>>>>>> 7ff648e6
      }
      export interface UnmergeCellsRequest {
        range?: Sheets.Schema.GridRange;
      }
      export interface UpdateBandingRequest {
        bandedRange?: Sheets.Schema.BandedRange;
        fields?: string;
      }
      export interface UpdateBordersRequest {
        bottom?: Sheets.Schema.Border;
        innerHorizontal?: Sheets.Schema.Border;
        innerVertical?: Sheets.Schema.Border;
        left?: Sheets.Schema.Border;
        range?: Sheets.Schema.GridRange;
        right?: Sheets.Schema.Border;
        top?: Sheets.Schema.Border;
      }
      export interface UpdateCellsRequest {
        fields?: string;
        range?: Sheets.Schema.GridRange;
        rows?: Sheets.Schema.RowData[];
        start?: Sheets.Schema.GridCoordinate;
      }
      export interface UpdateChartSpecRequest {
        chartId?: number;
        spec?: Sheets.Schema.ChartSpec;
      }
      export interface UpdateConditionalFormatRuleRequest {
        index?: number;
        newIndex?: number;
        rule?: Sheets.Schema.ConditionalFormatRule;
        sheetId?: number;
      }
      export interface UpdateConditionalFormatRuleResponse {
        newIndex?: number;
        newRule?: Sheets.Schema.ConditionalFormatRule;
        oldIndex?: number;
        oldRule?: Sheets.Schema.ConditionalFormatRule;
      }
      export interface UpdateDeveloperMetadataRequest {
        dataFilters?: Sheets.Schema.DataFilter[];
        developerMetadata?: Sheets.Schema.DeveloperMetadata;
        fields?: string;
      }
      export interface UpdateDeveloperMetadataResponse {
        developerMetadata?: Sheets.Schema.DeveloperMetadata[];
      }
      export interface UpdateDimensionGroupRequest {
        dimensionGroup?: Sheets.Schema.DimensionGroup;
        fields?: string;
      }
      export interface UpdateDimensionPropertiesRequest {
        fields?: string;
        properties?: Sheets.Schema.DimensionProperties;
        range?: Sheets.Schema.DimensionRange;
      }
      export interface UpdateEmbeddedObjectPositionRequest {
        fields?: string;
        newPosition?: Sheets.Schema.EmbeddedObjectPosition;
        objectId?: number;
      }
      export interface UpdateEmbeddedObjectPositionResponse {
        position?: Sheets.Schema.EmbeddedObjectPosition;
      }
      export interface UpdateFilterViewRequest {
        fields?: string;
        filter?: Sheets.Schema.FilterView;
      }
      export interface UpdateNamedRangeRequest {
        fields?: string;
        namedRange?: Sheets.Schema.NamedRange;
      }
      export interface UpdateProtectedRangeRequest {
        fields?: string;
        protectedRange?: Sheets.Schema.ProtectedRange;
      }
      export interface UpdateSheetPropertiesRequest {
        fields?: string;
        properties?: Sheets.Schema.SheetProperties;
      }
      export interface UpdateSpreadsheetPropertiesRequest {
        fields?: string;
        properties?: Sheets.Schema.SpreadsheetProperties;
      }
      export interface UpdateValuesByDataFilterResponse {
        dataFilter?: Sheets.Schema.DataFilter;
        updatedCells?: number;
        updatedColumns?: number;
        updatedData?: Sheets.Schema.ValueRange;
        updatedRange?: string;
        updatedRows?: number;
      }
      export interface UpdateValuesResponse {
        spreadsheetId?: string;
        updatedCells?: number;
        updatedColumns?: number;
        updatedData?: Sheets.Schema.ValueRange;
        updatedRange?: string;
        updatedRows?: number;
      }
      export interface ValueRange {
        majorDimension?: string;
        range?: string;
        values?: object[][];
      }
      export interface WaterfallChartColumnStyle {
        color?: Sheets.Schema.Color;
        label?: string;
      }
      export interface WaterfallChartCustomSubtotal {
        dataIsSubtotal?: boolean;
        label?: string;
        subtotalIndex?: number;
      }
      export interface WaterfallChartDomain {
        data?: Sheets.Schema.ChartData;
        reversed?: boolean;
      }
      export interface WaterfallChartSeries {
        customSubtotals?: Sheets.Schema.WaterfallChartCustomSubtotal[];
        data?: Sheets.Schema.ChartData;
        hideTrailingSubtotal?: boolean;
        negativeColumnsStyle?: Sheets.Schema.WaterfallChartColumnStyle;
        positiveColumnsStyle?: Sheets.Schema.WaterfallChartColumnStyle;
        subtotalColumnsStyle?: Sheets.Schema.WaterfallChartColumnStyle;
      }
      export interface WaterfallChartSpec {
        connectorLineStyle?: Sheets.Schema.LineStyle;
        domain?: Sheets.Schema.WaterfallChartDomain;
        firstValueIsTotal?: boolean;
        hideConnectorLines?: boolean;
        series?: Sheets.Schema.WaterfallChartSeries[];
        stackedType?: string;
      }
    }
  }
  export interface Sheets {
    Spreadsheets?: Sheets.Collection.SpreadsheetsCollection;
    // Create a new instance of AddBandingRequest
    newAddBandingRequest(): Sheets.Schema.AddBandingRequest;
    // Create a new instance of AddChartRequest
    newAddChartRequest(): Sheets.Schema.AddChartRequest;
    // Create a new instance of AddConditionalFormatRuleRequest
    newAddConditionalFormatRuleRequest(): Sheets.Schema.AddConditionalFormatRuleRequest;
    // Create a new instance of AddDimensionGroupRequest
    newAddDimensionGroupRequest(): Sheets.Schema.AddDimensionGroupRequest;
    // Create a new instance of AddFilterViewRequest
    newAddFilterViewRequest(): Sheets.Schema.AddFilterViewRequest;
    // Create a new instance of AddNamedRangeRequest
    newAddNamedRangeRequest(): Sheets.Schema.AddNamedRangeRequest;
    // Create a new instance of AddProtectedRangeRequest
    newAddProtectedRangeRequest(): Sheets.Schema.AddProtectedRangeRequest;
    // Create a new instance of AddSheetRequest
    newAddSheetRequest(): Sheets.Schema.AddSheetRequest;
    // Create a new instance of AppendCellsRequest
    newAppendCellsRequest(): Sheets.Schema.AppendCellsRequest;
    // Create a new instance of AppendDimensionRequest
    newAppendDimensionRequest(): Sheets.Schema.AppendDimensionRequest;
    // Create a new instance of AutoFillRequest
    newAutoFillRequest(): Sheets.Schema.AutoFillRequest;
    // Create a new instance of AutoResizeDimensionsRequest
    newAutoResizeDimensionsRequest(): Sheets.Schema.AutoResizeDimensionsRequest;
    // Create a new instance of BandedRange
    newBandedRange(): Sheets.Schema.BandedRange;
    // Create a new instance of BandingProperties
    newBandingProperties(): Sheets.Schema.BandingProperties;
    // Create a new instance of BasicChartAxis
    newBasicChartAxis(): Sheets.Schema.BasicChartAxis;
    // Create a new instance of BasicChartDomain
    newBasicChartDomain(): Sheets.Schema.BasicChartDomain;
    // Create a new instance of BasicChartSeries
    newBasicChartSeries(): Sheets.Schema.BasicChartSeries;
    // Create a new instance of BasicChartSpec
    newBasicChartSpec(): Sheets.Schema.BasicChartSpec;
    // Create a new instance of BasicFilter
    newBasicFilter(): Sheets.Schema.BasicFilter;
    // Create a new instance of BatchClearValuesByDataFilterRequest
    newBatchClearValuesByDataFilterRequest(): Sheets.Schema.BatchClearValuesByDataFilterRequest;
    // Create a new instance of BatchClearValuesRequest
    newBatchClearValuesRequest(): Sheets.Schema.BatchClearValuesRequest;
    // Create a new instance of BatchGetValuesByDataFilterRequest
    newBatchGetValuesByDataFilterRequest(): Sheets.Schema.BatchGetValuesByDataFilterRequest;
    // Create a new instance of BatchUpdateSpreadsheetRequest
    newBatchUpdateSpreadsheetRequest(): Sheets.Schema.BatchUpdateSpreadsheetRequest;
    // Create a new instance of BatchUpdateValuesByDataFilterRequest
    newBatchUpdateValuesByDataFilterRequest(): Sheets.Schema.BatchUpdateValuesByDataFilterRequest;
    // Create a new instance of BatchUpdateValuesRequest
    newBatchUpdateValuesRequest(): Sheets.Schema.BatchUpdateValuesRequest;
    // Create a new instance of BooleanCondition
    newBooleanCondition(): Sheets.Schema.BooleanCondition;
    // Create a new instance of BooleanRule
    newBooleanRule(): Sheets.Schema.BooleanRule;
    // Create a new instance of Border
    newBorder(): Sheets.Schema.Border;
    // Create a new instance of Borders
    newBorders(): Sheets.Schema.Borders;
    // Create a new instance of BubbleChartSpec
    newBubbleChartSpec(): Sheets.Schema.BubbleChartSpec;
    // Create a new instance of CandlestickChartSpec
    newCandlestickChartSpec(): Sheets.Schema.CandlestickChartSpec;
    // Create a new instance of CandlestickData
    newCandlestickData(): Sheets.Schema.CandlestickData;
    // Create a new instance of CandlestickDomain
    newCandlestickDomain(): Sheets.Schema.CandlestickDomain;
    // Create a new instance of CandlestickSeries
    newCandlestickSeries(): Sheets.Schema.CandlestickSeries;
    // Create a new instance of CellData
    newCellData(): Sheets.Schema.CellData;
    // Create a new instance of CellFormat
    newCellFormat(): Sheets.Schema.CellFormat;
    // Create a new instance of ChartData
    newChartData(): Sheets.Schema.ChartData;
    // Create a new instance of ChartSourceRange
    newChartSourceRange(): Sheets.Schema.ChartSourceRange;
    // Create a new instance of ChartSpec
    newChartSpec(): Sheets.Schema.ChartSpec;
    // Create a new instance of ClearBasicFilterRequest
    newClearBasicFilterRequest(): Sheets.Schema.ClearBasicFilterRequest;
    // Create a new instance of ClearValuesRequest
    newClearValuesRequest(): any; // Schema.ClearValuesRequest;
    // Create a new instance of Color
    newColor(): Sheets.Schema.Color;
    // Create a new instance of ConditionValue
    newConditionValue(): Sheets.Schema.ConditionValue;
    // Create a new instance of ConditionalFormatRule
    newConditionalFormatRule(): Sheets.Schema.ConditionalFormatRule;
    // Create a new instance of CopyPasteRequest
    newCopyPasteRequest(): Sheets.Schema.CopyPasteRequest;
    // Create a new instance of CopySheetToAnotherSpreadsheetRequest
    newCopySheetToAnotherSpreadsheetRequest(): Sheets.Schema.CopySheetToAnotherSpreadsheetRequest;
    // Create a new instance of CreateDeveloperMetadataRequest
    newCreateDeveloperMetadataRequest(): Sheets.Schema.CreateDeveloperMetadataRequest;
    // Create a new instance of CutPasteRequest
    newCutPasteRequest(): Sheets.Schema.CutPasteRequest;
    // Create a new instance of DataFilter
    newDataFilter(): Sheets.Schema.DataFilter;
    // Create a new instance of DataFilterValueRange
    newDataFilterValueRange(): Sheets.Schema.DataFilterValueRange;
    // Create a new instance of DataValidationRule
    newDataValidationRule(): Sheets.Schema.DataValidationRule;
    // Create a new instance of DateTimeRule
    newDateTimeRule(): Sheets.Schema.DateTimeRule;
    // Create a new instance of DeleteBandingRequest
    newDeleteBandingRequest(): Sheets.Schema.DeleteBandingRequest;
    // Create a new instance of DeleteConditionalFormatRuleRequest
    newDeleteConditionalFormatRuleRequest(): Sheets.Schema.DeleteConditionalFormatRuleRequest;
    // Create a new instance of DeleteDeveloperMetadataRequest
    newDeleteDeveloperMetadataRequest(): Sheets.Schema.DeleteDeveloperMetadataRequest;
    // Create a new instance of DeleteDimensionGroupRequest
    newDeleteDimensionGroupRequest(): Sheets.Schema.DeleteDimensionGroupRequest;
    // Create a new instance of DeleteDimensionRequest
    newDeleteDimensionRequest(): Sheets.Schema.DeleteDimensionRequest;
    // Create a new instance of DeleteEmbeddedObjectRequest
    newDeleteEmbeddedObjectRequest(): Sheets.Schema.DeleteEmbeddedObjectRequest;
    // Create a new instance of DeleteFilterViewRequest
    newDeleteFilterViewRequest(): Sheets.Schema.DeleteFilterViewRequest;
    // Create a new instance of DeleteNamedRangeRequest
    newDeleteNamedRangeRequest(): Sheets.Schema.DeleteNamedRangeRequest;
    // Create a new instance of DeleteProtectedRangeRequest
    newDeleteProtectedRangeRequest(): Sheets.Schema.DeleteProtectedRangeRequest;
    // Create a new instance of DeleteRangeRequest
    newDeleteRangeRequest(): Sheets.Schema.DeleteRangeRequest;
    // Create a new instance of DeleteSheetRequest
    newDeleteSheetRequest(): Sheets.Schema.DeleteSheetRequest;
    // Create a new instance of DeveloperMetadata
    newDeveloperMetadata(): Sheets.Schema.DeveloperMetadata;
    // Create a new instance of DeveloperMetadataLocation
    newDeveloperMetadataLocation(): Sheets.Schema.DeveloperMetadataLocation;
    // Create a new instance of DeveloperMetadataLookup
    newDeveloperMetadataLookup(): Sheets.Schema.DeveloperMetadataLookup;
    // Create a new instance of DimensionGroup
    newDimensionGroup(): Sheets.Schema.DimensionGroup;
    // Create a new instance of DimensionProperties
    newDimensionProperties(): Sheets.Schema.DimensionProperties;
    // Create a new instance of DimensionRange
    newDimensionRange(): Sheets.Schema.DimensionRange;
    // Create a new instance of DuplicateFilterViewRequest
    newDuplicateFilterViewRequest(): Sheets.Schema.DuplicateFilterViewRequest;
    // Create a new instance of DuplicateSheetRequest
    newDuplicateSheetRequest(): Sheets.Schema.DuplicateSheetRequest;
    // Create a new instance of Editors
    newEditors(): Sheets.Schema.Editors;
    // Create a new instance of EmbeddedChart
    newEmbeddedChart(): Sheets.Schema.EmbeddedChart;
    // Create a new instance of EmbeddedObjectPosition
    newEmbeddedObjectPosition(): Sheets.Schema.EmbeddedObjectPosition;
    // Create a new instance of ErrorValue
    newErrorValue(): Sheets.Schema.ErrorValue;
    // Create a new instance of ExtendedValue
    newExtendedValue(): Sheets.Schema.ExtendedValue;
    // Create a new instance of FilterView
    newFilterView(): Sheets.Schema.FilterView;
    // Create a new instance of FindReplaceRequest
    newFindReplaceRequest(): Sheets.Schema.FindReplaceRequest;
    // Create a new instance of GetSpreadsheetByDataFilterRequest
    newGetSpreadsheetByDataFilterRequest(): Sheets.Schema.GetSpreadsheetByDataFilterRequest;
    // Create a new instance of GradientRule
    newGradientRule(): Sheets.Schema.GradientRule;
    // Create a new instance of GridCoordinate
    newGridCoordinate(): Sheets.Schema.GridCoordinate;
    // Create a new instance of GridData
    newGridData(): Sheets.Schema.GridData;
    // Create a new instance of GridProperties
    newGridProperties(): Sheets.Schema.GridProperties;
    // Create a new instance of GridRange
    newGridRange(): Sheets.Schema.GridRange;
    // Create a new instance of HistogramChartSpec
    newHistogramChartSpec(): Sheets.Schema.HistogramChartSpec;
    // Create a new instance of HistogramRule
    newHistogramRule(): Sheets.Schema.HistogramRule;
    // Create a new instance of HistogramSeries
    newHistogramSeries(): Sheets.Schema.HistogramSeries;
    // Create a new instance of InsertDimensionRequest
    newInsertDimensionRequest(): Sheets.Schema.InsertDimensionRequest;
    // Create a new instance of InsertRangeRequest
    newInsertRangeRequest(): Sheets.Schema.InsertRangeRequest;
    // Create a new instance of InterpolationPoint
    newInterpolationPoint(): Sheets.Schema.InterpolationPoint;
    // Create a new instance of IterativeCalculationSettings
    newIterativeCalculationSettings(): Sheets.Schema.IterativeCalculationSettings;
    // Create a new instance of LineStyle
    newLineStyle(): Sheets.Schema.LineStyle;
    // Create a new instance of ManualRule
    newManualRule(): Sheets.Schema.ManualRule;
    // Create a new instance of ManualRuleGroup
    newManualRuleGroup(): Sheets.Schema.ManualRuleGroup;
    // Create a new instance of MergeCellsRequest
    newMergeCellsRequest(): Sheets.Schema.MergeCellsRequest;
    // Create a new instance of MoveDimensionRequest
    newMoveDimensionRequest(): Sheets.Schema.MoveDimensionRequest;
    // Create a new instance of NamedRange
    newNamedRange(): Sheets.Schema.NamedRange;
    // Create a new instance of NumberFormat
    newNumberFormat(): Sheets.Schema.NumberFormat;
    // Create a new instance of OrgChartSpec
    newOrgChartSpec(): Sheets.Schema.OrgChartSpec;
    // Create a new instance of OverlayPosition
    newOverlayPosition(): Sheets.Schema.OverlayPosition;
    // Create a new instance of Padding
    newPadding(): Sheets.Schema.Padding;
    // Create a new instance of PasteDataRequest
    newPasteDataRequest(): Sheets.Schema.PasteDataRequest;
    // Create a new instance of PieChartSpec
    newPieChartSpec(): Sheets.Schema.PieChartSpec;
    // Create a new instance of PivotGroup
    newPivotGroup(): Sheets.Schema.PivotGroup;
    // Create a new instance of PivotGroupRule
    newPivotGroupRule(): Sheets.Schema.PivotGroupRule;
    // Create a new instance of PivotGroupSortValueBucket
    newPivotGroupSortValueBucket(): Sheets.Schema.PivotGroupSortValueBucket;
    // Create a new instance of PivotGroupValueMetadata
    newPivotGroupValueMetadata(): Sheets.Schema.PivotGroupValueMetadata;
    // Create a new instance of PivotTable
    newPivotTable(): Sheets.Schema.PivotTable;
    // Create a new instance of PivotValue
    newPivotValue(): Sheets.Schema.PivotValue;
    // Create a new instance of ProtectedRange
    newProtectedRange(): Sheets.Schema.ProtectedRange;
    // Create a new instance of RandomizeRangeRequest
    newRandomizeRangeRequest(): Sheets.Schema.RandomizeRangeRequest;
    // Create a new instance of RepeatCellRequest
    newRepeatCellRequest(): Sheets.Schema.RepeatCellRequest;
    // Create a new instance of Request
    newRequest(): Sheets.Schema.Request;
    // Create a new instance of RowData
    newRowData(): Sheets.Schema.RowData;
    // Create a new instance of SearchDeveloperMetadataRequest
    newSearchDeveloperMetadataRequest(): Sheets.Schema.SearchDeveloperMetadataRequest;
    // Create a new instance of SetBasicFilterRequest
    newSetBasicFilterRequest(): Sheets.Schema.SetBasicFilterRequest;
    // Create a new instance of SetDataValidationRequest
    newSetDataValidationRequest(): Sheets.Schema.SetDataValidationRequest;
    // Create a new instance of Sheet
    newSheet(): Sheets.Schema.Sheet;
    // Create a new instance of SheetProperties
    newSheetProperties(): Sheets.Schema.SheetProperties;
    // Create a new instance of SortRangeRequest
    newSortRangeRequest(): Sheets.Schema.SortRangeRequest;
    // Create a new instance of SortSpec
    newSortSpec(): Sheets.Schema.SortSpec;
    // Create a new instance of SourceAndDestination
    newSourceAndDestination(): Sheets.Schema.SourceAndDestination;
    // Create a new instance of Spreadsheet
    newSpreadsheet(): Sheets.Schema.Spreadsheet;
    // Create a new instance of SpreadsheetProperties
    newSpreadsheetProperties(): Sheets.Schema.SpreadsheetProperties;
    // Create a new instance of TextFormat
    newTextFormat(): Sheets.Schema.TextFormat;
    // Create a new instance of TextFormatRun
    newTextFormatRun(): Sheets.Schema.TextFormatRun;
    // Create a new instance of TextPosition
    newTextPosition(): Sheets.Schema.TextPosition;
    // Create a new instance of TextRotation
    newTextRotation(): Sheets.Schema.TextRotation;
    // Create a new instance of TextToColumnsRequest
    newTextToColumnsRequest(): Sheets.Schema.TextToColumnsRequest;
    // Create a new instance of TreemapChartColorScale
    newTreemapChartColorScale(): Sheets.Schema.TreemapChartColorScale;
    // Create a new instance of TreemapChartSpec
    newTreemapChartSpec(): Sheets.Schema.TreemapChartSpec;
    // Create a new instance of UnmergeCellsRequest
    newUnmergeCellsRequest(): Sheets.Schema.UnmergeCellsRequest;
    // Create a new instance of UpdateBandingRequest
    newUpdateBandingRequest(): Sheets.Schema.UpdateBandingRequest;
    // Create a new instance of UpdateBordersRequest
    newUpdateBordersRequest(): Sheets.Schema.UpdateBordersRequest;
    // Create a new instance of UpdateCellsRequest
    newUpdateCellsRequest(): Sheets.Schema.UpdateCellsRequest;
    // Create a new instance of UpdateChartSpecRequest
    newUpdateChartSpecRequest(): Sheets.Schema.UpdateChartSpecRequest;
    // Create a new instance of UpdateConditionalFormatRuleRequest
    newUpdateConditionalFormatRuleRequest(): Sheets.Schema.UpdateConditionalFormatRuleRequest;
    // Create a new instance of UpdateDeveloperMetadataRequest
    newUpdateDeveloperMetadataRequest(): Sheets.Schema.UpdateDeveloperMetadataRequest;
    // Create a new instance of UpdateDimensionGroupRequest
    newUpdateDimensionGroupRequest(): Sheets.Schema.UpdateDimensionGroupRequest;
    // Create a new instance of UpdateDimensionPropertiesRequest
    newUpdateDimensionPropertiesRequest(): Sheets.Schema.UpdateDimensionPropertiesRequest;
    // Create a new instance of UpdateEmbeddedObjectPositionRequest
    newUpdateEmbeddedObjectPositionRequest(): Sheets.Schema.UpdateEmbeddedObjectPositionRequest;
    // Create a new instance of UpdateFilterViewRequest
    newUpdateFilterViewRequest(): Sheets.Schema.UpdateFilterViewRequest;
    // Create a new instance of UpdateNamedRangeRequest
    newUpdateNamedRangeRequest(): Sheets.Schema.UpdateNamedRangeRequest;
    // Create a new instance of UpdateProtectedRangeRequest
    newUpdateProtectedRangeRequest(): Sheets.Schema.UpdateProtectedRangeRequest;
    // Create a new instance of UpdateSheetPropertiesRequest
    newUpdateSheetPropertiesRequest(): Sheets.Schema.UpdateSheetPropertiesRequest;
    // Create a new instance of UpdateSpreadsheetPropertiesRequest
    newUpdateSpreadsheetPropertiesRequest(): Sheets.Schema.UpdateSpreadsheetPropertiesRequest;
    // Create a new instance of ValueRange
    newValueRange(): Sheets.Schema.ValueRange;
    // Create a new instance of WaterfallChartColumnStyle
    newWaterfallChartColumnStyle(): Sheets.Schema.WaterfallChartColumnStyle;
    // Create a new instance of WaterfallChartCustomSubtotal
    newWaterfallChartCustomSubtotal(): Sheets.Schema.WaterfallChartCustomSubtotal;
    // Create a new instance of WaterfallChartDomain
    newWaterfallChartDomain(): Sheets.Schema.WaterfallChartDomain;
    // Create a new instance of WaterfallChartSeries
    newWaterfallChartSeries(): Sheets.Schema.WaterfallChartSeries;
    // Create a new instance of WaterfallChartSpec
    newWaterfallChartSpec(): Sheets.Schema.WaterfallChartSpec;
  }
}

declare var Sheets: GoogleAppsScript.Sheets;<|MERGE_RESOLUTION|>--- conflicted
+++ resolved
@@ -394,19 +394,11 @@
         bubbleLabels?: Sheets.Schema.ChartData;
         bubbleMaxRadiusSize?: number;
         bubbleMinRadiusSize?: number;
-<<<<<<< HEAD
         bubbleOpacity?: number;
-        bubbleSizes?: Sheets_v4.Schema.ChartData;
-        bubbleTextStyle?: Sheets_v4.Schema.TextFormat;
-        domain?: Sheets_v4.Schema.ChartData;
-        groupIds?: Sheets_v4.Schema.ChartData;
-=======
-        bubbleOpacity?: Number;
         bubbleSizes?: Sheets.Schema.ChartData;
         bubbleTextStyle?: Sheets.Schema.TextFormat;
         domain?: Sheets.Schema.ChartData;
         groupIds?: Sheets.Schema.ChartData;
->>>>>>> 7ff648e6
         legendPosition?: string;
         series?: Sheets.Schema.ChartData;
       }
@@ -734,13 +726,8 @@
       export interface HistogramChartSpec {
         bucketSize?: number;
         legendPosition?: string;
-<<<<<<< HEAD
         outlierPercentile?: number;
-        series?: Sheets_v4.Schema.HistogramSeries[];
-=======
-        outlierPercentile?: Number;
         series?: Sheets.Schema.HistogramSeries[];
->>>>>>> 7ff648e6
         showItemDividers?: boolean;
       }
       export interface HistogramRule {
@@ -836,13 +823,8 @@
       export interface PieChartSpec {
         domain?: Sheets.Schema.ChartData;
         legendPosition?: string;
-<<<<<<< HEAD
         pieHole?: number;
-        series?: Sheets_v4.Schema.ChartData;
-=======
-        pieHole?: Number;
         series?: Sheets.Schema.ChartData;
->>>>>>> 7ff648e6
         threeDimensional?: boolean;
       }
       export interface PivotFilterCriteria {
@@ -1089,19 +1071,11 @@
         hintedLevels?: number;
         labels?: Sheets.Schema.ChartData;
         levels?: number;
-<<<<<<< HEAD
         maxValue?: number;
         minValue?: number;
-        parentLabels?: Sheets_v4.Schema.ChartData;
-        sizeData?: Sheets_v4.Schema.ChartData;
-        textFormat?: Sheets_v4.Schema.TextFormat;
-=======
-        maxValue?: Number;
-        minValue?: Number;
         parentLabels?: Sheets.Schema.ChartData;
         sizeData?: Sheets.Schema.ChartData;
         textFormat?: Sheets.Schema.TextFormat;
->>>>>>> 7ff648e6
       }
       export interface UnmergeCellsRequest {
         range?: Sheets.Schema.GridRange;
