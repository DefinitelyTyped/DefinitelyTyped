// from https://developers.google.com/apps-script/overview
function createAndSendDocument() {
  // Create a new Google Doc named 'Hello, world!'
  var doc = DocumentApp.create('Hello, world!');

  // Access the body of the document, then add a paragraph.
  doc.getBody().appendParagraph('This document was created by Google Apps Script.');

  // Get the URL of the document.
  var url = doc.getUrl();

  // Get the email address of the active user - that's you.
  var email = Session.getActiveUser().getEmail();

  // Get the name of the document to use as an email subject line.
  var subject = doc.getName();

  // Append a new string to the "url" variable to use as an email body.
  var body = 'Link to your doc: ' + url;

  // Send yourself an email with a link to the document.
  GmailApp.sendEmail(email, subject, body);
}

// Regression
ScriptApp.getService().getUrl();
CalendarApp.GuestStatus.NO;

// test for URLFetchRequestOptions.payload
import URLFetchRequestOptions = GoogleAppsScript.URL_Fetch.URLFetchRequestOptions;
const postTest = (payload: Object): string => {
  const url = 'http://httpbin.org/post';
  const params: URLFetchRequestOptions = {
    method: 'post',
    payload: payload
  };
  return UrlFetchApp.fetch(url, params).getContentText();
};

<<<<<<< HEAD
// Advanced Services
Slides_v1.Presentations.Pages.getThumbnail('presentationId', 'pageId');
=======
// Calendar (Advanced service)
declare const Calendar: GoogleAppsScript.Calendar_v3;
const createEvent = (): void => {
  const calendarId = 'primary';
  const start = new Date();
  const end = new Date();
  start.setHours(10);
  end.setHours(11);
  let event: GoogleAppsScript.Calendar_v3.Schema.Event = {
    summary: 'Lunch Meeting',
    location: 'The Deli',
    description: 'To discuss our plans for the presentation next week.',
    start: {
      dateTime: start.toISOString()
    },
    end: {
      dateTime: end.toISOString()
    },
    attendees: [
      {email: 'alice@example.com'},
      {email: 'bob@example.com'}
    ],
    // Red background. Use Calendar.Colors.get() for the full list.
    colorId: "11"
  };
  event = Calendar.Events.insert(event, calendarId);
  Logger.log('Event ID: ' + event.id);
}

// Admin Directory (Advanced service)
declare const AdminDirectory: GoogleAppsScript.Admin_directory_v1;
const listAllUsers = () => {
  let pageToken: string;
  let page: GoogleAppsScript.Admin_directory_v1.Schema.Users;
  do {
    page = AdminDirectory.Users.list({
      domain: 'example.com',
      orderBy: 'givenName',
      maxResults: 100,
      pageToken: pageToken
    });
    const users: GoogleAppsScript.Admin_directory_v1.Schema.User[] = page.users;
    if (users) {
      for (const user of users) {
        Logger.log('%s (%s)', user.name.fullName, user.primaryEmail);
      }
    } else {
      Logger.log('No users found.');
    }
    pageToken = page.nextPageToken;
  } while (pageToken);
}
>>>>>>> 964c481d
<|MERGE_RESOLUTION|>--- conflicted
+++ resolved
@@ -37,10 +37,9 @@
   return UrlFetchApp.fetch(url, params).getContentText();
 };
 
-<<<<<<< HEAD
 // Advanced Services
 Slides_v1.Presentations.Pages.getThumbnail('presentationId', 'pageId');
-=======
+
 // Calendar (Advanced service)
 declare const Calendar: GoogleAppsScript.Calendar_v3;
 const createEvent = (): void => {
@@ -72,6 +71,7 @@
 
 // Admin Directory (Advanced service)
 declare const AdminDirectory: GoogleAppsScript.Admin_directory_v1;
+
 const listAllUsers = () => {
   let pageToken: string;
   let page: GoogleAppsScript.Admin_directory_v1.Schema.Users;
@@ -92,5 +92,4 @@
     }
     pageToken = page.nextPageToken;
   } while (pageToken);
-}
->>>>>>> 964c481d
+}