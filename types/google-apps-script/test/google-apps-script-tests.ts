--- conflicted
+++ resolved
@@ -489,9 +489,6 @@
         const formattedTime = Utilities.formatDate(now, timeZone.id, "hh:mm a");
 
         Object.keys(formInputs).forEach(id => {
-<<<<<<< HEAD
-            const { dateInput, dateTimeInput, stringInputs, timeInput } = formInputs[id][""];
-=======
             const {
                 // V8
                 dateInput,
@@ -499,18 +496,17 @@
                 stringInputs,
                 timeInput,
                 // Rhino
-                '': {
+                "": {
                     dateInput: dateInputRhino,
-                    dateTimeInput: dateTimeInputRhino, 
+                    dateTimeInput: dateTimeInputRhino,
                     stringInputs: stringInputsRhino,
-                    timeInput: timeInputRhino
-                }
+                    timeInput: timeInputRhino,
+                },
             } = formInputs[id];
 
             if (dateInput || dateInputRhino) {
                 parameters.modifiedAt = dateInput?.msSinceEpoch || dateInputRhino?.msSinceEpoch;
             }
->>>>>>> 25061846
 
             if (dateTimeInput || dateTimeInputRhino) {
                 parameters.modifiedAt = dateTimeInput?.msSinceEpoch || dateTimeInputRhino?.msSinceEpoch;
