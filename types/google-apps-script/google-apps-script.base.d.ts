--- conflicted
+++ resolved
@@ -263,10 +263,7 @@
       showModalDialog(userInterface: HTML.HtmlOutput, title: string): void;
       showModelessDialog(userInterface: HTML.HtmlOutput, title: string): void;
       showSidebar(userInterface: HTML.HtmlOutput): void;
-<<<<<<< HEAD
-=======
       /** @deprecated DO NOT USE */
->>>>>>> ad1ea508
       showDialog(userInterface: HTML.HtmlOutput): void;
     }
 
