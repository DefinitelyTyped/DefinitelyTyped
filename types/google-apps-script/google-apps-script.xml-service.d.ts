// Type definitions for Google Apps Script 2019-10-24
// Project: https://developers.google.com/apps-script/
// Definitions by: motemen <https://github.com/motemen/>
// Definitions: https://github.com/DefinitelyTyped/DefinitelyTyped

/// <reference path="google-apps-script.types.d.ts" />

declare namespace GoogleAppsScript {
  namespace XML_Service {
    /**
     * A representation of an XML attribute.
     *
     *     // Reads the first and last name of each person and adds a new attribute with the full name.
     *     var xml = '<roster>'
     *         + '<person first="John" last="Doe"/>'
     *         + '<person first="Mary" last="Smith"/>'
     *         + '</roster>';
     *     var document = XmlService.parse(xml);
     *     var people = document.getRootElement().getChildren('person');
     *     for (var i = 0; i < people.length; i++) {
     *       var person = people[i];
     *       var firstName = person.getAttribute('first').getValue();
     *       var lastName = person.getAttribute('last').getValue();
     *       person.setAttribute('full', firstName + ' ' + lastName);
     *     }
     *     xml = XmlService.getPrettyFormat().format(document);
     *     Logger.log(xml);
     */
    interface Attribute {
      getName(): string;
      getNamespace(): Namespace;
      getValue(): string;
      setName(name: string): Attribute;
      setNamespace(namespace: Namespace): Attribute;
      setValue(value: string): Attribute;
    }

    /**
     * A representation of an XML CDATASection node.
     *
     *     // Create and log an XML document that shows how special characters like '<', '>', and '&' are
     *     // stored in a CDATASection node as compared to in a Text node.
     *     var illegalCharacters = '<em>The Amazing Adventures of Kavalier & Clay</em>';
     *     var cdata = XmlService.createCdata(illegalCharacters);
     *     var text = XmlService.createText(illegalCharacters);
     *     var root = XmlService.createElement('root').addContent(cdata).addContent(text);
     *     var document = XmlService.createDocument(root);
     *     var xml = XmlService.getPrettyFormat().format(document);
     *     Logger.log(xml);
     */
<<<<<<< HEAD
    export interface Cdata extends Content {
=======
    interface Cdata {
>>>>>>> 807f5db1
      append(text: string): Text;
      detach(): Content;
      getParentElement(): Element;
      getText(): string;
      getValue(): string;
      setText(text: string): Text;
    }

    /**
     * A representation of an XML Comment node.
     */
<<<<<<< HEAD
    export interface Comment extends Content {
=======
    interface Comment {
>>>>>>> 807f5db1
      detach(): Content;
      getParentElement(): Element;
      getText(): string;
      getValue(): string;
      setText(text: string): Comment;
    }

    /**
     * A representation of a generic XML node.
     * Implementing classes
     *
     * NameBrief description
     *
     * CdataA representation of an XML CDATASection node.
     *
     * CommentA representation of an XML Comment node.
     *
     * DocTypeA representation of an XML DocumentType node.
     *
     * ElementA representation of an XML Element node.
     *
     * EntityRefA representation of an XML EntityReference node.
     *
     * ProcessingInstructionA representation of an XML ProcessingInstruction node.
     *
     * TextA representation of an XML Text node.
     */
    interface Content {
      asCdata(): Cdata;
      asComment(): Comment;
      asDocType(): DocType;
      asElement(): Element;
      asEntityRef(): EntityRef;
      asProcessingInstruction(): ProcessingInstruction;
      asText(): Text;
      detach(): Content;
      getParentElement(): Element;
      getType(): ContentType;
      getValue(): string;
    }

    /**
     * An enumeration representing the types of XML content nodes.
     */
    enum ContentType { CDATA, COMMENT, DOCTYPE, ELEMENT, ENTITYREF, PROCESSINGINSTRUCTION, TEXT }

    /**
     * A representation of an XML DocumentType node.
     */
<<<<<<< HEAD
    export interface DocType extends Content {
=======
    interface DocType {
>>>>>>> 807f5db1
      detach(): Content;
      getElementName(): string;
      getInternalSubset(): string;
      getParentElement(): Element;
      getPublicId(): string;
      getSystemId(): string;
      getValue(): string;
      setElementName(name: string): DocType;
      setInternalSubset(data: string): DocType;
      setPublicId(id: string): DocType;
      setSystemId(id: string): DocType;
    }

    /**
     * A representation of an XML document.
     */
    interface Document {
      addContent(content: Content): Document;
      addContent(index: Integer, content: Content): Document;
      cloneContent(): Content[];
      detachRootElement(): Element;
      getAllContent(): Content[];
      getContent(index: Integer): Content;
      getContentSize(): Integer;
      getDescendants(): Content[];
      getDocType(): DocType;
      getRootElement(): Element;
      hasRootElement(): boolean;
      removeContent(): Content[];
      removeContent(content: Content): boolean;
      removeContent(index: Integer): Content;
      setDocType(docType: DocType): Document;
      setRootElement(element: Element): Document;
    }

    /**
     * A representation of an XML Element node.
     *
     *     // Adds up the values listed in a sample XML document and adds a new element with the total.
     *     var xml = '<things>'
     *         + '<plates>12</plates>'
     *         + '<bowls>18</bowls>'
     *         + '<cups>25</cups>'
     *         + '</things>';
     *     var document = XmlService.parse(xml);
     *     var root = document.getRootElement();
     *     var items = root.getChildren();
     *     var total = 0;
     *     for (var i = 0; i < items.length; i++) {
     *       total += Number(items[i].getText());
     *     }
     *     var totalElement = XmlService.createElement('total').setText(total);
     *     root.addContent(totalElement);
     *     xml = XmlService.getPrettyFormat().format(document);
     *     Logger.log(xml);
     */
<<<<<<< HEAD
    export interface Element extends Content {
=======
    interface Element {
>>>>>>> 807f5db1
      addContent(content: Content): Element;
      addContent(index: Integer, content: Content): Element;
      cloneContent(): Content[];
      detach(): Content;
      getAllContent(): Content[];
      getAttribute(name: string): Attribute;
      getAttribute(name: string, namespace: Namespace): Attribute;
      getAttributes(): Attribute[];
      getChild(name: string): Element;
      getChild(name: string, namespace: Namespace): Element;
      getChildText(name: string): string;
      getChildText(name: string, namespace: Namespace): string;
      getChildren(): Element[];
      getChildren(name: string): Element[];
      getChildren(name: string, namespace: Namespace): Element[];
      getContent(index: Integer): Content;
      getContentSize(): Integer;
      getDescendants(): Content[];
      getDocument(): Document;
      getName(): string;
      getNamespace(): Namespace;
      getNamespace(prefix: string): Namespace;
      getParentElement(): Element;
      getQualifiedName(): string;
      getText(): string;
      getValue(): string;
      isAncestorOf(other: Element): boolean;
      isRootElement(): boolean;
      removeAttribute(attribute: Attribute): boolean;
      removeAttribute(attributeName: string): boolean;
      removeAttribute(attributeName: string, namespace: Namespace): boolean;
      removeContent(): Content[];
      removeContent(content: Content): boolean;
      removeContent(index: Integer): Content;
      setAttribute(attribute: Attribute): Element;
      setAttribute(name: string, value: string): Element;
      setAttribute(name: string, value: string, namespace: Namespace): Element;
      setName(name: string): Element;
      setNamespace(namespace: Namespace): Element;
      setText(text: string): Element;
    }

    /**
     * A representation of an XML EntityReference node.
     */
<<<<<<< HEAD
    export interface EntityRef extends Content {
=======
    interface EntityRef {
>>>>>>> 807f5db1
      detach(): Content;
      getName(): string;
      getParentElement(): Element;
      getPublicId(): string;
      getSystemId(): string;
      getValue(): string;
      setName(name: string): EntityRef;
      setPublicId(id: string): EntityRef;
      setSystemId(id: string): EntityRef;
    }

    /**
     * A formatter for outputting an XML document, with three pre-defined formats that can be further
     * customized.
     *
     *     // Log an XML document with specified formatting options.
     *     var xml = '<root><a><b>Text!</b><b>More text!</b></a></root>';
     *     var document = XmlService.parse(xml);
     *     var output = XmlService.getCompactFormat()
     *         .setLineSeparator('\n')
     *         .setEncoding('UTF-8')
     *         .setIndent('   ')
     *         .format(document);
     *     Logger.log(output);
     */
    interface Format {
      format(document: Document): string;
      format(element: Element): string;
      setEncoding(encoding: string): Format;
      setIndent(indent: string): Format;
      setLineSeparator(separator: string): Format;
      setOmitDeclaration(omitDeclaration: boolean): Format;
      setOmitEncoding(omitEncoding: boolean): Format;
    }

    /**
     * A representation of an XML namespace.
     */
    interface Namespace {
      getPrefix(): string;
      getURI(): string;
    }

    /**
     * A representation of an XML ProcessingInstruction node.
     */
<<<<<<< HEAD
    export interface ProcessingInstruction extends Content {
=======
    interface ProcessingInstruction {
>>>>>>> 807f5db1
      detach(): Content;
      getData(): string;
      getParentElement(): Element;
      getTarget(): string;
      getValue(): string;
    }

    /**
     * A representation of an XML Text node.
     */
<<<<<<< HEAD
    export interface Text extends Content {
=======
    interface Text {
>>>>>>> 807f5db1
      append(text: string): Text;
      detach(): Content;
      getParentElement(): Element;
      getText(): string;
      getValue(): string;
      setText(text: string): Text;
    }

    /**
     * This service allows scripts to parse, navigate, and programmatically create XML documents.
     *
     *     // Log the title and labels for the first page of blog posts on the G Suite Developer blog.
     *     function parseXml() {
     *       var url = 'https://gsuite-developers.googleblog.com/atom.xml';
     *       var xml = UrlFetchApp.fetch(url).getContentText();
     *       var document = XmlService.parse(xml);
     *       var root = document.getRootElement();
     *       var atom = XmlService.getNamespace('http://www.w3.org/2005/Atom');
     *
     *       var entries = root.getChildren('entry', atom);
     *       for (var i = 0; i < entries.length; i++) {
     *         var title = entries[i].getChild('title', atom).getText();
     *         var categoryElements = entries[i].getChildren('category', atom);
     *         var labels = [];
     *         for (var j = 0; j < categoryElements.length; j++) {
     *           labels.push(categoryElements[j].getAttribute('term').getValue());
     *         }
     *         Logger.log('%s (%s)', title, labels.join(', '));
     *       }
     *     }
     *
     *     // Create and log an XML representation of the threads in your Gmail inbox.
     *     function createXml() {
     *       var root = XmlService.createElement('threads');
     *       var threads = GmailApp.getInboxThreads();
     *       for (var i = 0; i < threads.length; i++) {
     *         var child = XmlService.createElement('thread')
     *             .setAttribute('messageCount', threads[i].getMessageCount())
     *             .setAttribute('isUnread', threads[i].isUnread())
     *             .setText(threads[i].getFirstMessageSubject());
     *         root.addContent(child);
     *       }
     *       var document = XmlService.createDocument(root);
     *       var xml = XmlService.getPrettyFormat().format(document);
     *       Logger.log(xml);
     *     }
     */
    interface XmlService {
      ContentTypes: typeof ContentType;
      createCdata(text: string): Cdata;
      createComment(text: string): Comment;
      createDocType(elementName: string): DocType;
      createDocType(elementName: string, systemId: string): DocType;
      createDocType(elementName: string, publicId: string, systemId: string): DocType;
      createDocument(): Document;
      createDocument(rootElement: Element): Document;
      createElement(name: string): Element;
      createElement(name: string, namespace: Namespace): Element;
      createText(text: string): Text;
      getCompactFormat(): Format;
      getNamespace(uri: string): Namespace;
      getNamespace(prefix: string, uri: string): Namespace;
      getNoNamespace(): Namespace;
      getPrettyFormat(): Format;
      getRawFormat(): Format;
      getXmlNamespace(): Namespace;
      parse(xml: string): Document;
    }
  }
}

declare var XmlService: GoogleAppsScript.XML_Service.XmlService;<|MERGE_RESOLUTION|>--- conflicted
+++ resolved
@@ -48,11 +48,7 @@
      *     var xml = XmlService.getPrettyFormat().format(document);
      *     Logger.log(xml);
      */
-<<<<<<< HEAD
-    export interface Cdata extends Content {
-=======
-    interface Cdata {
->>>>>>> 807f5db1
+    interface Cdata extends Content {
       append(text: string): Text;
       detach(): Content;
       getParentElement(): Element;
@@ -64,11 +60,7 @@
     /**
      * A representation of an XML Comment node.
      */
-<<<<<<< HEAD
-    export interface Comment extends Content {
-=======
-    interface Comment {
->>>>>>> 807f5db1
+    interface Comment extends Content {
       detach(): Content;
       getParentElement(): Element;
       getText(): string;
@@ -118,11 +110,7 @@
     /**
      * A representation of an XML DocumentType node.
      */
-<<<<<<< HEAD
-    export interface DocType extends Content {
-=======
-    interface DocType {
->>>>>>> 807f5db1
+    interface DocType extends Content {
       detach(): Content;
       getElementName(): string;
       getInternalSubset(): string;
@@ -179,11 +167,7 @@
      *     xml = XmlService.getPrettyFormat().format(document);
      *     Logger.log(xml);
      */
-<<<<<<< HEAD
-    export interface Element extends Content {
-=======
-    interface Element {
->>>>>>> 807f5db1
+    interface Element extends Content {
       addContent(content: Content): Element;
       addContent(index: Integer, content: Content): Element;
       cloneContent(): Content[];
@@ -229,11 +213,7 @@
     /**
      * A representation of an XML EntityReference node.
      */
-<<<<<<< HEAD
-    export interface EntityRef extends Content {
-=======
-    interface EntityRef {
->>>>>>> 807f5db1
+    interface EntityRef extends Content {
       detach(): Content;
       getName(): string;
       getParentElement(): Element;
@@ -280,11 +260,7 @@
     /**
      * A representation of an XML ProcessingInstruction node.
      */
-<<<<<<< HEAD
-    export interface ProcessingInstruction extends Content {
-=======
-    interface ProcessingInstruction {
->>>>>>> 807f5db1
+    interface ProcessingInstruction extends Content {
       detach(): Content;
       getData(): string;
       getParentElement(): Element;
@@ -295,11 +271,7 @@
     /**
      * A representation of an XML Text node.
      */
-<<<<<<< HEAD
-    export interface Text extends Content {
-=======
-    interface Text {
->>>>>>> 807f5db1
+    interface Text extends Content {
       append(text: string): Text;
       detach(): Content;
       getParentElement(): Element;
