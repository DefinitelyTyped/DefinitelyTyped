// Type definitions for matrix-js-sdk 5.1
// Project: https://github.com/matrix-org/matrix-js-sdk
// Definitions by: Huan LI (李卓桓) <https://github.com/huan>
//                 André Vitor L. Matos <https://github.com/andrevmatos>
<<<<<<< HEAD
//                 Thibaut Sardan <https://github.com/Tbaut>
=======
>>>>>>> f2d0aa6d
// Definitions: https://github.com/DefinitelyTyped/DefinitelyTyped
// TypeScript Version: 2.8

import { EventEmitter } from 'events';

// avoid requiring 'request' type
export function request(r: any): void;
export function getRequest(): any;

export type MatrixCallback = (err: null | object, data: any) => void;

export class MatrixError {
  errcode: string;  //  The Matrix 'errcode' value, e.g. "M_FORBIDDEN".
  name: string;  //  Same as MatrixError.errcode but with a default unknown string.
  message: string;  //  The Matrix 'error' value, e.g. "Missing token."
  data: object;  //  The raw Matrix error JSON used to construct this object.
  httpStatus: number;  // The numeric HTTP status code given

  constructor(errorJson: object)
}

export class Room {
  roomId: string;              // The ID of this room.
  name: string;              // The human-readable display name for this room.
  timeline: MatrixEvent[];       // The live event timeline for this room, with the oldest event at index 0. Present for backwards compatibility - prefer getLiveTimeline().
  tags: object;              // Dict of room tags; the keys are the tag name and the values are any metadata associated with the tag - e.g. { "fav" : { order: 1 } }
  accountData: object;              // Dict of per-room account_data events; the keys are the event type and the values are the events.
  oldState: RoomState;           // The state of the room at the time of the oldest event in the live timeline. Present for backwards compatibility -
  currentState: RoomState;           // The state of the room at the time of the newest event in the timeline. Present for backwards compatibility -
  summary: RoomSummary;         // The room summary.
  storageToken: any;                 // A token which a data store can use to remember the state of the room.

  constructor(roomId: string, client: MatrixClient, myUserId: string, opts?: {
    storageToken?: any      // Optional. The token which a data store can use to remember the state of the room. What this means is dependent on the store implementation.
    pendingEventOrdering?: string   // <optional> Controls where pending messages appear in a room's timeline. If "chronological", messages will appear in the timeline
    timelineSupport?: boolean  // <optional> false Set to true to enable improved timeline support.
    unstableClientRelationAggregation?: boolean  // <optional> false Optional. Set to true to enable client-side aggregation of event relations via `EventTimelineSet#getRelationsForEvent`.
  })

  addAccountData(events: MatrixEvent[]): void;
  addEventsToTimeline(events: MatrixEvent[], toStartOfTimeline: boolean, timeline: EventTimeline, paginationToken?: string): void;
  addLiveEvents(events: MatrixEvent[], duplicateStrategy: string): void;
  addPendingEvent(event: MatrixEvent, txnId: string): void;
  addReceipt(event: MatrixEvent, fake: boolean): void;
  addTags(event: MatrixEvent): void;
  addTimeline(): EventTimeline;
  clearLoadedMembersIfNeeded(): void;
  findEventById(eventId: string): null | MatrixEvent;
  getAccountData(type: string): null | MatrixEvent;
  getAliases(): string[];
  getAvatarUrl(
    baseUrl: string, width: number, height: number, resizeMethod: string, allowDefault: boolean,
  ): null | string;
  getBlacklistUnverifiedDevices(): boolean;
  getCanonicalAlias(): null | string;
  getDefaultRoomName(userId: string): string;
  getDMInviter(): undefined | string;
  getEncryptionTargetMembers(): Promise<RoomMember[]>;
  getEventReadUpTo(userId: string, ignoreSynthesized: boolean): string;
  getInvitedAndJoinedMemberCount(): number;
  getInvitedMemberCount(): number;
  getJoinedMemberCount(): number;
  getJoinedMembers(): RoomMember[];
  getLiveTimeline(): EventTimeline;
  getMember(userId: string): RoomMember;
  getMembersWithMembership(membership: MembershipType): RoomMember[];
  getMyMembership(): MembershipType | null;
  getOrCreateFilteredTimelineSet(filter: Filter): EventTimelineSet;
  getPendingEvents(): MatrixEvent[];
  getReceiptsForEvent(event: MatrixEvent): object[];
  getRecommendedVersion(): Promise<{
    version: string, needsUpgrade: boolean, urgent: boolean
  }>;
  getTimelineForEvent(eventId: string): null | EventTimeline;
  getTimelineSets(): EventTimelineSet[];
  getUnfilteredTimelineSet(): EventTimelineSet;
  getUnreadNotificationCount(type: string): number;
  getUsersReadUpTo(event: MatrixEvent): string[];
  getVersion(): string;
  guessDMUserId(): string;
  hasMembershipState(userId: string, membership: MembershipType): boolean;
  hasUnverifiedDevices(): boolean;
  hasUserReadEvent(userId: string, eventId: string): boolean;
  loadMembersIfNeeded(): Promise<void>;
  maySendMessage(): boolean;
  recalculate(): void;
  removeEvent(eventId: string): boolean;
  removeEvents(event_ids: string[]): void;
  removeFilteredTimelineSet(filter: Filter): void;
  resetLiveTimeline(backPaginationToken?: string, forwardPaginationToken?: string): void;
  setBlacklistUnverifiedDevices(value: boolean): void;
  setUnreadNotificationCount(type: string, count: number): void;
  shouldEncryptForInvitedMembers(): boolean;
  shouldUpgradeToVersion(): null | string;
  updateMyMembership(membership: MembershipType): void;
  updatePendingEvent(event: MatrixEvent, newStatus: EventStatus, newEventId: string): void;
  userMayUpgradeRoom(userId: string): boolean;
}

export class User {
  userId: string;                     // The ID of the user.
  info: object;                     // The info object supplied in the constructor.
  displayName: string;                     // The 'displayname' of the user if known.
  avatarUrl: string;                     // The 'avatar_url' of the user if known.
  presence: string;                     // The presence enum if known.
  presenceStatusMsg: string;                     // The presence status message if known.
  lastActiveAgo: number;                     // The time elapsed in ms since the user interacted proactively with the server, or we saw a message from the user
  lastPresenceTs: number;                     // Timestamp (ms since the epoch) for when we last received presence data for this user. We can subtract lastActiveAgo
  currentlyActive: boolean;                    // Whether we should consider lastActiveAgo to be an approximation and that the user should be seen as active 'now'
  events: { presence: MatrixEvent };  // The events describing this user.

  constructor(
    userId: string,
  )

  getLastActiveTs(): number;
  getLastModifiedTime(): number;
  setAvatarUrl(url: string): void;
  setDisplayName(name: string): void;
  setPresenceEvent(event: MatrixEvent): void;
  setRawDisplayName(name: string): void;
}

export type EventType = never
                      |'m.room.canonical_alias'
                      |'m.room.encryption'
                      |'m.room.guest_access'
                      |'m.room.history_visibility'
                      |'m.room.join_rules'
                      |'m.room.member'
                      |'m.room.message'
                      |'m.room.name'
                      |'m.room.power_levels'
                      |'m.room.redaction'
                      |'m.room.tombstone'
                      |'m.room.topic'
                      |'m.sticker'
                      |'m.presence';

export type MsgType = never
                    |'m.audio'
                    |'m.bad.encrypted'
                    |'m.emote'
                    |'m.file'
                    |'m.image'
                    |'m.notice'
                    |'m.text'
                    |'m.video';

export type MembershipType = never
                          |'ban'
                          |'invite'
                          |'join'
                          |'leave';

export interface MatrixStore {
  isNewlyCreated(): Promise<boolean>;
  getSyncToken(): string | null;
  setSyncToken(token: string): void;
  storeGroup(group: Group): void;
  getGroup(groupId: string): Group | null;
  getGroups(): Group[];
  storeRoom(room: Room): void;
  getRoom(roomId: string): Room | null;
  getRooms(): Room[];
  removeRoom(roomId: string): void;
  getRoomSummaries(): RoomSummary[];
  storeUser(user: User): void;
  getUser(userId: string): User | null;
  getUsers(): User[];
  scrollback(room: Room, limit: number): any[];
  storeEvents(room: Room, events: MatrixEvent[], token: string, toStart?: boolean): boolean;
  storeFilter(filter: Filter): void;
  getFilter(userId: string, filterId: string): Filter | null;
  getFilterIdByName(filterName: string): Filter | null;
  setFilterIdByName(filterName: string, filterId: string): void;
  storeAccountDataEvents(events: MatrixEvent[]): void;
  getAccountData(eventType: string): MatrixEvent | undefined;
  setSyncData(syncData: any): Promise<void>;
  wantsSave(): boolean;
  save(force?: boolean): void;
  startup(): Promise<void>;
  getSavedSync(): Promise<any>;
  getSavedSyncToken(): Promise<string | null>;
  deleteAllData(): Promise<void>;
  getOutOfBandMembers(roomId: string): Promise<MatrixEvent[] | null>;
  setOutOfBandMembers(roomId: string, membershipEvents: MatrixEvent[]): Promise<void>;
  clearOutOfBandMembers(): Promise<void>;
  getClientOptions(): Promise<any>;
  storeClientOptions(options: any): Promise<void>;
}

export class MemoryStore implements MatrixStore {
  localStorage?: any;
  constructor(opts?: { localStorage?: any });
  isNewlyCreated(): Promise<boolean>;
  getSyncToken(): string | null;
  setSyncToken(token: string): void;
  storeGroup(group: Group): void;
  getGroup(groupId: string): Group | null;
  getGroups(): Group[];
  storeRoom(room: Room): void;
  getRoom(roomId: string): Room | null;
  getRooms(): Room[];
  removeRoom(roomId: string): void;
  getRoomSummaries(): RoomSummary[];
  storeUser(user: User): void;
  getUser(userId: string): User | null;
  getUsers(): User[];
  scrollback(room: Room, limit: number): any[];
  storeEvents(room: Room, events: MatrixEvent[], token: string, toStart?: boolean): boolean;
  storeFilter(filter: Filter): void;
  getFilter(userId: string, filterId: string): Filter | null;
  getFilterIdByName(filterName: string): Filter | null;
  setFilterIdByName(filterName: string, filterId: string): void;
  storeAccountDataEvents(events: MatrixEvent[]): void;
  getAccountData(eventType: string): MatrixEvent | undefined;
  setSyncData(syncData: any): Promise<void>;
  wantsSave(): boolean;
  save(force?: boolean): void;
  startup(): Promise<void>;
  getSavedSync(): Promise<any>;
  getSavedSyncToken(): Promise<string | null>;
  deleteAllData(): Promise<void>;
  getOutOfBandMembers(roomId: string): Promise<MatrixEvent[] | null>;
  setOutOfBandMembers(roomId: string, membershipEvents: MatrixEvent[]): Promise<void>;
  clearOutOfBandMembers(): Promise<void>;
  getClientOptions(): Promise<any>;
  storeClientOptions(options: any): Promise<void>;
}

export class IndexedDBStore extends MemoryStore {
  constructor(opts: {
    indexedDB: any,
    dbName?: string,
    workerScript?: string,
    workerApi?: any,
  });
}

export interface LoginPayload {
  /* The fully-qualified Matrix ID for the account. */
  user_id: string;

  /* An access token for the account.
   * This access token can then be used to authorize other requests. */
  access_token: string;

  /* ID of the logged-in device. Will be the same as the
   * corresponding parameter in the request, if one was specified. */
  device_id: string;

  /* The server_name of the homeserver on which the account has been registered.
   * @deprecated Clients should extract the server_name from
   * ``user_id`` (by splitting at the first colon) if they require
   * it. Note also that ``homeserver`` is not spelt this way.
   */
  home_server: string;

  /**
   * Optional client configuration provided by the server. If present,
   * clients SHOULD use the provided object to reconfigure themselves,
   * optionally validating the URLs within. This object takes the same
   * form as the one returned from .well-known autodiscovery.
   */
  well_known?: any;
}

/**
 * Only part of the MatrixClient methods was put here
 * because they are too many.
 * @huan 14 June 2019
 */
export class MatrixClient extends EventEmitter {
  store: MatrixStore;
  deviceId: string;
  _http: any;
  credentials: any;

  acceptGroupInvite(groupId: string, opts: object): Promise<void>;
  addPushRule(scope: string, kind: string, ruleId: string, body: object, callback?: () => void): Promise<void>;
  addRoomToGroup(groupId: string, roomId: string, isPublic: boolean): Promise<void>;
  addRoomToGroupSummary(groupId: string, roomId: string, categoryId?: string): Promise<void>;
  addThreePid(creds: object, bind: boolean, callback?: (err: null | object, data: any) => void): Promise<void>;
  addUserToGroupSummary(groupId: string, userId: string, roleId?: string): Promise<void>;
  backPaginateRoomEventsSearch(searchResults: object): Promise<object>;
  ban(roomId: string, userId: string, reason: string, callback?: (err: null | object, data: any) => void): Promise<void>;
  beginKeyVerification(method: string, userId: string, deviceId: string): Promise<object>;
  cancelAndResendEventRoomKeyRequest(event: MatrixEvent): Promise<void>;
  cancelPendingEvent(event: MatrixEvent): Promise<void>;
  cancelUpload(promise: Promise<void>): boolean;
  checkKeyBackup(): object;
  claimOneTimeKeys(devices: string[], key_algorithm: string): Promise<object>;
  clearStores(): Promise<void>;
  createAlias(alias: string, roomId: string, callback?: MatrixCallback): Promise<void>;
  createFilter(content: object): Promise<Filter>;
  createGroup(content: object): Promise<{ [groupId: string]: string }>;
  createKeyBackupVersion(info: object): Promise<object>;
  createRoom(options: CreateRoomOptions, callback?: MatrixCallback): Promise<{
    room_id: string,
    room_alias?: string,
  }>;
  deactivateAccount(auth: object, erase: boolean): Promise<void>;
  deleteAlias(alias: string, callback?: MatrixCallback): Promise<void>;
  deleteDevice(device_id: string, auth: object): Promise<object>;
  deleteMultipleDevices(devices: string, auth: object): Promise<object>;
  deletePushRule(scope: string, kind: string, ruleId: string, callback?: MatrixCallback): Promise<void>;
  deleteRoomTag(roomId: string, tagName: string, callback?: MatrixCallback): Promise<void>;
  deleteThreePid(medium: string, address: string): Promise<object>;
  disableKeyBackup(): void;
  downloadKeys(userIds: string[], forceDownload: boolean): Promise<{
    [userId: string]: {
      [deviceId: string]: string // DeviceInfo
    }
  }>;
  downloadKeysForUsers(userIds: string[], opts?: object): Promise<object>;
  dropFromPresenceList(callback: MatrixCallback, userIds: string[]): Promise<void>;
  enableKeyBackup(info: object): void;
  exportRoomKeys(): Promise<void>;
  fetchRoomEvent(roomId: string, eventId: string, callback?: MatrixCallback): Promise<object>;
  forceDiscardSession(roomId: string): void;
  forget(roomId: string, deleteRoom: boolean, callback?: MatrixCallback): Promise<void>;
  generateClientSecret(): string;
  getAccessToken(): null | string;
  getAccountData(eventType: EventType): null | object;
  getCanResetTimelineCallback(): null | ((...args: any[]) => any);
  getCapabilities(fresh: boolean): Promise<object>;
  getCasLoginUrl(redirectUrl: string): string;
  getCurrentUploads(): object[];
  getDeviceEd25519Key(): null | string;
  getDeviceId(): null | string;
  getDevices(): Promise<object>;
  getDomain(): null | string;
  getEventMapper(): (...args: any[]) => any;
  getEventSenderDeviceInfo(event: MatrixEvent): Promise<CryptoDeviceInfo>;
  getEventTimeline(timelineSet: EventTimelineSet, eventId: string): Promise<EventTimeline>;
  getFallbackAuthUrl(loginType: string, authSessionId: string): string;
  getFilter(userId: string, filterId: string, allowCached: boolean): Promise<Filter>;
  getGlobalBlacklistUnverifiedDevices(): boolean;
  getGroup(groupId: string): Group;
  getGroupInvitedUsers(groupId: string): Promise<object>;
  getGroupProfile(groupId: string): Promise<object>;
  getGroupRooms(groupId: string): Promise<object>;
  getGroups(): Group[];
  getGroupSummary(groupId: string): Promise<object>;
  getGroupUsers(groupId: string): Promise<object>;
  getHomeserverUrl(): string;
  getIdentityServerUrl(stripProto: boolean): string;
  getIgnoredUsers(): string[];
  getJoinedGroups(): Promise<object[]>;
  getJoinedRoomMembers(roomId: string): Promise<object>;
  getJoinedRooms(): Promise<object[]>;
  getKeyBackupEnabled(): boolean;
  getKeyBackupVersion(): Promise<null | object>;
  getKeyChanges(oldToken: string, newToken: string): Promise<object>;
  getMediaConfig(callback?: MatrixCallback): Promise<object>;
  getNotifTimelineSet(): EventTimelineSet;
  getOpenIdToken(): Promise<object>;
  getOrCreateFilter(filterName: string, filter: Filter): Promise<string>;
  getPresenceList(callback?: MatrixCallback): Promise<object[]>;
  getProfileInfo(userId: string, info?: string, callback?: MatrixCallback): Promise<{
    displayname?: string;
    avatar_url?: string;
  }>;
  getPublicisedGroups(userIds: string[]): Promise<object>;
  getPushActionsForEvent(event: MatrixEvent): PushAction;
  getPushers(callback?: MatrixCallback): Promise<object>;
  getPushRules(callback?: MatrixCallback): Promise<object>;
  getRoom(roomId: string): null | Room;
  getRoomDirectoryVisibility(roomId: string, callback?: MatrixCallback): Promise<object>;
  getRoomIdForAlias(alias: string, callback?: MatrixCallback): Promise<object>;
  getRoomPushRule(scope: string, roomId: string): object;
  getRooms(): Room[];
  getRoomTags(roomId: string, callback?: MatrixCallback): Promise<object>;
  getRoomUpgradeHistory(roomId: string, verifyLinks: boolean): Room[];
  getScheduler(): null | MatrixScheduler;
  getSsoLoginUrl(redirectUrl: string, loginType: string): string;
  getStateEvent(
    roomId: string, eventType: EventType, stateKey?: string, callback?: MatrixCallback
  ): Promise<object>;
  getStoredDevice(userId: string, deviceId: string): Promise<CryptoDeviceInfo>;
  getStoredDevicesForUser(userId: string): Promise<CryptoDeviceInfo[]>;
  getSyncState(): null | string;
  getSyncStateData(): null | object;
  getThirdpartyLocation(protocol: string, params: object): Promise<object>;
  getThirdpartyProtocols(): Promise<object>;
  getThirdpartyUser(protocol: string, params: object): Promise<object>;
  getThreePids(callback?: MatrixCallback): Promise<object>;
  getTurnServers(): object[];
  getUrlPreview(url: string, ts: number, callback?: MatrixCallback): Promise<object>;
  getUser(userId: string): null | User;
  getUserId(): null | string;
  getUserIdLocalpart(): null | string;
  getUsers(): User[];
  getVisibleRooms(): Room[];
  importRoomKeys(keys: object[]): Promise<void>;
  initCrypto(): void;
  invite(roomId: string, userId: string, callback?: MatrixCallback): Promise<void>;
  inviteByEmail(roomId: string, email: string, callback?: MatrixCallback): Promise<void>;
  inviteByThreePid(roomId: string, medium: string, address: string, callback?: MatrixCallback): Promise<void>;
  inviteToPresenceList(callback: MatrixCallback, userIds: string[]): Promise<void>;
  inviteUserToGroup(groupId: string, userId: string): Promise<void>;
  isCryptoEnabled(): boolean;
  isEventSenderVerified(event: MatrixEvent): boolean;
  isGuest(): boolean;
  isKeyBackupTrusted(info: object): object;
  isLoggedIn(): boolean;
  isRoomEncrypted(roomId: string): boolean;
  isUserIgnored(userId: string): boolean;
  isUsernameAvailable(username: string): Promise<boolean>;
  joinGroup(groupId: string): Promise<void>;
  joinRoom(roomIdOrAlias: string, opts?: {
    syncRoom?: boolean // True to do a room initial sync on the resulting room. If false, the returned Room object will have no current state. Default: true.
    inviteSignUrl?: boolean  // If the caller has a keypair 3pid invite, the signing URL is passed in this parameter.
    viaServers?: string[] // <string> The server names to try and join through in addition to those that are automatically chosen.
  }, callback?: MatrixCallback): Promise<Room>;
  kick(roomId: string, userId: string, reason?: string, callback?: MatrixCallback): Promise<void>;
  leave(roomId: string, callback?: MatrixCallback): Promise<void>;
  leaveGroup(groupId: string): Promise<void>;
  leaveRoomChain(roomId: string, includeFuture: boolean): Promise<object>;
  login(loginType: string, data: object, callback?: MatrixCallback): Promise<LoginPayload>;
  loginFlows(callback?: MatrixCallback): Promise<LoginPayload>;
  loginWithPassword(user: string, password: string, callback?: MatrixCallback): Promise<LoginPayload>;
  loginWithSAML2(relayState: string, callback?: MatrixCallback): Promise<LoginPayload>;
  loginWithToken(token: string, callback?: MatrixCallback): Promise<LoginPayload>;
  logout(callback?: MatrixCallback): Promise<void>;
  lookupThreePid(medium: string, address: string, callback?: MatrixCallback): Promise<object>;
  makeTxnId(): string;
  members(
    roomId: string, includeMembership: string, excludeMembership: string, atEventId: string, callback?: MatrixCallback,
  ): Promise<object>;
  mxcUrlToHttp(mxcUrl: string, width: number | null, height: number | null, resizeMethod: string | null, allowDirectLinks: boolean | null): null | string;
  paginateEventTimeline(eventTimeline: EventTimeline, opts?: object): Promise<boolean>;
  peekInRoom(roomId: string): Promise<object>;
  prepareKeyBackupVersion(password: string): Promise<object>;
  publicRooms(options: {
    server: string  //  The remote server to query for the room list. Optional. If unspecified, get the local home server's public room list.
    limit: number //  Maximum number of entries to return
    since: string //  Token to paginate from
    filter: { //  Filter parameters
      generic_search_term: string // String to search for
    },
  }, callback?: (...args: any[]) => any): Promise<void>;
  redactEvent(roomId: string, eventId: string, txnIdopt: string, callback?: MatrixCallback): Promise<void>;
  register(
    username: string, password: string, sessionId?: string,
    auth?: object, bindThreepids?: object, guestAccessToken?: string,
    inhibitLogin?: string, callback?: MatrixCallback,
  ): Promise<LoginPayload>;
  registerGuest(opts?: object, callback?: MatrixCallback): Promise<void>;
  registerRequest(data: object, kind?: string, callback?: MatrixCallback): Promise<object>;
  removeRoomFromGroup(groupId: string, roomId: string): Promise<void>;
  removeRoomFromGroupSummary(groupId: string, roomId: string): Promise<void>;
  removeUserFromGroup(groupId: string, userId: string): Promise<void>;
  removeUserFromGroupSummary(groupId: string, userId: string): Promise<void>;
  requestAdd3pidEmailToken(email: string, clientSecret: string, sendAttempt: number, nextLink: string): Promise<string>;
  requestAdd3pidMsisdnToken(
    phoneCountry: string, phoneNumber: string, clientSecret: string, sendAttempt: number, nextLink: string,
  ): Promise<string>;
  requestEmailToken(
    email: string, clientSecret: string, sendAttempt: number, nextLink: string, callback?: MatrixCallback,
  ): Promise<string>;
  requestPasswordEmailToken(
    email: string, clientSecret: string, sendAttempt: number, nextLink: string, callback?: MatrixCallback,
  ): Promise<string>;
  requestPasswordMsisdnToken(
    phoneCountry: string, phoneNumber: string, clientSecret: string, sendAttempt: number, nextLink: string,
  ): Promise<string>;
  requestRegisterEmailToken(
    email: string, clientSecret: string, sendAttempt: number, nextLink: string,
  ): Promise<string>;
  requestRegisterMsisdnToken(
    phoneCountry: string, phoneNumber: string, clientSecret: string, sendAttempt: number, nextLink: string,
  ): Promise<string>;
  requestVerification(
    userId: string, methods: string[], devices: string[],
  ): Promise<CryptoVerificationBase>;
  resendEvent(event: MatrixEvent, room: Room): Promise<void>;
  resetNotifTimelineSet(): void;
  resolveRoomAlias(roomAlias: string, callback?: MatrixCallback): Promise<void>;
  retryImmediately(): boolean;
  roomInitialSync(roomId: string, limit: number, callback?: MatrixCallback): Promise<void>;
  roomState(roomId: string, callback?: MatrixCallback): Promise<void>;
  scheduleAllGroupSessionsForBackup(): void;
  scrollback(room: Room, limit: number, callback?: MatrixCallback): Promise<Room>;
  search(
    opts: {
      next_batch: string  // the batch token to pass in the query string
      body: object  // the JSON object to pass to the request body.
    },
    callback?: MatrixCallback,
  ): Promise<void>;
  searchMessageText(
    opts: {
      query: string // The text to query.
      keys: string  // <optional> The keys to search on. Defaults to all keys. One of "content.body", "content.name", "content.topic".
    },
    callback?: MatrixCallback,
  ): Promise<void>;
  searchRoomEvents(opts: {
    term: string  // the term to search for
    filter: object  // a JSON filter object to pass in the request
  }): Promise<object>;
  searchUserDirectory(opts: {
    term: string  // the term with which to search.
    limit?: number  // the maximum number of results to return. The server will apply a limit if unspecified.
  }): Promise<{
    limited?: boolean;
    results: Array<{ user_id: string; display_name?: string | null; avatar_url?: string | null }>;
  }>;
  sendEmoteMessage(
    roomId: string, body: string, txnId: string, callback?: MatrixCallback,
  ): Promise<void>;
  sendEvent(
    roomId: string, eventType: EventType, content: object, txnId: string, callback?: MatrixCallback,
  ): Promise<void>;
  sendHtmlEmote(
    roomId: string, body: string, htmlBody: string, callback?: MatrixCallback,
  ): Promise<void>;
  sendHtmlMessage(
    roomId: string, body: string, htmlBody: string, callback?: MatrixCallback,
  ): Promise<void>;
  sendHtmlNotice(
    roomId: string, body: string, htmlBody: string, callback?: MatrixCallback,
  ): Promise<void>;
  sendImageMessage(
    roomId: string, url: string, info: object, text: string, callback?: MatrixCallback,
  ): Promise<void>;
  sendKeyBackup(
    roomId: string, sessionId: string, version: number, data: object,
  ): Promise<void>;
  sendMessage(
    roomId: string, content: object, txnId: string, callback?: MatrixCallback,
  ): Promise<void>;
  sendNotice(
    roomId: string, body: string, txnId: string, callback?: MatrixCallback,
  ): Promise<void>;
  sendReadReceipt(event: MatrixEvent, callback?: MatrixCallback): Promise<void>;
  sendReceipt(event: MatrixEvent, receiptType: string, callback?: MatrixCallback): Promise<void>;
  sendStateEvent(
    roomId: string, eventType: EventType, content: object, stateKey?: string, callback?: MatrixCallback,
  ): Promise<void>;
  sendStickerMessage(
    roomId: string, url: string, info: object, text: string, callback?: MatrixCallback,
  ): Promise<void>;
  sendTextMessage(roomId: string, body: string, txnId: string, callback?: MatrixCallback): Promise<void>;
  sendToDevice(eventType: EventType, contentMap: {
    [key: string]: {
      [key2: string]: object
    }
  }, txnId?: string): Promise<object>;
  sendTyping(roomId: string, isTyping: boolean, timeoutMs: number, callback?: MatrixCallback): Promise<void>;
  setAccountData(eventType: EventType, contents: object, callback?: MatrixCallback): Promise<void>;
  setAvatarUrl(url: string, callback?: MatrixCallback): Promise<void>;
  setDeviceBlocked(userId: string, deviceId: string, blocked?: boolean): Promise<void>;
  setDeviceDetails(device_id: string, body: object): Promise<object>;
  setDeviceKnown(userId: string, deviceId: string, known?: boolean): Promise<void>;
  setDeviceVerified(userId: string, deviceId: string, verified?: boolean): Promise<void>;
  setDisplayName(name: string, callback?: MatrixCallback): Promise<void>;
  setForceTURN(forceTURN: boolean): void;
  setGlobalBlacklistUnverifiedDevices(value: boolean): void;
  setGroupJoinPolicy(groupId: string, policy: object): Promise<void>;
  setGroupProfile(groupId: string, profile: {
    name: string  // <optional> Name of the group
    avatar_url: string  // <optional> MXC avatar URL
    short_description: string // <optional> A short description of the room
    long_description: string  // <optional> A longer HTML description of the room
  }): Promise<void>;
  setGroupPublicity(groupId: string, isPublic: boolean): Promise<void>;
  setGuest(isGuest: boolean): void;
  setGuestAccess(roomId: string, opts: {
    allowJoin: boolean // True to allow guests to join this room. This implicitly gives guests write access. If false or not given, guests are explicitly forbidden from joining the room.
    allowRead: boolean // True to set history visibility to be world_readable. This gives guests read access *from this point forward*. If false or not given, history visibility is not modified.
  }): Promise<void>;
  setIgnoredUsers(userIds: string[], callback?: MatrixCallback): Promise<object>;
  setNotifTimelineSet(notifTimelineSet: EventTimelineSet): void;
  setPassword(authDict: object, newPassword: string, callback?: MatrixCallback): Promise<void>;
  setPowerLevel(
    roomId: string, userId: string, powerLevel: number, event: MatrixEvent, callback?: MatrixCallback,
  ): Promise<void>;
  setPresence(opts: {
    presence: string  // One of "online", "offline" or "unavailable"
    status_msg: string  // The status message to attach.
  }, callback?: (...args: any[]) => any): Promise<void>;
  setProfileInfo(info: string, data: object, callback?: MatrixCallback): Promise<void>;
  setPusher(pusher: object, callback?: MatrixCallback): Promise<void>;
  setPushRuleActions(
    scope: string, kind: string, ruleId: string, actions: string[], callback?: MatrixCallback,
  ): Promise<object>;
  setPushRuleEnabled(
    scope: string, kind: string, ruleId: string, enabled: boolean, callback?: MatrixCallback,
  ): Promise<object>;
  setRoomAccountData(
    roomId: string, eventType: EventType, content: object, callback?: MatrixCallback,
  ): Promise<void>;
  setRoomDirectoryVisibility(
    roomId: string, visibility: string, callback?: MatrixCallback,
  ): Promise<object>;
  setRoomDirectoryVisibilityAppService(
    networkId: string, roomId: string, visibility: string, callback?: MatrixCallback,
  ): Promise<object>;
  setRoomEncryption(roomId: string, config: object): Promise<void>;
  setRoomMutePushRule(scope: string, roomId: string, mute: string): Promise<object>;
  setRoomName(roomId: string, name: string, callback?: MatrixCallback): Promise<void>;
  setRoomReadMarkers(roomId: string, eventId: string, rrEvent: string): Promise<void>;
  setRoomReadMarkersHttpRequest(roomId: string, rmEventId: string, rrEventId: string): Promise<void>;
  setRoomTag(roomId: string, tagName: string, metadata: object, callback?: MatrixCallback): Promise<void>;
  setRoomTopic(roomId: string, topic: string, callback?: MatrixCallback): Promise<void>;

  startClient(opts?: number | {
    initialSyncLimit?: number  // <optional> The event limit= to apply to initial sync. Default: 8.
    includeArchivedRooms?: boolean // <optional> True to put archived=true on the /initialSync request. Default: false.
    resolveInvitesToProfiles?: boolean // <optional> True to do /profile requests on every invite event if the displayname/avatar_url is not known for this user ID. Default: false.
    pendingEventOrdering?: string  // <optional> Controls where pending messages appear in a room's timeline. If "chronological", messages will appear in the timeline when the call to sendEvent
    pollTimeout?: number // <optional> The number of milliseconds to wait on /sync. Default: 30000 (30 seconds).
    filter?: Filter  // <optional> The filter to apply to /sync calls. This will override the opts.initialSyncLimit, which would normally result in a timeline limit filter.
    disablePresence?: boolean  // <optional> True to perform syncing without automatically updating presence.
    lazyLoadMembers?: boolean  // <optional> True to not load all membership events during initial sync but fetch them when needed by calling `loadOutOfBandMembers` This will override the filter
  }): Promise<void>;
  stopClient(): void;
  stopPeeking(): void;
  submitMsisdnToken(sid: string, clientSecret: string, token: string): Promise<object>;
  supportsVoip(): boolean;
  syncLeftRooms(): Promise<void>;
  turnServer(callback?: MatrixCallback): Promise<void>;
  unban(roomId: string, userId: string, callback?: MatrixCallback): Promise<void>;
  updateGroupRoomVisibility(groupId: string, roomId: string, isPublic: boolean): Promise<void>;
  upgradeRoom(roomId: string, newVersion: string): Promise<{ replacement_room: object }>;
  uploadContent(file: any, opts: {
    includeFilename: boolean  // <optional> if false will not send the filename, e.g for encrypted file uploads where filename leaks are undesirable. Defaults to true.
    type: string  // <optional> Content-type for the upload. Defaults to file.type, or applicaton/octet-stream.
    rawResponse: boolean  // <optional> Return the raw body, rather than parsing the JSON. Defaults to false (except on node.js, where it defaults to true for backwards compatibility).
    onlyContentUri: boolean // <optional> Just return the content URI, rather than the whole body. Defaults to false (except on browsers, where it defaults to true for backwards compatibility).
    callback?: (...args: any[]) => any  // <optional> Deprecated. Optional. The callback to invoke on success/failure. See the promise return values for more information.
    progressHandler: (...args: any[]) => any // <optional> Optional. Called when a chunk of data has been uploaded, with an object containing the fields `loaded` (number of bytes transferred)
  }): Promise<string>;
  uploadKeys(): object;
  uploadKeysRequest(content: object, opts?: object, callback?: MatrixCallback): Promise<object>;
}

/**
 * The following types are the classes that To Be Typing:
 */
export type CryptoDeviceInfo = any;
export type EventTimeline = any;
export type EventTimelineSet = any;
export type Group = any;
export type PushAction = any;
export type MatrixScheduler = any;
export type CryptoVerificationBase = any;
export type RoomSummary = any;
export type EventStatus = any;

export interface CreateRoomOptions {
<<<<<<< HEAD
  invite?: string[];                 //  <string> A list of user IDs to invite to this room.
  name?: string;                     //  The name to give this room.
  room_alias_name?: string;          //  The alias localpart to assign to this room.
  topic?: string;                    //  The topic to give this room.
  visibility?: 'public' | 'private'; //  Either 'public' or 'private'.
=======
  invite?: string[];  //  <string> A list of user IDs to invite to this room.
  name?: string;         //  The name to give this room.
  room_alias_name?: string;         //  The alias localpart to assign to this room.
  topic?: string;         //  The topic to give this room.
  visibility?: 'public' | 'private';         //  Either 'public' or 'private'.
>>>>>>> f2d0aa6d
}

export type FilterComponent = any;

export class Filter {
  static fromJson(userId: string, filterId: string, jsonObj: object): Filter;

  constructor(
    userId: string,   // The user ID for this filter.
    filterId?: string // <optional> The filter ID if known.
  )

  filterRoomTimeline(events: MatrixEvent): MatrixEvent[];
  getDefinition(): object;
  getFilterId(): null | number;
  getRoomTimelineFilterComponent(): FilterComponent;
  setDefinition(definition: object): void;
  setIncludeLeaveRooms(includeLeave: boolean): void;
  setTimelineLimit(limit: number): void;
}

export class MatrixEvent {
<<<<<<< HEAD
  event: RawEvent;         //  The raw (possibly encrypted) event. Do not access this property directly unless you absolutely have to. Prefer the getter methods defined
  sender: RoomMember;      //  The room member who sent this event, or null e.g. this is a presence event. This is only guaranteed to be set for events that appear in
  target: RoomMember;      //  The room member who is the target of this event, e.g. the invitee, the person being banned, etc.
  status: EventStatus;     //  The sending status of the event.
  error: Error;            //  most recent error associated with sending the event, if any
  forwardLooking: boolean; //  True if this event is 'forward looking', meaning that getDirectionalContent() will return event.content and not event.prev_content.
=======
  event: any;       //  The raw (possibly encrypted) event. Do not access this property directly unless you absolutely have to. Prefer the getter methods defined
  sender: RoomMember;   //  The room member who sent this event, or null e.g. this is a presence event. This is only guaranteed to be set for events that appear in
  target: RoomMember;   //  The room member who is the target of this event, e.g. the invitee, the person being banned, etc.
  status: EventStatus;  //  The sending status of the event.
  error: Error;        //  most recent error associated with sending the event, if any
  forwardLooking: boolean;      //  True if this event is 'forward looking', meaning that getDirectionalContent() will return event.content and not event.prev_content.
>>>>>>> f2d0aa6d

  constructor(event: object)
  getType(): EventType;
  getSender(): string;
}

export class RoomMember {
  roomId: string;   // The room ID for this member.
  userId: string;   // The user ID of this member.
  typing: boolean;  // True if the room member is currently typing.
  name: string;   // The human-readable name for this room member. This will be disambiguated with a suffix of " (@user_id:matrix.org)" if another member shares the same displayname.
  rawDisplayName: string;   // The ambiguous displayname of this room member.
  powerLevel: number;   // The power level for this room member.
  powerLevelNorm: number;   // The normalised power level (0-100) for this room member.
  user: User;     // The User object for this room member, if one exists.
  membership: MembershipType;   // The membership state for this room member e.g. 'join'.
  events: object;   // The events describing this RoomMember.

  constructor(roomId: string, userId: string)

  getAvatarUrl(
    baseUrl: string, width: number, height: number, resizeMethod: string, allowDefault: boolean, allowDirectLinks: boolean
  ): null | string;
  getDMInviter(): string;
  getLastModifiedTime(): number;
  getMxcAvatarUrl(): string;
  isOutOfBand(): boolean;
  markOutOfBand(): void;
  setMembershipEvent(event: MatrixEvent, roomState: RoomState): void;
  setPowerLevelEvent(powerLevelEvent: MatrixEvent): void;
  setTypingEvent(event: MatrixEvent): void;
}

export class RoomState {
  roomId: string;
  members: { [userId: string]: RoomMember };
  constructor(roomId?: string, oobMemberFlags?: object)

  clearOutOfBandMembers(): void;
  clone(): RoomState;
  getInvitedMemberCount(): number;
  getInviteForThreePidToken(token: string): undefined | MatrixEvent;
  getJoinedMemberCount(): number;
  getLastModifiedTime(): number;
  getMember(userId: string): RoomMember;
  getMembers(): RoomMember[];
  getMembersExcept(excludedIds: string[]): RoomMember[];
  getSentinelMember(userId: string): RoomMember;
  getStateEvents(eventType: EventType, stateKey: string): MatrixEvent | MatrixEvent[];
  getUserIdsWithDisplayName(displayName: string): string[];
  markOutOfBandMembersFailed(): void;
  markOutOfBandMembersStarted(): void;
  mayClientSendStateEvent(stateEventType: EventType, cli: MatrixClient): boolean;
  maySendEvent(eventType: EventType, userId: string): boolean;
  maySendMessage(userId: string): boolean;
  maySendRedactionForEvent(mxEvent: MatrixEvent, userId: string): boolean;
  maySendStateEvent(stateEventType: EventType, userId: string): boolean;
  mayTriggerNotifOfType(notifLevelKey: string, userId: string): boolean;
  needsOutOfBandMembers(): boolean;
  setInvitedMemberCount(count: number): void;
  setJoinedMemberCount(count: number): void;
  setOutOfBandMembers(stateEvents: MatrixEvent[]): void;
  setStateEvents(stateEvents: MatrixEvent[]): void;
  setTypingEvent(event: MatrixEvent): void;
  setUnknownStateEvents(events: MatrixEvent): void;
}

export interface CreateClientOption {
  baseUrl?: string;
  idBaseUrl?: string;
  request?: any;
  accessToken?: string;
  userId?: string;
  deviceToImport?: any;
  identityServer?: { getAccessToken: () => Promise<string> };
  store?: MatrixStore;
  scheduler?: MatrixScheduler;
  cryptoStore?: any;
  deviceId?: string;
  queryParams?: any;
  localTimeoutMs?: number;
  useAuthorizationHeader?: boolean;
  timelineSupport?: boolean;
  unstableClientRelationAggregation?: boolean;
  verificationMethods?: string[];
  forceTURN?: boolean;
  fallbackICEServerAllowed?: boolean;
  cryptoCallbacks?: { [cb: string]: (...any: any[]) => void };
<<<<<<< HEAD
}

export function createClient(ops: string | CreateClientOption): MatrixClient;

export interface ContentType {
  body: string;
  msgtype: MsgType;
}

export interface UnsignedType {
  age: number;
=======
>>>>>>> f2d0aa6d
}

export interface RawEvent {
  content: ContentType;
  origin_server_ts: number;
  sender: string;
  type: EventType;
  unsigned: UnsignedType;
  event_id: string;
  room_id: string;
}<|MERGE_RESOLUTION|>--- conflicted
+++ resolved
@@ -2,10 +2,7 @@
 // Project: https://github.com/matrix-org/matrix-js-sdk
 // Definitions by: Huan LI (李卓桓) <https://github.com/huan>
 //                 André Vitor L. Matos <https://github.com/andrevmatos>
-<<<<<<< HEAD
 //                 Thibaut Sardan <https://github.com/Tbaut>
-=======
->>>>>>> f2d0aa6d
 // Definitions: https://github.com/DefinitelyTyped/DefinitelyTyped
 // TypeScript Version: 2.8
 
@@ -660,19 +657,11 @@
 export type EventStatus = any;
 
 export interface CreateRoomOptions {
-<<<<<<< HEAD
-  invite?: string[];                 //  <string> A list of user IDs to invite to this room.
-  name?: string;                     //  The name to give this room.
-  room_alias_name?: string;          //  The alias localpart to assign to this room.
-  topic?: string;                    //  The topic to give this room.
-  visibility?: 'public' | 'private'; //  Either 'public' or 'private'.
-=======
   invite?: string[];  //  <string> A list of user IDs to invite to this room.
   name?: string;         //  The name to give this room.
   room_alias_name?: string;         //  The alias localpart to assign to this room.
   topic?: string;         //  The topic to give this room.
   visibility?: 'public' | 'private';         //  Either 'public' or 'private'.
->>>>>>> f2d0aa6d
 }
 
 export type FilterComponent = any;
@@ -695,21 +684,12 @@
 }
 
 export class MatrixEvent {
-<<<<<<< HEAD
   event: RawEvent;         //  The raw (possibly encrypted) event. Do not access this property directly unless you absolutely have to. Prefer the getter methods defined
   sender: RoomMember;      //  The room member who sent this event, or null e.g. this is a presence event. This is only guaranteed to be set for events that appear in
   target: RoomMember;      //  The room member who is the target of this event, e.g. the invitee, the person being banned, etc.
   status: EventStatus;     //  The sending status of the event.
   error: Error;            //  most recent error associated with sending the event, if any
   forwardLooking: boolean; //  True if this event is 'forward looking', meaning that getDirectionalContent() will return event.content and not event.prev_content.
-=======
-  event: any;       //  The raw (possibly encrypted) event. Do not access this property directly unless you absolutely have to. Prefer the getter methods defined
-  sender: RoomMember;   //  The room member who sent this event, or null e.g. this is a presence event. This is only guaranteed to be set for events that appear in
-  target: RoomMember;   //  The room member who is the target of this event, e.g. the invitee, the person being banned, etc.
-  status: EventStatus;  //  The sending status of the event.
-  error: Error;        //  most recent error associated with sending the event, if any
-  forwardLooking: boolean;      //  True if this event is 'forward looking', meaning that getDirectionalContent() will return event.content and not event.prev_content.
->>>>>>> f2d0aa6d
 
   constructor(event: object)
   getType(): EventType;
@@ -798,7 +778,6 @@
   forceTURN?: boolean;
   fallbackICEServerAllowed?: boolean;
   cryptoCallbacks?: { [cb: string]: (...any: any[]) => void };
-<<<<<<< HEAD
 }
 
 export function createClient(ops: string | CreateClientOption): MatrixClient;
@@ -810,8 +789,6 @@
 
 export interface UnsignedType {
   age: number;
-=======
->>>>>>> f2d0aa6d
 }
 
 export interface RawEvent {
