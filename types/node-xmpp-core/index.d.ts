<<<<<<< HEAD
// Type definitions for node-xmpp-core 5.0
// Project: http://github.com/node-xmpp/node-xmpp
// Definitions by: PJakcson <https://github.com/PJakcson>
// Definitions: https://github.com/DefinitelyTyped/DefinitelyTyped
// TypeScript Version: 2.1
import { Element } from 'ltx';
import { EventEmitter } from 'events';
=======
/// <reference types="node" />
import { EventEmitter } from "events";
import { Element } from "ltx";
>>>>>>> 9b7cd68b

// fixme: not ideal
export { createElement, Element, escapeXML, escapeXMLText } from "ltx";

export class Connection extends EventEmitter {
    constructor(opts?: any);
}

export namespace SRV {
    /**
     * returns a lazy iterator which can be restarted via connection.connect()
     */
    function connect(opts?: any): any;
}

export class Stanza extends Element {
    from: string;
    to: string;
    id: string;
    type: string;

    constructor(name: string, attrs?: any);
}

/**
 * JSX compatible API, use this function as pragma
 * https://facebook.github.io/jsx/
 * Returns a Stanza if name is presence, message or iq an ltx Element otherwise.
 *
 * @param name  name of the element
 * @param attrs attribute key/value pairs
 */
export function createStanza(name: string, attrs?: any): Element;

export class IQ extends Stanza {
    constructor(attrs?: any);
}

export class Message extends Stanza {
    constructor(attrs?: any);
}

export class Presence extends Stanza {
    constructor(attrs?: any);
}

export class JID {
    local: string;
    domain: string;
    resource: string;

    constructor(local: string, domain?: string, resource?: string);

    parseJID(jid: string): void;

    toString(unescape?: any): string;

    /**
     * Convenience method to distinguish users
     */
    bare(): JID;

    /**
     * Comparison function
     */
    equals(other: JID): boolean;

    /**
     * http://xmpp.org/rfcs/rfc6122.html#addressing-localpart
     */
    setLocal(local: string, escape?: any): void;

    getLocal(unescape?: any): string;

    /**
     * http://xmpp.org/rfcs/rfc6122.html#addressing-domain
     */
    setDomain(value: string): void;

    getDomain(): string;

    /**
     * http://xmpp.org/rfcs/rfc6122.html#addressing-resourcepart
     */
    setResource(value: string): void;

    getResource(): string;
}<|MERGE_RESOLUTION|>--- conflicted
+++ resolved
@@ -1,16 +1,5 @@
-<<<<<<< HEAD
-// Type definitions for node-xmpp-core 5.0
-// Project: http://github.com/node-xmpp/node-xmpp
-// Definitions by: PJakcson <https://github.com/PJakcson>
-// Definitions: https://github.com/DefinitelyTyped/DefinitelyTyped
-// TypeScript Version: 2.1
-import { Element } from 'ltx';
-import { EventEmitter } from 'events';
-=======
-/// <reference types="node" />
 import { EventEmitter } from "events";
 import { Element } from "ltx";
->>>>>>> 9b7cd68b
 
 // fixme: not ideal
 export { createElement, Element, escapeXML, escapeXMLText } from "ltx";
