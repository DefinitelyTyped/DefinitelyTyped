<<<<<<< HEAD
import { buildQueryString, parseQueryString, trust } from "mithril";
import * as h from "mithril/hyperscript";
import { redraw } from "mithril/redraw";
import { render } from "mithril/render";
=======
import { trust, parseQueryString, buildQueryString, censor } from 'mithril';
import * as h from 'mithril/hyperscript';
import { render } from 'mithril/render';
import { redraw } from 'mithril/redraw';
>>>>>>> e3552f21

const vnode = trust("Some <strong>bold</strong> text.");

const params = parseQueryString("?id=123");

const qstr = buildQueryString({ id: 123 });

<<<<<<< HEAD
render(document.body, "Hello");
render(document.body, h("h1", "Test"));
=======
const censored = censor({one: "two", enabled: false, oninit: () => {}}, ["enabled"] as const);
// @ts-expect-error
censored.enabled;
// @ts-expect-error
censored.oninit;
censored.one;

render(document.body, 'Hello');
render(document.body, h('h1', 'Test'));
>>>>>>> e3552f21
render(document.body, [
    h("h1", "Test"),
    "abc",
    null,
    123,
    false,
    h("p", "Vnode array"),
    ["a", 123, undefined, h("div", "Nested")],
]);

redraw();

redraw.sync();<|MERGE_RESOLUTION|>--- conflicted
+++ resolved
@@ -1,14 +1,7 @@
-<<<<<<< HEAD
-import { buildQueryString, parseQueryString, trust } from "mithril";
+import { buildQueryString, censor, parseQueryString, trust } from "mithril";
 import * as h from "mithril/hyperscript";
 import { redraw } from "mithril/redraw";
 import { render } from "mithril/render";
-=======
-import { trust, parseQueryString, buildQueryString, censor } from 'mithril';
-import * as h from 'mithril/hyperscript';
-import { render } from 'mithril/render';
-import { redraw } from 'mithril/redraw';
->>>>>>> e3552f21
 
 const vnode = trust("Some <strong>bold</strong> text.");
 
@@ -16,20 +9,15 @@
 
 const qstr = buildQueryString({ id: 123 });
 
-<<<<<<< HEAD
-render(document.body, "Hello");
-render(document.body, h("h1", "Test"));
-=======
-const censored = censor({one: "two", enabled: false, oninit: () => {}}, ["enabled"] as const);
+const censored = censor({ one: "two", enabled: false, oninit: () => {} }, ["enabled"] as const);
 // @ts-expect-error
 censored.enabled;
 // @ts-expect-error
 censored.oninit;
 censored.one;
 
-render(document.body, 'Hello');
-render(document.body, h('h1', 'Test'));
->>>>>>> e3552f21
+render(document.body, "Hello");
+render(document.body, h("h1", "Test"));
 render(document.body, [
     h("h1", "Test"),
     "abc",
