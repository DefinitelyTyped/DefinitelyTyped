--- conflicted
+++ resolved
@@ -7,10 +7,6 @@
         "space-before-function-paren": [false, "always"],
         "max-line-length": [false, 200],
         "no-empty-interface": false,
-<<<<<<< HEAD
-        "strict-export-declare-modifiers": false,
-=======
->>>>>>> bbc61fbf
         "only-arrow-functions": [false],
         "prefer-for-of": false,
         "strict-export-declare-modifiers": false,
