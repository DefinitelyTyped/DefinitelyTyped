{
    "private": true,
    "dependencies": {
<<<<<<< HEAD
        "ts-toolbelt": "^4.7.0"
=======
        "ts-toolbelt": "^4.7.7"
>>>>>>> 98157baf
    }
}<|MERGE_RESOLUTION|>--- conflicted
+++ resolved
@@ -1,10 +1,6 @@
 {
     "private": true,
     "dependencies": {
-<<<<<<< HEAD
-        "ts-toolbelt": "^4.7.0"
-=======
         "ts-toolbelt": "^4.7.7"
->>>>>>> 98157baf
     }
 }