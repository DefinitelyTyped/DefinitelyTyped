import { A, O, T } from "ts-toolbelt";

// ///////////////////////////////////////////////////////////////////////////////////////
// TOOLS /////////////////////////////////////////////////////////////////////////////////

// Here lies a loose collection of tools that compute types for the functions in "index.d.ts"
// The goal of this file is to keep "index.d.ts" readable as well as hiding implementations

// WHEN ADDING A NEW TOOL
// - Add documentation for the tool you've created
// - Add <created by @username> on your tool's docs

// TODO
// - Types need proper descriptions, so that we know what they do

// ---------------------------------------------------------------------------------------
// A

/**
 * <needs description>
 */
export type Arity0Fn = () => any;

/**
 * <needs description>
 */
export type Arity1Fn = (a: any) => any;

/**
 * <needs description>
 */
export type Arity2Fn = (a: any, b: any) => any;

/**
 * <needs description>
 */
export interface ArrayLike {
    nodeType: number;
}

/**
 * <needs description>
 * @param K
 */
export type AssocPartialOne<K extends keyof any> =
    (<T>(val: T) => <U>(obj: U) => Record<K, T> & Omit<U, K>)
    & (<T, U>(val: T, obj: U) => Record<K, T> & Omit<U, K>);

/**
 * Array of functions to compose/pipe with.
 */

export type AtLeastOneFunctionsFlow<TArgs extends any[], TResult> =
    [(...args: TArgs) => any, ...Array<(args: any) => any>, (...args: any[]) => TResult] | [(...args: TArgs) => TResult];
export type AtLeastOneFunctionsFlowFromRightToLeft<TArgs extends any[], TResult> =
    [(...args: any) => TResult, ...Array<(args: any) => any>, (...args: TArgs) => any] | [(...args: TArgs) => TResult];

    // ---------------------------------------------------------------------------------------
// C

/**
 * <needs description>
 */
export interface CharList extends String {
    push(x: string): void;
}

/**
 * R.cond's [predicate, transform] pair.
 */

export type CondPair<T extends any[], R> = [(...val: T) => boolean, (...val: T) => R];

// ---------------------------------------------------------------------------------------
// D

/**
 * <needs description>
 * @param A
 */
export interface Dictionary<A> {
    [index: string]: A;
}

// ---------------------------------------------------------------------------------------
// E

/**
 * Represents all objects evolvable with Evolver E
 * @param E
 */
export type Evolvable<E extends Evolver> = {
    [P in keyof E]?: Evolved<E[P]>;
};

/**
 * <needs description>
 * @param O
 * @param E
 */
export type Evolve<O extends Evolvable<E>, E extends Evolver> = {
    [P in keyof O]: P extends keyof E
                    ? EvolveValue<O[P], E[P]>
                    : O[P];
};

/**
 * <needs description>
 * @param A
 */
type Evolved<A> =
    A extends (value: infer V) => any
    ? V
    : A extends Evolver
      ? Evolvable<A>
      : never;

/**
 * A set of transformation to run as part of an evolve
 * @param T - the type to be evolved
 */
export type Evolver<T extends Evolvable<any> = any> = {
    // if T[K] isn't evolvable, don't allow nesting for that property
    [key in keyof Partial<T>]: ((value: T[key]) => T[key]) | (T[key] extends Evolvable<any> ? Evolver<T[key]> : never);
};

/**
 * <needs description>
 * @param O
 * @param E
 */
type EvolveNestedValue<O, E extends Evolver> =
    O extends object
    ? O extends Evolvable<E>
      ? Evolve<O, E>
      : never
    : never;

/**
 * <needs description>
 * @param V
 * @param E
 */
type EvolveValue<V, E> =
    E extends (value: V) => any
    ? ReturnType<E>
    : E extends Evolver
      ? EvolveNestedValue<V, E>
      : never;

// ---------------------------------------------------------------------------------------
// F

/**
 * <needs description>
 */
export interface Find {
    <T, P extends T>(pred: (val: T) => val is P, list: readonly T[]): P | undefined;
    <T>(pred: (val: T) => boolean, list: readonly T[]): T | undefined;
    <T, P extends T>(pred: (val: T) => val is P): (list: readonly T[]) => P | undefined;
    <T>(pred: (val: T) => boolean): (list: readonly T[]) => T | undefined;
}

/**
 * <needs description>
 * @param A
 */
export type Functor<A> =
  | { ['fantasy-land/map']: <B>(fn: (a: A) => B) => Functor<B>; [key: string]: any }
  | { map: <B>(fn: (a: A) => B) => Functor<B>; [key: string]: any };

// ---------------------------------------------------------------------------------------
// K

/**
 * <needs description>
 * @param K
 * @param V
 */
export type KeyValuePair<K, V> = [K, V];

// ---------------------------------------------------------------------------------------
// L

/**
 * <needs description>
 * @param S
 * @param A
 */
export type Lens<S, A> = (
    functorFactory: (a: A) => Functor<A>
) => (s: S) => Functor<S>;

// ---------------------------------------------------------------------------------------
// M

/**
 * Merge an object `O1` with `O2`
 * @param O1
 * @param O2
 * @param Depth
 *
 * `O1` & `O2` are intersected with `[]` so that we can
 * handle the scenario where we merge arrays (like ramda).
 * Ramda removes array props when merging arrays, and thus
 * only keeps own properties. This is what `ObjectOf` does.
 *
 * => ramda's `merge` functions are 100% properly typed.
 *
 * <created by @pirix-gh>
 */
export type Merge<O1 extends object, O2 extends object, Depth extends 'flat' | 'deep'> =
    O.MergeUp<T.ObjectOf<O1>, T.ObjectOf<O2>, Depth, 1>;

/**
 * Merge multiple objects `Os` with each other
 * @param Os
 *
 * It essentially works like [[Merge]], since the utility
 * `MergeUp` is used by `AssignUp` internally.
 *
 * <created by @pirix-gh>
 */
export type MergeAll<Os extends readonly object[]> =
    O.AssignUp<{}, Os, 'flat', 1> extends infer M
    ? {} extends M    // nothing merged => bcs no `as const`
      ? T.UnionOf<Os> // so we output the approximate types
      : M             // otherwise, we can get accurate types
    : never;

// ---------------------------------------------------------------------------------------
// O

/**
 * Predicate for an object containing the key.
 */
export type ObjPred<T = unknown> = (value: any, key: unknown extends T ? string : keyof T) => boolean;

/**
 * <needs description>
 */
export type Ord = number | string | boolean | Date;

/**
 * Represents two value's order
 */
export type LT = -1;
export type EQ = 0;
export type GT = 1;

export type Ordering = LT | EQ | GT;

/**
 * An object with at least one of its properties beeing of type `Key`.
 *
 * @example
 * ```
 * // $ExpectType { foo: unknown } | { bar: unknown }
 * type Foo = ObjectHavingSome<"foo" | "bar">
 * ```
 */
// Implementation taken from
// https://github.com/piotrwitek/utility-types/blob/df2502ef504c4ba8bd9de81a45baef112b7921d0/src/mapped-types.ts#L351-L362
export type ObjectHavingSome<Key extends string> = A.Clean<{
    [K in Key]: { [P in K]: unknown }
}[Key]>;

// ---------------------------------------------------------------------------------------
// P

/**
 * <needs description>
 */
export type Path = Array<(number | string)>;

/**
 * <needs description>
 */
export type Placeholder = A.x & {'@@functional/placeholder': true};

/**
 * <needs description>
 */
export type Pred<T extends any[] = any[]> = (...a: T) => boolean;

// ---------------------------------------------------------------------------------------
// R

/**
 * <needs description>
 * @param A
 */
export interface Reduced<A> {
    '@@transducer/value': A;
    '@@transducer/reduced': true;
}

type Fn = (...args: any) => any;
export type ReturnTypesOfFns<A extends ReadonlyArray<Fn>> = A extends [infer H, ...infer R] ? H extends Fn ? R extends Fn[] ? [ReturnType<H>, ...ReturnTypesOfFns<R>] : [] : [] : [];

// ---------------------------------------------------------------------------------------
// S

// ---------------------------------------------------------------------------------------
// V

/**
 * <needs description>
 * @param R
 */
export type ValueOfRecord<R> =
    R extends Record<any, infer T>
    ? T
    : never;

/**
 * If `T` is a union, `T[keyof T]` (cf. `map` and `values` in `index.d.ts`) contains the types of object values that are common across the union (i.e., an intersection).
 * Because we want to include the types of all values, including those that occur in some, but not all members of the union, we first define `ValueOfUnion`.
 * @see https://stackoverflow.com/a/60085683
 */
export type ValueOfUnion<T> = T extends infer U ? U[keyof U] : never;

<<<<<<< HEAD
export type AnyFunction = (...args: any[]) => any;
export type LengthOfTuple<Tuple extends unknown[]> = Tuple['length'];
export type DropFirstInTuple<T extends unknown[]> = T extends [arg: any, ...rest: infer U] ? U : T;
export type LastInTuple<Tuple extends unknown[]> = Tuple[LengthOfTuple<DropFirstInTuple<Tuple>>];

export type ParametersOfLastInTuple<TFunctions extends AnyFunction[]> = Parameters<LastInTuple<TFunctions>>;
export type ReturnTypeOfLastInTuple<TFunctions extends AnyFunction[]> = ReturnType<LastInTuple<TFunctions>>;

export type ParametersOfFirstInTuple<TFunctions extends AnyFunction[]> = Parameters<TFunctions[0]>;
export type ReturnTypeOfFirstInTuple<TFunctions extends AnyFunction[]> = ReturnType<TFunctions[0]>;
=======
/**
 * define an n-length tuple type
 */

export type Tuple<T, N extends number> = N extends N ? number extends N ? T[] : _TupleOf<T, N, []> : never;
type _TupleOf<T, N extends number, R extends unknown[]> = R['length'] extends N ? R : _TupleOf<T, N, [T, ...R]>;
>>>>>>> 9b651bbc

export {};<|MERGE_RESOLUTION|>--- conflicted
+++ resolved
@@ -320,7 +320,6 @@
  */
 export type ValueOfUnion<T> = T extends infer U ? U[keyof U] : never;
 
-<<<<<<< HEAD
 export type AnyFunction = (...args: any[]) => any;
 export type LengthOfTuple<Tuple extends unknown[]> = Tuple['length'];
 export type DropFirstInTuple<T extends unknown[]> = T extends [arg: any, ...rest: infer U] ? U : T;
@@ -331,13 +330,11 @@
 
 export type ParametersOfFirstInTuple<TFunctions extends AnyFunction[]> = Parameters<TFunctions[0]>;
 export type ReturnTypeOfFirstInTuple<TFunctions extends AnyFunction[]> = ReturnType<TFunctions[0]>;
-=======
+
 /**
  * define an n-length tuple type
  */
-
 export type Tuple<T, N extends number> = N extends N ? number extends N ? T[] : _TupleOf<T, N, []> : never;
 type _TupleOf<T, N extends number, R extends unknown[]> = R['length'] extends N ? R : _TupleOf<T, N, [T, ...R]>;
->>>>>>> 9b651bbc
 
 export {};