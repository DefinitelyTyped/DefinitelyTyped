import * as R from 'ramda';

() => {
    interface ObjWithCount {
        count?: number;
    }

<<<<<<< HEAD
  // $ExpectType (a: unknown) => { count: number; } | (Record<"count", number> & Omit<unknown, "count">)
  const incCount = R.ifElse(
    R.has('count'),
    (obj: Required<ObjWithCount>) => ({ ...obj, count: obj.count + 1 }),
    R.assoc('count', 1),
  );
  incCount({}); // => { count: 1 }
=======
    // $ExpectType (obj: unknown) => { count: number; } | (Record<"count", number> & Omit<unknown, "count">)
    const incCount = R.ifElse(
        R.has('count'),
        (obj: Required<ObjWithCount>) => ({ ...obj, count: obj.count + 1 }),
        R.assoc('count', 1),
    );
    incCount({}); // => { count: 1 }
>>>>>>> 1e570c25

    incCount({ count: 1 }); // => { count: 2 }

    // $ExpectType (...args: unknown[]) => string | number
    const addWhenEquals = R.ifElse(
        (a: any, b: any) => a === b,
        (a: number, b: number) => a + b,
        R.always(''),
    );

<<<<<<< HEAD
  addWhenEquals(1, 2); // => ''
  addWhenEquals(1, 1); // => 2

  // $ExpectType (a: string | boolean) => number
  const getLengthIfString = R.ifElse(
      (a: string | boolean): a is string => true,
      (a) => a.length,
      a => a ? 1 : 0
  );

  getLengthIfString('foo'); // => 3
  getLengthIfString(true); // => 1
=======
    addWhenEquals(1, 2); // => ''
    addWhenEquals(1, 1); // => 2
>>>>>>> 1e570c25
};<|MERGE_RESOLUTION|>--- conflicted
+++ resolved
@@ -5,23 +5,13 @@
         count?: number;
     }
 
-<<<<<<< HEAD
-  // $ExpectType (a: unknown) => { count: number; } | (Record<"count", number> & Omit<unknown, "count">)
-  const incCount = R.ifElse(
-    R.has('count'),
-    (obj: Required<ObjWithCount>) => ({ ...obj, count: obj.count + 1 }),
-    R.assoc('count', 1),
-  );
-  incCount({}); // => { count: 1 }
-=======
-    // $ExpectType (obj: unknown) => { count: number; } | (Record<"count", number> & Omit<unknown, "count">)
+    // $ExpectType (a: unknown) => { count: number; } | (Record<"count", number> & Omit<unknown, "count">)
     const incCount = R.ifElse(
         R.has('count'),
         (obj: Required<ObjWithCount>) => ({ ...obj, count: obj.count + 1 }),
         R.assoc('count', 1),
     );
     incCount({}); // => { count: 1 }
->>>>>>> 1e570c25
 
     incCount({ count: 1 }); // => { count: 2 }
 
@@ -32,21 +22,16 @@
         R.always(''),
     );
 
-<<<<<<< HEAD
-  addWhenEquals(1, 2); // => ''
-  addWhenEquals(1, 1); // => 2
-
-  // $ExpectType (a: string | boolean) => number
-  const getLengthIfString = R.ifElse(
-      (a: string | boolean): a is string => true,
-      (a) => a.length,
-      a => a ? 1 : 0
-  );
-
-  getLengthIfString('foo'); // => 3
-  getLengthIfString(true); // => 1
-=======
     addWhenEquals(1, 2); // => ''
     addWhenEquals(1, 1); // => 2
->>>>>>> 1e570c25
+
+    // $ExpectType (a: string | boolean) => number
+    const getLengthIfString = R.ifElse(
+        (a: string | boolean): a is string => true,
+        (a) => a.length,
+        a => a ? 1 : 0
+    );
+
+    getLengthIfString('foo'); // => 3
+    getLengthIfString(true); // => 1
 };