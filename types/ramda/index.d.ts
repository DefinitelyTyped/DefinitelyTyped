// Type definitions for ramda 0.27
// Project: https://ramdajs.com
// Definitions by: Scott O'Malley <https://github.com/TheHandsomeCoder>
//                 Erwin Poeze <https://github.com/donnut>
//                 Matt DeKrey <https://github.com/mdekrey>
//                 Stephen King <https://github.com/sbking>
//                 Alejandro Fernandez Haro <https://github.com/afharo>
//                 Vítor Castro <https://github.com/teves-castro>
//                 Jordan Quagliatini <https://github.com/1M0reBug>
//                 Simon Højberg <https://github.com/hojberg>
//                 Samson Keung <https://github.com/samsonkeung>
//                 Angelo Ocana <https://github.com/angeloocana>
//                 Rayner Pupo <https://github.com/raynerd>
//                 Nikita Moshensky <https://github.com/moshensky>
//                 Ethan Resnick <https://github.com/ethanresnick>
//                 Tomas Szabo <https://github.com/deftomat>
//                 Maciek Blim <https://github.com/blimusiek>
//                 Marcin Biernat <https://github.com/biern>
//                 Rayhaneh Banyassady <https://github.com/rayhaneh>
//                 Ryan McCuaig <https://github.com/rgm>
//                 Drew Wyatt <https://github.com/drewwyatt>
//                 John Ottenlips <https://github.com/jottenlips>
//                 Nitesh Phadatare <https://github.com/minitesh>
//                 Krantisinh Deshmukh <https://github.com/krantisinh>
//                 Pierre-Antoine Mills <https://github.com/pirix-gh>
//                 Aram Kharazyan <https://github.com/nemo108>
//                 Jituan Lin <https://github.com/jituanlin>
//                 Philippe Mills <https://github.com/Philippe-mills>
//                 Saul Mirone <https://github.com/Saul-Mirone>
//                 Nicholai Nissen <https://github.com/Nicholaiii>
//                 Mike Deverell <https://github.com/devrelm>
//                 Jorge Santana <https://github.com/LORDBABUINO>
//                 Mikael Couzic <https://github.com/couzic>
//                 Nikita Balikhin <https://github.com/NEWESTERS>
//                 Wang Zengdi <https://github.com/adispring>
// Definitions: https://github.com/DefinitelyTyped/DefinitelyTyped
// TypeScript Version: 4.2

import * as _ from "ts-toolbelt";
import {
    AtLeastOneFunctionsFlow,
    AtLeastOneFunctionsFlowFromRightToLeft,
    AssocPartialOne,
    CondPair,
    Dictionary,
    Evolvable,
    Evolve,
    Evolver,
    Find,
    Functor,
    KeyValuePair,
    Lens,
    Merge,
    MergeAll,
    ObjectHavingSome,
    ObjPred,
    Ord,
    Ordering,
    Path,
    Placeholder,
    Pred,
    Reduced,
    ReturnTypesOfFns,
    ValueOfRecord,
    ValueOfUnion,
<<<<<<< HEAD
    AtLeastOneFunctionsFlow,
    AtLeastOneFunctionsFlowFromRightToLeft,
    AnyFunction,
    ParametersOfLastInTuple,
    ReturnTypeOfFirstInTuple,
    ParametersOfFirstInTuple,
    ReturnTypeOfLastInTuple,
=======
    Tuple,
>>>>>>> 9b651bbc
} from "./tools";

export * from './tools';

/**
 * Placeholder. When used with functions like curry, or op, the second argument is applied to the second
 * position, and it returns a function waiting for its first argument.
 */
export const __: Placeholder;

/**
 * Adds two numbers. Equivalent to a + b but curried.
 */
export function add(a: number, b: number): number;
export function add(a: number): (b: number) => number;

/**
 * Creates a new list iteration function from an existing one by adding two new parameters to its callback
 * function: the current index, and the entire list.
 */
export function addIndex<T, U>(fn: (f: (item: T) => U, list: readonly T[]) => U[]): _.F.Curry<(a: (item: T, idx: number, list?: T[]) => U, b: readonly T[]) => U[]>;
/* Special case for forEach */
export function addIndex<T>(fn: (f: (item: T) => void, list: readonly T[]) => T[]): _.F.Curry<(a: (item: T, idx: number, list?: T[]) => void, b: readonly T[]) => T[]>;
/* Special case for reduce */
export function addIndex<T, U>(fn: (f: (acc: U, item: T) => U, aci: U, list: readonly T[]) => U): _.F.Curry<(a: (acc: U, item: T, idx: number, list?: T[]) => U, b: U, c: readonly T[]) => U>;

/**
 * Applies a function to the value at the given index of an array, returning a new copy of the array with the
 * element at the given index replaced with the result of the function application.
 */
export function adjust<T>(index: number, fn: (a: T) => T, list: readonly T[]): T[];
export function adjust<T>(index: number, fn: (a: T) => T): (list: readonly T[]) => T[];

/**
 * Returns true if all elements of the list match the predicate, false if there are any that don't.
 */
export function all<T>(fn: (a: T) => boolean, list: readonly T[]): boolean;
export function all<T>(fn: (a: T) => boolean): (list: readonly T[]) => boolean;

/**
 * Given a list of predicates, returns a new predicate that will be true exactly when all of them are.
 */
export function allPass<F extends Pred>(preds: readonly F[]): F;

/**
 * Returns a function that always returns the given value.
 */
export function always<T>(val: T): (...args: unknown[]) => T;

/**
 * A function that returns the first argument if it's falsy otherwise the second argument. Note that this is
 * NOT short-circuited, meaning that if expressions are passed they are both evaluated.
 */

export function and<T, U>(a: T, b: U): T | U;
export function and<T>(a: T): <U>(b: U) => T | U;

/**
 * Returns the result of applying the onSuccess function to the value inside a successfully resolved promise. This is useful for working with promises inside function compositions.
 */
export function andThen<A, B>(onSuccess: (a: A) => B | Promise<B>, promise: Promise<A>): Promise<B>;
export function andThen<A, B>(onSuccess: (a: A) => B | Promise<B>): (promise: Promise<A>) => Promise<B>;

/**
 * Returns true if at least one of elements of the list match the predicate, false otherwise.
 */
export function any<T>(fn: (a: T) => boolean, list: readonly T[]): boolean;
export function any<T>(fn: (a: T) => boolean): (list: readonly T[]) => boolean;

/**
 * Given a list of predicates returns a new predicate that will be true exactly when any one of them is.
 */
 export function anyPass<F extends Pred>(preds: readonly F[]): F;

/**
 * ap applies a list of functions to a list of values.
 */
export function ap<T, U>(fns: Array<((a: T) => U)>, vs: readonly T[]): U[];
export function ap<T, U>(fns: Array<((a: T) => U)>): (vs: readonly T[]) => U[];
export function ap<R, A, B>(fn: (r: R, a: A) => B, fn1: (r: R) => A): (r: R) => B;

/**
 * Returns a new list, composed of n-tuples of consecutive elements If n is greater than the length of the list,
 * an empty list is returned.
 */
export function aperture<N extends number, T>(n: N, list: readonly T[]): Array<Tuple<T, N>> | [];
export function aperture<N extends number>(n: N): <T>(list: readonly T[]) => Array<Tuple<T, N>> | [];

/**
 * Returns a new list containing the contents of the given list, followed by the given element.
 */
export function append<T>(el: T, list: readonly T[]): T[];
export function append<T>(el: T): <T>(list: readonly T[]) => T[];

/**
 * Applies function fn to the argument list args. This is useful for creating a fixed-arity function from
 * a variadic function. fn should be a bound function if context is significant.
 */
export function apply<F extends (...args: readonly any[]) => any>(fn: F, args: Parameters<F>): ReturnType<F>;
export function apply<F extends (...args: readonly any[]) => any>(fn: F): (args: Parameters<F>) => ReturnType<F>;

/**
 * Given a spec object recursively mapping properties to functions, creates a function producing an object
 * of the same structure, by mapping each property to the result of calling its associated function with
 * the supplied arguments.
 */
export function applySpec<Obj extends Record<string, (...args: readonly any[]) => any>>(
    obj: Obj
): (
        ...args: Parameters<ValueOfRecord<Obj>>
    ) => { [Key in keyof Obj]: ReturnType<Obj[Key]> };
export function applySpec<T>(obj: any): (...args: readonly any[]) => T;

/**
 * Takes a value and applies a function to it.
 * This function is also known as the thrush combinator.
 */
export function applyTo<T, U>(el: T, fn: (t: T) => U): U;
export function applyTo<T>(el: T): <U>(fn: (t: T) => U) => U;

/**
 * Makes an ascending comparator function out of a function that returns a value that can be compared with < and >.
 */
export function ascend<T>(fn: (obj: T) => Ord, a: T, b: T): Ordering;
export function ascend<T>(fn: (obj: T) => Ord): (a: T, b: T) => Ordering;

/**
 * Makes a shallow clone of an object, setting or overriding the specified property with the given value.
 */
export function assoc<T, U>(__: Placeholder, val: T, obj: U): <K extends string>(prop: K) => Record<K, T> & Omit<U, K>;
export function assoc<U, K extends string>(prop: K, __: Placeholder, obj: U): <T>(val: T) => Record<K, T> & Omit<U, K>;
export function assoc<T, U, K extends string>(prop: K, val: T, obj: U): Record<K, T> & Omit<U, K>;
export function assoc<T, K extends string>(prop: K, val: T): <U>(obj: U) => Record<K, T> & Omit<U, K>;
export function assoc<K extends string>(prop: K): AssocPartialOne<K>;

/**
 * Makes a shallow clone of an object, setting or overriding the nodes required to create the given path, and
 * placing the specific value at the tail end of that path.
 */
export function assocPath<T, U>(__: Placeholder, val: T, obj: U): (path: Path) => U;
export function assocPath<T, U>(path: Path, __: Placeholder, obj: U): (val: T) => U;
export function assocPath<T, U>(path: Path, val: T, obj: U): U;
export function assocPath<T, U>(path: Path, val: T): (obj: U) => U;
export function assocPath<T, U>(path: Path): _.F.Curry<(a: T, b: U) => U>;

/**
 * Wraps a function of any arity (including nullary) in a function that accepts exactly 2
 * parameters. Any extraneous parameters will not be passed to the supplied function.
 */
export function binary<T extends (...arg: any) => any>(fn: T): (...arg: _.T.Take<Parameters<T>, '2'>) => ReturnType<T>;

/**
 * Creates a function that is bound to a context. Note: R.bind does not provide the additional argument-binding
 * capabilities of Function.prototype.bind.
 */
export function bind<F extends (...args: readonly any[]) => any, T>(fn: F, thisObj: T): (...args: Parameters<F>) => ReturnType<F>;
export function bind<F extends (...args: readonly any[]) => any, T>(fn: F): (thisObj: T) => (...args: Parameters<F>) => ReturnType<F>;

/**
 * A function wrapping calls to the two functions in an && operation, returning the result of the first function
 * if it is false-y and the result of the second function otherwise. Note that this is short-circuited, meaning
 * that the second function will not be invoked if the first returns a false-y value.
 */
export function both<T extends Pred>(pred1: T, pred2: T): T;
export function both<T extends Pred>(pred1: T): (pred2: T) => T;

/**
 * Returns the result of calling its first argument with the remaining arguments. This is occasionally useful
 * as a converging function for R.converge: the left branch can produce a function while the right branch
 * produces a value to be passed to that function as an argument.
 */
export function call<T extends (...args: readonly any[]) => any>(fn: T, ...args: Parameters<T>): ReturnType<T>;

/**
 * `chain` maps a function over a list and concatenates the results. `chain` is also known as `flatMap` in some libraries.
 *
 * If second argument is a function, `chain(f, g)(x)` is equivalent to `f(g(x), x)`.
 *
 * @sig Chain m => (a -> m b) -> m a -> m b
 *
 */
export function chain<A, B, T = never>(fn: (n: A) => readonly B[], list: readonly A[]): B[];
export function chain<A, B, T = never>(fn: (n: A) => readonly B[]): (list: readonly A[]) => B[];

export function chain<A, B, R>(aToMb: (a: A, r: R) => B, Ma: (r: R) => A): (r: R) => B;
export function chain<A, B, R>(aToMb: (a: A, r: R) => B): (Ma: (r: R) => A) => ((r: R) => B);

/**
 * Restricts a number to be within a range.
 * Also works for other ordered types such as Strings and Date
 */
export function clamp<T>(min: T, max: T, value: T): T;
export function clamp<T>(min: T, max: T): (value: T) => T;
export function clamp<T>(min: T): (max: T, value: T) => T;
export function clamp<T>(min: T): (max: T) => (value: T) => T;

/**
 * Creates a deep copy of the value which may contain (nested) Arrays and Objects, Numbers, Strings, Booleans and Dates.
 */
export function clone<T>(value: T): T;
export function clone<T>(value: readonly T[]): T[];

/**
 * Makes a comparator function out of a function that reports whether the first element is less than the second.
 */
export function comparator<T>(pred: (a: T, b: T) => boolean): (x: T, y: T) => Ordering;

/**
 * Takes a function f and returns a function g such that:
 * - applying g to zero or more arguments will give true if applying the same arguments to f gives
 *   a logical false value; and
 * - applying g to zero or more arguments will give false if applying the same arguments to f gives
 *   a logical true value.
 */
export function complement<TArgs extends any[]>(pred: (...args: TArgs) => unknown): (...args: TArgs) => boolean;

/**
 * Performs right-to-left function composition. The rightmost function may have any arity; the remaining
 * functions must be unary.
 */
<<<<<<< HEAD
// tslint:disable:max-line-length
export function compose<
  TFunctions extends AnyFunction[],
  TParameters extends ParametersOfLastInTuple<TFunctions>,
  TReturn extends ReturnTypeOfFirstInTuple<TFunctions>
>(...fns: TFunctions): (...args: TParameters) => TReturn;
// tslint:enable:max-line-length
=======
export function compose<TArgs extends any[], R1, R2, R3, R4, R5, R6, R7, TResult>(
    ...func: [
        fnLast: (a: any) => TResult,
        ...func: Array<(a: any) => any>,
        f7: (a: R6) => R7,
        f6: (a: R5) => R6,
        f5: (a: R4) => R5,
        f4: (a: R3) => R4,
        f3: (a: R2) => R3,
        f2: (a: R1) => R2,
        f1: (...args: TArgs) => R1
    ]
): (...args: TArgs) => TResult; // fallback overload if number of composed functions greater than 7
export function compose<TArgs extends any[], R1, R2, R3, R4, R5, R6, R7, TResult>(
    f7: (a: R6) => R7,
    f6: (a: R5) => R6,
    f5: (a: R4) => R5,
    f4: (a: R3) => R4,
    f3: (a: R2) => R3,
    f2: (a: R1) => R2,
    f1: (...args: TArgs) => R1
): (...args: TArgs) => R7;
export function compose<TArgs extends any[], R1, R2, R3, R4, R5, R6, R7>(
    f7: (a: R6) => R7,
    f6: (a: R5) => R6,
    f5: (a: R4) => R5,
    f4: (a: R3) => R4,
    f3: (a: R2) => R3,
    f2: (a: R1) => R2,
    f1: (...args: TArgs) => R1
): (...args: TArgs) => R7;
export function compose<TArgs extends any[], R1, R2, R3, R4, R5, R6>(
    f6: (a: R5) => R6,
    f5: (a: R4) => R5,
    f4: (a: R3) => R4,
    f3: (a: R2) => R3,
    f2: (a: R1) => R2,
    f1: (...args: TArgs) => R1
): (...args: TArgs) => R6;
export function compose<TArgs extends any[], R1, R2, R3, R4, R5>(
    f5: (a: R4) => R5,
    f4: (a: R3) => R4,
    f3: (a: R2) => R3,
    f2: (a: R1) => R2,
    f1: (...args: TArgs) => R1
): (...args: TArgs) => R5;
export function compose<TArgs extends any[], R1, R2, R3, R4>(
    f4: (a: R3) => R4,
    f3: (a: R2) => R3,
    f2: (a: R1) => R2,
    f1: (...args: TArgs) => R1
): (...args: TArgs) => R4;
export function compose<TArgs extends any[], R1, R2, R3>(
    f3: (a: R2) => R3,
    f2: (a: R1) => R2,
    f1: (...args: TArgs) => R1
): (...args: TArgs) => R3;
export function compose<TArgs extends any[], R1, R2>(
    f2: (a: R1) => R2,
    f1: (...args: TArgs) => R1
): (...args: TArgs) => R2;
export function compose<TArgs extends any[], R1>(
    f1: (...args: TArgs) => R1
): (...args: TArgs) => R1;
>>>>>>> 9b651bbc

/**
 * Returns the right-to-left Kleisli composition of the provided functions, each of which must return a value of a type supported by chain.
 * The typings only support arrays for now.
 * All functions must be unary.
 * R.composeK(h, g, f) is equivalent to R.compose(R.chain(h), R.chain(g), f).
 *
 * @deprecated since 0.26 in favor of composeWith(chain)
 */
// tslint:disable:max-line-length
export function composeK<V0, T1>(fn0: (x0: V0) => T1[]): (x0: V0) => T1[];
export function composeK<V0, T1, T2>(fn1: (x: T1) => T2[], fn0: (x0: V0) => T1[]): (x0: V0) => T2[];
export function composeK<V0, T1, T2, T3>(fn2: (x: T2) => T3[], fn1: (x: T1) => T2[], fn0: (x: V0) => T1[]): (x: V0) => T3[];
export function composeK<V0, T1, T2, T3, T4>(fn3: (x: T3) => T4[], fn2: (x: T2) => T3[], fn1: (x: T1) => T2[], fn0: (x: V0) => T1[]): (x: V0) => T4[];
export function composeK<V0, T1, T2, T3, T4, T5>(fn4: (x: T4) => T5[], fn3: (x: T3) => T4[], fn2: (x: T2) => T3[], fn1: (x: T1) => T2[], fn0: (x: V0) => T1[]): (x: V0) => T5[];
export function composeK<V0, T1, T2, T3, T4, T5, T6>(fn5: (x: T5) => T6[], fn4: (x: T4) => T5[], fn3: (x: T3) => T4[], fn2: (x: T2) => T3[], fn1: (x: T1) => T2[], fn0: (x: V0) => T1[]): (x: V0) => T6[];
// tslint:enable:max-line-length

/**
 * Performs right-to-left composition of one or more Promise-returning functions.
 * All functions must be unary.
 *
 * @deprecated since 0.26 in favor of composeWith(then)
 */
// tslint:disable:max-line-length
export function composeP<V0, T1>(fn0: (x0: V0) => Promise<T1>): (x0: V0) => Promise<T1>;
export function composeP<V0, T1, T2>(fn1: (x: T1) => Promise<T2>, fn0: (x0: V0) => Promise<T1>): (x0: V0) => Promise<T2>;
export function composeP<V0, T1, T2, T3>(fn2: (x: T2) => Promise<T3>, fn1: (x: T1) => Promise<T2>, fn0: (x: V0) => Promise<T1>): (x: V0) => Promise<T3>;
export function composeP<V0, T1, T2, T3, T4>(fn3: (x: T3) => Promise<T4>, fn2: (x: T2) => Promise<T3>, fn1: (x: T1) => Promise<T2>, fn0: (x: V0) => Promise<T1>): (x: V0) => Promise<T4>;
export function composeP<V0, T1, T2, T3, T4, T5>(fn4: (x: T4) => Promise<T5>, fn3: (x: T3) => Promise<T4>, fn2: (x: T2) => Promise<T3>, fn1: (x: T1) => Promise<T2>, fn0: (x: V0) => Promise<T1>): (x: V0) => Promise<T5>;
export function composeP<V0, T1, T2, T3, T4, T5, T6>(fn5: (x: T5) => Promise<T6>, fn4: (x: T4) => Promise<T5>, fn3: (x: T3) => Promise<T4>, fn2: (x: T2) => Promise<T3>, fn1: (x: T1) => Promise<T2>, fn0: (x: V0) => Promise<T1>): (x: V0) => Promise<T6>;
// tslint:enable:max-line-length

/**
 * Performs right-to-left function composition using transforming function.
 */
// tslint:disable:max-line-length
export function composeWith<TArgs extends any[], TResult>(transformer: (fn: (...args: any[]) => any, intermediatResult: any) => any, fns: AtLeastOneFunctionsFlowFromRightToLeft<TArgs, TResult>): (...args: TArgs) => TResult;
export function composeWith(transformer: (fn: (...args: any[]) => any, intermediatResult: any) => any): <TArgs extends any[], TResult>(fns: AtLeastOneFunctionsFlowFromRightToLeft<TArgs, TResult>) => (...args: TArgs) => TResult;
// tslint:enable:max-line-length

/**
 * Returns the result of concatenating the given lists or strings.
 */
export function concat(
    placeholder: Placeholder,
): (<L1 extends any[], L2 extends any[]>(list1: L1, list2: L2) => [...L1, ...L2]) &
    (<S1 extends string, S2 extends string>(s1: S1, s2: S2) => `${S1}${S2}`);
export function concat<L2 extends any[]>(placeholder: Placeholder, list2: L2): <L1 extends any[]>(list1: L1) => [...L1, ...L2];
export function concat<S2 extends string>(placeholder: Placeholder, s2: S2): <S1 extends string>(s1: S1) => `${S1}${S2}`;
export function concat<L1 extends any[]>(list1: L1): <L2 extends any[]>(list2: L2) => [...L1, ...L2];
export function concat<S1 extends string>(s1: S1): <S2 extends string>(s2: S2) => `${S1}${S2}`;
export function concat<L1 extends any[], L2 extends any[]>(list1: L1, list2: L2): [...L1, ...L2];
export function concat<S1 extends string, S2 extends string>(s1: S1, s2: S2): `${S1}${S2}`;
export function concat(s1: string, s2: string): string;
export function concat(s1: string): (s2: string) => string;

/**
 * Returns a function, fn, which encapsulates if/else-if/else logic. R.cond takes a list of [predicate, transform] pairs.
 * All of the arguments to fn are applied to each of the predicates in turn until one returns a "truthy" value, at which
 * point fn returns the result of applying its arguments to the corresponding transformer. If none of the predicates
 * matches, fn returns undefined.
 */
export function cond<T extends any[], R>(pairs: Array<CondPair<T, R>>): (...args: T) => R;

/**
 * Wraps a constructor function inside a curried function that can be called with the same arguments and returns the same type.
 */
export function construct<A extends any[], T>(constructor: { new(...a: A): T } | ((...a: A) => T)): (...a: A) => T;

/**
 * Wraps a constructor function inside a curried function that can be called with the same arguments and returns the same type.
 * The arity of the function returned is specified to allow using variadic constructor functions.
 */
export function constructN<A extends any[], T>(n: number, constructor: { new(...a: A): T } | ((...a: A) => T)): (...a: Partial<A>) => T;

/**
 * Returns `true` if the specified item is somewhere in the list, `false` otherwise.
 * Equivalent to `indexOf(a)(list) > -1`. Uses strict (`===`) equality checking.
 *
 * @deprecated since 0.26 in favor of includes
 */
export function contains(__: Placeholder, list: string): (a: string) => boolean;
export function contains<T>(__: Placeholder, list: readonly T[]): (a: T) => boolean;
export function contains(__: Placeholder): (list: string, a: string) => boolean;
export function contains<T>(__: Placeholder): (list: readonly T[], a: T) => boolean;
export function contains(a: string, list: string): boolean;
export function contains<T>(a: T, list: readonly T[]): boolean;
export function contains(a: string): (list: string) => boolean;
export function contains<T>(a: T): (list: readonly T[]) => boolean;

/**
 * Accepts a converging function and a list of branching functions and returns a new
 * function. When invoked, this new function is applied to some arguments, each branching
 * function is applied to those same arguments. The results of each branching function
 * are passed as arguments to the converging function to produce the return value.
 */
// tslint:disable:max-line-length
export function converge<
    TArgs extends any[],
    TResult,
    R1, R2, R3, R4, R5, R6, R7,
    RestFunctions extends Array<(...args: TArgs) => any>
>(
    converging: ((...args: readonly [R1, R2, R3, R4, R5, R6, R7, ...ReturnTypesOfFns<RestFunctions>]) => TResult),
    branches: [
        ((...args: TArgs) => R1),
        ((...args: TArgs) => R2),
        ((...args: TArgs) => R3),
        ((...args: TArgs) => R4),
        ((...args: TArgs) => R5),
        ((...args: TArgs) => R6),
        ((...args: TArgs) => R7),
        ...RestFunctions
    ]
): (...args: TArgs) => TResult;
export function converge<
    TArgs extends any[],
    TResult,
    R1, R2, R3, R4, R5, R6, R7
>(
    converging: ((...args: readonly [R1, R2, R3, R4, R5, R6, R7] & { length: 7 }) => TResult),
    branches: [
        ((...args: TArgs) => R1),
        ((...args: TArgs) => R2),
        ((...args: TArgs) => R3),
        ((...args: TArgs) => R4),
        ((...args: TArgs) => R5),
        ((...args: TArgs) => R6),
        ((...args: TArgs) => R7)
    ]
): (...args: TArgs) => TResult;
export function converge<
    TArgs extends any[],
    TResult,
    R1, R2, R3, R4, R5, R6
>(
    converging: ((...args: readonly [R1, R2, R3, R4, R5, R6] & { length: 6 }) => TResult),
    branches: [
        ((...args: TArgs) => R1),
        ((...args: TArgs) => R2),
        ((...args: TArgs) => R3),
        ((...args: TArgs) => R4),
        ((...args: TArgs) => R5),
        ((...args: TArgs) => R6)
    ]
): (...args: TArgs) => TResult;
export function converge<
    TArgs extends any[],
    TResult,
    R1, R2, R3, R4, R5
>(
    converging: ((...args: readonly [R1, R2, R3, R4, R5] & { length: 5 }) => TResult),
    branches: [
        ((...args: TArgs) => R1),
        ((...args: TArgs) => R2),
        ((...args: TArgs) => R3),
        ((...args: TArgs) => R4),
        ((...args: TArgs) => R5)
    ]
): (...args: TArgs) => TResult;
export function converge<
    TArgs extends any[],
    TResult,
    R1, R2, R3, R4
>(
    converging: ((...args: readonly [R1, R2, R3, R4] & { length: 4 }) => TResult),
    branches: [
        ((...args: TArgs) => R1),
        ((...args: TArgs) => R2),
        ((...args: TArgs) => R3),
        ((...args: TArgs) => R4)
    ]
): (...args: TArgs) => TResult;
export function converge<
    TArgs extends any[],
    TResult,
    R1, R2, R3
>(
    converging: ((...args: readonly [R1, R2, R3] & { length: 3 }) => TResult),
    branches: [
        ((...args: TArgs) => R1),
        ((...args: TArgs) => R2),
        ((...args: TArgs) => R3)
    ]
): (...args: TArgs) => TResult;
export function converge<
    TArgs extends any[],
    TResult,
    R1, R2
>(
    converging: ((...args: readonly [R1, R2] & { length: 2 }) => TResult),
    branches: [
        ((...args: TArgs) => R1),
        ((...args: TArgs) => R2)
    ]
): (...args: TArgs) => TResult;
export function converge<
    TArgs extends any[],
    TResult,
    R1
>(
    converging: ((...args: readonly [R1] & { length: 1 }) => TResult),
    branches: [((...args: TArgs) => R1)]
): (...args: TArgs) => TResult;
// tslint:enable:max-line-length

/**
 * Counts the elements of a list according to how many match each value
 * of a key generated by the supplied function. Returns an object
 * mapping the keys produced by `fn` to the number of occurrences in
 * the list. Note that all keys are coerced to strings because of how
 * JavaScript objects work.
 */
export function countBy<T>(fn: (a: T) => string | number, list: readonly T[]): { [index: string]: number };
export function countBy<T>(fn: (a: T) => string | number): (list: readonly T[]) => { [index: string]: number };

/**
 * Returns a curried equivalent of the provided function. The curried function has two unusual capabilities.
 * First, its arguments needn't be provided one at a time.
 */
export function curry<F extends (...args: any) => any>(f: F): _.F.Curry<F>;

/**
 * Returns a curried equivalent of the provided function, with the specified arity. The curried function has
 * two unusual capabilities. First, its arguments needn't be provided one at a time.
 */
export function curryN<N extends number, F extends (...args: any) => any>(length: N, fn: F): _.F.Curry<(...a: _.T.Take<Parameters<F>, _.N.NumberOf<N>>) => ReturnType<F>>;
export function curryN<N extends number>(length: N): <F extends (...args: any) => any>(fn: F) => _.F.Curry<(...a: _.T.Take<Parameters<F>, _.N.NumberOf<N>>) => ReturnType<F>>;

/**
 * Decrements its argument.
 */
export function dec(n: number): number;

/**
 * Returns the second argument if it is not null, undefined or NaN. If it is null, undefined or NaN, the
 * first (default) argument is returned.
 */
export function defaultTo<T, U>(a: T, b: U | null | undefined): T | U;
export function defaultTo<T>(a: T): <U>(b: U | null | undefined) => T | U;

/**
 * Makes a descending comparator function out of a function that returns a value that can be compared with < and >.
 */
export function descend<T>(fn: (obj: T) => Ord, a: T, b: T): Ordering;
export function descend<T>(fn: (obj: T) => Ord): (a: T, b: T) => Ordering;

/**
 * Finds the set (i.e. no duplicates) of all elements in the first list not contained in the second list.
 */
export function difference<T>(list1: readonly T[], list2: readonly T[]): T[];
export function difference<T>(list1: readonly T[]): (list2: readonly T[]) => T[];

/**
 * Finds the set (i.e. no duplicates) of all elements in the first list not contained in the second list.
 * Duplication is determined according to the value returned by applying the supplied predicate to two list
 * elements.
 */
export function differenceWith<T1, T2>(pred: (a: T1, b: T2) => boolean, list1: readonly T1[], list2: readonly T2[]): T1[];
export function differenceWith<T1, T2>(pred: (a: T1, b: T2) => boolean): (list1: readonly T1[], list2: readonly T2[]) => T1[];
export function differenceWith<T1, T2>(pred: (a: T1, b: T2) => boolean, list1: readonly T1[]): (list2: readonly T2[]) => T1[];

/*
 * Returns a new object that does not contain a prop property.
 */
export function dissoc<T extends object, K extends keyof T>(prop: K, obj: T): Omit<T, K>;
export function dissoc<K extends string | number>(prop: K): <T extends object>(obj: T) => Omit<T, K>;

/**
 * Makes a shallow clone of an object, omitting the property at the given path.
 */
export function dissocPath<T>(path: Path, obj: any): T;
export function dissocPath<T>(path: Path): (obj: any) => T;

/**
 * Divides two numbers. Equivalent to a / b.
 */
export function divide(__: Placeholder, b: number): (a: number) => number;
export function divide(__: Placeholder): (b: number, a: number) => number;
export function divide(a: number, b: number): number;
export function divide(a: number): (b: number) => number;

/**
 * Returns a new list containing all but the first n elements of the given list.
 */
export function drop<T>(n: number, xs: readonly T[]): T[];
export function drop(n: number, xs: string): string;
export function drop<T>(n: number): {
    (xs: string): string;
    (xs: readonly T[]): T[];
};

/**
 * Returns a list containing all but the last n elements of the given list.
 */
export function dropLast<T>(n: number, xs: readonly T[]): T[];
export function dropLast(n: number, xs: string): string;
export function dropLast<T>(n: number): {
    (xs: readonly T[]): T[];
    (xs: string): string;
};

/**
 * Returns a new list containing all but last then elements of a given list, passing each value from the
 * right to the supplied predicate function, skipping elements while the predicate function returns true.
 */
export function dropLastWhile<T>(fn: (a: T) => boolean, list: readonly T[]): T[];
export function dropLastWhile<T>(fn: (a: T) => boolean): (list: readonly T[]) => T[];

/**
 * Returns a new list without any consecutively repeating elements. R.equals is used to determine equality.
 */
export function dropRepeats<T>(list: readonly T[]): T[];

/**
 * Returns a new list without any consecutively repeating elements.
 * Equality is determined by applying the supplied predicate to each pair of consecutive elements.
 * The first element in a series of equal elements will be preserved.
 */
export function dropRepeatsWith<T>(predicate: (left: T, right: T) => boolean, list: readonly T[]): T[];
export function dropRepeatsWith<T>(predicate: (left: T, right: T) => boolean): (list: readonly T[]) => T[];

/**
 * Returns a new list containing the last n elements of a given list, passing each value to the supplied
 * predicate function, skipping elements while the predicate function returns true.
 */
export function dropWhile<T>(fn: (a: T) => boolean, list: readonly T[]): T[];
export function dropWhile<T>(fn: (a: T) => boolean): (list: readonly T[]) => T[];

/**
 * A function wrapping calls to the two functions in an || operation, returning the result of the first
 * function if it is truth-y and the result of the second function otherwise. Note that this is
 * short-circuited, meaning that the second function will not be invoked if the first returns a truth-y value.
 */
export function either<T extends Pred>(pred1: T, pred2: T): T;
export function either<T extends Pred>(pred1: T): (pred2: T) => T;

/**
 * Returns the empty value of its argument's type. Ramda defines the empty value of Array ([]), Object ({}),
 * String (''), and Arguments. Other types are supported if they define <Type>.empty and/or <Type>.prototype.empty.
 * Dispatches to the empty method of the first argument, if present.
 */
export function empty<T>(x: T): T;

/**
 * Checks if a string ends with the provided substring, or a list ends with the provided sublist.
 */
export function endsWith(substr: string, str: string): boolean;
export function endsWith(substr: string): (str: string) => boolean;
export function endsWith<T>(subList: readonly T[], list: readonly T[]): boolean;
export function endsWith<T>(subList: readonly T[]): (list: readonly T[]) => boolean;

/**
 * Takes a function and two values in its domain and returns true if the values map to the same value in the
 * codomain; false otherwise.
 */
export function eqBy<T, U = T>(fn: (a: T) => U, a: T, b: T): boolean;
export function eqBy<T, U = T>(fn: (a: T) => U, a: T): (b: T) => boolean;
export function eqBy<T, U = T>(fn: (a: T) => U): _.F.Curry<(a: T, b: T) => boolean>;

/**
 * Reports whether two functions have the same value for the specified property.
 */
export function eqProps<T, U>(prop: string, obj1: T, obj2: U): boolean;
export function eqProps<P extends string>(prop: P): <T, U>(obj1: Record<P, T>, obj2: Record<P, U>) => boolean;
export function eqProps<T>(prop: string, obj1: T): <U>(obj2: U) => boolean;

/**
 * Returns true if its arguments are equivalent, false otherwise. Dispatches to an equals method if present.
 * Handles cyclical data structures.
 */
export function equals<T>(__: Placeholder, b: T): (a: T) => boolean;
export function equals<T>(a: T, b: T): boolean;
export function equals<T>(a: T): (b: T) => boolean;

/**
 * Creates a new object by evolving a shallow copy of object, according to the transformation functions.
 */
export function evolve<E extends Evolver, V extends Evolvable<E>>(transformations: E, obj: V): Evolve<V, E>;
export function evolve<E extends Evolver>(transformations: E): <V extends Evolvable<E>>(obj: V) => Evolve<V, E>;

/**
 * A function that always returns false. Any passed in parameters are ignored.
 */
export function F(...args: unknown[]): false;

/**
 * Returns a new list containing only those items that match a given predicate function. The predicate function is passed one argument: (value).
 */
export function filter<A, P extends A>(pred: (val: A) => val is P): {
    <B extends A>(list: readonly B[]): P[];
    <B extends A>(dict: Dictionary<B>): Dictionary<P>;
};
export function filter<T>(pred: (value: T) => boolean): <P extends T, C extends (readonly P[] | Dictionary<P>)>(collection: C) => C;
export function filter<T, P extends T>(pred: (val: T) => val is P, list: readonly T[]): P[];
export function filter<T, P extends T>(pred: (val: T) => val is P, dict: Dictionary<T>): Dictionary<P>;
export function filter<T, C extends (readonly T[] | Dictionary<T>)>(pred: (value: T) => boolean, collection: C): C;

/**
 * Returns the first element of the list which matches the predicate, or `undefined` if no
 * element matches.
 */
export const find: Find;

/**
 * Returns the index of the first element of the list which matches the predicate, or `-1`
 * if no element matches.
 */
export function findIndex<T>(fn: (a: T) => boolean, list: readonly T[]): number;
export function findIndex<T>(fn: (a: T) => boolean): (list: readonly T[]) => number;

/**
 * Returns the last element of the list which matches the predicate, or `undefined` if no
 * element matches.
 */
export const findLast: Find;

/**
 * Returns the index of the last element of the list which matches the predicate, or
 * `-1` if no element matches.
 */
export function findLastIndex<T>(fn: (a: T) => boolean, list: readonly T[]): number;
export function findLastIndex<T>(fn: (a: T) => boolean): (list: readonly T[]) => number;

/**
 * Returns a new list by pulling every item out of it (and all its sub-arrays) and putting
 * them in a new array, depth-first.
 */
export function flatten<T extends readonly any[]>(list: T): _.T.Flatten<T>;

/**
 * Returns a new function much like the supplied one, except that the first two arguments'
 * order is reversed.
 */
export function flip<T, U, TResult>(fn: (arg0: T, arg1: U) => TResult): (arg1: U, arg0?: T) => TResult;
export function flip<F extends (...args: any) => any, P extends _.F.Parameters<F>>(fn: F): _.F.Curry<(...args: _.T.Merge<[P[1], P[0]], P>) => _.F.Return<F>>;

/**
 * Iterate over an input list, calling a provided function fn for each element in the list.
 */
export function forEach<T>(fn: (x: T) => void, list: readonly T[]): T[];
export function forEach<T>(fn: (x: T) => void): (list: readonly T[]) => T[];
export function forEach<T>(fn: (x: T) => void, list: readonly T[]): T[];
export function forEach<T>(fn: (x: T) => void): (list: readonly T[]) => T[];

/**
 * Iterate over an input object, calling a provided function fn for each key and value in the object.
 */
export function forEachObjIndexed<T>(fn: (value: T[keyof T], key: keyof T, obj: T) => void, obj: T): T;
export function forEachObjIndexed<T>(fn: (value: T[keyof T], key: keyof T, obj: T) => void): (obj: T) => T;

/**
 * Creates a new object out of a list key-value pairs.
 */
export function fromPairs<V>(pairs: Array<KeyValuePair<string, V>> | Array<KeyValuePair<number, V>>): { [index: string]: V };

/**
 * Splits a list into sublists stored in an object, based on the result of
 * calling a String-returning function
 * on each element, and grouping the results according to values returned.
 */
export function groupBy<T, K extends string = string>(fn: (a: T) => K, list: readonly T[]): Record<K, T[]>;
export function groupBy<T, K extends string = string>(fn: (a: T) => K): (list: readonly T[]) => Record<K, T[]>;

/**
 * Takes a list and returns a list of lists where each sublist's elements are all "equal" according to the provided equality function
 */
export function groupWith<T>(fn: (x: T, y: T) => boolean): (list: readonly T[]) => T[][];
export function groupWith<T>(fn: (x: T, y: T) => boolean, list: readonly T[]): T[][];
export function groupWith<T>(fn: (x: T, y: T) => boolean, list: string): string[];

/**
 * Returns true if the first parameter is greater than the second.
 */
export function gt(__: Placeholder, b: number): (a: number) => boolean;
export function gt(__: Placeholder): (b: number, a: number) => boolean;
export function gt(a: number, b: number): boolean;
export function gt(a: string, b: string): boolean;
export function gt(a: number): (b: number) => boolean;

/**
 * Returns true if the first parameter is greater than or equal to the second.
 */
export function gte(__: Placeholder, b: number): (a: number) => boolean;
export function gte(__: Placeholder): (b: number, a: number) => boolean;
export function gte(a: number, b: number): boolean;
export function gte(a: string, b: string): boolean;
export function gte(a: number): (b: number) => boolean;

/**
 * Returns whether or not an object has an own property with the specified name.
 */
export function has(__: Placeholder, obj: unknown): (s: string) => boolean;
export function has(__: Placeholder): <P extends string>(obj: unknown, s: P) => obj is ObjectHavingSome<P>;
export function has<P extends string>(s: P, obj: unknown): obj is ObjectHavingSome<P>;
export function has<P extends string>(s: P): (obj: unknown) => obj is ObjectHavingSome<P>;

/**
 * Returns whether or not an object or its prototype chain has a property with the specified name
 */
export function hasIn<T>(s: string, obj: T): boolean;
export function hasIn(s: string): <T>(obj: T) => boolean;

/**
 * Returns whether or not a path exists in an object. Only the object's own properties are checked.
 */
export function hasPath<T>(list: readonly string[], obj: T): boolean;
export function hasPath(list: readonly string[]): <T>(obj: T) => boolean;

/**
 * Returns the first element in a list.
 * In some libraries this function is named `first`.
 */
export function head(str: string): string;
export function head(list: readonly []): undefined;
export function head<T extends any>(list: readonly T[]): T | undefined;

/**
 * Returns true if its arguments are identical, false otherwise. Values are identical if they reference the
 * same memory. NaN is identical to NaN; 0 and -0 are not identical.
 */
export function identical<T>(a: T, b: T): boolean;
export function identical<T>(a: T): (b: T) => boolean;

/**
 * A function that does nothing but return the parameter supplied to it. Good as a default
 * or placeholder function.
 */
export function identity<T>(a: T): T;

/**
 * Creates a function that will process either the onTrue or the onFalse function depending upon the result
 * of the condition predicate.
 */
// tslint:disable:max-line-length
export function ifElse<TArgs extends any[], TOnTrueResult, TOnFalseResult>(fn: (...args: TArgs) => boolean, onTrue: (...args: TArgs) => TOnTrueResult, onFalse: (...args: TArgs) => TOnFalseResult): (...args: TArgs) => TOnTrueResult | TOnFalseResult;
// tslint:enable:max-line-length

/**
 * Increments its argument.
 */
export function inc(n: number): number;

/**
 * Given a target, this function checks a list for the target and returns a boolean.
 * Given a string, this function checks for the string in another string or list and returns
 * a boolean.
 */
export function includes(__: Placeholder, list: readonly string[] | string): (s: string) => boolean;
export function includes<T>(__: Placeholder, list: readonly T[]): (target: T) => boolean;
export function includes(__: Placeholder): (list: readonly string[] | string, s: string) => boolean;
export function includes<T>(__: Placeholder): (list: readonly T[], target: T) => boolean;
export function includes(s: string, list: readonly string[] | string): boolean;
export function includes(s: string): (list: readonly string[] | string) => boolean;
export function includes<T>(target: T, list: readonly T[]): boolean;
export function includes<T>(target: T): (list: readonly T[]) => boolean;

/**
 * Given a function that generates a key, turns a list of objects into an object indexing the objects
 * by the given key.
 */
export function indexBy<T, K extends string | number = string>(fn: (a: T) => K, list: readonly T[]): { [key in K]: T };
export function indexBy<T, K extends string | number | undefined = string>(fn: (a: T) => K, list: readonly T[]): { [key in NonNullable<K>]?: T };
export function indexBy<T, K extends string | number = string>(fn: (a: T) => K): (list: readonly T[]) => { [key in K]: T };
export function indexBy<T, K extends string | number | undefined = string>(fn: (a: T) => K | undefined): (list: readonly T[]) => { [key in NonNullable<K>]?: T };

/**
 * Returns the position of the first occurrence of an item in an array
 * (by strict equality),
 * or -1 if the item is not included in the array.
 */
export function indexOf(target: string, list: readonly string[] | string): number;
export function indexOf(target: string): (list: readonly string[] | string) => number;
export function indexOf<T>(target: T, list: readonly T[]): number;
export function indexOf<T>(target: T): (list: readonly T[]) => number;

/**
 * Returns all but the last element of a list or string.
 */
export function init<T>(list: readonly T[]): T[];
export function init(list: string): string;

/**
 * Takes a predicate `pred`, a list `xs`, and a list `ys`, and returns a list
 * `xs'` comprising each of the elements of `xs` which is equal to one or more
 * elements of `ys` according to `pred`.
 *
 * `pred` must be a binary function expecting an element from each list.
 *
 * `xs`, `ys`, and `xs'` are treated as sets, semantically, so ordering should
 * not be significant, but since `xs'` is ordered the implementation guarantees
 * that its values are in the same order as they appear in `xs`. Duplicates are
 * not removed, so `xs'` may contain duplicates if `xs` contains duplicates.
 */

export function innerJoin<T1, T2>(pred: (a: T1, b: T2) => boolean, list1: readonly T1[], list2: readonly T2[]): T1[];
export function innerJoin<T1, T2>(pred: (a: T1, b: T2) => boolean): (list1: readonly T1[], list2: readonly T2[]) => T1[];
export function innerJoin<T1, T2>(pred: (a: T1, b: T2) => boolean, list1: readonly T1[]): (list2: readonly T2[]) => T1[];

/**
 * Inserts the supplied element into the list, at index index. Note that
 * this is not destructive: it returns a copy of the list with the changes.
 */
export function insert<T>(index: number, elt: T, list: readonly T[]): T[];
export function insert<T>(index: number, elt: T): (list: readonly T[]) => T[];
export function insert(index: number): <T>(elt: T, list: readonly T[]) => T[];

/**
 * Inserts the sub-list into the list, at index `index`.  _Note  that this
 * is not destructive_: it returns a copy of the list with the changes.
 */
export function insertAll<T>(index: number, elts: readonly T[], list: readonly T[]): T[];
export function insertAll<T>(index: number, elts: readonly T[]): (list: readonly T[]) => T[];
export function insertAll(index: number): <T>(elts: readonly T[], list: readonly T[]) => T[];

/**
 * Combines two lists into a set (i.e. no duplicates) composed of those elements common to both lists.
 */
export function intersection<T>(list1: readonly T[], list2: readonly T[]): T[];
export function intersection<T>(list1: readonly T[]): (list2: readonly T[]) => T[];

/**
 * Creates a new list with the separator interposed between elements.
 */
export function intersperse<T>(separator: T, list: readonly T[]): T[];
export function intersperse<T>(separator: T): (list: readonly T[]) => T[];

/**
 * Transforms the items of the list with the transducer and appends the transformed items to the accumulator
 * using an appropriate iterator function based on the accumulator type.
 */
export function into<T>(acc: any, xf: (...a: readonly any[]) => any, list: readonly T[]): T[];
export function into<T, R>(acc: any, xf: (...a: readonly any[]) => R[], list: readonly T[]): R[];
export function into(acc: any, xf: (...a: readonly any[]) => any): <T>(list: readonly T[]) => T[];
export function into(acc: any): <T>(xf: (...a: readonly any[]) => any, list: readonly T[]) => T[];

/**
 * Same as R.invertObj, however this accounts for objects with duplicate values by putting the values into an array.
 */
export function invert<T>(obj: T): { [index: string]: string[] };

/**
 * Returns a new object with the keys of the given object as values, and the values of the given object as keys.
 */
export function invertObj(obj: { [index: string]: string } | { [index: number]: string }): { [index: string]: string };

/**
 * Turns a named method with a specified arity into a function that can be called directly
 * supplied with arguments and a target object.
 *
 * The returned function is curried and accepts `arity + 1` parameters where the final
 * parameter is the target object.
 */
export function invoker(arity: number, method: string): (...a: readonly any[]) => any;

/**
 * See if an object (`val`) is an instance of the supplied constructor.
 * This function will check up the inheritance chain, if any.
 */
export function is<C extends (...args: any[]) => any>(ctor: C, val: any): val is ReturnType<C>;
export function is<C extends new (...args: any[]) => any>(ctor: C, val: any): val is InstanceType<C>;
export function is<C extends (...args: any[]) => any>(ctor: C): (val: any) => val is ReturnType<C>;
export function is<C extends new (...args: any[]) => any>(ctor: C): (val: any) => val is InstanceType<C>;

/**
 * Reports whether the list has zero elements.
 */
export function isEmpty(value: any): boolean;

/**
 * Checks if the input value is null or undefined.
 */
export function isNil(value: any): value is null | undefined;

/**
 * Returns a string made by inserting the `separator` between each
 * element and concatenating all the elements into a single string.
 */
export function join(x: string, xs: readonly any[]): string;
export function join(x: string): (xs: readonly any[]) => string;

/**
 * Applies a list of functions to a list of values.
 */
export function juxt<A extends any[], R1>(fns: [(...a: A) => R1]): (...a: A) => [R1];
export function juxt<A extends any[], R1, R2>(fns: [(...a: A) => R1, (...a: A) => R2]): (...a: A) => [R1, R2];
export function juxt<A extends any[], R1, R2, R3>(fns: [(...a: A) => R1, (...a: A) => R2, (...a: A) => R3]): (...a: A) => [R1, R2, R3];
export function juxt<A extends any[], R1, R2, R3, R4>(fns: [(...a: A) => R1, (...a: A) => R2, (...a: A) => R3, (...a: A) => R4]): (...a: A) => [R1, R2, R3, R4];
export function juxt<A extends any[], R1, R2, R3, R4, R5>(fns: [(...a: A) => R1, (...a: A) => R2, (...a: A) => R3, (...a: A) => R4, (...a: A) => R5]): (...a: A) => [R1, R2, R3, R4, R5];
export function juxt<A extends any[], U>(fns: Array<(...args: A) => U>): (...args: A) => U[];

/**
 * Returns a list containing the names of all the enumerable own
 * properties of the supplied object.
 */
export function keys<T extends object>(x: T): Array<keyof T>;
export function keys<T>(x: T): string[];

/**
 * Returns a list containing the names of all the
 * properties of the supplied object, including prototype properties.
 */
export function keysIn<T>(obj: T): string[];

/**
 * Returns the last element from a list.
 */
export function last(str: string): string;
export function last(list: readonly []): undefined;
export function last<T extends any>(list: readonly T[]): T | undefined;

/**
 * Returns the position of the last occurrence of an item (by strict equality) in
 * an array, or -1 if the item is not included in the array.
 */
export function lastIndexOf(target: string, list: readonly string[] | string): number;
export function lastIndexOf(target: string): (list: readonly string[] | string) => number;
export function lastIndexOf<T>(target: T, list: readonly T[]): number;
export function lastIndexOf<T>(target: T): (list: readonly T[]) => number;

/**
 * Returns the number of elements in the array by returning list.length.
 */
export function length<T extends ArrayLike<unknown>>(list: T): number;

/**
 * Returns a lens for the given getter and setter functions. The getter
 * "gets" the value of the focus; the setter "sets" the value of the focus.
 * The setter should not mutate the data structure.
 */
export function lens<S, A>(getter: (s: S) => A, setter: (a: A, s: S) => S): Lens<S, A>;

/**
 * Creates a lens that will focus on index n of the source array.
 */
export function lensIndex<A>(n: number): Lens<A[], A>;
export function lensIndex<A extends any[], N extends number>(n: N): Lens<A, A[N]>;

/**
 * Returns a lens whose focus is the specified path.
 * See also view, set, over.
 */
export function lensPath<S, K0 extends keyof S = keyof S>(path: [K0]): Lens<S, S[K0]>;
export function lensPath<S, K0 extends keyof S = keyof S, K1 extends keyof S[K0] = keyof S[K0]>(path: [K0, K1]): Lens<S, S[K0][K1]>;
export function lensPath<
    S,
    K0 extends keyof S = keyof S,
    K1 extends keyof S[K0] = keyof S[K0],
    K2 extends keyof S[K0][K1] = keyof S[K0][K1]
>(
    path: [K0, K1, K2]
): Lens<S, S[K0][K1][K2]>;
export function lensPath<
    S,
    K0 extends keyof S = keyof S,
    K1 extends keyof S[K0] = keyof S[K0],
    K2 extends keyof S[K0][K1] = keyof S[K0][K1],
    K3 extends keyof S[K0][K1][K2] = keyof S[K0][K1][K2],
>(
    path: [K0, K1, K2, K3]
): Lens<S, S[K0][K1][K2][K3]>;
export function lensPath<
    S,
    K0 extends keyof S = keyof S,
    K1 extends keyof S[K0] = keyof S[K0],
    K2 extends keyof S[K0][K1] = keyof S[K0][K1],
    K3 extends keyof S[K0][K1][K2] = keyof S[K0][K1][K2],
    K4 extends keyof S[K0][K1][K2][K3] = keyof S[K0][K1][K2][K3],
>(
    path: [K0, K1, K2, K3, K4]
): Lens<S, S[K0][K1][K2][K3][K4]>;
export function lensPath<
    S,
    K0 extends keyof S = keyof S,
    K1 extends keyof S[K0] = keyof S[K0],
    K2 extends keyof S[K0][K1] = keyof S[K0][K1],
    K3 extends keyof S[K0][K1][K2] = keyof S[K0][K1][K2],
    K4 extends keyof S[K0][K1][K2][K3] = keyof S[K0][K1][K2][K3],
    K5 extends keyof S[K0][K1][K2][K3][K4] = keyof S[K0][K1][K2][K3][K4],
>(
    path: [K0, K1, K2, K3, K4, K5]
): Lens<S, S[K0][K1][K2][K3][K4][K5]>;

export function lensPath<S = any, A = any>(path: Path): Lens<S, A>;

/**
 * lensProp creates a lens that will focus on property k of the source object.
 */
export function lensProp<S, K extends keyof S = keyof S>(prop: K): Lens<S, S[K]>;

/**
 * "lifts" a function of arity > 1 so that it may "map over" a list, Function or other object that satisfies
 * the FantasyLand Apply spec.
 */
export function lift<F extends (...args: readonly any[]) => any>(fn: F): (...args: any[]) => any;

/**
 * "lifts" a function to be the specified arity, so that it may "map over" that many lists, Functions or other
 * objects that satisfy the FantasyLand Apply spec.
 */
export function liftN<N extends number, F extends (...args: readonly any[]) => any>(
  n: N,
  fn: F
  ): (...args: any[]) => any;

/**
 * Returns true if the first parameter is less than the second.
 */
export function lt(__: Placeholder, b: number): (a: number) => boolean;
export function lt(__: Placeholder): (b: number, a: number) => boolean;
export function lt(a: number, b: number): boolean;
export function lt(a: string, b: string): boolean;
export function lt(a: number): (b: number) => boolean;

/**
 * Returns true if the first parameter is less than or equal to the second.
 */
export function lte(__: Placeholder, b: number): (a: number) => boolean;
export function lte(__: Placeholder): (b: number, a: number) => boolean;
export function lte(a: number, b: number): boolean;
export function lte(a: string, b: string): boolean;
export function lte(a: number): (b: number) => boolean;

/**
 * Returns a new list, constructed by applying the supplied function to every element of the supplied list.
 */
export function map<T, U>(fn: (x: T) => U, list: readonly T[]): U[];
export function map<T, U>(fn: (x: T) => U): (list: readonly T[]) => U[];
export function map<T, U>(fn: (x: T[keyof T & keyof U] | ValueOfUnion<T>) => U[keyof T & keyof U], list: T): U;
export function map<T, U>(fn: (x: T[keyof T & keyof U] | ValueOfUnion<T>) => U[keyof T & keyof U]): (list: T) => U;
export function map<T, U>(fn: (x: T) => U, obj: Functor<T>): Functor<U>; // used in functors
export function map<T, U>(fn: (x: T) => U): (obj: Functor<T>) => Functor<U>; // used in functors

/**
 * The mapAccum function behaves like a combination of map and reduce.
 */
export function mapAccum<T, U, TResult>(fn: (acc: U, value: T) => [U, TResult], acc: U, list: readonly T[]): [U, TResult[]];
export function mapAccum<T, U, TResult>(fn: (acc: U, value: T) => [U, TResult]): (acc: U, list: readonly T[]) => [U, TResult[]];
export function mapAccum<T, U, TResult>(fn: (acc: U, value: T) => [U, TResult], acc: U): (list: readonly T[]) => [U, TResult[]];

/**
 * The mapAccumRight function behaves like a combination of map and reduce.
 */
export function mapAccumRight<T, U, TResult>(fn: (acc: U, value: T) => [U, TResult], acc: U, list: readonly T[]): [U, TResult[]];
export function mapAccumRight<T, U, TResult>(fn: (acc: U, value: T) => [U, TResult]): (acc: U, list: readonly T[]) => [U, TResult[]];
export function mapAccumRight<T, U, TResult>(fn: (acc: U, value: T) => [U, TResult], acc: U): (list: readonly T[]) => [U, TResult[]];

/**
 * Like mapObj, but but passes additional arguments to the predicate function.
 */
type PartialRecord<K extends keyof any, T> = {
    [P in K]?: T;
};
export function mapObjIndexed<T, TResult, TKey extends string>(
    fn: (value: T, key: TKey, obj?: Record<TKey, T>) => TResult,
    obj: Record<TKey, T>
): Record<TKey, TResult>;
export function mapObjIndexed<T, TResult, TKey extends string>(
    fn: (value: T, key: TKey, obj?: Record<TKey, T>) => TResult,
    obj: PartialRecord<TKey, T>
): PartialRecord<TKey, TResult>;
export function mapObjIndexed<T, TResult, TKey extends string>(
    fn: (value: T, key: TKey, obj?: Record<TKey, T>) => TResult
): (obj: Record<TKey, T>) => Record<TKey, TResult>;
export function mapObjIndexed<T, TResult, TKey extends string>(
    fn: (value: T, key: TKey, obj?: PartialRecord<TKey, T>) => TResult
): (obj: Record<TKey, T>) => PartialRecord<TKey, TResult>;
export function mapObjIndexed<T, TResult>(
    fn: (value: T, key: string, obj?: {
        [key: string]: T
    }) => TResult,
    obj: {
        [key: string]: T
    }
): {
    [key: string]: TResult
};
/**
 * Tests a regular expression agains a String
 */
export function match(regexp: RegExp, str: string): string[];
export function match(regexp: RegExp): (str: string) => string[];

/**
 * mathMod behaves like the modulo operator should mathematically, unlike the `%`
 * operator (and by extension, R.modulo). So while "-17 % 5" is -2,
 * mathMod(-17, 5) is 3. mathMod requires Integer arguments, and returns NaN
 * when the modulus is zero or negative.
 */
export function mathMod(__: Placeholder, b: number): (a: number) => number;
export function mathMod(__: Placeholder): (b: number, a: number) => number;
export function mathMod(a: number, b: number): number;
export function mathMod(a: number): (b: number) => number;

/**
 * Returns the larger of its two arguments.
 */
export function max<T extends Ord>(a: T, b: T): T;
export function max<T extends Ord>(a: T): (b: T) => T;

/**
 * Takes a function and two values, and returns whichever value produces
 * the larger result when passed to the provided function.
 */
export function maxBy<T>(keyFn: (a: T) => Ord, a: T, b: T): T;
export function maxBy<T>(keyFn: (a: T) => Ord, a: T): (b: T) => T;
export function maxBy<T>(keyFn: (a: T) => Ord): _.F.Curry<(a: T, b: T) => T>;

/**
 * Returns the mean of the given list of numbers.
 */
export function mean(list: readonly number[]): number;

/**
 * Returns the median of the given list of numbers.
 */
export function median(list: readonly number[]): number;

/**
 * Creates a new function that, when invoked, caches the result of calling fn for a given argument set and returns the result.
 * Subsequent calls to the memoized fn with the same argument set will not result in an additional call to fn; instead, the cached result for that set of arguments will be returned.
 */
export function memoizeWith<T extends (...args: readonly any[]) => any>(keyFn: (...v: Parameters<T>) => string, fn: T): T;

/**
 * Create a new object with the own properties of a
 * merged with the own properties of object b.
 * This function will *not* mutate passed-in objects.
 *
 * @deprecated since 0.26 in favor of mergeRight
 */
export function merge<O2 extends object>(__: Placeholder, b: O2): <O1 extends object>(a: O1) => Merge<O2, O1, 'flat'>;
export function merge(__: Placeholder): <O1 extends object, O2 extends object>(b: O2, a: O1) => Merge<O2, O1, 'flat'>;
export function merge<O1 extends object, O2 extends object>(a: O1, b: O2): Merge<O2, O1, 'flat'>;
export function merge<O1 extends object>(a: O1): <O2 extends object>(b: O2) => Merge<O2, O1, 'flat'>;

/**
 * Merges a list of objects together into one object.
 */
export function mergeAll<Os extends readonly object[]>(list: Os): MergeAll<Os>;
/**
 * Creates a new object with the own properties of the first object merged with the own properties of the second object.
 * If a key exists in both objects:
 * and both values are objects, the two values will be recursively merged
 * otherwise the value from the first object will be used.
 */
export function mergeDeepLeft<O1 extends object, O2 extends object>(o1: O1, o2: O2): Merge<O1, O2, 'deep'>;
export function mergeDeepLeft<O1 extends object>(o1: O1): <O2 extends object>(o2: O2) => Merge<O1, O2, 'deep'>;

/**
 * Creates a new object with the own properties of the first object merged with the own properties of the second object.
 * If a key exists in both objects:
 * and both values are objects, the two values will be recursively merged
 * otherwise the value from the second object will be used.
 */
export function mergeDeepRight<O1 extends object, O2 extends object>(o1: O1, o2: O2): Merge<O2, O1, 'deep'>;
export function mergeDeepRight<O1 extends object>(a: O1): <O2 extends object>(o2: O2) => Merge<O2, O1, 'deep'>;

/**
 * Creates a new object with the own properties of the two provided objects. If a key exists in both objects:
 * and both associated values are also objects then the values will be recursively merged.
 * otherwise the provided function is applied to associated values using the resulting value as the new value
 * associated with the key. If a key only exists in one object, the value will be associated with the key of the resulting object.
 */
export function mergeDeepWith<T1, T2>(fn: (x: any, z: any) => any, a: T1, b: T2): any;
export function mergeDeepWith<T1, T2>(fn: (x: any, z: any) => any, a: T1): (b: T2) => any;
export function mergeDeepWith<T1, T2>(fn: (x: any, z: any) => any): (a: T1, b: T2) => any;

/**
 * Creates a new object with the own properties of the two provided objects. If a key exists in both objects:
 * and both associated values are also objects then the values will be recursively merged.
 * otherwise the provided function is applied to the key and associated values using the resulting value as
 * the new value associated with the key. If a key only exists in one object, the value will be associated with
 * the key of the resulting object.
 */
export function mergeDeepWithKey<T1, T2>(fn: (k: string, x: any, z: any) => any, a: T1, b: T2): any;
export function mergeDeepWithKey<T1, T2>(fn: (k: string, x: any, z: any) => any, a: T1): (b: T2) => any;
export function mergeDeepWithKey<T1, T2>(fn: (k: string, x: any, z: any) => any): (a: T1, b: T2) => any;

/**
 * Create a new object with the own properties of the first object merged with the own properties of the second object.
 * If a key exists in both objects, the value from the first object will be used.
 */
export function mergeLeft<O1 extends object, O2 extends object>(a: O1, b: O2): Merge<O1, O2, 'flat'>;
export function mergeLeft<O1 extends object>(a: O1): <O2 extends object>(b: O2) => Merge<O1, O2, 'flat'>;

/**
 * Create a new object with the own properties of the first object merged with the own properties of the second object.
 * If a key exists in both objects, the value from the second object will be used.
 */
export function mergeRight<O1 extends object, O2 extends object>(a: O1, b: O2): Merge<O2, O1, 'flat'>;
export function mergeRight<O1 extends object>(a: O1): <O2 extends object>(b: O2) => Merge<O2, O1, 'flat'>;

/**
 * Creates a new object with the own properties of the two provided objects. If a key exists in both objects,
 * the provided function is applied to the values associated with the key in each object, with the result being used as
 * the value associated with the key in the returned object. The key will be excluded from the returned object if the
 * resulting value is undefined.
 */
export function mergeWith<U, V>(fn: (x: any, z: any) => any, a: U, b: V): any;
export function mergeWith<U>(fn: (x: any, z: any) => any, a: U): <V>(b: V) => any;
export function mergeWith(fn: (x: any, z: any) => any): <U, V>(a: U, b: V) => any;

/**
 * Creates a new object with the own properties of the two provided objects. If a key exists in both objects,
 * the provided function is applied to the key and the values associated with the key in each object, with the
 * result being used as the value associated with the key in the returned object. The key will be excluded from
 * the returned object if the resulting value is undefined.
 */
export function mergeWithKey<U, V>(fn: (str: string, x: any, z: any) => any, a: U, b: V): any;
export function mergeWithKey<U>(fn: (str: string, x: any, z: any) => any, a: U): <V>(b: V) => any;
export function mergeWithKey(fn: (str: string, x: any, z: any) => any): <U, V>(a: U, b: V) => any;

/**
 * Returns the smaller of its two arguments.
 */
export function min<T extends Ord>(a: T, b: T): T;
export function min<T extends Ord>(a: T): (b: T) => T;

/**
 * Takes a function and two values, and returns whichever value produces
 * the smaller result when passed to the provided function.
 */
export function minBy<T>(keyFn: (a: T) => Ord, a: T, b: T): T;
export function minBy<T>(keyFn: (a: T) => Ord, a: T): (b: T) => T;
export function minBy<T>(keyFn: (a: T) => Ord): _.F.Curry<(a: T, b: T) => T>;

/**
 * Divides the second parameter by the first and returns the remainder.
 * The flipped version (`moduloBy`) may be more useful curried.
 * Note that this functions preserves the JavaScript-style behavior for
 * modulo. For mathematical modulo see `mathMod`
 */
export function modulo(__: Placeholder, b: number): (a: number) => number;
export function modulo(__: Placeholder): (b: number, a: number) => number;
export function modulo(a: number, b: number): number;
export function modulo(a: number): (b: number) => number;

/**
 * Multiplies two numbers. Equivalent to a * b but curried.
 */
export function multiply(a: number, b: number): number;
export function multiply(a: number): (b: number) => number;

/**
 * Moves an item, at index `from`, to index `to`, in a `list` of elements.
 * A new list will be created containing the new elements order.
 */
export function move<T>(from: number, to: number, list: readonly T[]): T[];
export function move(from: number, to: number): <T>(list: readonly T[]) => T[];
export function move(from: number): {
    <T>(to: number, list: readonly T[]): T[];
    (to: number): <T>(list: readonly T[]) => T[];
};

/**
 * Wraps a function of any arity (including nullary) in a function that accepts exactly n parameters.
 * Any extraneous parameters will not be passed to the supplied function.
 */
export function nAry<N extends number, T extends (...arg: any) => any>(n: N, fn: T): (...arg: _.T.Take<Parameters<T>, _.N.NumberOf<N>>) => ReturnType<T>;
export function nAry<N extends number>(n: N): <T extends (...arg: any) => any>(fn: T) => (...arg: _.T.Take<Parameters<T>, _.N.NumberOf<N>>) => ReturnType<T>;

/**
 * Negates its argument.
 */
export function negate(n: number): number;

/**
 * Returns true if no elements of the list match the predicate, false otherwise.
 */
export function none<T>(fn: (a: T) => boolean, list: readonly T[]): boolean;
export function none<T>(fn: (a: T) => boolean): (list: readonly T[]) => boolean;

/**
 * A function that returns the ! of its argument.
 * It will return true when passed false-y value, and false when passed a truth-y one.
 */
export function not(value: any): boolean;

/**
 * Returns the nth element in a list.
 */
export function nth<T>(n: number, list: readonly T[]): T | undefined;
export function nth(n: number): <T>(list: readonly T[]) => T | undefined;

/**
 * Returns a function which returns its nth argument.
 */
export function nthArg(n: number): (...a: readonly any[]) => any;

/**
 * o is a curried composition function that returns a unary function. Like compose, o performs right-to-left function composition.
 * Unlike compose, the rightmost function passed to o will be invoked with only one argument.
 * Also, unlike compose, o is limited to accepting only 2 unary functions.
 * The name o was chosen because of its similarity to the mathematical composition operator ∘.
 */
export function o<T1, T2, R>(f: (x: T2) => R, g: (x: T1) => T2, v: T1): R;
export function o<T1, T2, R>(f: (x: T2) => R, g: (x: T1) => T2): (v: T1) => R;
export function o<T2, R>(
    f: (x: T2) => R,
): {
    <T1>(g: (x: T1) => T2, v: T1): R;
    <T1>(g: (x: T1) => T2): (v: T1) => R;
};

/**
 * Creates an object containing a single key:value pair.
 */
export function objOf<T, K extends string>(key: K, value: T): Record<K, T>;
export function objOf<K extends string>(key: K): <T>(value: T) => Record<K, T>;

/**
 * Returns a singleton array containing the value provided.
 */
export function of<T>(x: T): T[];

/**
 * Returns a partial copy of an object omitting the keys specified.
 */
export function omit<T, K extends string>(names: readonly K[], obj: T): Omit<T, K>;
export function omit<K extends string>(names: readonly K[]): <T>(obj: T) => Omit<T, K>;

/**
 * Accepts a function fn and returns a function that guards invocation of fn such that fn can only ever be
 * called once, no matter how many times the returned function is invoked. The first value calculated is
 * returned in subsequent invocations.
 */
export function once<F extends (...a: readonly any[]) => any>(fn: F): F;

/**
 * A function that returns the first truthy of two arguments otherwise the last argument. Note that this is
 * NOT short-circuited, meaning that if expressions are passed they are both evaluated.
 */
export function or<T, U>(a: T, b: U): T | U;
export function or<T>(a: T): <U>(b: U) => T | U;

/**
 * Returns the result of applying the onFailure function to the value inside a failed promise.
 * This is useful for handling rejected promises inside function compositions.
 */
export function otherwise<A, B>(onError: (error: any) => B | Promise<B>, promise: Promise<A>): Promise<B>;
export function otherwise<A, B>(onError: (error: any) => B | Promise<B>): (promise: Promise<A>) => Promise<B>;

/**
 * Returns the result of "setting" the portion of the given data structure
 * focused by the given lens to the given value.
 */
export function over<S, A>(lens: Lens<S, A>, fn: (a: A) => A, value: S): S;
export function over<S, A>(lens: Lens<S, A>, fn: (a: A) => A): (value: S) => S;
export function over<S, A>(lens: Lens<S, A>): (fn: (a: A) => A, value: S) => S;

/**
 * Takes two arguments, fst and snd, and returns [fst, snd].
 */
export function pair<F, S>(fst: F, snd: S): [F, S];
export function pair<F>(fst: F): <S>(snd: S) => [F, S];

/**
 * Takes a function `f` and a list of arguments, and returns a function `g`.
 * When applied, `g` returns the result of applying `f` to the arguments
 * provided initially followed by the arguments provided to `g`.
 */
export function partial<V0, V1, T>(fn: (x0: V0, x1: V1) => T, args: [V0]): (x1: V1) => T;

export function partial<V0, V1, V2, T>(fn: (x0: V0, x1: V1, x2: V2) => T, args: [V0, V1]): (x2: V2) => T;
export function partial<V0, V1, V2, T>(fn: (x0: V0, x1: V1, x2: V2) => T, args: [V0]): (x1: V1, x2: V2) => T;

export function partial<V0, V1, V2, V3, T>(fn: (x0: V0, x1: V1, x2: V2, x3: V3) => T, args: [V0, V1, V2]): (x2: V3) => T;
export function partial<V0, V1, V2, V3, T>(fn: (x0: V0, x1: V1, x2: V2, x3: V3) => T, args: [V0, V1]): (x2: V2, x3: V3) => T;
export function partial<V0, V1, V2, V3, T>(fn: (x0: V0, x1: V1, x2: V2, x3: V3) => T, args: [V0]): (x1: V1, x2: V2, x3: V3) => T;

export function partial<T>(fn: (...a: readonly any[]) => T, args: readonly any[]): (...a: readonly any[]) => T;

/**
 * Takes a function `f` and a list of arguments, and returns a function `g`.
 * When applied, `g` returns the result of applying `f` to the arguments
 * provided to `g` followed by the arguments provided initially.
 */
export function partialRight<V0, V1, T>(fn: (x0: V0, x1: V1) => T, args: [V1]): (x1: V0) => T;

export function partialRight<V0, V1, V2, T>(fn: (x0: V0, x1: V1, x2: V2) => T, args: [V1, V2]): (x2: V0) => T;
export function partialRight<V0, V1, V2, T>(fn: (x0: V0, x1: V1, x2: V2) => T, args: [V2]): (x1: V0, x2: V1) => T;

export function partialRight<V0, V1, V2, V3, T>(fn: (x0: V0, x1: V1, x2: V2, x3: V3) => T, args: [V1, V2, V3]): (x0: V0) => T;
export function partialRight<V0, V1, V2, V3, T>(fn: (x0: V0, x1: V1, x2: V2, x3: V3) => T, args: [V2, V3]): (x0: V0, x1: V1) => T;
export function partialRight<V0, V1, V2, V3, T>(fn: (x0: V0, x1: V1, x2: V2, x3: V3) => T, args: [V3]): (x0: V0, x1: V1, x2: V2) => T;

export function partialRight<T>(fn: (...a: readonly any[]) => T, args: readonly any[]): (...a: readonly any[]) => T;

/**
 * Takes a predicate and a list and returns the pair of lists of elements
 * which do and do not satisfy the predicate, respectively.
 */
export function partition(fn: (a: string) => boolean, list: readonly string[]): [string[], string[]];
export function partition<T>(fn: (a: T) => boolean, list: readonly T[]): [T[], T[]];
export function partition<T>(fn: (a: T) => boolean): (list: readonly T[]) => [T[], T[]];
export function partition(fn: (a: string) => boolean): (list: readonly string[]) => [string[], string[]];

/**
 * Retrieve the value at a given path.
 */
export function path<T>(path: Path, obj: any): T | undefined;
export function path<T>(path: Path): (obj: any) => T | undefined;

/**
 * Determines whether a nested path on an object has a specific value,
 * in `R.equals` terms. Most likely used to filter a list.
 */
export function pathEq(path: Path, val: any, obj: any): boolean;
export function pathEq(path: Path, val: any): (obj: any) => boolean;
export function pathEq(path: Path): _.F.Curry<(a: any, b: any) => boolean>;

/**
 * If the given, non-null object has a value at the given path, returns the value at that path.
 * Otherwise returns the provided default value.
 */
export function pathOr<T>(defaultValue: T, path: Path, obj: any): T;
export function pathOr<T>(defaultValue: T, path: Path): (obj: any) => T;
export function pathOr<T>(defaultValue: T): _.F.Curry<(a: Path, b: any) => T>;

/**
 * Retrieves the values at given paths of an object.
 */
export function paths<T>(paths: Path[], obj: any): Array<T | undefined>;
export function paths<T>(paths: Path[]): (obj: any) => Array<T | undefined>;

/**
 * Returns true if the specified object property at given path satisfies the given predicate; false otherwise.
 */
export function pathSatisfies<T, U>(pred: (val: T) => boolean, path: Path, obj: U): boolean;
export function pathSatisfies<T, U>(pred: (val: T) => boolean, path: Path): (obj: U) => boolean;
export function pathSatisfies<T, U>(pred: (val: T) => boolean): _.F.Curry<(a: Path, b: U) => boolean>;

/**
 * Returns a partial copy of an object containing only the keys specified.  If the key does not exist, the
 * property is ignored.
 */
export function pick<T, K extends string | number | symbol>(names: readonly K[], obj: T): Pick<T, Exclude<keyof T, Exclude<keyof T, K>>>;
export function pick<K extends string | number | symbol>(names: readonly K[]): <T>(obj: T) => Pick<T, Exclude<keyof T, Exclude<keyof T, K>>>;

/**
 * Similar to `pick` except that this one includes a `key: undefined` pair for properties that don't exist.
 */
export function pickAll<T, U>(names: readonly string[], obj: T): U;
export function pickAll(names: readonly string[]): <T, U>(obj: T) => U;

/**
 * Returns a partial copy of an object containing only the keys that satisfy the supplied predicate.
 */
export function pickBy<T, U>(pred: ObjPred<T>, obj: T): U;
export function pickBy<T>(pred: ObjPred<T>): <U, V extends T>(obj: V) => U;

/**
 * Creates a new function that runs each of the functions supplied as parameters in turn,
 * passing the return value of each function invocation to the next function invocation,
 * beginning with whatever arguments were passed to the initial invocation.
 */
// tslint:disable:max-line-length
<<<<<<< HEAD
export function pipe<
 TFunctions extends AnyFunction[],
 TParameters extends ParametersOfFirstInTuple<TFunctions>,
 TReturn extends ReturnTypeOfLastInTuple<TFunctions>
>(...fns: TFunctions): (...args: TParameters) => TReturn;
=======
export function pipe<TArgs extends any[], R1, R2, R3, R4, R5, R6, R7, TResult>(
    ...funcs: [
        f1: (...args: TArgs) => R1,
        f2: (a: R1) => R2,
        f3: (a: R2) => R3,
        f4: (a: R3) => R4,
        f5: (a: R4) => R5,
        f6: (a: R5) => R6,
        f7: (a: R6) => R7,
        ...func: Array<(a: any) => any>,
        fnLast: (a: any) => TResult
    ]
): (...args: TArgs) => TResult;  // fallback overload if number of piped functions greater than 7
export function pipe<TArgs extends any[], R1, R2, R3, R4, R5, R6, R7>(
    f1: (...args: TArgs) => R1,
    f2: (a: R1) => R2,
    f3: (a: R2) => R3,
    f4: (a: R3) => R4,
    f5: (a: R4) => R5,
    f6: (a: R5) => R6,
    f7: (a: R6) => R7
): (...args: TArgs) => R7;
export function pipe<TArgs extends any[], R1, R2, R3, R4, R5, R6>(
    f1: (...args: TArgs) => R1,
    f2: (a: R1) => R2,
    f3: (a: R2) => R3,
    f4: (a: R3) => R4,
    f5: (a: R4) => R5,
    f6: (a: R5) => R6
): (...args: TArgs) => R6;
export function pipe<TArgs extends any[], R1, R2, R3, R4, R5>(
    f1: (...args: TArgs) => R1,
    f2: (a: R1) => R2,
    f3: (a: R2) => R3,
    f4: (a: R3) => R4,
    f5: (a: R4) => R5
): (...args: TArgs) => R5;
export function pipe<TArgs extends any[], R1, R2, R3, R4>(
    f1: (...args: TArgs) => R1,
    f2: (a: R1) => R2,
    f3: (a: R2) => R3,
    f4: (a: R3) => R4
): (...args: TArgs) => R4;
export function pipe<TArgs extends any[], R1, R2, R3>(
    f1: (...args: TArgs) => R1,
    f2: (a: R1) => R2,
    f3: (a: R2) => R3
): (...args: TArgs) => R3;
export function pipe<TArgs extends any[], R1, R2>(
    f1: (...args: TArgs) => R1,
    f2: (a: R1) => R2
): (...args: TArgs) => R2;
export function pipe<TArgs extends any[], R1>(
    f1: (...args: TArgs) => R1
): (...args: TArgs) => R1;
>>>>>>> 9b651bbc
// tslint:enable:max-line-length

/**
 * Returns the left-to-right Kleisli composition of the provided functions, each of which must return a value of a type supported by chain.
 * The typings currently support arrays only as return values.
 * All functions need to be unary.
 * R.pipeK(f, g, h) is equivalent to R.pipe(f, R.chain(g), R.chain(h)).
 *
 * @deprecated since 0.26 in favor of pipeWith(chain)
 */
// tslint:disable:max-line-length
export function pipeK<V0, T1>(fn0: (x0: V0) => T1[]): (x0: V0) => T1[];
export function pipeK<V0, T1, T2>(fn0: (x0: V0) => T1[], fn1: (x: T1) => T2[]): (x0: V0) => T2[];
export function pipeK<V0, T1, T2, T3>(fn0: (x: V0) => T1[], fn1: (x: T1) => T2[], fn2: (x: T2) => T3[]): (x: V0) => T3[];
export function pipeK<V0, T1, T2, T3, T4>(fn0: (x: V0) => T1[], fn1: (x: T1) => T2[], fn2: (x: T2) => T3[], fn3: (x: T3) => T4[]): (x: V0) => T4[];
export function pipeK<V0, T1, T2, T3, T4, T5>(fn0: (x: V0) => T1[], fn1: (x: T1) => T2[], fn2: (x: T2) => T3[], fn3: (x: T3) => T4[], fn4: (x: T4) => T5[]): (x: V0) => T5[];
export function pipeK<V0, T1, T2, T3, T4, T5, T6>(fn0: (x: V0) => T1[], fn1: (x: T1) => T2[], fn2: (x: T2) => T3[], fn3: (x: T3) => T4[], fn4: (x: T4) => T5[], fn5: (x: T5) => T6[]): (x: V0) => T6[];
export function pipeK<V0, T1, T2, T3, T4, T5, T6, T7>(fn0: (x: V0) => T1[], fn1: (x: T1) => T2[], fn2: (x: T2) => T3[], fn3: (x: T3) => T4[], fn4: (x: T4) => T5[], fn5: (x: T5) => T6[], fn: (x: T6) => T7[]): (x: V0) => T7[];
export function pipeK<V0, T1, T2, T3, T4, T5, T6, T7, T8>(fn0: (x: V0) => T1[], fn1: (x: T1) => T2[], fn2: (x: T2) => T3[], fn3: (x: T3) => T4[], fn4: (x: T4) => T5[], fn5: (x: T5) => T6[], fn6: (x: T6) => T7[], fn: (x: T7) => T8[]): (x: V0) => T8[];
export function pipeK<V0, T1, T2, T3, T4, T5, T6, T7, T8, T9>(fn0: (x0: V0) => T1[], fn1: (x: T1) => T2[], fn2: (x: T2) => T3[], fn3: (x: T3) => T4[], fn4: (x: T4) => T5[], fn5: (x: T5) => T6[], fn6: (x: T6) => T7[], fn7: (x: T7) => T8[], fn8: (x: T8) => T9[]): (x0: V0) => T9[];
export function pipeK<V0, T1, T2, T3, T4, T5, T6, T7, T8, T9, T10>(fn0: (x0: V0) => T1[], fn1: (x: T1) => T2[], fn2: (x: T2) => T3[], fn3: (x: T3) => T4[], fn4: (x: T4) => T5[], fn5: (x: T5) => T6[], fn6: (x: T6) => T7[], fn7: (x: T7) => T8[], fn8: (x: T8) => T9[], fn9: (x: T9) => T10[]): (x0: V0) => T10[];
// tslint:enable:max-line-length

/**
 * Performs left-to-right composition of one or more Promise-returning functions.
 * All functions need to be unary.
 *
 * @deprecated since 0.26 in favor of pipeWith(then)
 */
// tslint:disable:max-line-length
export function pipeP<V0, T1>(fn0: (x0: V0) => Promise<T1>): (x0: V0) => Promise<T1>;
export function pipeP<V0, T1, T2>(fn0: (x0: V0) => Promise<T1>, fn1: (x: T1) => Promise<T2>): (x0: V0) => Promise<T2>;
export function pipeP<V0, T1, T2, T3>(fn0: (x: V0) => Promise<T1>, fn1: (x: T1) => Promise<T2>, fn2: (x: T2) => Promise<T3>): (x: V0) => Promise<T3>;
export function pipeP<V0, T1, T2, T3, T4>(fn0: (x: V0) => Promise<T1>, fn1: (x: T1) => Promise<T2>, fn2: (x: T2) => Promise<T3>, fn3: (x: T3) => Promise<T4>): (x: V0) => Promise<T4>;
export function pipeP<V0, T1, T2, T3, T4, T5>(fn0: (x: V0) => Promise<T1>, fn1: (x: T1) => Promise<T2>, fn2: (x: T2) => Promise<T3>, fn3: (x: T3) => Promise<T4>, fn4: (x: T4) => Promise<T5>): (x: V0) => Promise<T5>;
export function pipeP<V0, T1, T2, T3, T4, T5, T6>(fn0: (x: V0) => Promise<T1>, fn1: (x: T1) => Promise<T2>, fn2: (x: T2) => Promise<T3>, fn3: (x: T3) => Promise<T4>, fn4: (x: T4) => Promise<T5>, fn5: (x: T5) => Promise<T6>): (x: V0) => Promise<T6>;
export function pipeP<V0, T1, T2, T3, T4, T5, T6, T7>(fn0: (x: V0) => Promise<T1>, fn1: (x: T1) => Promise<T2>, fn2: (x: T2) => Promise<T3>, fn3: (x: T3) => Promise<T4>, fn4: (x: T4) => Promise<T5>, fn5: (x: T5) => Promise<T6>, fn: (x: T6) => Promise<T7>): (x: V0) => Promise<T7>;
export function pipeP<V0, T1, T2, T3, T4, T5, T6, T7, T8>(fn0: (x: V0) => Promise<T1>, fn1: (x: T1) => Promise<T2>, fn2: (x: T2) => Promise<T3>, fn3: (x: T3) => Promise<T4>, fn4: (x: T4) => Promise<T5>, fn5: (x: T5) => Promise<T6>, fn6: (x: T6) => Promise<T7>, fn: (x: T7) => Promise<T8>): (x: V0) => Promise<T8>;
export function pipeP<V0, T1, T2, T3, T4, T5, T6, T7, T8, T9>(fn0: (x0: V0) => Promise<T1>, fn1: (x: T1) => Promise<T2>, fn2: (x: T2) => Promise<T3>, fn3: (x: T3) => Promise<T4>, fn4: (x: T4) => Promise<T5>, fn5: (x: T5) => Promise<T6>, fn6: (x: T6) => Promise<T7>, fn7: (x: T7) => Promise<T8>, fn8: (x: T8) => Promise<T9>): (x0: V0) => Promise<T9>;
export function pipeP<V0, T1, T2, T3, T4, T5, T6, T7, T8, T9, T10>(fn0: (x0: V0) => Promise<T1>, fn1: (x: T1) => Promise<T2>, fn2: (x: T2) => Promise<T3>, fn3: (x: T3) => Promise<T4>, fn4: (x: T4) => Promise<T5>, fn5: (x: T5) => Promise<T6>, fn6: (x: T6) => Promise<T7>, fn7: (x: T7) => Promise<T8>, fn8: (x: T8) => Promise<T9>, fn9: (x: T9) => Promise<T10>): (x0: V0) => Promise<T10>;
// tslint:enable:max-line-length

/**
 * Performs left-to-right function composition using transforming function.
 */
// tslint:disable:max-line-length
export function pipeWith<TArgs extends any[], TResult>(transformer: (fn: (...args: any[]) => any, intermediatResult: any) => any, fns: AtLeastOneFunctionsFlow<TArgs, TResult>): (...args: TArgs) => TResult;
export function pipeWith(transformer: (fn: (...args: any[]) => any, intermediatResult: any) => any): <TArgs extends any[], TResult>(fns: AtLeastOneFunctionsFlow<TArgs, TResult>) => (...args: TArgs) => TResult;
// tslint:enable:max-line-length

/**
 * Returns a new list by plucking the same named property off all objects in the list supplied.
 */
export function pluck<K extends keyof T, T>(p: K, list: readonly T[]): Array<T[K]>;
export function pluck<T>(p: number, list: Array<{ [k: number]: T }>): T[];
export function pluck<P extends string>(p: P): <T>(list: Array<Record<P, T>>) => T[];
export function pluck(p: number): <T>(list: Array<{ [k: number]: T }>) => T[];

/**
 * Returns a new list with the given element at the front, followed by the contents of the
 * list.
 */
export function prepend<T>(el: T, list: readonly T[]): T[];
export function prepend<T>(el: T): (list: readonly T[]) => T[];

/**
 * Multiplies together all the elements of a list.
 */
export function product(list: readonly number[]): number;

/**
 * Reasonable analog to SQL `select` statement.
 */
export function project<T, U>(props: readonly string[], objs: readonly T[]): U[];
export function project<T, U>(props: readonly string[]): (objs: readonly T[]) => U[];

/**
 * Returns a function that when supplied an object returns the indicated property of that object, if it exists.
 */
export function prop<T>(__: Placeholder, obj: T): <P extends keyof T>(p: P) => T[P];
export function prop<P extends keyof T, T>(p: P, obj: T): T[P];
export function prop<P extends string>(p: P): <T>(obj: Record<P, T>) => T;
export function prop<P extends string, T>(p: P): (obj: Record<P, T>) => T;

/**
 * Determines whether the given property of an object has a specific
 * value according to strict equality (`===`).  Most likely used to
 * filter a list.
 */
export function propEq<K extends string | number>(name: K, val: any, obj: Record<K, any>): boolean;
export function propEq<K extends string | number>(name: K, val: any): (obj: Record<K, any>) => boolean;
export function propEq<K extends string | number>(name: K): {
    (val: any, obj: Record<K, any>): boolean;
    (val: any): (obj: Record<K, any>) => boolean;
};

/**
 * Returns true if the specified object property is of the given type; false otherwise.
 */
export function propIs<C extends (...args: any[]) => any, K extends keyof any>(type: C, name: K, obj: any): obj is Record<K, ReturnType<C>>;
export function propIs<C extends new (...args: any[]) => any, K extends keyof any>(type: C, name: K, obj: any): obj is Record<K, InstanceType<C>>;
export function propIs<C extends (...args: any[]) => any, K extends keyof any>(type: C, name: K): (obj: any) => obj is Record<K, ReturnType<C>>;
export function propIs<C extends new (...args: any[]) => any, K extends keyof any>(type: C, name: K): (obj: any) => obj is Record<K, InstanceType<C>>;
export function propIs<C extends (...args: any[]) => any>(type: C): {
    <K extends keyof any>(name: K, obj: any): obj is Record<K, ReturnType<C>>;
    <K extends keyof any>(name: K): (obj: any) => obj is Record<K, ReturnType<C>>;
};
export function propIs<C extends new (...args: any[]) => any>(type: C): {
    <K extends keyof any>(name: K, obj: any): obj is Record<K, InstanceType<C>>;
    <K extends keyof any>(name: K): (obj: any) => obj is Record<K, InstanceType<C>>;
};

/**
 * If the given, non-null object has an own property with the specified name, returns the value of that property.
 * Otherwise returns the provided default value.
 */
export function propOr<T, U>(val: T, __: Placeholder, obj: U): <V>(p: string) => V;
export function propOr<U>(__: Placeholder, p: string, obj: U): <T, V>(val: T) => V;
export function propOr<T, U, V>(val: T, p: string, obj: U): V;
export function propOr<T>(val: T, p: string): <U, V>(obj: U) => V;
export function propOr<T>(val: T): <U, V>(p: string, obj: U) => V;

/**
 * Returns the value at the specified property.
 * The only difference from `prop` is the parameter order.
 * Note: TS1.9 # replace any by dictionary
 */
export function props<P extends string, T>(ps: readonly P[], obj: Record<P, T>): T[];
export function props<P extends string>(ps: readonly P[]): <T>(obj: Record<P, T>) => T[];
export function props<P extends string, T>(ps: readonly P[]): (obj: Record<P, T>) => T[];

/**
 * Returns true if the specified object property satisfies the given predicate; false otherwise.
 */
export function propSatisfies<P, K extends keyof any>(pred: (val: any) => val is P, name: K, obj: any): obj is Record<K, P>;
export function propSatisfies<P, K extends keyof any>(pred: (val: any) => val is P, name: K): (obj: any) => obj is Record<K, P>;
export function propSatisfies<P>(pred: (val: any) => val is P): {
    <K extends keyof any>(name: K, obj: any): obj is Record<K, P>;
    <K extends keyof any>(name: K): (obj: any) => obj is Record<K, P>;
};
export function propSatisfies(pred: (val: any) => boolean, name: keyof any, obj: any): boolean;
export function propSatisfies(pred: (val: any) => boolean, name: keyof any): (obj: any) => boolean;
export function propSatisfies(pred: (val: any) => boolean): _.F.Curry<(a: keyof any, b: any) => boolean>;

/**
 * Returns a list of numbers from `from` (inclusive) to `to`
 * (exclusive). In mathematical terms, `range(a, b)` is equivalent to
 * the half-open interval `[a, b)`.
 */
export function range(from: number, to: number): number[];
export function range(from: number): (to: number) => number[];

/**
 * Returns a single item by iterating through the list, successively calling the iterator
 * function and passing it an accumulator value and the current value from the array, and
 * then passing the result to the next call.
 */
export function reduce<T, TResult>(fn: (acc: TResult, elem: T) => TResult | Reduced<TResult>, acc: TResult, list: readonly T[]): TResult;
export function reduce<T, TResult>(fn: (acc: TResult, elem: T) => TResult | Reduced<TResult>): (acc: TResult, list: readonly T[]) => TResult;
export function reduce<T, TResult>(fn: (acc: TResult, elem: T) => TResult | Reduced<TResult>, acc: TResult): (list: readonly T[]) => TResult;

/**
 * Groups the elements of the list according to the result of calling the String-returning function keyFn on each
 * element and reduces the elements of each group to a single value via the reducer function valueFn.
 */
export function reduceBy<T, TResult>(valueFn: (acc: TResult, elem: T) => TResult, acc: TResult, keyFn: (elem: T) => string, list: readonly T[]): { [index: string]: TResult };
export function reduceBy<T, TResult>(valueFn: (acc: TResult, elem: T) => TResult, acc: TResult, keyFn: (elem: T) => string): (list: readonly T[]) => { [index: string]: TResult };
export function reduceBy<T, TResult>(valueFn: (acc: TResult, elem: T) => TResult, acc: TResult): _.F.Curry<(a: (elem: T) => string, b: readonly T[]) => { [index: string]: TResult }>;
export function reduceBy<T, TResult>(valueFn: (acc: TResult, elem: T) => TResult): _.F.Curry<(a: TResult, b: (elem: T) => string, c: readonly T[]) => { [index: string]: TResult }>;

/**
 * Returns a value wrapped to indicate that it is the final value of the reduce and
 * transduce functions. The returned value should be considered a black box: the internal
 * structure is not guaranteed to be stable.
 */
export function reduced<T>(elem: T): Reduced<T>;

/**
 * Returns a single item by iterating through the list, successively calling the iterator
 * function and passing it an accumulator value and the current value from the array, and
 * then passing the result to the next call.
 */
export function reduceRight<T, TResult>(fn: (elem: T, acc: TResult) => TResult, acc: TResult, list: readonly T[]): TResult;
export function reduceRight<T, TResult>(fn: (elem: T, acc: TResult) => TResult): (acc: TResult, list: readonly T[]) => TResult;
export function reduceRight<T, TResult>(fn: (elem: T, acc: TResult) => TResult, acc: TResult): (list: readonly T[]) => TResult;

/**
 * Like reduce, reduceWhile returns a single item by iterating through the list, successively
 * calling the iterator function. reduceWhile also takes a predicate that is evaluated before
 * each step. If the predicate returns false, it "short-circuits" the iteration and returns
 * the current value of the accumulator.
 */
export function reduceWhile<T, TResult>(predicate: (acc: TResult, elem: T) => boolean, fn: (acc: TResult, elem: T) => TResult, acc: TResult, list: readonly T[]): TResult;
export function reduceWhile<T, TResult>(predicate: (acc: TResult, elem: T) => boolean, fn: (acc: TResult, elem: T) => TResult, acc: TResult): (list: readonly T[]) => TResult;
export function reduceWhile<T, TResult>(predicate: (acc: TResult, elem: T) => boolean, fn: (acc: TResult, elem: T) => TResult): _.F.Curry<(a: TResult, b: readonly T[]) => TResult>;
export function reduceWhile<T, TResult>(predicate: (acc: TResult, elem: T) => boolean): _.F.Curry<(a: (acc: TResult, elem: T) => TResult, b: TResult, c: readonly T[]) => TResult>;

/**
 * Similar to `filter`, except that it keeps only values for which the given predicate
 * function returns falsy.
 */
export function reject<A, P extends A>(pred: (val: A) => val is P): {
    <B extends A>(list: readonly B[]): Array<Exclude<B, P>>;
    <B extends A>(dict: Dictionary<B>): Dictionary<Exclude<B, P>>;
};
export function reject<T>(pred: (value: T) => boolean): <P extends T, C extends (readonly P[] | Dictionary<P>)>(collection: C) => C;
export function reject<A, B extends A, P extends A>(pred: (val: A) => val is P, list: readonly B[]): Array<Exclude<B, P>>;
export function reject<A, B extends A, P extends A>(pred: (val: A) => val is P, dict: Dictionary<B>): Dictionary<Exclude<B, P>>;
export function reject<T, C extends (readonly T[] | Dictionary<T>)>(pred: (value: T) => boolean, collection: C): C;

/**
 * Removes the sub-list of `list` starting at index `start` and containing `count` elements.
 */
export function remove<T>(start: number, count: number, list: readonly T[]): T[];
export function remove<T>(start: number): (count: number, list: readonly T[]) => T[];
export function remove<T>(start: number, count: number): (list: readonly T[]) => T[];

/**
 * Returns a fixed list of size n containing a specified identical value.
 */
export function repeat<T>(a: T, n: number): T[];
export function repeat<T>(a: T): (n: number) => T[];

/**
 * Replace a substring or regex match in a string with a replacement.
 */
export function replace(pattern: RegExp | string, replacement: string | ((match: string, ...args: readonly any[]) => string), str: string): string;
export function replace(pattern: RegExp | string, replacement: string | ((match: string, ...args: readonly any[]) => string)): (str: string) => string;
export function replace(pattern: RegExp | string): (replacement: string | ((match: string, ...args: readonly any[]) => string)) => (str: string) => string;

/**
 * Returns a new list with the same elements as the original list, just in the reverse order.
 */
export function reverse<T>(list: readonly T[]): T[];
/**
 * Returns a new string with the characters in reverse order.
 */
export function reverse(str: string): string;

/**
 * Scan is similar to reduce, but returns a list of successively reduced values from the left.
 */
export function scan<T, TResult>(fn: (acc: TResult, elem: T) => any, acc: TResult, list: readonly T[]): TResult[];
export function scan<T, TResult>(fn: (acc: TResult, elem: T) => any, acc: TResult): (list: readonly T[]) => TResult[];
export function scan<T, TResult>(fn: (acc: TResult, elem: T) => any): (acc: TResult, list: readonly T[]) => TResult[];

/**
 * Returns the result of "setting" the portion of the given data structure focused by the given lens to the
 * given value.
 */
export function set<S, A>(lens: Lens<S, A>, a: A, obj: S): S;
export function set<S, A>(lens: Lens<S, A>, a: A): (obj: S) => S;
export function set<S, A>(lens: Lens<S, A>): (a: A, obj: S) => S;

/**
 * Returns the elements from `xs` starting at `a` and ending at `b - 1`.
 */
export function slice(a: number, b: number, list: string): string;
export function slice<T>(a: number, b: number, list: readonly T[]): T[];
export function slice(a: number, b: number): {
    <T>(list: readonly T[]): T[];
    (list: string): string;
};
export function slice(a: number): {
    <T>(b: number, list: readonly T[]): T[];
    (b: number, list: string): string;
};

/**
 * Returns a copy of the list, sorted according to the comparator function, which should accept two values at a
 * time and return a negative number if the first value is smaller, a positive number if it's larger, and zero
 * if they are equal.
 */
export function sort<T>(fn: (a: T, b: T) => number, list: readonly T[]): T[];
export function sort<T>(fn: (a: T, b: T) => number): (list: readonly T[]) => T[];

/**
 * Sorts the list according to a key generated by the supplied function.
 */
export function sortBy<T>(fn: (a: T) => Ord, list: readonly T[]): T[];
export function sortBy<T>(fn: (a: T) => Ord): (list: readonly T[]) => T[];
export function sortBy(fn: (a: any) => Ord): <T>(list: readonly T[]) => T[];

/**
 * Sorts a list according to a list of comparators.
 */
export function sortWith<T>(fns: Array<((a: T, b: T) => number)>, list: readonly T[]): T[];
export function sortWith<T>(fns: Array<((a: T, b: T) => number)>): (list: readonly T[]) => T[];

/**
 * Splits a string into an array of strings based on the given
 * separator.
 */
export function split(sep: string | RegExp): (str: string) => string[];
export function split(sep: string | RegExp, str: string): string[];

/**
 * Splits a given list or string at a given index.
 */
export function splitAt<T>(index: number, list: readonly T[]): [T[], T[]];
export function splitAt(index: number, list: string): [string, string];
export function splitAt(index: number): {
    <T>(list: readonly T[]): [T[], T[]];
    (list: string): [string, string];
};

/**
 * Splits a collection into slices of the specified length.
 */
export function splitEvery<T>(a: number, list: readonly T[]): T[][];
export function splitEvery(a: number, list: string): string[];
export function splitEvery(a: number): {
    (list: string): string[];
    <T>(list: readonly T[]): T[][];
};

/**
 * Takes a list and a predicate and returns a pair of lists with the following properties:
 * - the result of concatenating the two output lists is equivalent to the input list;
 * - none of the elements of the first output list satisfies the predicate; and
 * - if the second output list is non-empty, its first element satisfies the predicate.
 */
export function splitWhen<T, U>(pred: (val: T) => boolean, list: readonly U[]): U[][];
export function splitWhen<T>(pred: (val: T) => boolean): <U>(list: readonly U[]) => U[][];

/**
 * Checks if a string starts with the provided substring, or a list starts with the provided sublist.
 */
export function startsWith(substr: string, str: string): boolean;
export function startsWith(substr: string): (str: string) => boolean;
export function startsWith<T>(subList: readonly T[], list: readonly T[]): boolean;
export function startsWith<T>(subList: readonly T[]): (list: readonly T[]) => boolean;

/**
 * Subtracts two numbers. Equivalent to `a - b` but curried.
 */
export function subtract(__: Placeholder, b: number): (a: number) => number;
export function subtract(__: Placeholder): (b: number, a: number) => number;
export function subtract(a: number, b: number): number;
export function subtract(a: number): (b: number) => number;

/**
 * Adds together all the elements of a list.
 */
export function sum(list: readonly number[]): number;

/**
 * Finds the set (i.e. no duplicates) of all elements contained in the first or second list, but not both.
 */
export function symmetricDifference<T>(list1: readonly T[], list2: readonly T[]): T[];
export function symmetricDifference<T>(list: readonly T[]): <T>(list: readonly T[]) => T[];

/**
 * Finds the set (i.e. no duplicates) of all elements contained in the first or second list, but not both.
 * Duplication is determined according to the value returned by applying the supplied predicate to two list elements.
 */
export function symmetricDifferenceWith<T>(pred: (a: T, b: T) => boolean, list1: readonly T[], list2: readonly T[]): T[];
export function symmetricDifferenceWith<T>(pred: (a: T, b: T) => boolean): _.F.Curry<(a: readonly T[], b: readonly T[]) => T[]>;

/**
 * A function that always returns true. Any passed in parameters are ignored.
 */
export function T(...args: unknown[]): true;

/**
 * Returns all but the first element of a list or string.
 */
export function tail(list: string): string;
export function tail<T extends any>(list: readonly T[]): T[];

/**
 * Returns a new list containing the first `n` elements of the given list.  If
 * `n > * list.length`, returns a list of `list.length` elements.
 */
export function take<T>(n: number, xs: readonly T[]): T[];
export function take(n: number, xs: string): string;
export function take(n: number): {
    (xs: string): string;
    <T>(xs: readonly T[]): T[];
};

/**
 * Returns a new list containing the last n elements of the given list. If n > list.length,
 * returns a list of list.length elements.
 */
export function takeLast<T>(n: number, xs: readonly T[]): T[];
export function takeLast(n: number, xs: string): string;
export function takeLast(n: number): {
    <T>(xs: readonly T[]): T[];
    (xs: string): string;
};

/**
 * Returns a new list containing the last n elements of a given list, passing each value
 * to the supplied predicate function, and terminating when the predicate function returns
 * false. Excludes the element that caused the predicate function to fail. The predicate
 * function is passed one argument: (value).
 */
export function takeLastWhile<T>(pred: (a: T) => boolean, list: readonly T[]): T[];
export function takeLastWhile<T>(pred: (a: T) => boolean): <T>(list: readonly T[]) => T[];

/**
 * Returns a new list containing the first `n` elements of a given list, passing each value
 * to the supplied predicate function, and terminating when the predicate function returns
 * `false`.
 */
export function takeWhile<T>(fn: (x: T) => boolean, list: readonly T[]): T[];
export function takeWhile<T>(fn: (x: T) => boolean): (list: readonly T[]) => T[];

/**
 * Runs the given function with the supplied object, then returns the object.
 * Acts as a transducer if a transformer is given as second parameter.
 */
export function tap<T>(fn: (a: T) => any, value: T): T;
export function tap<T>(fn: (a: T) => any): (value: T) => T;

/**
 * Determines whether a given string matches a given regular expression.
 */
export function test(regexp: RegExp, str: string): boolean;
export function test(regexp: RegExp): (str: string) => boolean;

/**
 * Creates a thunk out of a function.
 * A thunk delays a calculation until its result is needed, providing lazy evaluation of arguments.
 */
export function thunkify<F extends (...args: readonly any[]) => any>(fn: F): _.F.Curry<(...args: Parameters<F>) => (() => ReturnType<F>)>;

/**
 * Calls an input function `n` times, returning an array containing the results of those
 * function calls.
 */
export function times<T>(fn: (i: number) => T, n: number): T[];
export function times<T>(fn: (i: number) => T): (n: number) => T[];

/**
 * The lower case version of a string.
 */
export function toLower<S extends string>(str: S): Lowercase<S>;
export function toLower(str: string): string;

/**
 * Converts an object into an array of key, value arrays.
 * Only the object's own properties are used.
 * Note that the order of the output array is not guaranteed to be
 * consistent across different JS platforms.
 */
export function toPairs<O extends object, K extends Extract<keyof O, string | number>>(obj: O): Array<{ [key in K]: [`${key}`, O[key]] }[K]>;
export function toPairs<S>(obj: Record<string | number, S>): Array<[string, S]>;

/**
 * Converts an object into an array of key, value arrays.
 * The object's own properties and prototype properties are used.
 * Note that the order of the output array is not guaranteed to be
 * consistent across different JS platforms.
 */
export function toPairsIn<O extends object, K extends Extract<keyof O, string | number>>(obj: O): Array<{ [key in K]: [`${key}`, O[key]] }[K]>;
export function toPairsIn<S>(obj: Record<string | number, S>): Array<[string, S]>;

/**
 * Returns the string representation of the given value. eval'ing the output should
 * result in a value equivalent to the input value. Many of the built-in toString
 * methods do not satisfy this requirement.
 *
 * If the given value is an [object Object] with a toString method other than
 * Object.prototype.toString, this method is invoked with no arguments to produce the
 * return value. This means user-defined constructor functions can provide a suitable
 * toString method.
 */
export function toString<T>(val: T): string;

/**
 * The upper case version of a string.
 */
export function toUpper<S extends string>(str: S): Uppercase<S>;
export function toUpper(str: string): string;

/**
 * Initializes a transducer using supplied iterator function. Returns a single item by iterating through the
 * list, successively calling the transformed iterator function and passing it an accumulator value and the
 * current value from the array, and then passing the result to the next call.
 */
export function transduce<T, U>(xf: (arg: readonly T[]) => T[], fn: (acc: readonly U[], val: U) => U[], acc: readonly T[], list: readonly T[]): U;
export function transduce<T, U>(xf: (arg: readonly T[]) => T[]): (fn: (acc: readonly U[], val: U) => U[], acc: readonly T[], list: readonly T[]) => U;
export function transduce<T, U>(xf: (arg: readonly T[]) => T[], fn: (acc: readonly U[], val: U) => U[]): (acc: readonly T[], list: readonly T[]) => U;
export function transduce<T, U>(xf: (arg: readonly T[]) => T[], fn: (acc: readonly U[], val: U) => U[], acc: readonly T[]): (list: readonly T[]) => U;

/**
 * Transposes the rows and columns of a 2D list. When passed a list of n lists of length x, returns a list of x lists of length n.
 */
export function transpose<T>(list: readonly T[][]): T[][];

/**
 * Maps an Applicative-returning function over a Traversable, then uses
 * sequence to transform the resulting Traversable of Applicative into
 * an Applicative of Traversable.
 */
export function traverse<A, B>(of: (a: B) => B[], fn: (t: A) => B[], list: readonly A[]): B[][];
export function traverse<A, B>(of: (a: B) => B[], fn: (t: A) => B[]): (list: readonly A[]) => B[][];
export function traverse<A, B>(of: (a: B) => B[]): (fn: (t: A) => B[], list: readonly A[]) => B[][];

/**
 * Removes (strips) whitespace from both ends of the string.
 */
export function trim(str: string): string;

/**
 * tryCatch takes two functions, a tryer and a catcher. The returned function evaluates the tryer; if it does
 * not throw, it simply returns the result. If the tryer does throw, the returned function evaluates the catcher
 * function and returns its result. Note that for effective composition with this function, both the tryer and
 * catcher functions must return the same type of results.
 */
export function tryCatch<F extends (...args: readonly any[]) => any, RE = ReturnType<F>, E = unknown>(tryer: F, catcher: (error: E, ...args: _.F.Parameters<F>) => RE): (F | (() => RE));
export function tryCatch<F extends (...args: readonly any[]) => any>(tryer: F): <RE = ReturnType<F>, E = unknown>(catcher: (error: E, ...args: _.F.Parameters<F>) => RE) => (F | (() => RE));
/**
 * Gives a single-word string description of the (native) type of a value, returning such answers as 'Object',
 * 'Number', 'Array', or 'Null'. Does not attempt to distinguish user Object types any further, reporting them
 * all as 'Object'.
 */
export function type(val: any): 'Object' | 'Number' | 'Boolean' | 'String' | 'Null' | 'Array' | 'RegExp' | 'Function' | 'Undefined' | 'Symbol' | 'Error';

/**
 * Takes a function fn, which takes a single array argument, and returns a function which:
 * - takes any number of positional arguments;
 * - passes these arguments to fn as an array; and
 * - returns the result.
 * In other words, R.unapply derives a variadic function from a function which takes an array.
 * R.unapply is the inverse of R.apply.
 */
export function unapply<T>(fn: (args: readonly any[]) => T): (...args: readonly any[]) => T;

/**
 * Wraps a function of any arity (including nullary) in a function that accepts exactly 1 parameter.
 * Any extraneous parameters will not be passed to the supplied function.
 */
export function unary<T, R>(fn: (a: T, ...args: readonly any[]) => R): (a: T) => R;

/**
 * Returns a function of arity n from a (manually) curried function.
 */
export function uncurryN<T>(len: number, fn: (a: any) => any): (...a: readonly any[]) => T;

/**
 * Builds a list from a seed value. Accepts an iterator function, which returns either false
 * to stop iteration or an array of length 2 containing the value to add to the resulting
 * list and the seed to be used in the next call to the iterator function.
 */
export function unfold<T, TResult>(fn: (seed: T) => [TResult, T] | false, seed: T): TResult[];
export function unfold<T, TResult>(fn: (seed: T) => [TResult, T] | false): (seed: T) => TResult[];

/**
 * Combines two lists into a set (i.e. no duplicates) composed of the
 * elements of each list.
 */
export function union<T>(as: readonly T[], bs: readonly T[]): T[];
export function union<T>(as: readonly T[]): (bs: readonly T[]) => T[];

/**
 * Combines two lists into a set (i.e. no duplicates) composed of the elements of each list.  Duplication is
 * determined according to the value returned by applying the supplied predicate to two list elements.
 */
export function unionWith<T>(pred: (a: T, b: T) => boolean, list1: readonly T[], list2: readonly T[]): T[];
export function unionWith<T>(pred: (a: T, b: T) => boolean): _.F.Curry<(a: readonly T[], b: readonly T[]) => T[]>;

/**
 * Returns a new list containing only one copy of each element in the original list.
 */
export function uniq<T>(list: readonly T[]): T[];

/**
 * Returns a new list containing only one copy of each element in the original list,
 * based upon the value returned by applying the supplied function to each list element.
 * Prefers the first item if the supplied function produces the same value on two items.
 * R.equals is used for comparison.
 */
export function uniqBy<T, U>(fn: (a: T) => U, list: readonly T[]): T[];
export function uniqBy<T, U>(fn: (a: T) => U): (list: readonly T[]) => T[];

/**
 * Returns a new list containing only one copy of each element in the original list, based upon the value
 * returned by applying the supplied predicate to two list elements.
 */
export function uniqWith<T, U>(pred: (x: T, y: T) => boolean, list: readonly T[]): T[];
export function uniqWith<T, U>(pred: (x: T, y: T) => boolean): (list: readonly T[]) => T[];

/**
 * Tests the final argument by passing it to the given predicate function. If the predicate is not satisfied,
 * the function will return the result of calling the whenFalseFn function with the same argument. If the
 * predicate is satisfied, the argument is returned as is.
 */
export function unless<T, U>(pred: (a: T) => boolean, whenFalseFn: (a: T) => U, a: T): T | U;
export function unless<T, U>(pred: (a: T) => boolean, whenFalseFn: (a: T) => U): (a: T) => T | U;

/**
 * Returns a new list by pulling every item at the first level of nesting out, and putting
 * them in a new array.
 */
export function unnest<T extends readonly any[]>(list: T): _.T.UnNest<T>;

/**
 * Takes a predicate, a transformation function, and an initial value, and returns a value of the same type as
 * the initial value. It does so by applying the transformation until the predicate is satisfied, at which point
 * it returns the satisfactory value.
 */
export function until<T, U>(pred: (val: T) => boolean, fn: (val: T) => U, init: U): U;
export function until<T, U>(pred: (val: T) => boolean, fn: (val: T) => U): (init: U) => U;

/**
 * Returns a new copy of the array with the element at the provided index replaced with the given value.
 */
export function update<T>(index: number, value: T, list: readonly T[]): T[];
export function update<T>(index: number, value: T): (list: readonly T[]) => T[];

/**
 * Accepts a function fn and a list of transformer functions and returns a new curried function.
 * When the new function is invoked, it calls the function fn with parameters consisting of the
 * result of calling each supplied handler on successive arguments to the new function.
 *
 * If more arguments are passed to the returned function than transformer functions, those arguments
 * are passed directly to fn as additional parameters. If you expect additional arguments that don't
 * need to be transformed, although you can ignore them, it's best to pass an identity function so
 * that the new function reports the correct arity.
 */
export function useWith(fn: ((...a: readonly any[]) => any), transformers: Array<((...a: readonly any[]) => any)>): (...a: readonly any[]) => any;

/**
 * Returns a list of all the enumerable own properties of the supplied object.
 * Note that the order of the output array is not guaranteed across
 * different JS platforms.
 */
export function values<T extends object, K extends keyof T>(obj: T): Array<T[K] | ValueOfUnion<T>>;

/**
 * Returns a list of all the properties, including prototype properties, of the supplied
 * object. Note that the order of the output array is not guaranteed to be consistent across different JS platforms.
 */
export function valuesIn<T>(obj: any): T[];

/**
 * Returns a "view" of the given data structure, determined by the given lens. The lens's focus determines which
 * portion of the data structure is visible.
 */
export function view<S, A>(lens: Lens<S, A>): (obj: S) => A;
export function view<S, A>(lens: Lens<S, A>, obj: S): A;

/**
 * Tests the final argument by passing it to the given predicate function. If the predicate is satisfied, the function
 * will return the result of calling the whenTrueFn function with the same argument. If the predicate is not satisfied,
 * the argument is returned as is.
 */
export function when<T, U>(pred: (a: T) => boolean, whenTrueFn: (a: T) => U, a: T): T | U;
export function when<T, U>(pred: (a: T) => boolean, whenTrueFn: (a: T) => U): (a: T) => T | U;

/**
 * Takes a spec object and a test object and returns true if the test satisfies the spec.
 * Any property on the spec that is not a function is interpreted as an equality
 * relation.
 *
 * If the spec has a property mapped to a function, then `where` evaluates the function, passing in
 * the test object's value for the property in question, as well as the whole test object.
 *
 * `where` is well suited to declaratively expressing constraints for other functions, e.g.,
 * `filter`, `find`, `pickWith`, etc.
 */
export function where<T, U>(spec: T, testObj: U): boolean;
export function where<T>(spec: T): <U>(testObj: U) => boolean;
export function where<ObjFunc2, U>(spec: ObjFunc2, testObj: U): boolean;
export function where<ObjFunc2>(spec: ObjFunc2): <U>(testObj: U) => boolean;

/**
 * Takes a spec object and a test object; returns true if the test satisfies the spec,
 * false otherwise. An object satisfies the spec if, for each of the spec's own properties,
 * accessing that property of the object gives the same value (in R.eq terms) as accessing
 * that property of the spec.
 */
export function whereEq<T, U>(spec: T, obj: U): boolean;
export function whereEq<T>(spec: T): <U>(obj: U) => boolean;

/**
 * Returns a new list without values in the first argument. R.equals is used to determine equality.
 * Acts as a transducer if a transformer is given in list position.
 */
export function without<T>(list1: readonly T[], list2: readonly T[]): T[];
export function without<T>(list1: readonly T[]): (list2: readonly T[]) => T[];

/**
 * Exclusive disjunction logical operation.
 * Returns `true` if one of the arguments is truthy and the other is falsy.
 * Otherwise, it returns `false`.
 */
export function xor(a: any, b: any): boolean;
export function xor(a: any): (b: any) => boolean;

/**
 * Creates a new list out of the two supplied by creating each possible pair from the lists.
 */
export function xprod<K, V>(as: readonly K[], bs: readonly V[]): Array<KeyValuePair<K, V>>;
export function xprod<K>(as: readonly K[]): <V>(bs: readonly V[]) => Array<KeyValuePair<K, V>>;

/**
 * Creates a new list out of the two supplied by pairing up equally-positioned items from
 * both lists. Note: `zip` is equivalent to `zipWith(function(a, b) { return [a, b] })`.
 */
export function zip<K, V>(list1: readonly K[], list2: readonly V[]): Array<KeyValuePair<K, V>>;
export function zip<K>(list1: readonly K[]): <V>(list2: readonly V[]) => Array<KeyValuePair<K, V>>;

/**
 * Creates a new object out of a list of keys and a list of values.
 */
// TODO: Dictionary<T> as a return value is to specific, any seems to loose
export function zipObj<T, K extends string>(keys: readonly K[], values: readonly T[]): { [P in K]: T };
export function zipObj<K extends string>(keys: readonly K[]): <T>(values: readonly T[]) => { [P in K]: T };
export function zipObj<T, K extends number>(keys: readonly K[], values: readonly T[]): { [P in K]: T };
export function zipObj<K extends number>(keys: readonly K[]): <T>(values: readonly T[]) => { [P in K]: T };

/**
 * Creates a new list out of the two supplied by applying the function to each
 * equally-positioned pair in the lists.
 */
export function zipWith<T, U, TResult>(fn: (x: T, y: U) => TResult, list1: readonly T[], list2: readonly U[]): TResult[];
export function zipWith<T, U, TResult>(fn: (x: T, y: U) => TResult, list1: readonly T[]): (list2: readonly U[]) => TResult[];
export function zipWith<T, U, TResult>(fn: (x: T, y: U) => TResult): (list1: readonly T[], list2: readonly U[]) => TResult[];

export as namespace R<|MERGE_RESOLUTION|>--- conflicted
+++ resolved
@@ -63,7 +63,7 @@
     ReturnTypesOfFns,
     ValueOfRecord,
     ValueOfUnion,
-<<<<<<< HEAD
+    Tuple,
     AtLeastOneFunctionsFlow,
     AtLeastOneFunctionsFlowFromRightToLeft,
     AnyFunction,
@@ -71,9 +71,6 @@
     ReturnTypeOfFirstInTuple,
     ParametersOfFirstInTuple,
     ReturnTypeOfLastInTuple,
-=======
-    Tuple,
->>>>>>> 9b651bbc
 } from "./tools";
 
 export * from './tools';
@@ -294,80 +291,11 @@
  * Performs right-to-left function composition. The rightmost function may have any arity; the remaining
  * functions must be unary.
  */
-<<<<<<< HEAD
-// tslint:disable:max-line-length
 export function compose<
   TFunctions extends AnyFunction[],
   TParameters extends ParametersOfLastInTuple<TFunctions>,
   TReturn extends ReturnTypeOfFirstInTuple<TFunctions>
 >(...fns: TFunctions): (...args: TParameters) => TReturn;
-// tslint:enable:max-line-length
-=======
-export function compose<TArgs extends any[], R1, R2, R3, R4, R5, R6, R7, TResult>(
-    ...func: [
-        fnLast: (a: any) => TResult,
-        ...func: Array<(a: any) => any>,
-        f7: (a: R6) => R7,
-        f6: (a: R5) => R6,
-        f5: (a: R4) => R5,
-        f4: (a: R3) => R4,
-        f3: (a: R2) => R3,
-        f2: (a: R1) => R2,
-        f1: (...args: TArgs) => R1
-    ]
-): (...args: TArgs) => TResult; // fallback overload if number of composed functions greater than 7
-export function compose<TArgs extends any[], R1, R2, R3, R4, R5, R6, R7, TResult>(
-    f7: (a: R6) => R7,
-    f6: (a: R5) => R6,
-    f5: (a: R4) => R5,
-    f4: (a: R3) => R4,
-    f3: (a: R2) => R3,
-    f2: (a: R1) => R2,
-    f1: (...args: TArgs) => R1
-): (...args: TArgs) => R7;
-export function compose<TArgs extends any[], R1, R2, R3, R4, R5, R6, R7>(
-    f7: (a: R6) => R7,
-    f6: (a: R5) => R6,
-    f5: (a: R4) => R5,
-    f4: (a: R3) => R4,
-    f3: (a: R2) => R3,
-    f2: (a: R1) => R2,
-    f1: (...args: TArgs) => R1
-): (...args: TArgs) => R7;
-export function compose<TArgs extends any[], R1, R2, R3, R4, R5, R6>(
-    f6: (a: R5) => R6,
-    f5: (a: R4) => R5,
-    f4: (a: R3) => R4,
-    f3: (a: R2) => R3,
-    f2: (a: R1) => R2,
-    f1: (...args: TArgs) => R1
-): (...args: TArgs) => R6;
-export function compose<TArgs extends any[], R1, R2, R3, R4, R5>(
-    f5: (a: R4) => R5,
-    f4: (a: R3) => R4,
-    f3: (a: R2) => R3,
-    f2: (a: R1) => R2,
-    f1: (...args: TArgs) => R1
-): (...args: TArgs) => R5;
-export function compose<TArgs extends any[], R1, R2, R3, R4>(
-    f4: (a: R3) => R4,
-    f3: (a: R2) => R3,
-    f2: (a: R1) => R2,
-    f1: (...args: TArgs) => R1
-): (...args: TArgs) => R4;
-export function compose<TArgs extends any[], R1, R2, R3>(
-    f3: (a: R2) => R3,
-    f2: (a: R1) => R2,
-    f1: (...args: TArgs) => R1
-): (...args: TArgs) => R3;
-export function compose<TArgs extends any[], R1, R2>(
-    f2: (a: R1) => R2,
-    f1: (...args: TArgs) => R1
-): (...args: TArgs) => R2;
-export function compose<TArgs extends any[], R1>(
-    f1: (...args: TArgs) => R1
-): (...args: TArgs) => R1;
->>>>>>> 9b651bbc
 
 /**
  * Returns the right-to-left Kleisli composition of the provided functions, each of which must return a value of a type supported by chain.
@@ -1626,71 +1554,11 @@
  * passing the return value of each function invocation to the next function invocation,
  * beginning with whatever arguments were passed to the initial invocation.
  */
-// tslint:disable:max-line-length
-<<<<<<< HEAD
 export function pipe<
  TFunctions extends AnyFunction[],
  TParameters extends ParametersOfFirstInTuple<TFunctions>,
  TReturn extends ReturnTypeOfLastInTuple<TFunctions>
 >(...fns: TFunctions): (...args: TParameters) => TReturn;
-=======
-export function pipe<TArgs extends any[], R1, R2, R3, R4, R5, R6, R7, TResult>(
-    ...funcs: [
-        f1: (...args: TArgs) => R1,
-        f2: (a: R1) => R2,
-        f3: (a: R2) => R3,
-        f4: (a: R3) => R4,
-        f5: (a: R4) => R5,
-        f6: (a: R5) => R6,
-        f7: (a: R6) => R7,
-        ...func: Array<(a: any) => any>,
-        fnLast: (a: any) => TResult
-    ]
-): (...args: TArgs) => TResult;  // fallback overload if number of piped functions greater than 7
-export function pipe<TArgs extends any[], R1, R2, R3, R4, R5, R6, R7>(
-    f1: (...args: TArgs) => R1,
-    f2: (a: R1) => R2,
-    f3: (a: R2) => R3,
-    f4: (a: R3) => R4,
-    f5: (a: R4) => R5,
-    f6: (a: R5) => R6,
-    f7: (a: R6) => R7
-): (...args: TArgs) => R7;
-export function pipe<TArgs extends any[], R1, R2, R3, R4, R5, R6>(
-    f1: (...args: TArgs) => R1,
-    f2: (a: R1) => R2,
-    f3: (a: R2) => R3,
-    f4: (a: R3) => R4,
-    f5: (a: R4) => R5,
-    f6: (a: R5) => R6
-): (...args: TArgs) => R6;
-export function pipe<TArgs extends any[], R1, R2, R3, R4, R5>(
-    f1: (...args: TArgs) => R1,
-    f2: (a: R1) => R2,
-    f3: (a: R2) => R3,
-    f4: (a: R3) => R4,
-    f5: (a: R4) => R5
-): (...args: TArgs) => R5;
-export function pipe<TArgs extends any[], R1, R2, R3, R4>(
-    f1: (...args: TArgs) => R1,
-    f2: (a: R1) => R2,
-    f3: (a: R2) => R3,
-    f4: (a: R3) => R4
-): (...args: TArgs) => R4;
-export function pipe<TArgs extends any[], R1, R2, R3>(
-    f1: (...args: TArgs) => R1,
-    f2: (a: R1) => R2,
-    f3: (a: R2) => R3
-): (...args: TArgs) => R3;
-export function pipe<TArgs extends any[], R1, R2>(
-    f1: (...args: TArgs) => R1,
-    f2: (a: R1) => R2
-): (...args: TArgs) => R2;
-export function pipe<TArgs extends any[], R1>(
-    f1: (...args: TArgs) => R1
-): (...args: TArgs) => R1;
->>>>>>> 9b651bbc
-// tslint:enable:max-line-length
 
 /**
  * Returns the left-to-right Kleisli composition of the provided functions, each of which must return a value of a type supported by chain.
