// Type definitions for ramda 0.28
// Project: https://ramdajs.com
// Definitions by: Scott O'Malley <https://github.com/TheHandsomeCoder>
//                 Erwin Poeze <https://github.com/donnut>
//                 Matt DeKrey <https://github.com/mdekrey>
//                 Stephen King <https://github.com/sbking>
//                 Alejandro Fernandez Haro <https://github.com/afharo>
//                 Vítor Castro <https://github.com/teves-castro>
//                 Simon Højberg <https://github.com/hojberg>
//                 Samson Keung <https://github.com/samsonkeung>
//                 Angelo Ocana <https://github.com/angeloocana>
//                 Rayner Pupo <https://github.com/raynerd>
//                 Nikita Moshensky <https://github.com/moshensky>
//                 Ethan Resnick <https://github.com/ethanresnick>
//                 Tomas Szabo <https://github.com/deftomat>
//                 Maciek Blim <https://github.com/blimusiek>
//                 Marcin Biernat <https://github.com/biern>
//                 Rayhaneh Banyassady <https://github.com/rayhaneh>
//                 Ryan McCuaig <https://github.com/rgm>
//                 Drew Wyatt <https://github.com/drewwyatt>
//                 John Ottenlips <https://github.com/jottenlips>
//                 Nitesh Phadatare <https://github.com/minitesh>
//                 Krantisinh Deshmukh <https://github.com/krantisinh>
//                 Aram Kharazyan <https://github.com/nemo108>
//                 Jituan Lin <https://github.com/jituanlin>
//                 Philippe Mills <https://github.com/Philippe-mills>
//                 Saul Mirone <https://github.com/Saul-Mirone>
//                 Nicholai Nissen <https://github.com/Nicholaiii>
//                 Jorge Santana <https://github.com/LORDBABUINO>
//                 Mikael Couzic <https://github.com/couzic>
//                 Nikita Balikhin <https://github.com/NEWESTERS>
//                 Wang Zengdi <https://github.com/adispring>
//                 Marcus Blättermann <https://github.com/essenmitsosse>
// Definitions: https://github.com/DefinitelyTyped/DefinitelyTyped
// TypeScript Version: 4.2

import * as _ from 'ts-toolbelt';
import {
    AtLeastOneFunctionsFlow,
    AtLeastOneFunctionsFlowFromRightToLeft,
    AssocPartialOne,
    CondPair,
    CondPairTypeguard,
    Dictionary,
    Evolvable,
    Evolve,
    Evolver,
    Falsy,
    Find,
    Functor,
    InputTypesOfFns,
    KeyValuePair,
    Lens,
    Merge,
    MergeAll,
    ObjectHavingSome,
    ObjPred,
    Ord,
    Ordering,
    Path,
    Placeholder,
    Pred,
    PredTypeguard,
    Reduced,
    ReturnTypesOfFns,
    ValueOfUnion,
    Take,
    ToTupleOfArray,
    ToTupleOfFunction,
    Tuple,
    Fn,
    IfFunctionsArgumentsDoNotOverlap,
    LargestArgumentsList,
    mergeArrWithLeft,
} from './tools';

export * from './tools';

// NOTE: Example doesn't work with current level of support
/**
 * A special placeholder value used to specify "gaps" within curried functions,
 * allowing partial application of any combination of arguments, regardless of their positions.
 *
 * If `g` is a curried ternary function and `_` is `R.__`, the following are equivalent:
 *  - `g(1, 2, 3)`
 *  - `g(_, 2, 3)(1)`
 *  - `g(_, _, 3)(1)(2)`
 *  - `g(_, _, 3)(1, 2)`
 *  - `g(_, 2, _)(1, 3)`
 *  - `g(_, 2)(1)(3)`
 *  - `g(_, 2)(1, 3)`
 *  - `g(_, 2)(_, 3)(1)`
 *
 * @example
 * ```typescript
 * const greet = R.replace('{name}', R.__, 'Hello, {name}!');
 * greet('Alice'); //=> 'Hello, Alice!'
 * ```
 */
export const __: Placeholder;

/**
 * Adds two values. Equivalent to `a + b` but curried.
 *
 * @example
 * ```typescript
 * R.add(2, 3);       //=>  5
 * R.add(7)(10);      //=> 17
 * ```
 */
export function add(a: number, b: number): number;
export function add(a: number): (b: number) => number;

/**
 * Creates a new list iteration function from an existing one by adding two new parameters to its callback
 * function: the current index, and the entire list.
 *
 * This would turn, for instance, {@link map `R.map`} function into one that more closely resembles `Array.prototype.map`.
 *
 * @note This will only work for functions in which the iteration callback function is the first parameter,
 * and where the list is the last parameter.
 * (This latter might be unimportant if the list parameter is not used.)
 *
 * See also {@link subtract}.
 *
 * @example
 * ```typescript
 * const mapIndexed = R.addIndex(R.map);
 * mapIndexed((val, idx) => idx + '-' + val, ['f', 'o', 'o', 'b', 'a', 'r']);
 * //=> ['0-f', '1-o', '2-o', '3-b', '4-a', '5-r']
 * ```
 */
/* Special case for forEach */
export function addIndex<T>(
    fn: (f: (item: T) => void, list: readonly T[]) => T[],
): _.F.Curry<(a: (item: T, idx: number, list: T[]) => void, b: readonly T[]) => T[]>;
/* Special case for filter */
export function addIndex<T>(
    fn: (f: (item: T) => boolean, list: readonly T[]) => T[],
): _.F.Curry<(a: (item: T, idx: number, list: T[]) => boolean, b: readonly T[]) => T[]>;
/* Special case for map */
export function addIndex<T, U>(
    fn: (f: (item: T) => U, list: readonly T[]) => U[],
): _.F.Curry<(a: (item: T, idx: number, list: T[]) => U, b: readonly T[]) => U[]>;
/* Special case for reduce */
export function addIndex<T, U>(
    fn: (f: (acc: U, item: T) => U, aci: U, list: readonly T[]) => U,
): _.F.Curry<(a: (acc: U, item: T, idx: number, list: T[]) => U, b: U, c: readonly T[]) => U>;

/**
 * Applies a function to the value at the given index of an array, returning a new copy of the array with the
 * element at the given index replaced with the result of the function application.
 *
 * See also {@link update}.
 *
 * @example
 * ```typescript
 * R.adjust(1, R.toUpper, ['a', 'b', 'c', 'd']);      //=> ['a', 'B', 'c', 'd']
 * R.adjust(-1, R.toUpper, ['a', 'b', 'c', 'd']);     //=> ['a', 'b', 'c', 'D']
 * ```
 */
export function adjust<T>(index: number, fn: (a: T) => T, list: readonly T[]): T[];
export function adjust<T>(index: number, fn: (a: T) => T): (list: readonly T[]) => T[];

/**
 * Returns `true` if all elements of the list match the predicate, `false` if there are any that don't.
 *
 * Dispatches to the `all` method of the second argument, if present.
 *
 * Acts as a transducer if a transformer is given in list position.
 *
 * See also {@link any}, {@link none}, {@link transduce}.
 *
 * @example
 * ```typescript
 * const equals3 = R.equals(3);
 * R.all(equals3)([3, 3, 3, 3]); //=> true
 * R.all(equals3)([3, 3, 1, 3]); //=> false
 * ```
 */
export function all<T>(fn: (a: T) => boolean, list: readonly T[]): boolean;
export function all<T>(fn: (a: T) => boolean): (list: readonly T[]) => boolean;

/**
 * Takes a list of predicates and returns a predicate that returns true for a given list of arguments
 * if every one of the provided predicates is satisfied by those arguments.
 *
 * The function returned is a curried function whose arity matches that of the highest-arity predicate.
 *
 * See also {@link anyPass}.
 *
 * @example
 * ```typescript
 * type Card = { rank: string; suit: string; };
 *
 * const isQueen = R.propEq('rank', 'Q');
 * const isSpade = R.propEq('suit', '♠︎');
 * const isQueenOfSpades = R.allPass<R.Pred<[Card]>>([isQueen, isSpade]);
 *
 * isQueenOfSpades({rank: 'Q', suit: '♣︎'}); //=> false
 * isQueenOfSpades({rank: 'Q', suit: '♠︎'}); //=> true
 * ```
 */
export function allPass<T, TF1 extends T, TF2 extends T>(
    preds: [PredTypeguard<T, TF1>, PredTypeguard<T, TF2>],
): (a: T) => a is TF1 & TF2;
export function allPass<T, TF1 extends T, TF2 extends T, TF3 extends T>(
    preds: [PredTypeguard<T, TF1>, PredTypeguard<T, TF2>, PredTypeguard<T, TF3>],
): (a: T) => a is TF1 & TF2 & TF3;
export function allPass<T, TF1 extends T, TF2 extends T, TF3 extends T>(
    preds: [PredTypeguard<T, TF1>, PredTypeguard<T, TF2>, PredTypeguard<T, TF3>],
): (a: T) => a is TF1 & TF2 & TF3;
export function allPass<T, TF1 extends T, TF2 extends T, TF3 extends T, TF4 extends T>(
    preds: [PredTypeguard<T, TF1>, PredTypeguard<T, TF2>, PredTypeguard<T, TF3>, PredTypeguard<T, TF4>],
): (a: T) => a is TF1 & TF2 & TF3 & TF4;
export function allPass<T, TF1 extends T, TF2 extends T, TF3 extends T, TF4 extends T, TF5 extends T>(
    preds: [
        PredTypeguard<T, TF1>,
        PredTypeguard<T, TF2>,
        PredTypeguard<T, TF3>,
        PredTypeguard<T, TF4>,
        PredTypeguard<T, TF5>,
    ],
): PredTypeguard<T, TF1 & TF2 & TF3 & TF4 & TF5>;
export function allPass<T, TF1 extends T, TF2 extends T, TF3 extends T, TF4 extends T, TF5 extends T, TF6 extends T>(
    preds: [
        PredTypeguard<T, TF1>,
        PredTypeguard<T, TF2>,
        PredTypeguard<T, TF3>,
        PredTypeguard<T, TF4>,
        PredTypeguard<T, TF5>,
        PredTypeguard<T, TF6>,
    ],
): PredTypeguard<T, TF1 & TF2 & TF3 & TF4 & TF5 & TF6>;
export function allPass<F extends Pred>(preds: readonly F[]): F;

/**
 * Returns a function that always returns the given value.
 *
 * @note For non-primitives the value returned is a reference to the original value.
 *
 * This function is known as `const`, `constant`, or `K` (for K combinator) in other languages and libraries.
 *
 * @example
 * ```typescript
 * const t = R.always('Tee');
 * t(); //=> 'Tee'
 * ```
 */
export function always<T>(val: T): (...args: unknown[]) => T;

/**
 * A function that returns the first argument if it's falsy otherwise the second argument.
 *
 * See also {@link both}, {@link or}, {@link xor}.
 *
 * @note This is **not** short-circuited, meaning that if expressions are passed they are both evaluated.
 *
 * @example
 * ```typescript
 * R.and(true, true); //=> true
 * R.and(true, false); //=> false
 * R.and(false, true); //=> false
 * R.and(false, false); //=> false
 * ```
 */
export function and<T, U>(a: T, b: U): T | U;
export function and<T>(a: T): <U>(b: U) => T | U;

/**
 * Returns the result of applying the `onSuccess` function to the value inside a successfully resolved `Promise`.
 * This is useful for working with `Promise`s inside function compositions.
 *
 * See also {@link otherwise}.
 *
 * @example
 * ```typescript
 * type Query = { query: { email: string; }; };
 *
 * const makeQuery = (email: string) => ({ query: { email }});
 * const fetchMember = (request: Query) =>
 *   Promise.resolve({ firstName: 'Bob', lastName: 'Loblaw', id: 42 });
 *
 * //getMemberName :: String -> Promise ({ firstName, lastName })
 * const getMemberName = R.pipe(
 *   makeQuery,
 *   fetchMember,
 *   R.andThen(R.pick(['firstName', 'lastName']))
 * );
 *
 * getMemberName('bob@gmail.com').then(console.log);
 * ```
 */
export function andThen<A, B>(onSuccess: (a: A) => B | Promise<B>, promise: Promise<A>): Promise<B>;
export function andThen<A, B>(onSuccess: (a: A) => B | Promise<B>): (promise: Promise<A>) => Promise<B>;

/**
 * Returns `true` if at least one of elements of the list match the predicate, `false` otherwise.
 *
 * Dispatches to the `any` method of the second argument, if present.
 *
 * Acts as a transducer if a transformer is given in list position.
 *
 * See also {@link all}, {@link none}, {@link transduce}.
 *
 * @example
 * ```typescript
 * const lessThan0 = R.flip(R.lt)(0);
 * const lessThan2 = R.flip(R.lt)(2);
 * R.any(lessThan0)([1, 2]); //=> false
 * R.any(lessThan2)([1, 2]); //=> true
 * ```
 */
export function any<T>(fn: (a: T) => boolean, list: readonly T[]): boolean;
export function any<T>(fn: (a: T) => boolean): (list: readonly T[]) => boolean;

/**
 * Takes a list of predicates and returns a predicate that returns true for a
 * given list of arguments if at least one of the provided predicates is
 * satisfied by those arguments.
 *
 * The function returned is a curried function whose arity matches that of the
 * highest-arity predicate.
 *
 * See also {@link allPass}.
 *
 * @example
 * ```typescript
 * type Card = { rank: string; suit: string; };
 *
 * const isClub = R.propEq('suit', '♣');
 * const isSpade = R.propEq('suit', '♠');
 * const isBlackCard = R.anyPass<R.Pred<[Card]>>([isClub, isSpade]);
 *
 * isBlackCard({rank: '10', suit: '♣'}); //=> true
 * isBlackCard({rank: 'Q', suit: '♠'}); //=> true
 * isBlackCard({rank: 'Q', suit: '♦'}); //=> false
 * ```
 */
export function anyPass<T, TF1 extends T, TF2 extends T>(
    preds: [PredTypeguard<T, TF1>, PredTypeguard<T, TF2>],
): (a: T) => a is TF1 | TF2;
export function anyPass<T, TF1 extends T, TF2 extends T, TF3 extends T>(
    preds: [PredTypeguard<T, TF1>, PredTypeguard<T, TF2>, PredTypeguard<T, TF3>],
): (a: T) => a is TF1 | TF2 | TF3;
export function anyPass<T, TF1 extends T, TF2 extends T, TF3 extends T>(
    preds: [PredTypeguard<T, TF1>, PredTypeguard<T, TF2>, PredTypeguard<T, TF3>],
): (a: T) => a is TF1 | TF2 | TF3;
export function anyPass<T, TF1 extends T, TF2 extends T, TF3 extends T, TF4 extends T>(
    preds: [PredTypeguard<T, TF1>, PredTypeguard<T, TF2>, PredTypeguard<T, TF3>, PredTypeguard<T, TF4>],
): (a: T) => a is TF1 | TF2 | TF3 | TF4;
export function anyPass<T, TF1 extends T, TF2 extends T, TF3 extends T, TF4 extends T, TF5 extends T>(
    preds: [
        PredTypeguard<T, TF1>,
        PredTypeguard<T, TF2>,
        PredTypeguard<T, TF3>,
        PredTypeguard<T, TF4>,
        PredTypeguard<T, TF5>,
    ],
): PredTypeguard<T, TF1 | TF2 | TF3 | TF4 | TF5>;
export function anyPass<T, TF1 extends T, TF2 extends T, TF3 extends T, TF4 extends T, TF5 extends T, TF6 extends T>(
    preds: [
        PredTypeguard<T, TF1>,
        PredTypeguard<T, TF2>,
        PredTypeguard<T, TF3>,
        PredTypeguard<T, TF4>,
        PredTypeguard<T, TF5>,
        PredTypeguard<T, TF6>,
    ],
): PredTypeguard<T, TF1 | TF2 | TF3 | TF4 | TF5 | TF6>;
export function anyPass<F extends Pred>(preds: readonly F[]): F;

/**
 * `ap` applies a list of functions to a list of values.
 *
 * Dispatches to the `ap` method of the first argument, if present.
 * Also treats curried functions as applicatives.
 *
 * @example
 * ```typescript
 * R.ap([R.multiply(2), R.add(3)], [1,2,3]); //=> [2, 4, 6, 4, 5, 6]
 * R.ap([R.concat('tasty '), R.toUpper], ['pizza', 'salad']); //=> ["tasty pizza", "tasty salad", "PIZZA", "SALAD"]
 *
 * // R.ap can also be used as S combinator
 * // when only two functions are passed
 * R.ap((s, s2) => R.concat(s, s2), R.toUpper)('Ramda') //=> 'RamdaRAMDA'
 * ```
 */
export function ap<T, U>(fns: Array<(a: T) => U>, vs: readonly T[]): U[];
export function ap<T, U>(fns: Array<(a: T) => U>): (vs: readonly T[]) => U[];
export function ap<R, A, B>(fn: (r: R, a: A) => B, fn1: (r: R) => A): (r: R) => B;

/**
 * Returns a new list, composed of n-tuples of consecutive elements.
 * If `n` is greater than the length of the list, an empty list is returned.
 *
 * Acts as a transducer if a transformer is given in list position.
 *
 * See also {@link transduce}.
 *
 * @example
 * ```typescript
 * R.aperture(2, [1, 2, 3, 4, 5]); //=> [[1, 2], [2, 3], [3, 4], [4, 5]]
 * R.aperture(3, [1, 2, 3, 4, 5]); //=> [[1, 2, 3], [2, 3, 4], [3, 4, 5]]
 * R.aperture(7, [1, 2, 3, 4, 5]); //=> []
 * ```
 */
export function aperture<N extends number, T>(n: N, list: readonly T[]): Array<Tuple<T, N>> | [];
export function aperture<N extends number>(n: N): <T>(list: readonly T[]) => Array<Tuple<T, N>> | [];

/**
 * Returns a new list containing the contents of the given list, followed by the given element.
 *
 * See also {@link prepend}.
 *
 * @example
 * ```typescript
 * R.append('tests', ['write', 'more']); //=> ['write', 'more', 'tests']
 * R.append('tests', []); //=> ['tests']
 * R.append<string | string[]>(['tests'], ['write', 'more']); //=> ['write', 'more', ['tests']]
 * ```
 */
export function append<T>(el: T, list: readonly T[]): T[];
export function append<T>(el: T): (list: readonly T[]) => T[];

/**
 * Applies function `fn` to the argument list `args`.
 * This is useful for creating a fixed-arity function from a variadic function.
 * `fn` should be a bound function if context is significant.
 *
 * See also {@link call}, {@link unapply}.
 */
export function apply<F extends (...args: readonly any[]) => any>(fn: F, args: Parameters<F>): ReturnType<F>;
export function apply<F extends (...args: readonly any[]) => any>(fn: F): (args: Parameters<F>) => ReturnType<F>;

/**
 * Given a spec object recursively mapping properties to functions,
 * creates a function producing an object of the same structure,
 * by mapping each property to the result of calling its associated function with the supplied arguments.
 *
 * See also {@link converge}, {@link juxt}.
 *
 * @example
 * ```typescript
 * const getMetrics = R.applySpec({
 *   sum: R.add,
 *   nested: { mul: R.multiply }
 * });
 * getMetrics(2, 4); // => { sum: 6, nested: { mul: 8 } }
 * ```
 */
export function applySpec<Obj extends Record<string, (...args: readonly any[]) => any>>(
    obj: Obj,
): (...args: Parameters<Obj[keyof Obj]>) => { [Key in keyof Obj]: ReturnType<Obj[Key]> };
export function applySpec<T>(obj: any): (...args: readonly any[]) => T;

/**
 * Takes a value and applies a function to it.
 *
 * This function is also known as the `thrush` combinator.
 *
 * @example
 * ```typescript
 * const t42 = R.applyTo(42);
 * t42(R.identity); //=> 42
 * t42(R.add(1)); //=> 43
 * ```
 */
export function applyTo<T, U>(el: T, fn: (t: T) => U): U;
export function applyTo<T>(el: T): <U>(fn: (t: T) => U) => U;

/**
 * Makes an ascending comparator function out of a function that returns a value that can be compared with `<` and `>`.
 *
 * See also {@link descend}.
 *
 * @example
 * ```typescript
 * const byAge = R.ascend(R.prop<'age', number>('age'));
 * const people = [
 *   { name: 'Emma', age: 70 },
 *   { name: 'Peter', age: 78 },
 *   { name: 'Mikhail', age: 62 },
 * ];
 * const peopleByYoungestFirst = R.sort(byAge, people);
 *   //=> [{ name: 'Mikhail', age: 62 },{ name: 'Emma', age: 70 }, { name: 'Peter', age: 78 }]
 * ```
 */
export function ascend<T>(fn: (obj: T) => Ord, a: T, b: T): Ordering;
export function ascend<T>(fn: (obj: T) => Ord): (a: T, b: T) => Ordering;

/**
 * Makes a shallow clone of an object, setting or overriding the specified property with the given value.
 *
 * @note This copies and flattens prototype properties onto the new object as well.
 * All non-primitive properties are copied by reference.
 *
 * See also {@link dissoc}, {@link pick}.
 *
 * @example
 * ```typescript
 * R.assoc('c', 3, {a: 1, b: 2}); //=> {a: 1, b: 2, c: 3}
 * ```
 */
export function assoc<T, U>(__: Placeholder, val: T, obj: U): <K extends string>(prop: K) => Record<K, T> & Omit<U, K>;
export function assoc<U, K extends string>(prop: K, __: Placeholder, obj: U): <T>(val: T) => Record<K, T> & Omit<U, K>;
export function assoc<T, U, K extends string>(prop: K, val: T, obj: U): Record<K, T> & Omit<U, K>;
export function assoc<T, K extends string>(prop: K, val: T): <U>(obj: U) => Record<K, T> & Omit<U, K>;
export function assoc<K extends string>(prop: K): AssocPartialOne<K>;

/**
 * Makes a shallow clone of an object,
 * setting or overriding the nodes required to create the given path,
 * and placing the specific value at the tail end of that path.
 *
 * @note This copies and flattens prototype properties onto the new object as well.
 * All non-primitive properties are copied by reference.
 *
 * See also {@link dissocPath}.
 *
 * @example
 * ```typescript
 * R.assocPath(['a', 'b', 'c'], 42, {a: {b: {c: 0}}}); //=> {a: {b: {c: 42}}}
 *
 * // Any missing or non-object keys in path will be overridden
 * R.assocPath(['a', 'b', 'c'], 42, {a: 5}); //=> {a: {b: {c: 42}}}
 * ```
 */
export function assocPath<T, U>(__: Placeholder, val: T, obj: U): (path: Path) => U;
export function assocPath<T, U>(path: Path, __: Placeholder, obj: U): (val: T) => U;
export function assocPath<T, U>(path: Path, val: T, obj: U): U;
export function assocPath<T, U>(path: Path, val: T): (obj: U) => U;
export function assocPath<T, U>(path: Path): _.F.Curry<(a: T, b: U) => U>;

/**
 * Wraps a function of any arity (including nullary) in a function that accepts exactly 2
 * parameters. Any extraneous parameters will not be passed to the supplied function.
 *
 * See also {@link nAry}, {@link unary}.
 *
 * @example
 * ```typescript
 * const takesThreeArgs = function(a: number, b: number, c: number) {
 *   return [a, b, c];
 * };
 * takesThreeArgs.length; //=> 3
 * takesThreeArgs(1, 2, 3); //=> [1, 2, 3]
 *
 * const takesTwoArgs = R.binary(takesThreeArgs);
 * takesTwoArgs.length; //=> 2
 * // Only 2 arguments are passed to the wrapped function
 * // @ts-expect-error TypeScript is designed to not let you do this
 * takesTwoArgs(1, 2, 3); //=> [1, 2, undefined]
 * ```
 */
export function binary<T extends (...arg: any) => any>(fn: T): (...arg: _.T.Take<Parameters<T>, '2'>) => ReturnType<T>;

/**
 * Creates a function that is bound to a context.
 *
 * @note `R.bind` does not provide the additional argument-binding capabilities of `Function.prototype.bind`.
 *
 * @example
 * ```typescript
 * const log = R.bind(console.log, console);
 * R.pipe(R.assoc('a', 2), R.tap(log), R.assoc('a', 3))({a: 1}); //=> {a: 3}
 * // logs {a: 2}
 * ```
 */
export function bind<F extends (...args: readonly any[]) => any, T>(
    fn: F,
    thisObj: T,
): (...args: Parameters<F>) => ReturnType<F>;
export function bind<F extends (...args: readonly any[]) => any, T>(
    fn: F,
): (thisObj: T) => (...args: Parameters<F>) => ReturnType<F>;

/**
 * A function which calls the two provided functions and returns the `&&` of the
 * results. It returns the result of the first function if it is falsy and
 * the result of the second function otherwise.
 *
 * @note This is short-circuited,
 * meaning that the second function will not be invoked if the first returns a falsy value.
 *
 * In addition to functions, `R.both` also accepts any fantasy-land compatible applicative functor.
 *
 * See also {@link either}, {@link and}.
 *
 * @example
 * ```typescript
 * const gt10 = R.gt(R.__, 10)
 * const lt20 = R.lt(R.__, 20)
 * const f = R.both(gt10, lt20);
 * f(15); //=> true
 * f(30); //=> false
 * ```
 */
export function both<T, TF1 extends T, TF2 extends T>(
    pred1: PredTypeguard<T, TF1>,
    pred2: PredTypeguard<T, TF2>,
): (a: T) => a is TF1 & TF2;
export function both<T extends Pred>(pred1: T, pred2: T): T;
export function both<T extends Pred>(pred1: T): (pred2: T) => T;

// NOTE: It is currently difficult to use it as a converging function for `R.converge`
/**
 * Returns the result of calling its first argument with the remaining arguments.
 * This is occasionally useful as a converging function for {@link converge `R.converge`}:
 * the first branch can produce a function
 * while the remaining branches produce values to be passed to that function as its arguments.
 *
 * See also {@link apply}.
 *
 * @example
 * ```typescript
 * R.call<(a: number, b: number) => number>(R.add, 1, 2); //=> 3
 *
 * const indentN = R.pipe(
 *   R.repeat(' '),
 *   R.join(''),
 *   R.replace(/^(?!$)/gm)
 * );
 * ```
 */
export function call<T extends (...args: readonly any[]) => any>(fn: T, ...args: Parameters<T>): ReturnType<T>;

/**
 * `chain` maps a function over a list and concatenates the results. `chain` is also known as `flatMap` in some libraries.
 *
 * Dispatches to the `chain` method of the second argument, if present, according to the FantasyLand Chain spec.
 *
 * If second argument is a function, `chain(f, g)(x)` is equivalent to `f(g(x), x)`.
 *
 * Acts as a transducer if a transformer is given in list position.
 *
 * See also {@link transduce}.
 *
 * @example
 * ```typescript
 * const duplicate = <T>(n: T) => [n, n];
 * R.chain(duplicate, [1, 2, 3]); //=> [1, 1, 2, 2, 3, 3]
 *
 * R.chain(R.append, R.head)([1, 2, 3]); //=> [1, 2, 3, 1]
 * ```
 */
export function chain<A, B, T = never>(fn: (n: A) => readonly B[], list: readonly A[]): B[];
export function chain<A, B, T = never>(fn: (n: A) => readonly B[]): (list: readonly A[]) => B[];

export function chain<A, B, R>(aToMb: (a: A, r: R) => B, Ma: (r: R) => A): (r: R) => B;
export function chain<A, B, R>(aToMb: (a: A, r: R) => B): (Ma: (r: R) => A) => (r: R) => B;

/**
 * Restricts a number to be within a range.
 * Also works for other ordered types such as strings and `Date`s.
 *
 * @example
 * ```typescript
 * R.clamp(1, 10, -5) // => 1
 * R.clamp(1, 10, 15) // => 10
 * R.clamp(1, 10, 4)  // => 4
 * ```
 */
export function clamp<T>(min: T, max: T, value: T): T;
export function clamp<T>(min: T, max: T): (value: T) => T;
export function clamp<T>(min: T): (max: T, value: T) => T;
export function clamp<T>(min: T): (max: T) => (value: T) => T;

/**
 * Creates a deep copy of the source that can be used in place of the source object without retaining any references to it.
 * The source object may contain (nested) `Array`s and `Object`s, numbers, strings, booleans and `Date`s.
 * `Functions` are assigned by reference rather than copied.
 *
 * Dispatches to a `clone` method if present.
 *
 * Note that if the source object has multiple nodes that share a reference,
 * the returned object will have the same structure,
 * but the references will be pointed to the location within the cloned value.
 *
 * @example
 * ```typescript
 * const objects = [{}, {}, {}];
 * const objectsClone = R.clone(objects);
 * objects === objectsClone; //=> false
 * objects[0] === objectsClone[0]; //=> false
 * ```
 */
export function clone<T>(value: T): T;
export function clone<T>(value: readonly T[]): T[];

/**
 * Splits a list into sub-lists,
 * based on the result of calling a key-returning function on each element,
 * and grouping the results according to values returned.
 *
 * See also {@link groupBy}, {@link partition}.
 *
 * @example
 * ```typescript
 * R.collectBy(R.prop('type'), [
 *   {type: 'breakfast', item: '☕️'},
 *   {type: 'lunch', item: '🌯'},
 *   {type: 'dinner', item: '🍝'},
 *   {type: 'breakfast', item: '🥐'},
 *   {type: 'lunch', item: '🍕'}
 * ]);
 *
 * // [ [ {type: 'breakfast', item: '☕️'},
 * //     {type: 'breakfast', item: '🥐'} ],
 * //   [ {type: 'lunch', item: '🌯'},
 * //     {type: 'lunch', item: '🍕'} ],
 * //   [ {type: 'dinner', item: '🍝'} ] ]
 * ```
 */
export function collectBy<T, K extends PropertyKey>(keyFn: (value: T) => K, list: readonly T[]): T[][];
export function collectBy<T, K extends PropertyKey>(keyFn: (value: T) => K): (list: readonly T[]) => T[][];

/**
 * Makes a comparator function out of a function that reports whether the first element is less than the second.
 *
 * @example
 * ```typescript
 * type Person = { name: string; age: number; };
 *
 * const byAge = R.comparator<Person>((a, b) => a.age < b.age);
 * const people = [
 *   { name: 'Emma', age: 70 },
 *   { name: 'Peter', age: 78 },
 *   { name: 'Mikhail', age: 62 },
 * ];
 * const peopleByIncreasingAge = R.sort(byAge, people);
 *   //=> [{ name: 'Mikhail', age: 62 },{ name: 'Emma', age: 70 }, { name: 'Peter', age: 78 }]
 * ```
 */
export function comparator<T>(pred: (a: T, b: T) => boolean): (x: T, y: T) => Ordering;

/**
<<<<<<< HEAD
 * Takes a function `f` and returns a function `g` such that if called with the
 * same arguments when `f` returns a truthy value, `g` returns `false` and
 * when `f` returns a falsy value `g` returns `true`.
=======
 * Takes a function `f` and returns a function `g` such that
 * if called with the same arguments
 * when `f` returns a truthy value, `g` returns `false`
 * and when `f` returns a falsy value `g` returns `true`.
>>>>>>> e6f4b0d5
 *
 * `R.complement` may be applied to any functor.
 *
 * See also {@link not}.
 *
 * @example
 * ```typescript
 * const isNotNil = R.complement(R.isNil);
 * R.isNil(null); //=> true
 * isNotNil(null); //=> false
 * R.isNil(7); //=> false
 * isNotNil(7); //=> true
 * ```
 */
export function complement<T, TFiltered extends T>(
    pred: (value: T) => value is TFiltered,
): (value: T) => value is Exclude<T, TFiltered>;
export function complement<TArgs extends any[]>(pred: (...args: TArgs) => unknown): (...args: TArgs) => boolean;

/**
 * Performs right-to-left function composition.
 * The rightmost function may have any arity;
 * the remaining functions must be unary.
 *
 * @note The result of `R.compose` is not automatically curried.
 *
 * See also {@link pipe}.
 *
 * @example
 * ```typescript
 * const classyGreeting = (firstName: string, lastName: string) => "The name's " + lastName + ", " + firstName + " " + lastName
 * const yellGreeting = R.compose(R.toUpper, classyGreeting);
 * yellGreeting('James', 'Bond'); //=> "THE NAME'S BOND, JAMES BOND"
 *
 * R.compose(Math.abs, R.add(1), R.multiply(2))(-4) //=> 7
 * ```
 */
export function compose<TArgs extends any[], R1, R2, R3, R4, R5, R6, R7, TResult>(
    ...func: [
        fnLast: (a: any) => TResult,
        ...func: Array<(a: any) => any>,
        f7: (a: R6) => R7,
        f6: (a: R5) => R6,
        f5: (a: R4) => R5,
        f4: (a: R3) => R4,
        f3: (a: R2) => R3,
        f2: (a: R1) => R2,
        f1: (...args: TArgs) => R1,
    ]
): (...args: TArgs) => TResult; // fallback overload if number of composed functions greater than 7
export function compose<TArgs extends any[], R1, R2, R3, R4, R5, R6, R7>(
    f7: (a: R6) => R7,
    f6: (a: R5) => R6,
    f5: (a: R4) => R5,
    f4: (a: R3) => R4,
    f3: (a: R2) => R3,
    f2: (a: R1) => R2,
    f1: (...args: TArgs) => R1,
): (...args: TArgs) => R7;
export function compose<TArgs extends any[], R1, R2, R3, R4, R5, R6, R7>(
    f7: (a: R6) => R7,
    f6: (a: R5) => R6,
    f5: (a: R4) => R5,
    f4: (a: R3) => R4,
    f3: (a: R2) => R3,
    f2: (a: R1) => R2,
    f1: (...args: TArgs) => R1,
): (...args: TArgs) => R7;
export function compose<TArgs extends any[], R1, R2, R3, R4, R5, R6>(
    f6: (a: R5) => R6,
    f5: (a: R4) => R5,
    f4: (a: R3) => R4,
    f3: (a: R2) => R3,
    f2: (a: R1) => R2,
    f1: (...args: TArgs) => R1,
): (...args: TArgs) => R6;
export function compose<TArgs extends any[], R1, R2, R3, R4, R5>(
    f5: (a: R4) => R5,
    f4: (a: R3) => R4,
    f3: (a: R2) => R3,
    f2: (a: R1) => R2,
    f1: (...args: TArgs) => R1,
): (...args: TArgs) => R5;
export function compose<TArgs extends any[], R1, R2, R3, R4>(
    f4: (a: R3) => R4,
    f3: (a: R2) => R3,
    f2: (a: R1) => R2,
    f1: (...args: TArgs) => R1,
): (...args: TArgs) => R4;
export function compose<TArgs extends any[], R1, R2, R3>(
    f3: (a: R2) => R3,
    f2: (a: R1) => R2,
    f1: (...args: TArgs) => R1,
): (...args: TArgs) => R3;
export function compose<TArgs extends any[], R1, R2>(
    f2: (a: R1) => R2,
    f1: (...args: TArgs) => R1,
): (...args: TArgs) => R2;
export function compose<TArgs extends any[], R1>(f1: (...args: TArgs) => R1): (...args: TArgs) => R1;

/**
 * Returns the right-to-left Kleisli composition of the provided functions, each of which must return a value of a type supported by chain.
 * The typings only support arrays for now.
 * All functions must be unary.
 * R.composeK(h, g, f) is equivalent to R.compose(R.chain(h), R.chain(g), f).
 *
 * @deprecated since 0.26 in favor of composeWith(chain)
 */
export function composeK<V0, T1>(fn0: (x0: V0) => T1[]): (x0: V0) => T1[];
export function composeK<V0, T1, T2>(fn1: (x: T1) => T2[], fn0: (x0: V0) => T1[]): (x0: V0) => T2[];
export function composeK<V0, T1, T2, T3>(
    fn2: (x: T2) => T3[],
    fn1: (x: T1) => T2[],
    fn0: (x: V0) => T1[],
): (x: V0) => T3[];
export function composeK<V0, T1, T2, T3, T4>(
    fn3: (x: T3) => T4[],
    fn2: (x: T2) => T3[],
    fn1: (x: T1) => T2[],
    fn0: (x: V0) => T1[],
): (x: V0) => T4[];
export function composeK<V0, T1, T2, T3, T4, T5>(
    fn4: (x: T4) => T5[],
    fn3: (x: T3) => T4[],
    fn2: (x: T2) => T3[],
    fn1: (x: T1) => T2[],
    fn0: (x: V0) => T1[],
): (x: V0) => T5[];
export function composeK<V0, T1, T2, T3, T4, T5, T6>(
    fn5: (x: T5) => T6[],
    fn4: (x: T4) => T5[],
    fn3: (x: T3) => T4[],
    fn2: (x: T2) => T3[],
    fn1: (x: T1) => T2[],
    fn0: (x: V0) => T1[],
): (x: V0) => T6[];

/**
 * Performs right-to-left composition of one or more Promise-returning functions.
 * All functions must be unary.
 *
 * @deprecated since 0.26 in favor of composeWith(then)
 */
export function composeP<V0, T1>(fn0: (x0: V0) => Promise<T1>): (x0: V0) => Promise<T1>;
export function composeP<V0, T1, T2>(
    fn1: (x: T1) => Promise<T2>,
    fn0: (x0: V0) => Promise<T1>,
): (x0: V0) => Promise<T2>;
export function composeP<V0, T1, T2, T3>(
    fn2: (x: T2) => Promise<T3>,
    fn1: (x: T1) => Promise<T2>,
    fn0: (x: V0) => Promise<T1>,
): (x: V0) => Promise<T3>;
export function composeP<V0, T1, T2, T3, T4>(
    fn3: (x: T3) => Promise<T4>,
    fn2: (x: T2) => Promise<T3>,
    fn1: (x: T1) => Promise<T2>,
    fn0: (x: V0) => Promise<T1>,
): (x: V0) => Promise<T4>;
export function composeP<V0, T1, T2, T3, T4, T5>(
    fn4: (x: T4) => Promise<T5>,
    fn3: (x: T3) => Promise<T4>,
    fn2: (x: T2) => Promise<T3>,
    fn1: (x: T1) => Promise<T2>,
    fn0: (x: V0) => Promise<T1>,
): (x: V0) => Promise<T5>;
export function composeP<V0, T1, T2, T3, T4, T5, T6>(
    fn5: (x: T5) => Promise<T6>,
    fn4: (x: T4) => Promise<T5>,
    fn3: (x: T3) => Promise<T4>,
    fn2: (x: T2) => Promise<T3>,
    fn1: (x: T1) => Promise<T2>,
    fn0: (x: V0) => Promise<T1>,
): (x: V0) => Promise<T6>;

/**
 * Performs right-to-left function composition using transforming function.
 * The last function may have any arity; the remaining functions must be unary.
 *
 * @note The result of `R.composeWith` is not automatically curried.
 * The transforming function is not used on the last argument.
 *
 * See also {@link compose}, {@link pipeWith}.
 *
 * @example
 * ```typescript
 * const composeWhileNotNil = R.composeWith((f, res) => R.isNil(res) ? res : f(res));
 *
 * composeWhileNotNil([R.inc, R.prop('age')])({age: 1}) //=> 2
 * ```
 */
export function composeWith<TArgs extends any[], TResult>(
    transformer: (fn: (...args: any[]) => any, intermediatResult: any) => any,
    fns: AtLeastOneFunctionsFlowFromRightToLeft<TArgs, TResult>,
): (...args: TArgs) => TResult;
export function composeWith(
    transformer: (fn: (...args: any[]) => any, intermediatResult: any) => any,
): <TArgs extends any[], TResult>(
    fns: AtLeastOneFunctionsFlowFromRightToLeft<TArgs, TResult>,
) => (...args: TArgs) => TResult;

/**
 * Returns the result of concatenating the given lists or strings.
 *
 * @note `R.concat` expects both arguments to be of the same type,
 * unlike the native `Array.prototype.concat` method.
 * It will throw an error if you concat an `Array` with a non-`Array` value.
 *
 * Dispatches to the `concat` method of the first argument, if present.
 * Can also concatenate two members of a fantasy-land compatible semigroup.
 *
 * @example
 * ```typescript
 * R.concat('ABC', 'DEF'); // 'ABCDEF'
 * R.concat([4, 5, 6], [1, 2, 3]); //=> [4, 5, 6, 1, 2, 3]
 * R.concat([], []); //=> []
 * ```
 */
export function concat(
    placeholder: Placeholder,
): (<L1 extends any[], L2 extends any[]>(list1: L1, list2: L2) => [...L1, ...L2]) &
    (<S1 extends string, S2 extends string>(s1: S1, s2: S2) => `${S1}${S2}`);
export function concat<L2 extends any[]>(
    placeholder: Placeholder,
    list2: L2,
): <L1 extends any[]>(list1: L1) => [...L1, ...L2];
export function concat<S2 extends string>(
    placeholder: Placeholder,
    s2: S2,
): <S1 extends string>(s1: S1) => `${S1}${S2}`;
export function concat<L1 extends any[]>(list1: L1): <L2 extends any[]>(list2: L2) => [...L1, ...L2];
export function concat<S1 extends string>(s1: S1): <S2 extends string>(s2: S2) => `${S1}${S2}`;
export function concat<L1 extends any[], L2 extends any[]>(list1: L1, list2: L2): [...L1, ...L2];
export function concat<S1 extends string, S2 extends string>(s1: S1, s2: S2): `${S1}${S2}`;
export function concat(s1: string, s2: string): string;
export function concat(s1: string): (s2: string) => string;

/**
 * Returns a function, `fn`, which encapsulates `if/else, if/else, ...` logic.
 * `R.cond` takes a list of [predicate, transformer] pairs. All of the arguments
 * to `fn` are applied to each of the predicates in turn until one returns a
 * "truthy" value, at which point `fn` returns the result of applying its
 * arguments to the corresponding transformer. If none of the predicates
 * matches, `fn` returns undefined.
 *
 * @note This is not a direct substitute for a `switch` statement.
 * Remember that both elements of every pair passed to `cond` are *functions*,
 * and `cond` returns a function.
 *
 * @note When using this function with a typeguard as predicate,
 * **all** predicates in all pairs must be typeguards.
 *
 * See also {@link ifElse}, {@link unless}, {@link when}.
 *
 * @example
 * ```typescript
 * const fn = R.cond([
 *   [R.equals(0),   R.always('water freezes at 0°C')],
 *   [R.equals(100), R.always('water boils at 100°C')],
 *   [R.T,           temp => 'nothing special happens at ' + temp + '°C']
 * ]);
 * fn(0); //=> 'water freezes at 0°C'
 * fn(50); //=> 'nothing special happens at 50°C'
 * fn(100); //=> 'water boils at 100°C'
 * ```
 */
export function cond<T, TF1 extends T, R>(pairs: [CondPairTypeguard<T, TF1, R>]): (value: T) => R;
export function cond<T, TF1 extends T, TF2 extends T, R>(
    pairs: [CondPairTypeguard<T, TF1, R>, CondPairTypeguard<T, TF2, R>],
): (value: T) => R;
export function cond<T, TF1 extends T, TF2 extends T, TF3 extends T, R>(
    pairs: [CondPairTypeguard<T, TF1, R>, CondPairTypeguard<T, TF2, R>, CondPairTypeguard<T, TF3, R>],
): (value: T) => R;
export function cond<T, TF1 extends T, TF2 extends T, TF3 extends T, TF4 extends T, R>(
    pairs: [
        CondPairTypeguard<T, TF1, R>,
        CondPairTypeguard<T, TF2, R>,
        CondPairTypeguard<T, TF3, R>,
        CondPairTypeguard<T, TF4, R>,
    ],
): (value: T) => R;
export function cond<T, TF1 extends T, TF2 extends T, TF3 extends T, TF4 extends T, TF5 extends T, R>(
    pairs: [
        CondPairTypeguard<T, TF1, R>,
        CondPairTypeguard<T, TF2, R>,
        CondPairTypeguard<T, TF3, R>,
        CondPairTypeguard<T, TF4, R>,
        CondPairTypeguard<T, TF5, R>,
    ],
): (value: T) => R;
export function cond<T, TF1 extends T, TF2 extends T, TF3 extends T, TF4 extends T, TF5 extends T, TF6 extends T, R>(
    pairs: [
        CondPairTypeguard<T, TF1, R>,
        CondPairTypeguard<T, TF2, R>,
        CondPairTypeguard<T, TF3, R>,
        CondPairTypeguard<T, TF4, R>,
        CondPairTypeguard<T, TF5, R>,
        CondPairTypeguard<T, TF6, R>,
    ],
): (value: T) => R;
export function cond<
    T,
    TF1 extends T,
    TF2 extends T,
    TF3 extends T,
    TF4 extends T,
    TF5 extends T,
    TF6 extends T,
    TF7 extends T,
    R,
>(
    pairs: [
        CondPairTypeguard<T, TF1, R>,
        CondPairTypeguard<T, TF2, R>,
        CondPairTypeguard<T, TF3, R>,
        CondPairTypeguard<T, TF4, R>,
        CondPairTypeguard<T, TF5, R>,
        CondPairTypeguard<T, TF6, R>,
        CondPairTypeguard<T, TF7, R>,
    ],
): (value: T) => R;
export function cond<
    T,
    TF1 extends T,
    TF2 extends T,
    TF3 extends T,
    TF4 extends T,
    TF5 extends T,
    TF6 extends T,
    TF7 extends T,
    TF8 extends T,
    R,
>(
    pairs: [
        CondPairTypeguard<T, TF1, R>,
        CondPairTypeguard<T, TF2, R>,
        CondPairTypeguard<T, TF3, R>,
        CondPairTypeguard<T, TF4, R>,
        CondPairTypeguard<T, TF5, R>,
        CondPairTypeguard<T, TF6, R>,
        CondPairTypeguard<T, TF7, R>,
        CondPairTypeguard<T, TF8, R>,
    ],
): (value: T) => R;
export function cond<
    T,
    TF1 extends T,
    TF2 extends T,
    TF3 extends T,
    TF4 extends T,
    TF5 extends T,
    TF6 extends T,
    TF7 extends T,
    TF8 extends T,
    TF9 extends T,
    R,
>(
    pairs: [
        CondPairTypeguard<T, TF1, R>,
        CondPairTypeguard<T, TF2, R>,
        CondPairTypeguard<T, TF3, R>,
        CondPairTypeguard<T, TF4, R>,
        CondPairTypeguard<T, TF5, R>,
        CondPairTypeguard<T, TF6, R>,
        CondPairTypeguard<T, TF7, R>,
        CondPairTypeguard<T, TF8, R>,
        CondPairTypeguard<T, TF9, R>,
    ],
): (value: T) => R;
export function cond<
    T,
    TF1 extends T,
    TF2 extends T,
    TF3 extends T,
    TF4 extends T,
    TF5 extends T,
    TF6 extends T,
    TF7 extends T,
    TF8 extends T,
    TF9 extends T,
    TF10 extends T,
    R,
>(
    pairs: [
        CondPairTypeguard<T, TF1, R>,
        CondPairTypeguard<T, TF2, R>,
        CondPairTypeguard<T, TF3, R>,
        CondPairTypeguard<T, TF4, R>,
        CondPairTypeguard<T, TF5, R>,
        CondPairTypeguard<T, TF6, R>,
        CondPairTypeguard<T, TF7, R>,
        CondPairTypeguard<T, TF8, R>,
        CondPairTypeguard<T, TF9, R>,
        CondPairTypeguard<T, TF10, R>,
    ],
): (value: T) => R;
export function cond<T extends any[], R>(pairs: Array<CondPair<T, R>>): (...args: T) => R;

/**
 * Wraps a constructor function inside a curried function that can be called with the same arguments and returns the same type.
 *
 * See also {@link invoker}.
 *
 * @example
 * ```typescript
 * // Constructor function
 * class Animal {
 *   constructor(public kind: string) {}
 *
 *   sighting() {
 *     return "It's a " + this.kind + "!";
 *   }
 * }
 *
 * const AnimalConstructor = R.construct(Animal)
 *
 * // Notice we no longer need the 'new' keyword:
 * AnimalConstructor('Pig'); //=> {"kind": "Pig", "sighting": function (){...}};
 *
 * const animalTypes = ["Lion", "Tiger", "Bear"];
 * const animalSighting = R.invoker(0, 'sighting');
 * const sightNewAnimal = R.compose(animalSighting, AnimalConstructor);
 * R.map(sightNewAnimal, animalTypes); //=> ["It's a Lion!", "It's a Tiger!", "It's a Bear!"]
 * ```
 */
export function construct<A extends any[], T>(
    constructor: { new (...a: A): T } | ((...a: A) => T),
): _.F.Curry<(...a: A) => T>;

// NOTE: Example doesn't work with this typing
/**
 * Wraps a constructor function inside a curried function that can be called with the same arguments and returns the same type.
 * The arity of the function returned is specified to allow using variadic constructor functions.
 */
export function constructN<A extends any[], T, N extends number>(
    n: N,
    constructor: { new (...a: A): T } | ((...a: A) => T),
): _.F.Curry<(...a: mergeArrWithLeft<Tuple<any, N>, A>) => T>;

/**
 * Returns `true` if the specified item is somewhere in the list, `false` otherwise.
 * Equivalent to `indexOf(a)(list) > -1`. Uses strict (`===`) equality checking.
 *
 * @deprecated since 0.26 in favor of includes
 */
export function contains(__: Placeholder, list: string): (a: string) => boolean;
export function contains<T>(__: Placeholder, list: readonly T[]): (a: T) => boolean;
export function contains(__: Placeholder): (list: string, a: string) => boolean;
export function contains<T>(__: Placeholder): (list: readonly T[], a: T) => boolean;
export function contains(a: string, list: string): boolean;
export function contains<T>(a: T, list: readonly T[]): boolean;
export function contains(a: string): (list: string) => boolean;
export function contains<T>(a: T): (list: readonly T[]) => boolean;

// NOTE: Example doesn't work with this typing
/**
 * Accepts a converging function and a list of branching functions and returns a new function.
 * When invoked, this new function is applied to some arguments,
 * each branching function is applied to those same arguments.
 * The results of each branching function are passed as arguments to the converging function
 * to produce the return value.
 *
 * See also {@link useWith}.
 */
export function converge<
    TResult,
    FunctionsList extends ReadonlyArray<Fn> &
        IfFunctionsArgumentsDoNotOverlap<_Fns, 'Functions arguments types must overlap'>,
    _Fns extends ReadonlyArray<Fn> = FunctionsList,
>(
    converging: (...args: ReturnTypesOfFns<FunctionsList>) => TResult,
    branches: FunctionsList,
): _.F.Curry<(...args: LargestArgumentsList<FunctionsList>) => TResult>;
export function converge<
    CArgs extends ReadonlyArray<any>,
    TResult,
    FunctionsList extends readonly [
        ...{
            [Index in keyof CArgs]: (...args: ReadonlyArray<any>) => CArgs[Index];
        },
    ] &
        IfFunctionsArgumentsDoNotOverlap<_Fns, 'Functions arguments types must overlap'>,
    _Fns extends ReadonlyArray<Fn> = FunctionsList,
>(
    converging: (...args: CArgs) => TResult,
    branches: FunctionsList,
): _.F.Curry<(...args: LargestArgumentsList<FunctionsList>) => TResult>;

/**
 * Returns the number of items in a given `list` matching the predicate `f`.
 *
 * @example
 * ```typescript
 * const even = (x: number) => x % 2 == 0;
 *
 * R.count(even, [1, 2, 3, 4, 5]); // => 2
 * R.map(R.count(even), [[1, 1, 1], [2, 3, 4, 5], [6]]); // => [0, 2, 1]
 * ```
 */
export function count<T>(fn: (a: T) => boolean, list: readonly T[]): number;
export function count<T>(fn: (a: T) => boolean): (list: readonly T[]) => number;

/**
 * Counts the elements of a list according to how many match each value of a key generated by the supplied function.
 * Returns an object mapping the keys produced by `fn` to the number of occurrences in the list.
 * Note that all keys are coerced to strings because of how JavaScript objects work.
 *
 * Acts as a transducer if a transformer is given in list position.
 *
 * See also {@link transduce}.
 *
 * @example
 * ```typescript
 * const numbers = [1.0, 1.1, 1.2, 2.0, 3.0, 2.2];
 * R.countBy(Math.floor)(numbers);    //=> {'1': 3, '2': 2, '3': 1}
 *
 * const letters = ['a', 'b', 'A', 'a', 'B', 'c'];
 * R.countBy(R.toLower)(letters);   //=> {'a': 3, 'b': 2, 'c': 1}
 * ```
 */
export function countBy<T>(fn: (a: T) => string | number, list: readonly T[]): { [index: string]: number };
export function countBy<T>(fn: (a: T) => string | number): (list: readonly T[]) => { [index: string]: number };

/**
 * Returns a curried equivalent of the provided function.
 *
 * See also {@link curryN}, {@link partial}.
 *
 * The curried function has two unusual capabilities.
 *
 * First, its arguments needn't be provided one at a time.
 * If `f` is a ternary function and `g` is `R.curry(f)`, the following are equivalent:
 *  - `g(1)(2)(3)`
 *  - `g(1)(2, 3)`
 *  - `g(1, 2)(3)`
 *  - `g(1, 2, 3)`
 *
 * Secondly, the special placeholder value `R.__` may be used to specify "gaps",
 * allowing partial application of any combination of arguments,
 * regardless of their positions.
 * If `g` is as above and `_` is `R.__`, the following are equivalent:
 *  - `g(1, 2, 3)`
 *  - `g(_, 2, 3)(1)`
 *  - `g(_, _, 3)(1)(2)`
 *  - `g(_, _, 3)(1, 2)`
 *  - `g(_, 2)(1)(3)`
 *  - `g(_, 2)(1, 3)`
 *  - `g(_, 2)(_, 3)(1)`
 *
 * @example
 * ```typescript
 * const addFourNumbers = (a: number, b: number, c: number, d: number) => a + b + c + d;
 *
 * const curriedAddFourNumbers = R.curry(addFourNumbers);
 * const f = curriedAddFourNumbers(1, 2);
 * const g = f(3);
 * g(4); //=> 10
 * ```
 */
export function curry<F extends (...args: any) => any>(f: F): _.F.Curry<F>;

/**
 * Returns a curried equivalent of the provided function, with the specified arity.
 *
 * See also {@link curry}.
 *
 * The curried function has two unusual capabilities.
 *
 * First, its arguments needn't be provided one at a time.
 * If `f` is a ternary function and `g` is `R.curry(f)`, the following are equivalent:
 *  - `g(1)(2)(3)`
 *  - `g(1)(2, 3)`
 *  - `g(1, 2)(3)`
 *  - `g(1, 2, 3)`
 *
 * Secondly, the special placeholder value `R.__` may be used to specify "gaps",
 * allowing partial application of any combination of arguments,
 * regardless of their positions.
 * If `g` is as above and `_` is `R.__`, the following are equivalent:
 *  - `g(1, 2, 3)`
 *  - `g(_, 2, 3)(1)`
 *  - `g(_, _, 3)(1)(2)`
 *  - `g(_, _, 3)(1, 2)`
 *  - `g(_, 2)(1)(3)`
 *  - `g(_, 2)(1, 3)`
 *  - `g(_, 2)(_, 3)(1)`
 *
 * @example
 * ```typescript
 * const sumArgs = (...args: number[]) => R.sum(args);
 *
 * const curriedAddFourNumbers = R.curryN(4, sumArgs);
 * const f = curriedAddFourNumbers(1, 2);
 * const g = f(3);
 * g(4); //=> 10
 * ```
 */
export function curryN<N extends number, F extends (...args: any) => any>(
    length: N,
    fn: F,
): _.F.Curry<(...a: _.T.Take<Parameters<F>, _.N.NumberOf<N>>) => ReturnType<F>>;
export function curryN<N extends number>(
    length: N,
): <F extends (...args: any) => any>(
    fn: F,
) => _.F.Curry<(...a: _.T.Take<Parameters<F>, _.N.NumberOf<N>>) => ReturnType<F>>;

/**
 * Decrements its argument.
 *
 * See also {@link inc}.
 *
 * @example
 * ```typescript
 * R.dec(42); //=> 41
 * ```
 */
export function dec(n: number): number;

/**
 * Returns the second argument if it is not `null`, `undefined` or `NaN`; otherwise the first argument is returned.
 *
 * @example
 * ```typescript
 * const defaultTo42 = R.defaultTo(42);
 *
 * defaultTo42(null);      //=> 42
 * defaultTo42(undefined); //=> 42
 * defaultTo42(false);     //=> false
 * defaultTo42('Ramda');   //=> 'Ramda'
 * // parseInt('string') results in NaN
 * defaultTo42(parseInt('string')); //=> 42
 * ```
 */
export function defaultTo<T, U>(a: T, b: U | null | undefined): T | U;
export function defaultTo<T>(a: T): <U>(b: U | null | undefined) => T | U;

/**
 * Makes a descending comparator function out of a function that returns a value that can be compared with `<` and `>`.
 *
 * See also {@link ascend}.
 *
 * @example
 * ```typescript
 * type Person = { name: string; age: number; };
 *
 * const byAge = R.descend<Person>(R.prop('age'));
 * const people = [
 *   { name: 'Emma', age: 70 },
 *   { name: 'Peter', age: 78 },
 *   { name: 'Mikhail', age: 62 },
 * ];
 * const peopleByOldestFirst = R.sort(byAge, people);
 *   //=> [{ name: 'Peter', age: 78 }, { name: 'Emma', age: 70 }, { name: 'Mikhail', age: 62 }]
 * ```
 */
export function descend<T>(fn: (obj: T) => Ord, a: T, b: T): Ordering;
export function descend<T>(fn: (obj: T) => Ord): (a: T, b: T) => Ordering;

/**
 * Finds the set (i.e. no duplicates) of all elements in the first list not contained in the second list.
 * `Object`s and `Array`s are compared in terms of value equality, not reference equality.
 *
 * See also {@link differenceWith}, {@link symmetricDifference}, {@link symmetricDifferenceWith}, {@link without}.
 *
 * @example
 * ```typescript
 * R.difference([1,2,3,4], [7,6,5,4,3]); //=> [1,2]
 * R.difference([7,6,5,4,3], [1,2,3,4]); //=> [7,6,5]
 * R.difference<{ a: number; } | { b: number; } | { c: number; }>([{a: 1}, {b: 2}], [{a: 1}, {c: 3}]) //=> [{b: 2}]
 * ```
 */
export function difference<T>(list1: readonly T[], list2: readonly T[]): T[];
export function difference<T>(list1: readonly T[]): (list2: readonly T[]) => T[];

/**
 * Finds the set (i.e. no duplicates) of all elements in the first list not contained in the second list.
 * Duplication is determined according to the value returned
 * by applying the supplied predicate to two list elements.
 *
 * See also See also {@link difference}, {@link symmetricDifference}, {@link symmetricDifferenceWith}.
 *
 * @example
 * ```typescript
 * const cmp = (x: { a: number; }, y: { a: number; }) => x.a === y.a;
 * const l1 = [{a: 1}, {a: 2}, {a: 3}];
 * const l2 = [{a: 3}, {a: 4}];
 * R.differenceWith(cmp, l1, l2); //=> [{a: 1}, {a: 2}]
 * ```
 */
export function differenceWith<T1, T2>(
    pred: (a: T1, b: T2) => boolean,
    list1: readonly T1[],
    list2: readonly T2[],
): T1[];
export function differenceWith<T1, T2>(
    pred: (a: T1, b: T2) => boolean,
): (list1: readonly T1[], list2: readonly T2[]) => T1[];
export function differenceWith<T1, T2>(
    pred: (a: T1, b: T2) => boolean,
    list1: readonly T1[],
): (list2: readonly T2[]) => T1[];

/**
 * Returns a new object that does not contain the given property.
 *
 * See also {@link assoc}, {@link omit}.
 *
 * @example
 * ```typescript
 * R.dissoc('b', {a: 1, b: 2, c: 3}); //=> {a: 1, c: 3}
 * ```
 */
export function dissoc<T extends object, K extends keyof T>(prop: K, obj: T): Omit<T, K>;
export function dissoc<K extends string | number>(prop: K): <T extends object>(obj: T) => Omit<T, K>;

/**
 * Makes a shallow clone of an object, omitting the property at the given path.
 *
 * @note This copies and flattens prototype properties onto the new object as well.
 * All non-primitive properties are copied by reference.
 *
 * @example
 * ```typescript
 * R.dissocPath(['a', 'b', 'c'], {a: {b: {c: 42}}}); //=> {a: {b: {}}}
 * ```
 */
export function dissocPath<T>(path: Path, obj: any): T;
export function dissocPath<T>(path: Path): (obj: any) => T;

/**
 * Divides two numbers. Equivalent to `a / b` but curried.
 *
 * See also {@link multiply}.
 *
 * @example
 * ```typescript
 * R.divide(71, 100); //=> 0.71
 *
 * const half = R.divide(R.__, 2);
 * half(42); //=> 21
 *
 * const reciprocal = R.divide(1);
 * reciprocal(4);   //=> 0.25
 * ```
 */
export function divide(__: Placeholder, b: number): (a: number) => number;
export function divide(__: Placeholder): (b: number, a: number) => number;
export function divide(a: number, b: number): number;
export function divide(a: number): (b: number) => number;

/**
 * Returns all but the first `n` elements of the given list, string, or transducer/transformer.
 *
 * Dispatches to the `drop` method of the second argument, if present.
 *
 * See also {@link take}, {@link transduce}, {@link dropLast}, {@link dropWhile}.
 *
 * @example
 * ```typescript
 * R.drop(1, ['foo', 'bar', 'baz']); //=> ['bar', 'baz']
 * R.drop(2, ['foo', 'bar', 'baz']); //=> ['baz']
 * R.drop(3, ['foo', 'bar', 'baz']); //=> []
 * R.drop(4, ['foo', 'bar', 'baz']); //=> []
 * R.drop(3, 'ramda');               //=> 'da'
 * ```
 */
export function drop<T>(n: number, xs: readonly T[]): T[];
export function drop(n: number, xs: string): string;
export function drop<T>(n: number): {
    (xs: string): string;
    (xs: readonly T[]): T[];
};

/**
 * Returns a list containing all but the last `n` elements of the given list.
 *
 * Acts as a transducer if a transformer is given in list position.
 *
 * See also {@link takeLast}, {@link drop}, {@link dropWhile}, {@link dropLastWhile}, {@link transduce}.
 *
 * @example
 * ```typescript
 * R.dropLast(1, ['foo', 'bar', 'baz']); //=> ['foo', 'bar']
 * R.dropLast(2, ['foo', 'bar', 'baz']); //=> ['foo']
 * R.dropLast(3, ['foo', 'bar', 'baz']); //=> []
 * R.dropLast(4, ['foo', 'bar', 'baz']); //=> []
 * R.dropLast(3, 'ramda');               //=> 'ra'
 * ```
 */
export function dropLast<T>(n: number, xs: readonly T[]): T[];
export function dropLast(n: number, xs: string): string;
export function dropLast<T>(n: number): {
    (xs: readonly T[]): T[];
    (xs: string): string;
};

/**
 * Returns a new list excluding all the tailing elements of a given list which satisfy the supplied predicate function.
 * It passes each value from the right to the supplied predicate function,
 * skipping elements until the predicate function returns a falsy value.
 *
 * Acts as a transducer if a transformer is given in list position.
 *
 * See also {@link takeLastWhile}, {@link addIndex}, {@link drop}, {@link dropWhile}, {@link transduce}.
 *
 * @example
 * ```typescript
 * const lteThree = (x: number) => x <= 3;
 *
 * R.dropLastWhile(lteThree, [1, 2, 3, 4, 3, 2, 1]); //=> [1, 2, 3, 4]
 *
 * R.dropLastWhile(x => x !== 'd', 'Ramda'); //=> 'Ramd'
 * ```
 */
export function dropLastWhile<T>(fn: (a: T) => boolean, list: readonly T[]): T[];
export function dropLastWhile<T>(fn: (a: T) => boolean): (list: readonly T[]) => T[];

/**
 * Returns a new list without any consecutively repeating elements.
 * {@link equals `R.equals`} is used to determine equality.
 *
 * Acts as a transducer if a transformer is given in list position.
 *
 * See also {@link transduce}.
 *
 * @example
 * ```typescript
 * R.dropRepeats([1, 1, 1, 2, 3, 4, 4, 2, 2]); //=> [1, 2, 3, 4, 2]
 * ```
 */
export function dropRepeats<T>(list: readonly T[]): T[];

/**
 * Returns a new list without any consecutively repeating elements.
 * Equality is determined by applying the supplied predicate to each pair of consecutive elements.
 * The first element in a series of equal elements will be preserved.
 *
 * Acts as a transducer if a transformer is given in list position.
 *
 * See also {@link transduce}.
 *
 * @example
 * ```typescript
 * const l = [1, -1, 1, 3, 4, -4, -4, -5, 5, 3, 3];
 * R.dropRepeatsWith(R.eqBy(Math.abs), l); //=> [1, 3, 4, -5, 3]
 * ```
 */
export function dropRepeatsWith<T>(predicate: (left: T, right: T) => boolean, list: readonly T[]): T[];
export function dropRepeatsWith<T>(predicate: (left: T, right: T) => boolean): (list: readonly T[]) => T[];

/**
 * Returns a new list excluding the leading elements of a given list
 * which satisfy the supplied predicate function.
 * It passes each value to the supplied predicate function,
 * skipping elements while the predicate function returns a truthy value.
 *
 * Dispatches to the `dropWhile` method of the second argument, if present.
 *
 * Acts as a transducer if a transformer is given in list position.
 *
 * See also {@link takeWhile}, {@link addIndex}, {@link transduce}.
 *
 * @example
 * ```typescript
 * const lteTwo = (x: number) => x <= 2;
 *
 * R.dropWhile(lteTwo, [1, 2, 3, 4, 3, 2, 1]); //=> [3, 4, 3, 2, 1]
 *
 * R.dropWhile(x => x !== 'd' , 'Ramda'); //=> 'da'
 * ```
 */
export function dropWhile<T>(fn: (a: T) => boolean, list: readonly T[]): T[];
export function dropWhile<T>(fn: (a: T) => boolean): (list: readonly T[]) => T[];

/**
 * A function wrapping calls to the two functions in an `||` operation,
 * returning the result of the first function if it is truthy
 * and the result of the second function otherwise.
 *
 * @note This is short-circuited, meaning that the second function will not be invoked if the first returns a truthy value.
 *
 * See also {@link both}, {@link or}.
 *
 * @example
 * ```typescript
 * const gt10 = (x: number) => x > 10;
 * const even = (x: number) => x % 2 === 0;
 * const f = R.either(gt10, even);
 * f(101); //=> true
 * f(8); //=> true
 * ```
 */
export function either<T extends Pred>(pred1: T, pred2: T): T;
export function either<T extends Pred>(pred1: T): (pred2: T) => T;

/**
 * Returns the empty value of its argument's type.
 * Ramda defines the empty value of `Array` (`[]`), `Object` (`{}`), string (`''`),
 * `TypedArray` (`Uint8Array []`, `Float32Array []`, etc) and arguments.
 *
 * Other types are supported if they define `<Type>.empty`, `<Type>.prototype.empty`
 * or implement the FantasyLand Monoid spec.
 *
 * Dispatches to the `empty` method of the first argument, if present.
 *
 * @example
 * ```typescript
 * R.empty([1, 2, 3]);                  //=> []
 * R.empty('unicorns');                 //=> ''
 * R.empty({x: 1, y: 2});               //=> {}
 * R.empty(Uint8Array.from([1, 2, 3])); //=> Uint8Array []
 * ```
 */
export function empty<T>(x: T): T;

/**
 * Checks if a list ends with the provided sublist.
 *
 * Similarly, checks if a string ends with the provided substring.
 *
 * See also {@link startsWith}.
 *
 * @example
 * ```typescript
 * R.endsWith('c', 'abc')                //=> true
 * R.endsWith('b', 'abc')                //=> false
 * R.endsWith(['c'], ['a', 'b', 'c'])    //=> true
 * R.endsWith(['b'], ['a', 'b', 'c'])    //=> false
 * ```
 */
export function endsWith(substr: string, str: string): boolean;
export function endsWith(substr: string): (str: string) => boolean;
export function endsWith<T>(subList: readonly T[], list: readonly T[]): boolean;
export function endsWith<T>(subList: readonly T[]): (list: readonly T[]) => boolean;

/**
 * Takes a function and two values in its domain and returns `true` if the values map to the same value in the codomain;
 * `false` otherwise.
 *
 * @example
 * ```typescript
 * R.eqBy(Math.abs, 5, -5); //=> true
 * ```
 */
export function eqBy<T>(fn: (a: T) => unknown, a: T, b: T): boolean;
export function eqBy<T>(fn: (a: T) => unknown, a: T): (b: T) => boolean;
export function eqBy<T>(fn: (a: T) => unknown): {
    (a: T, b: T): boolean;
    (a: T): (b: T) => boolean;
};

/**
 * Reports whether two objects have the same value, in {@link equals `R.equals`} terms, for the specified property.
 * Useful as a curried predicate.
 *
 * @example
 * ```typescript
 * const o1 = { a: 1, b: 2, c: 3, d: 4 };
 * const o2 = { a: 10, b: 20, c: 3, d: 40 };
 * R.eqProps('a', o1, o2); //=> false
 * R.eqProps('c', o1, o2); //=> true
 * ```
 */
export function eqProps<T, U>(prop: string, obj1: T, obj2: U): boolean;
export function eqProps<P extends string>(prop: P): <T, U>(obj1: Record<P, T>, obj2: Record<P, U>) => boolean;
export function eqProps<T>(prop: string, obj1: T): <U>(obj2: U) => boolean;

/**
 * Returns `true` if its arguments are equivalent, `false` otherwise.
 * Handles cyclical data structures.
 *
 * Dispatches symmetrically to the `equals` methods of both arguments, if present.
 *
 * @example
 * ```typescript
 * R.equals(1, 1); //=> true
 * R.equals([1, 2, 3], [1, 2, 3]); //=> true
 *
 * type Recursive = { v: Recursive; };
 *
 * const a: Recursive = {} as Recursive; a.v = a;
 * const b: Recursive = {} as Recursive; b.v = b;
 * R.equals(a, b); //=> true
 * ```
 */
export function equals<T>(__: Placeholder, b: T): (a: T) => boolean;
export function equals<T>(a: T, b: T): boolean;
export function equals<T>(a: T): (b: T) => boolean;

/**
 * Creates a new object by evolving a shallow copy of the `object`,
 * according to the functions in `transformations`.
 * All non-primitive properties are copied by reference.
 *
 * A function in `transformations` will not be invoked if its corresponding key does not exist in the evolved object.
 *
 * @example
 * ```typescript
 * const tomato = {firstName: '  Tomato ', data: {elapsed: 100, remaining: 1400}, id:123};
 * const transformations = {
 *   firstName: R.trim,
 *   lastName: R.trim, // Will not get invoked.
 *   data: {elapsed: R.add(1), remaining: R.add(-1)}
 * };
 * R.evolve(transformations, tomato); //=> {firstName: 'Tomato', data: {elapsed: 101, remaining: 1399}, id:123}
 * ```
 */
export function evolve<E extends Evolver, V extends Evolvable<E>>(transformations: E, obj: V): Evolve<V, E>;
export function evolve<E extends Evolver>(transformations: E): <V extends Evolvable<E>>(obj: V) => Evolve<V, E>;

/**
 * A function that always returns `false`.
 * Any passed in parameters are ignored.
 *
 * See also {@link T}.
 *
 * @example
 * ```typescript
 * R.F(); //=> false
 * ```
 */
export function F(...args: unknown[]): false;

/**
 * Takes a predicate and a `Filterable`,
 * and returns a new `Filterable` of the same type
 * containing the members of the given `Filterable` which satisfy the given predicate.
 * Filterable objects include plain objects or any object that has a filter method such as Array.
 *
 * Dispatches to the `filter` method of the second argument, if present.
 *
 * Acts as a transducer if a transformer is given in list position.
 *
 * See also {@link reject}, {@link transduce}, {@link addIndex}.
 *
 * @example
 * ```typescript
 * const isEven = (n: number) => n % 2 === 0;
 *
 * R.filter(isEven, [1, 2, 3, 4]); //=> [2, 4]
 *
 * R.filter(isEven, {a: 1, b: 2, c: 3, d: 4}); //=> {b: 2, d: 4}
 * ```
 */
export function filter<A, P extends A>(
    pred: (val: A) => val is P,
): {
    <B extends A>(list: readonly B[]): P[];
    <B extends A>(dict: Dictionary<B>): Dictionary<P>;
};
export function filter<T>(
    pred: (value: T) => boolean,
): <P extends T, C extends readonly P[] | Dictionary<P>>(collection: C) => C;
export function filter<T, P extends T>(pred: (val: T) => val is P, list: readonly T[]): P[];
export function filter<T, P extends T>(pred: (val: T) => val is P, dict: Dictionary<T>): Dictionary<P>;
export function filter<T, C extends readonly T[] | Dictionary<T>>(pred: (value: T) => boolean, collection: C): C;

/**
 * Returns the first element of the list which matches the predicate,
 * or `undefined` if no element matches.
 *
 * Dispatches to the `find` method of the second argument, if present.
 *
 * Acts as a transducer if a transformer is given in list position.
 *
 * See also {@link transduce}.
 *
 * @example
 * ```typescript
 * const xs = [{a: 1}, {a: 2}, {a: 3}];
 * R.find(R.propEq('a', 2))(xs); //=> {a: 2}
 * R.find(R.propEq('a', 4))(xs); //=> undefined
 * ```
 */
export function find<T, P extends T>(pred: (val: T) => val is P, list: readonly T[]): P | undefined;
export function find<T>(pred: (val: T) => boolean, list: readonly T[]): T | undefined;
export function find<T, P extends T>(pred: (val: T) => val is P): (list: readonly T[]) => P | undefined;
export function find<T>(pred: (val: T) => boolean): (list: readonly T[]) => T | undefined;

/**
 * Returns the index of the first element of the list which matches the predicate,
 * or `-1` if no element matches.
 *
 * Acts as a transducer if a transformer is given in list position.
 *
 * See also {@link indexOf}, {@link transduce}.
 *
 * @example
 * ```typescript
 * const xs = [{a: 1}, {a: 2}, {a: 3}];
 * R.findIndex(R.propEq('a', 2))(xs); //=> 1
 * R.findIndex(R.propEq('a', 4))(xs); //=> -1
 * ```
 */
export function findIndex<T>(fn: (a: T) => boolean, list: readonly T[]): number;
export function findIndex<T>(fn: (a: T) => boolean): (list: readonly T[]) => number;

/**
 * Returns the last element of the list which matches the predicate, or `undefined` if no element matches.
 *
 * Acts as a transducer if a transformer is given in list position.
 *
 * See also {@link transduce}.
 *
 * @example
 * ```typescript
 * const xs = [{a: 1, b: 0}, {a:1, b: 1}];
 * R.findLast(R.propEq('a', 1))(xs); //=> {a: 1, b: 1}
 * R.findLast(R.propEq('a', 4))(xs); //=> undefined
 * ```
 */
export function findLast<T, P extends T>(pred: (val: T) => val is P, list: readonly T[]): P | undefined;
export function findLast<T>(pred: (val: T) => boolean, list: readonly T[]): T | undefined;
export function findLast<T, P extends T>(pred: (val: T) => val is P): (list: readonly T[]) => P | undefined;
export function findLast<T>(pred: (val: T) => boolean): (list: readonly T[]) => T | undefined;

/**
 * Returns the index of the last element of the list which matches the predicate,
 * or `-1` if no element matches.
 *
 * Acts as a transducer if a transformer is given in list position.
 *
 * See also {@link lastIndexOf}, {@link transduce}.
 *
 * @example
 * ```typescript
 * const xs = [{a: 1, b: 0}, {a:1, b: 1}];
 * R.findLastIndex(R.propEq('a', 1))(xs); //=> 1
 * R.findLastIndex(R.propEq('a', 4))(xs); //=> -1
 * ```
 */
export function findLastIndex<T>(fn: (a: T) => boolean, list: readonly T[]): number;
export function findLastIndex<T>(fn: (a: T) => boolean): (list: readonly T[]) => number;

/**
 * Returns a new list by pulling every item out of it (and all its sub-arrays)
 * and putting them in a new array, depth-first.
 *
 * See also {@link unnest}.
 *
 * @example
 * ```typescript
 * R.flatten([1, 2, [3, 4], 5, [6, [7, 8, [9, [10, 11], 12]]]]);
 * //=> [1, 2, 3, 4, 5, 6, 7, 8, 9, 10, 11, 12]
 * ```
 */
export function flatten<T extends readonly any[]>(list: T): _.T.Flatten<T>;

/**
 * Flips the order of the first two arguments to the given function.
 *
 * @example
 * ```typescript
 * const mergeThree = <T>(a: T, b: T, c: T) => ([] as T[]).concat(a, b, c);
 *
 * mergeThree(1, 2, 3); //=> [1, 2, 3]
 *
 * R.flip(mergeThree)(1, 2, 3); //=> [2, 1, 3]
 * ```
 */
export function flip<T, U, TResult>(fn: (arg0: T, arg1: U) => TResult): (arg1: U, arg0?: T) => TResult;
export function flip<F extends (...args: any) => any, P extends _.F.Parameters<F>>(
    fn: F,
): _.F.Curry<(...args: _.T.Merge<[P[1], P[0]], P>) => _.F.Return<F>>;

/**
 * Iterate over the given list, calling the given function for each element in the list.
 *
 * @note `R.forEach` does not skip deleted or unassigned indices (sparse arrays),
 * unlike the native `Array.prototype.forEach` method.
 *
 * Also note that, unlike `Array.prototype.forEach`, `R.forEach` returns the original array.
 * In some libraries this function is named `each`.
 *
 * Dispatches to the `forEach` method of the second argument, if present.
 *
 * @example
 * ```typescript
 * const printXPlusFive = (x: number) => console.log(x + 5);
 * R.forEach(printXPlusFive, [1, 2, 3]); //=> [1, 2, 3]
 * // logs 6
 * // logs 7
 * // logs 8
 * ```
 */
export function forEach<T>(fn: (x: T) => void, list: readonly T[]): T[];
export function forEach<T>(fn: (x: T) => void): (list: readonly T[]) => T[];
export function forEach<T>(fn: (x: T) => void, list: readonly T[]): T[];
export function forEach<T>(fn: (x: T) => void): (list: readonly T[]) => T[];

/**
 * Iterate over the given object, calling the given function for each key and value in the object.
 *
 * @example
 * ```typescript
 * const printKeyConcatValue = (value: unknown, key: string) => console.log(key + ':' + value);
 * R.forEachObjIndexed(printKeyConcatValue, {x: 1, y: 2}); //=> {x: 1, y: 2}
 * // logs x:1
 * // logs y:2
 * ```
 */
export function forEachObjIndexed<T>(fn: (value: T[keyof T], key: keyof T, obj: T) => void, obj: T): T;
export function forEachObjIndexed<T>(fn: (value: T[keyof T], key: keyof T, obj: T) => void): (obj: T) => T;

/**
 * Creates a new object from a list key-value pairs.
 * If a key appears in multiple pairs,
 * the rightmost pair is included in the object.
 *
 * See also {@link toPairs}, {@link pair}.
 *
 * @example
 * ```typescript
 * R.fromPairs([['a', 1], ['b', 2], ['c', 3]]); //=> {a: 1, b: 2, c: 3}
 * ```
 */
export function fromPairs<V>(
    pairs: ReadonlyArray<Readonly<KeyValuePair<string, V>>> | ReadonlyArray<Readonly<KeyValuePair<number, V>>>,
): { [index: string]: V };

/**
 * Splits a list into sub-lists stored in an object,
 * based on the result of calling a key-returning function on each element,
 * and grouping the results according to values returned.
 *
 * Dispatches to the `groupBy` method of the second argument, if present.
 *
 * Acts as a transducer if a transformer is given in list position.
 *
 * See also {@link reduceBy}, {@link indexBy}, {@link transduce}.
 *
 * @example
 * ```typescript
 * type Student = { name: string; score: number; }
 *
 * const byGrade = R.groupBy((student: Student) => {
 *   const score = student.score;
 *   return score < 65 ? 'F' :
 *          score < 70 ? 'D' :
 *          score < 80 ? 'C' :
 *          score < 90 ? 'B' : 'A';
 * });
 * const students = [{name: 'Abby', score: 84},
 *                   {name: 'Eddy', score: 58},
 *                   // ...
 *                   {name: 'Jack', score: 69}];
 * byGrade(students);
 * // {
 * //   'A': [{name: 'Dianne', score: 99}],
 * //   'B': [{name: 'Abby', score: 84}]
 * //   // ...,
 * //   'F': [{name: 'Eddy', score: 58}]
 * // }
 * ```
 */
export function groupBy<T, K extends string = string>(fn: (a: T) => K, list: readonly T[]): Record<K, T[]>;
export function groupBy<T, K extends string = string>(fn: (a: T) => K): (list: readonly T[]) => Record<K, T[]>;

/**
 * Takes a list and returns a list of lists
 * where every adjacent element of each sublist satisfies the given predicate.
 *
 * @example
 * ```typescript
 * R.groupWith(R.equals, [0, 1, 1, 2, 3, 5, 8, 13, 21])
 * //=> [[0], [1, 1], [2], [3], [5], [8], [13], [21]]
 *
 * R.groupWith((a, b) => a + 1 === b, [0, 1, 1, 2, 3, 5, 8, 13, 21])
 * //=> [[0, 1], [1, 2, 3], [5], [8], [13], [21]]
 *
 * R.groupWith((a, b) => a % 2 === b % 2, [0, 1, 1, 2, 3, 5, 8, 13, 21])
 * //=> [[0], [1, 1], [2], [3, 5], [8], [13, 21]]
 *
 * const isVowel = R.test(/^[aeiou]$/i);
 * R.groupWith(R.eqBy(isVowel), 'aestiou')
 * //=> ['ae', 'st', 'iou']
 * ```
 */
export function groupWith<T>(fn: (x: T, y: T) => boolean): (list: readonly T[]) => T[][];
export function groupWith<T>(fn: (x: T, y: T) => boolean, list: readonly T[]): T[][];
export function groupWith<T>(fn: (x: T, y: T) => boolean, list: string): string[];

/**
 * Returns `true` if the first parameter is greater than the second; `false` otherwise.
 *
 * See also {@link gte}, {@link lt}, {@link lte}.
 *
 * @example
 * ```typescript
 * R.gt(2, 1); //=> true
 * R.gt(2, 2); //=> false
 * R.gt(2, 3); //=> false
 * R.gt('a', 'z'); //=> false
 * R.gt('z', 'a'); //=> true
 * ```
 */
export function gt(__: Placeholder, b: number): (a: number) => boolean;
export function gt(__: Placeholder): (b: number, a: number) => boolean;
export function gt(a: number, b: number): boolean;
export function gt(a: string, b: string): boolean;
export function gt(a: number): (b: number) => boolean;

/**
 * Returns `true` if the first parameter is greater than or equal to the second; `false` otherwise.
 *
 * See also {@link gt}, {@link lt}, {@link lte}.
 *
 * @example
 * ```typescript
 * R.gte(2, 1); //=> true
 * R.gte(2, 2); //=> true
 * R.gte(2, 3); //=> false
 * R.gte('a', 'z'); //=> false
 * R.gte('z', 'a'); //=> true
 * ```
 */
export function gte(__: Placeholder, b: number): (a: number) => boolean;
export function gte(__: Placeholder): (b: number, a: number) => boolean;
export function gte(a: number, b: number): boolean;
export function gte(a: string, b: string): boolean;
export function gte(a: number): (b: number) => boolean;

/**
 * Returns whether or not an object has an own property with the specified name.
 *
 * @example
 * ```typescript
 * const hasName = R.has('name');
 * hasName({name: 'alice'});   //=> true
 * hasName({name: 'bob'});     //=> true
 * hasName({});                //=> false
 *
 * const point = {x: 0, y: 0};
 * const pointHas = R.has(R.__, point);
 * pointHas('x'); //=> true
 * pointHas('y'); //=> true
 * pointHas('z'); //=> false
 * ```
 */
export function has(__: Placeholder, obj: unknown): (s: string) => boolean;
export function has(__: Placeholder): <P extends string>(obj: unknown, s: P) => obj is ObjectHavingSome<P>;
export function has<P extends string>(s: P, obj: unknown): obj is ObjectHavingSome<P>;
export function has<P extends string>(s: P): (obj: unknown) => obj is ObjectHavingSome<P>;

/**
 * Returns whether or not an object or its prototype chain has a property with the specified name.
 *
 * @example
 * ```typescript
 * class Rectangle {
 *   constructor(public width: number, public height: number) {}
 *
 *   area() {
 *     return this.width * this.height;
 *   }
 * }
 *
 * const square = new Rectangle(2, 2);
 * R.hasIn('width', square); //=> true
 * R.hasIn('area', square);  //=> true
 * ```
 */
export function hasIn<T>(s: string, obj: T): boolean;
export function hasIn(s: string): <T>(obj: T) => boolean;

/**
 * Returns whether or not a path exists in an object. Only the object's own properties are checked.
 *
 * See also {@link has}.
 *
 * @example
 * ```typescript
 * R.hasPath(['a', 'b'], {a: {b: 2}});         // => true
 * R.hasPath(['a', 'b'], {a: {b: undefined}}); // => true
 * R.hasPath(['a', 'b'], {a: {c: 2}});         // => false
 * R.hasPath(['a', 'b'], {});                  // => false
 * ```
 */
export function hasPath<T>(list: readonly string[], obj: T): boolean;
export function hasPath(list: readonly string[]): <T>(obj: T) => boolean;

/**
 * Returns the first element in a list.
 * In some libraries this function is named `first`.
 *
 * See also {@link tail}, {@link init}, {@link last}.
 *
 * @example
 * ```typescript
 * R.head(['fi', 'fo', 'fum']); //=> 'fi'
 * R.head([]); //=> undefined
 *
 * R.head('abc'); //=> 'a'
 * R.head(''); //=> ''
 * ```
 */
export function head(str: string): string;
export function head(list: readonly []): undefined;
export function head<T extends any>(list: readonly T[]): T | undefined;

/**
 * Returns `true` if its arguments are identical, `false` otherwise.
 * Values are identical if they reference the same memory.
 * `NaN` is identical to `NaN`; `0` and `-0` are not identical.
 *
 * @note This is merely a curried version of ES6 `Object.is`.
 *
 * @example
 * ```typescript
 * const o = {};
 * R.identical(o, o); //=> true
 * R.identical(1, 1); //=> true
 * R.identical<string | number>(1, '1'); //=> false
 * R.identical([], []); //=> false
 * R.identical(0, -0); //=> false
 * R.identical(NaN, NaN); //=> true
 * ```
 */
export function identical<T>(a: T, b: T): boolean;
export function identical<T>(a: T): (b: T) => boolean;

/**
 * A function that returns its argument.
 * Good as a default or placeholder function.
 *
 * @example
 * ```typescript
 * R.identity(1); //=> 1
 *
 * const obj = {};
 * R.identity(obj) === obj; //=> true
 * ```
 */
export function identity<T>(a: T): T;

/**
 * Creates a function that will process either the onTrue or the onFalse function depending upon the result
 * of the condition predicate.
 *
 * See also {@link unless}, {@link when}, {@link cond}.
 *
 * @example
 * ```typescript
 * const incCount = R.ifElse(
 *   R.has('count'),
 *   R.over(R.lensProp<{ count: number; }>('count'), R.inc),
 *   R.assoc('count', 1)
 * );
 * incCount({ count: 1 }); //=> { count: 2 }
 * ```
 */
export function ifElse<T, TF extends T, TOnTrueResult, TOnFalseResult>(
    pred: PredTypeguard<T, TF>,
    onTrue: (a: TF) => TOnTrueResult,
    onFalse: (a: Exclude<T, TF>) => TOnFalseResult,
): (a: T) => TOnTrueResult | TOnFalseResult;
export function ifElse<TArgs extends any[], TOnTrueResult, TOnFalseResult>(
    fn: Pred<TArgs>,
    onTrue: (...args: TArgs) => TOnTrueResult,
    onFalse: (...args: TArgs) => TOnFalseResult,
): (...args: TArgs) => TOnTrueResult | TOnFalseResult;

/**
 * Increments its argument.
 *
 * See also {@link dec}.
 *
 * @example
 * ```typescript
 * R.inc(42); //=> 43
 * ```
 */
export function inc(n: number): number;

/**
 * Returns `true` if the specified value is equal, in `R.equals` terms,
 * to at least one element of the given list; `false` otherwise.
 * Also works with strings.
 *
 * See also {@link any}.
 *
 * @example
 * ```typescript
 * R.includes(3, [1, 2, 3]);   //=> true
 * R.includes(4, [1, 2, 3]);   //=> false
 * R.includes([42], [[42]]);   //=> true
 * R.includes('ba', 'banana'); //=> true
 * R.includes({ name: 'Fred' }, [{ name: 'Fred' }]); //=> true
 * ```
 */
export function includes(__: Placeholder, list: readonly string[] | string): (s: string) => boolean;
export function includes<T>(__: Placeholder, list: readonly T[]): (target: T) => boolean;
export function includes(__: Placeholder): (list: readonly string[] | string, s: string) => boolean;
export function includes<T>(__: Placeholder): (list: readonly T[], target: T) => boolean;
export function includes(s: string, list: readonly string[] | string): boolean;
export function includes(s: string): (list: readonly string[] | string) => boolean;
export function includes<T>(target: T, list: readonly T[]): boolean;
export function includes<T>(target: T): (list: readonly T[]) => boolean;

/**
 * Given a function that generates a key,
 * turns a list of objects into an object indexing the objects by the given key.
 *
 * @note If multiple objects generate the same value for the indexing key
 * only the last value will be included in the generated object.
 *
 * Acts as a transducer if a transformer is given in list position.
 *
 * See also {@link groupBy}, {@link transduce}.
 *
 * @example
 * ```typescript
 * const list = [{id: 'xyz', title: 'A'}, {id: 'abc', title: 'B'}];
 * R.indexBy(R.prop('id'), list);
 * //=> {abc: {id: 'abc', title: 'B'}, xyz: {id: 'xyz', title: 'A'}}
 * ```
 */
export function indexBy<T, K extends string | number = string>(fn: (a: T) => K, list: readonly T[]): { [key in K]: T };
export function indexBy<T, K extends string | number | undefined = string>(
    fn: (a: T) => K,
    list: readonly T[],
): { [key in NonNullable<K>]?: T };
export function indexBy<T, K extends string | number = string>(
    fn: (a: T) => K,
): (list: readonly T[]) => { [key in K]: T };
export function indexBy<T, K extends string | number | undefined = string>(
    fn: (a: T) => K | undefined,
): (list: readonly T[]) => { [key in NonNullable<K>]?: T };

/**
 * Returns the position of the first occurrence of an item in an array,
 * or -1 if the item is not included in the array.
 * {@link equals `R.equals`} is used to determine equality.
 *
 * See also {@link lastIndexOf}, {@link findIndex}.
 *
 * @example
 * ```typescript
 * R.indexOf(3, [1,2,3,4]);  //=> 2
 * R.indexOf(10, [1,2,3,4]); //=> -1
 * ```
 */
export function indexOf(target: string, list: readonly string[] | string): number;
export function indexOf(target: string): (list: readonly string[] | string) => number;
export function indexOf<T>(target: T, list: readonly T[]): number;
export function indexOf<T>(target: T): (list: readonly T[]) => number;

/**
 * Returns all but the last element of the given list or string.
 *
 * See also {@link last}, {@link head}, {@link tail}.
 *
 * @example
 * ```typescript
 * R.init([1, 2, 3]); //=> [1, 2]
 * R.init([1, 2]);    //=> [1]
 * R.init([1]);       //=> []
 * R.init([]);        //=> []
 *
 * R.init('abc'); //=> 'ab'
 * R.init('ab');  //=> 'a'
 * R.init('a');   //=> ''
 * R.init('');    //=> ''
 * ```
 */
export function init<T>(list: readonly T[]): T[];
export function init(list: string): string;

/**
 * Takes a predicate `pred`, a list `xs`, and a list `ys`,
 * and returns a list `xs'` comprising each of the elements of `xs`
 * which is equal to one or more elements of `ys` according to `pred`.
 *
 * `pred` must be a binary function expecting an element from each list.
 *
 * `xs`, `ys`, and `xs'` are treated as sets, semantically, so ordering should not be significant,
 * but since `xs'` is ordered the implementation guarantees
 * that its values are in the same order as they appear in `xs`.
 * Duplicates are not removed, so `xs'` may contain duplicates if `xs` contains duplicates.
 *
 * See also {@link intersection}.
 *
 * @example
 * ```typescript
 * R.innerJoin(
 *   (record, id) => record.id === id,
 *   [{id: 824, name: 'Richie Furay'},
 *    {id: 956, name: 'Dewey Martin'},
 *    {id: 313, name: 'Bruce Palmer'},
 *    {id: 456, name: 'Stephen Stills'},
 *    {id: 177, name: 'Neil Young'}],
 *   [177, 456, 999]
 * );
 * //=> [{id: 456, name: 'Stephen Stills'}, {id: 177, name: 'Neil Young'}]
 * ```
 */
export function innerJoin<T1, T2>(pred: (a: T1, b: T2) => boolean, list1: readonly T1[], list2: readonly T2[]): T1[];
export function innerJoin<T1, T2>(
    pred: (a: T1, b: T2) => boolean,
): (list1: readonly T1[], list2: readonly T2[]) => T1[];
export function innerJoin<T1, T2>(
    pred: (a: T1, b: T2) => boolean,
    list1: readonly T1[],
): (list2: readonly T2[]) => T1[];

/**
 * Returns a copy of the list with the element inserted at the index.
 *
 * @example
 * ```typescript
 * R.insert<string | number>(2, 'x', [1,2,3,4]); //=> [1,2,'x',3,4]
 * ```
 */
export function insert<T>(index: number, elt: T, list: readonly T[]): T[];
export function insert<T>(index: number, elt: T): (list: readonly T[]) => T[];
export function insert(index: number): <T>(elt: T, list: readonly T[]) => T[];

/**
 * Returns a copy of the list with the elements inserted at the index.
 *
 * @example
 * ```typescript
 * R.insertAll<string | number>(2, ['x','y','z'], [1,2,3,4]); //=> [1,2,'x','y','z',3,4]
 * ```
 */
export function insertAll<T>(index: number, elts: readonly T[], list: readonly T[]): T[];
export function insertAll<T>(index: number, elts: readonly T[]): (list: readonly T[]) => T[];
export function insertAll(index: number): <T>(elts: readonly T[], list: readonly T[]) => T[];

/**
 * Combines two lists into a set (i.e. no duplicates) composed of those elements common to both lists.
 *
 * See also {@link innerJoin}.
 *
 * @example
 * ```typescript
 * R.intersection([1,2,3,4], [7,6,5,4,3]); //=> [4, 3]
 * ```
 */
export function intersection<T>(list1: readonly T[], list2: readonly T[]): T[];
export function intersection<T>(list1: readonly T[]): (list2: readonly T[]) => T[];

/**
 * Creates a new list with the separator interposed between elements.
 *
 * Dispatches to the `intersperse` method of the second argument, if present.
 *
 * @example
 * ```typescript
 * R.intersperse('a', ['b', 'n', 'n', 's']); //=> ['b', 'a', 'n', 'a', 'n', 'a', 's']
 * ```
 */
export function intersperse<T>(separator: T, list: readonly T[]): T[];
export function intersperse<T>(separator: T): (list: readonly T[]) => T[];

/**
 * Transforms the items of the list with the transducer
 * and appends the transformed items to the accumulator
 * using an appropriate iterator function based on the accumulator type.
 *
 * The accumulator can be an array, string, object or a transformer.
 * Iterated items will be appended to arrays and concatenated to strings.
 * Objects will be merged directly or 2-item tuples will be merged as key, value pairs.
 *
 * The accumulator can also be a transformer object that provides:
 * - A 2-arity iterator function, which is passed directly to reduce.
 * - A 0-arity initial value function, which is used to provide the initial accumulator.
 * - A 1-arity result extraction function, which is used to convert the final accumulator into the return type.
 * In most cases is it is {@link identity `R.identity`}.
 *
 * The iteration is performed with {@link reduce `R.reduce`} after initializing the transducer.
 *
 * See also {@link transduce}.
 *
 * @example
 * ```typescript
 * const numbers = [1, 2, 3, 4];
 * const transducer = R.compose(R.map(R.add(1)), R.take(2));
 *
 * R.into([], transducer, numbers); //=> [2, 3]
 *
 * const intoArray = R.into([]);
 * intoArray(transducer, numbers); //=> [2, 3]
 * ```
 */
export function into<T>(acc: any, xf: (...a: readonly any[]) => any, list: readonly T[]): T[];
export function into<T, R>(acc: any, xf: (...a: readonly any[]) => R[], list: readonly T[]): R[];
export function into(acc: any, xf: (...a: readonly any[]) => any): <T>(list: readonly T[]) => T[];
export function into(acc: any): <T>(xf: (...a: readonly any[]) => any, list: readonly T[]) => T[];

/**
 * Same as `R.invertObj`,
 * however this accounts for objects with duplicate values by putting the values into an array.
 *
 * See also {@link invertObj}.
 *
 * @example
 * ```typescript
 * const raceResultsByFirstName = {
 *   first: 'alice',
 *   second: 'jake',
 *   third: 'alice',
 * };
 * R.invert(raceResultsByFirstName);
 * //=> { 'alice': ['first', 'third'], 'jake': ['second'] }
 * ```
 */
export function invert<T>(obj: T): { [index: string]: string[] };

/**
 * Returns a new object with the keys of the given object as values, and the values of the given object as keys.
 *
 * @note If multiple objects generate the same value for the indexing key
 * only the last value will be included in the generated object.
 *
 * See also {@link invert}.
 *
 * @example
 * ```typescript
 * const raceResults = {
 *   first: 'alice',
 *   second: 'jake'
 * };
 * R.invertObj(raceResults);
 * //=> { 'alice': 'first', 'jake':'second' }
 *
 * // Alternatively:
 * const raceResults = ['alice', 'jake'];
 * R.invertObj(raceResults);
 * //=> { 'alice': '0', 'jake':'1' }
 * ```
 */
export function invertObj(obj: { [index: string]: string } | { [index: number]: string }): { [index: string]: string };

/**
 * Turns a named method with a specified arity into a function that can be called directly
 * supplied with arguments and a target object.
 *
 * The returned function is curried and accepts `arity + 1` parameters
 * where the final parameter is the target object.
 *
 * @example
 * ```typescript
 * const sliceFrom = R.invoker<(start: number, s: string) => string>(1, 'slice');
 * sliceFrom(6, 'abcdefghijklm'); //=> 'ghijklm'
 * const sliceFrom6 = R.invoker<(start: number, end: number, s: string) => string>(2, 'slice')(6);
 * sliceFrom6(8, 'abcdefghijklm'); //=> 'gh'
 *
 * const dog = {
 *   speak: async () => 'Woof!'
 * };
 * const speak = R.invoker<(speaker: { speak: () => Promise<string> }) => Promise<string>>(0, 'speak');
 * speak(dog).then(console.log) //~> 'Woof!'
 * ```
 */
export function invoker(arity: number, method: string): (...a: readonly any[]) => any;

/**
 * See if an object (`val`) is an instance of the supplied constructor.
 * This function will check up the inheritance chain, if any.
 * If `val` was created using `Object.create`, `R.is(Object, val) === true`.
 *
 * See also {@link propIs}.
 */
export function is<C extends (...args: any[]) => any>(ctor: C, val: any): val is ReturnType<C>;
export function is<C extends new (...args: any[]) => any>(ctor: C, val: any): val is InstanceType<C>;
export function is<C extends (...args: any[]) => any>(ctor: C): (val: any) => val is ReturnType<C>;
export function is<C extends new (...args: any[]) => any>(ctor: C): (val: any) => val is InstanceType<C>;

/**
 * Returns `true` if the given value is its type's empty value; `false` otherwise.
 *
 * See also {@link empty}.
 *
 * @example
 * ```typescript
 * R.isEmpty([1, 2, 3]);           //=> false
 * R.isEmpty([]);                  //=> true
 * R.isEmpty('');                  //=> true
 * R.isEmpty(null);                //=> false
 * R.isEmpty({});                  //=> true
 * R.isEmpty({length: 0});         //=> false
 * R.isEmpty(Uint8Array.from([])); //=> true
 * ```
 */
export function isEmpty(value: any): boolean;

/**
 * Checks if the input value is `null` or `undefined`.
 *
 * @example
 * ```typescript
 * R.isNil(null); //=> true
 * R.isNil(undefined); //=> true
 * R.isNil(0); //=> false
 * R.isNil([]); //=> false
 * ```
 */
export function isNil(value: any): value is null | undefined;

/**
 * Returns a string made by inserting the given separator between each element
 * and concatenating all the elements into a single string.
 *
 * See also {@link split}.
 *
 * @example
 * ```typescript
 * const spacer = R.join(' ');
 * spacer(['a', 2, 3.4]);  //=> 'a 2 3.4'
 * R.join('|', [1, 2, 3]); //=> '1|2|3'
 * ```
 */
export function join(x: string, xs: readonly any[]): string;
export function join(x: string): (xs: readonly any[]) => string;

/**
 * Applies a list of functions to a list of values.
 *
 * See also {@link applySpec}.
 *
 * @example
 * ```typescript
 * const getRange = R.juxt([Math.min, Math.max]);
 * getRange(3, 4, 9, -3); //=> [-3, 9]
 * ```
 */
export function juxt<A extends any[], R1>(fns: [(...a: A) => R1]): (...a: A) => [R1];
export function juxt<A extends any[], R1, R2>(fns: [(...a: A) => R1, (...a: A) => R2]): (...a: A) => [R1, R2];
export function juxt<A extends any[], R1, R2, R3>(
    fns: [(...a: A) => R1, (...a: A) => R2, (...a: A) => R3],
): (...a: A) => [R1, R2, R3];
export function juxt<A extends any[], R1, R2, R3, R4>(
    fns: [(...a: A) => R1, (...a: A) => R2, (...a: A) => R3, (...a: A) => R4],
): (...a: A) => [R1, R2, R3, R4];
export function juxt<A extends any[], R1, R2, R3, R4, R5>(
    fns: [(...a: A) => R1, (...a: A) => R2, (...a: A) => R3, (...a: A) => R4, (...a: A) => R5],
): (...a: A) => [R1, R2, R3, R4, R5];
export function juxt<A extends any[], U>(fns: Array<(...args: A) => U>): (...args: A) => U[];

/**
 * Returns a list containing the names of all the enumerable own properties of the supplied object.
 *
 * @note The order of the output array is not guaranteed to be consistent across different JS platforms.
 *
 * See also {@link keysIn}, {@link values}, {@link toPairs}.
 *
 * @example
 * ```typescript
 * R.keys({a: 1, b: 2, c: 3}); //=> ['a', 'b', 'c']
 * ```
 */
export function keys<T extends object>(x: T): Array<keyof T>;
export function keys<T>(x: T): string[];

/**
 * Returns a list containing the names of all the properties of the supplied object,
 * including prototype properties.
 *
 * @note The order of the output array is not guaranteed to be consistent across different JS platforms.
 *
 * See also {@link keys}, {@link valuesIn}.
 *
 * @example
 * ```typescript
 * class F {
 *   y = 'Y';
 *   constructor(public x: string = 'X') {}
 * }
 *
 * const f = new F();
 * R.keysIn(f); //=> ['x', 'y']
 * ```
 */
export function keysIn<T>(obj: T): string[];

/**
 * Returns the last element of the given list or string.
 *
 * See also {@link init}, {@link head}, {@link tail}.
 *
 * @example
 * ```typescript
 * R.last(['fi', 'fo', 'fum']); //=> 'fum'
 * R.last([]);    //=> undefined
 *
 * R.last('abc'); //=> 'c'
 * R.last('');    //=> ''
 * ```
 */
export function last(str: string): string;
export function last(list: readonly []): undefined;
export function last<T extends any>(list: readonly T[]): T | undefined;

/**
 * Returns the position of the last occurrence of an item in an array,
 * or `-1` if the item is not included in the array.
 * {@link equals `R.equals`} is used to determine equality.
 *
 * See also {@link indexOf}, {@link findLastIndex}.
 *
 * @example
 * ```typescript
 * R.lastIndexOf(3, [-1,3,3,0,1,2,3,4]); //=> 6
 * R.lastIndexOf(10, [1,2,3,4]); //=> -1
 * ```
 */
export function lastIndexOf(target: string, list: readonly string[] | string): number;
export function lastIndexOf(target: string): (list: readonly string[] | string) => number;
export function lastIndexOf<T>(target: T, list: readonly T[]): number;
export function lastIndexOf<T>(target: T): (list: readonly T[]) => number;

/**
 * Returns the number of elements in the array by returning `list.length`.
 *
 * @example
 * ```typescript
 * R.length([]); //=> 0
 * R.length([1, 2, 3]); //=> 3
 * ```
 */
export function length<T extends ArrayLike<unknown>>(list: T): number;

/**
 * Returns a lens for the given getter and setter functions.
 * The getter "gets" the value of the focus; the setter "sets" the value of the focus.
 * The setter should not mutate the data structure.
 *
 * See also {@link view}, {@link set}, {@link over}, {@link lensIndex}, {@link lensProp}.
 */
export function lens<S, A>(getter: (s: S) => A, setter: (a: A, s: S) => S): Lens<S, A>;

/**
 * Returns a lens whose focus is the specified index.
 *
 * See also {@link view}, {@link set}, {@link over}, {@link nth}, {@link lens}.
 *
 * @example
 * ```typescript
 * const headLens = R.lensIndex<string>(0);
 *
 * R.view(headLens, ['a', 'b', 'c']);            //=> 'a'
 * R.set(headLens, 'x', ['a', 'b', 'c']);        //=> ['x', 'b', 'c']
 * R.over(headLens, R.toUpper, ['a', 'b', 'c']); //=> ['A', 'b', 'c']
 * ```
 */
export function lensIndex<A>(n: number): Lens<A[], A>;
export function lensIndex<A extends any[], N extends number>(n: N): Lens<A, A[N]>;

/**
 * Returns a lens whose focus is the specified path.
 *
 * See also {@link view}, {@link set}, {@link over}, {@link lens}.
 *
 * @example
 * ```typescript
 * const xHeadYLens = R.lensPath<{ x: { y: number; z: number; }[]; }, 'x', 0, 'y'>(['x', 0, 'y']);
 *
 * R.view(xHeadYLens, {x: [{y: 2, z: 3}, {y: 4, z: 5}]});
 * //=> 2
 * R.set(xHeadYLens, 1, {x: [{y: 2, z: 3}, {y: 4, z: 5}]});
 * //=> {x: [{y: 1, z: 3}, {y: 4, z: 5}]}
 * R.over(xHeadYLens, R.negate, {x: [{y: 2, z: 3}, {y: 4, z: 5}]});
 * //=> {x: [{y: -2, z: 3}, {y: 4, z: 5}]}
 * ```
 */
export function lensPath<S, K0 extends keyof S = keyof S>(path: [K0]): Lens<S, S[K0]>;
export function lensPath<S, K0 extends keyof S = keyof S, K1 extends keyof S[K0] = keyof S[K0]>(
    path: [K0, K1],
): Lens<S, S[K0][K1]>;
export function lensPath<
    S,
    K0 extends keyof S = keyof S,
    K1 extends keyof S[K0] = keyof S[K0],
    K2 extends keyof S[K0][K1] = keyof S[K0][K1],
>(path: [K0, K1, K2]): Lens<S, S[K0][K1][K2]>;
export function lensPath<
    S,
    K0 extends keyof S = keyof S,
    K1 extends keyof S[K0] = keyof S[K0],
    K2 extends keyof S[K0][K1] = keyof S[K0][K1],
    K3 extends keyof S[K0][K1][K2] = keyof S[K0][K1][K2],
>(path: [K0, K1, K2, K3]): Lens<S, S[K0][K1][K2][K3]>;
export function lensPath<
    S,
    K0 extends keyof S = keyof S,
    K1 extends keyof S[K0] = keyof S[K0],
    K2 extends keyof S[K0][K1] = keyof S[K0][K1],
    K3 extends keyof S[K0][K1][K2] = keyof S[K0][K1][K2],
    K4 extends keyof S[K0][K1][K2][K3] = keyof S[K0][K1][K2][K3],
>(path: [K0, K1, K2, K3, K4]): Lens<S, S[K0][K1][K2][K3][K4]>;
export function lensPath<
    S,
    K0 extends keyof S = keyof S,
    K1 extends keyof S[K0] = keyof S[K0],
    K2 extends keyof S[K0][K1] = keyof S[K0][K1],
    K3 extends keyof S[K0][K1][K2] = keyof S[K0][K1][K2],
    K4 extends keyof S[K0][K1][K2][K3] = keyof S[K0][K1][K2][K3],
    K5 extends keyof S[K0][K1][K2][K3][K4] = keyof S[K0][K1][K2][K3][K4],
>(path: [K0, K1, K2, K3, K4, K5]): Lens<S, S[K0][K1][K2][K3][K4][K5]>;

export function lensPath<S = any, A = any>(path: Path): Lens<S, A>;

/**
 * Returns a lens whose focus is the specified property.
 *
 * See also {@link view}, {@link set}, {@link over}, {@link lens}.
 *
 * @example
 * ```typescript
 * type Point = { x: number; y: number; };
 *
 * const xLens = R.lensProp<Point, 'x'>('x');
 *
 * R.view(xLens, {x: 1, y: 2});           //=> 1
 * R.set(xLens, 4, {x: 1, y: 2});         //=> {x: 4, y: 2}
 * R.over(xLens, R.negate, {x: 1, y: 2}); //=> {x: -1, y: 2}
 * ```
 */
export function lensProp<S, K extends keyof S = keyof S>(prop: K): Lens<S, S[K]>;

/**
 * "lifts" a function of arity > 1 so that it may "map over" a list,
 * `Function` or other object that satisfies the FantasyLand Apply spec.
 *
 * See also {@link liftN}.
 *
 * @example
 * ```typescript
 * const madd3 = R.lift((a: number, b: number, c: number) => a + b + c);
 *
 * madd3([100, 200], [30, 40], [5, 6, 7]); //=> [135, 136, 137, 145, 146, 147, 235, 236, 237, 245, 246, 247]
 *
 * const madd5 = R.lift((a: number, b: number, c: number, d: number, e: number) => a + b + c + d + e);
 *
 * madd5([10, 20], [1], [2, 3], [4], [100, 200]); //=> [117, 217, 118, 218, 127, 227, 128, 228]
 * ```
 */
export function lift<F extends (...args: readonly any[]) => any>(
    fn: F,
): {
    (...args: ToTupleOfArray<Parameters<F>>): Array<ReturnType<F>>;
    <R>(...args: ToTupleOfFunction<R, Parameters<F>>): (arg: R) => ReturnType<F>;
};

/**
 * "lifts" a function to be the specified arity,
 * so that it may "map over" that many lists, Functions or other objects
 * that satisfy the FantasyLand Apply spec.
 *
 * See also {@link lift}, {@link ap}.
 *
 * @example
 * ```typescript
 * const madd3 = R.liftN(3, (...args: [number, number, number]) => R.sum(args));
 * madd3([1,2,3], [1,2,3], [1]); //=> [3, 4, 5, 4, 5, 6, 5, 6, 7]
 * ```
 */
export function liftN<N extends number, F extends (...args: readonly any[]) => any>(
    n: N,
    fn: F,
): {
    (...args: Take<N, ToTupleOfArray<Parameters<F>>>): Array<ReturnType<F>>;
    <R>(...args: Take<N, ToTupleOfFunction<R, Parameters<F>>>): (arg: R) => ReturnType<F>;
};

/**
 * Returns `true` if the first parameter is less than the second; `false` otherwise.
 *
 * See also {@link gt}, {@link gte}, {@link lte}.
 *
 * @example
 * ```typescript
 * R.lt(2, 1); //=> false
 * R.lt(2, 2); //=> false
 * R.lt(2, 3); //=> true
 * R.lt('a', 'z'); //=> true
 * R.lt('z', 'a'); //=> false
 * ```
 */
export function lt(__: Placeholder, b: number): (a: number) => boolean;
export function lt(__: Placeholder): (b: number, a: number) => boolean;
export function lt(a: number, b: number): boolean;
export function lt(a: string, b: string): boolean;
export function lt(a: number): (b: number) => boolean;

/**
 * Returns `true` if the first parameter is less than or equal to the second; `false` otherwise.
 *
 * See also {@link gt}, {@link gte}, {@link lt}.
 *
 * @example
 * ```typescript
 * R.lte(2, 1); //=> false
 * R.lte(2, 2); //=> true
 * R.lte(2, 3); //=> true
 * R.lte('a', 'z'); //=> true
 * R.lte('z', 'a'); //=> false
 * ```
 */
export function lte(__: Placeholder, b: number): (a: number) => boolean;
export function lte(__: Placeholder): (b: number, a: number) => boolean;
export function lte(a: number, b: number): boolean;
export function lte(a: string, b: string): boolean;
export function lte(a: number): (b: number) => boolean;

/**
 * Takes a function and a functor,
 * applies the function to each of the functor's values,
 * and returns a functor of the same shape.
 *
 * Ramda provides suitable `map` implementations for `Array` and `Object`,
 * so this function may be applied to `[1, 2, 3]` or `{x: 1, y: 2, z: 3}`.
 *
 * Dispatches to the `map` method of the second argument, if present.
 *
 * Acts as a transducer if a transformer is given in list position.
 *
 * Also treats functions as functors and will compose them together.
 *
 * See also {@link addIndex}, {@link pluck}, {@link project}, {@link transduce}.
 *
 * @example
 * ```typescript
 * const double = x => x * 2;
 *
 * R.map(double, [1, 2, 3]); //=> [2, 4, 6]
 *
 * R.map(double, {x: 1, y: 2, z: 3}); //=> {x: 2, y: 4, z: 6}
 * ```
 */
export function map<T, U>(fn: (x: T) => U, list: readonly T[]): U[];
export function map<T, U>(fn: (x: T) => U): (list: readonly T[]) => U[];
export function map<T, U>(fn: (x: T[keyof T & keyof U] | ValueOfUnion<T>) => U[keyof T & keyof U], list: T): U;
export function map<T, U>(fn: (x: T[keyof T & keyof U] | ValueOfUnion<T>) => U[keyof T & keyof U]): (list: T) => U;
export function map<T, U>(fn: (x: T) => U, obj: Functor<T>): Functor<U>; // used in functors
export function map<T, U>(fn: (x: T) => U): (obj: Functor<T>) => Functor<U>; // used in functors

/**
 * The `mapAccum` function behaves like a combination of map and reduce;
 * it applies a function to each element of a list,
 * passing an accumulating parameter from left to right,
 * and returning a final value of this accumulator together with the new list.
 *
 * The iterator function receives two arguments, `acc` and `value`,
 * and should return a tuple `[acc, value]`.
 *
 * See also {@link scan}, {@link addIndex}, {@link mapAccumRight}.
 *
 * @example
 * ```typescript
 * const digits = ['1', '2', '3', '4'];
 * const appender = (a: string, b: string) => [a + b, a + b] as const;
 *
 * R.mapAccum(appender, '0', digits); //=> ['01234', ['01', '012', '0123', '01234']]
 * ```
 */
export function mapAccum<T, U, TResult>(
    fn: (acc: U, value: T) => [U, TResult],
    acc: U,
    list: readonly T[],
): [U, TResult[]];
export function mapAccum<T, U, TResult>(
    fn: (acc: U, value: T) => [U, TResult],
): (acc: U, list: readonly T[]) => [U, TResult[]];
export function mapAccum<T, U, TResult>(
    fn: (acc: U, value: T) => [U, TResult],
    acc: U,
): (list: readonly T[]) => [U, TResult[]];

/**
 * Applies a function to each element of a list,
 * passing an accumulating parameter from right to left,
 * and returning a final value of this accumulator together with the new list.
 *
 * Similar to `R.mapAccum`, except moves through the input list from the right to the left.
 *
 * The iterator function receives two arguments, `acc` and `value`,
 * and should return a tuple `[acc, value]`.
 *
 * See also {@link addIndex}, {@link mapAccum}.
 *
 * @example
 * ```typescript
 * const digits = ['1', '2', '3', '4'];
 * const appender = (a: string, b: string) => [b + a, b + a] as const;
 *
 * R.mapAccumRight(appender, '5', digits); //=> ['12345', ['12345', '2345', '345', '45']]
 * ```
 */
export function mapAccumRight<T, U, TResult>(
    fn: (acc: U, value: T) => [U, TResult],
    acc: U,
    list: readonly T[],
): [U, TResult[]];
export function mapAccumRight<T, U, TResult>(
    fn: (acc: U, value: T) => [U, TResult],
): (acc: U, list: readonly T[]) => [U, TResult[]];
export function mapAccumRight<T, U, TResult>(
    fn: (acc: U, value: T) => [U, TResult],
    acc: U,
): (list: readonly T[]) => [U, TResult[]];

/**
 * Like mapObj, but but passes additional arguments to the predicate function.
 */
type PartialRecord<K extends keyof any, T> = {
    [P in K]?: T;
};
export function mapObjIndexed<T, TResult, TKey extends string>(
    fn: (value: T, key: TKey, obj?: Record<TKey, T>) => TResult,
    obj: Record<TKey, T>,
): Record<TKey, TResult>;
export function mapObjIndexed<T, TResult, TKey extends string>(
    fn: (value: T, key: TKey, obj?: Record<TKey, T>) => TResult,
    obj: PartialRecord<TKey, T>,
): PartialRecord<TKey, TResult>;
export function mapObjIndexed<T, TResult, TKey extends string>(
    fn: (value: T, key: TKey, obj?: Record<TKey, T>) => TResult,
): (obj: Record<TKey, T>) => Record<TKey, TResult>;
export function mapObjIndexed<T, TResult, TKey extends string>(
    fn: (value: T, key: TKey, obj?: PartialRecord<TKey, T>) => TResult,
): (obj: Record<TKey, T>) => PartialRecord<TKey, TResult>;
export function mapObjIndexed<T, TResult>(
    fn: (
        value: T,
        key: string,
        obj?: {
            [key: string]: T;
        },
    ) => TResult,
    obj: {
        [key: string]: T;
    },
): {
    [key: string]: TResult;
};

/**
 * Tests a `RegExp` against a String.
 *
 * @note This function will return an empty array when there are no matches.
 * This differs from `String.prototype.match` which returns `null` when there are no matches.
 *
 * @example
 * ```typescript
 * R.match(/([a-z]a)/g, 'bananas'); //=> ['ba', 'na', 'na']
 * R.match(/a/, 'b'); //=> []
 * ```
 */
export function match(regexp: RegExp, str: string): string[];
export function match(regexp: RegExp): (str: string) => string[];

/**
 * `mathMod` behaves like the modulo operator should mathematically,
 * unlike the `%` operator (and by extension, `R.modulo`).
 * So while `-17 % 5` is `-2`, `mathMod(-17, 5)` is `3`.
 * `mathMod` requires integer arguments,
 * and returns `NaN` when the modulus is zero or negative.
 *
 * See also {@link modulo}.
 *
 * @example
 * ```typescript
 * R.mathMod(-17, 5);  //=> 3
 * R.mathMod(17, 5);   //=> 2
 * R.mathMod(17, -5);  //=> NaN
 * R.mathMod(17, 0);   //=> NaN
 * R.mathMod(17.2, 5); //=> NaN
 * R.mathMod(17, 5.3); //=> NaN
 *
 * const clock = R.mathMod(R.__, 12);
 * clock(15); //=> 3
 * clock(24); //=> 0
 *
 * const seventeenMod = R.mathMod(17);
 * seventeenMod(3);  //=> 2
 * seventeenMod(4);  //=> 1
 * seventeenMod(10); //=> 7
 * ```
 */
export function mathMod(__: Placeholder, b: number): (a: number) => number;
export function mathMod(__: Placeholder): (b: number, a: number) => number;
export function mathMod(a: number, b: number): number;
export function mathMod(a: number): (b: number) => number;

/**
 * Returns the larger of its two arguments.
 *
 * See also {@link maxBy}, {@link min}, {@link minBy}.
 *
 * @example
 * ```typescript
 * R.max(789, 123); //=> 789
 * R.max('a', 'b'); //=> 'b'
 * ```
 */
export function max<T extends Ord>(a: T, b: T): T;
export function max<T extends Ord>(a: T): (b: T) => T;

/**
 * Takes a function and two values, and returns whichever value produces
 * the larger result when passed to the provided function.
 *
 * See also {@link max}, {@link min}, {@link minBy}.
 *
 * @example
 * ```typescript
 * //  square :: Number -> Number
 * const square = (n: number) => n * n;
 *
 * R.maxBy(square, -3, 2); //=> -3
 *
 * R.reduce(R.maxBy(square), 0, [3, -5, 4, 1, -2]); //=> -5
 * R.reduce(R.maxBy(square), 0, [] as number[]); //=> 0
 * ```
 */
export function maxBy<T>(keyFn: (a: T) => Ord, a: T, b: T): T;
export function maxBy<T>(keyFn: (a: T) => Ord, a: T): (b: T) => T;
export function maxBy<T>(keyFn: (a: T) => Ord): _.F.Curry<(a: T, b: T) => T>;

/**
 * Returns the mean of the given list of numbers.
 *
 * See also {@link median}.
 *
 * @example
 * ```typescript
 * R.mean([2, 7, 9]); //=> 6
 * R.mean([]); //=> NaN
 * ```
 */
export function mean(list: readonly number[]): number;

/**
 * Returns the median of the given list of numbers.
 *
 * See also {@link mean}.
 *
 * @example
 * ```typescript
 * R.median([2, 9, 7]); //=> 7
 * R.median([7, 2, 10, 9]); //=> 8
 * R.median([]); //=> NaN
 * ```
 */
export function median(list: readonly number[]): number;

/**
 * Creates a new function that, when invoked,
 * caches the result of calling the given function for a given argument set and returns the result.
 * Subsequent calls to the memoized function with the same argument set will return the cached result.
 *
 * @example
 * ```typescript
 * let count = 0;
 * const factorial = R.memoizeWith(String, (n: number) => {
 *   count += 1;
 *   return R.product(R.range(1, n + 1));
 * });
 * factorial(5); //=> 120
 * factorial(5); //=> 120
 * factorial(5); //=> 120
 * count; //=> 1
 * ```
 */
export function memoizeWith<T extends (...args: readonly any[]) => any>(
    keyFn: (...v: Parameters<T>) => string,
    fn: T,
): T;

/**
 * Create a new object with the own properties of a
 * merged with the own properties of object b.
 * This function will *not* mutate passed-in objects.
 *
 * @deprecated since 0.26 in favor of mergeRight
 */
export function merge<O2 extends object>(__: Placeholder, b: O2): <O1 extends object>(a: O1) => Merge<O2, O1, 'flat'>;
export function merge(__: Placeholder): <O1 extends object, O2 extends object>(b: O2, a: O1) => Merge<O2, O1, 'flat'>;
export function merge<O1 extends object, O2 extends object>(a: O1, b: O2): Merge<O2, O1, 'flat'>;
export function merge<O1 extends object>(a: O1): <O2 extends object>(b: O2) => Merge<O2, O1, 'flat'>;

/**
 * Creates one new object with the own properties from a list of objects.
 * If a key exists in more than one object,
 * the value from the last object it exists in will be used.
 *
 * See also {@link reduce}.
 *
 * @example
 * ```typescript
 * R.mergeAll([{foo:1},{bar:2},{baz:3}]); //=> {foo:1,bar:2,baz:3}
 * R.mergeAll([{foo:1},{foo:2},{bar:2}]); //=> {foo:2,bar:2}
 * ```
 */
export function mergeAll<Os extends readonly object[]>(list: Os): MergeAll<Os>;

/**
 * Creates a new object with the own properties of the first object
 * merged with the own properties of the second object.
 *
 * If a key exists in both objects:
 * - and both values are objects, the two values will be recursively merged
 * - otherwise the value from the first object will be used.
 *
 * See also {@link mergeDeepRight}, {@link mergeDeepWith}, {@link mergeDeepWithKey}.
 *
 * @example
 * ```typescript
 * R.mergeDeepLeft({ name: 'fred', age: 10, contact: { email: 'moo@example.com' }},
 *                 { age: 40, contact: { email: 'baa@example.com' }});
 * //=> { name: 'fred', age: 10, contact: { email: 'moo@example.com' }}
 * ```
 */
export function mergeDeepLeft<O1 extends object, O2 extends object>(o1: O1, o2: O2): Merge<O1, O2, 'deep'>;
export function mergeDeepLeft<O1 extends object>(o1: O1): <O2 extends object>(o2: O2) => Merge<O1, O2, 'deep'>;

/**
 * Creates a new object with the own properties of the first object
 * merged with the own properties of the second object.
 *
 * If a key exists in both objects:
 * - and both values are objects, the two values will be recursively merged
 * - otherwise the value from the second object will be used.
 *
 * See also {@link mergeDeepLeft}, {@link mergeDeepWith}, {@link mergeDeepWithKey}.
 *
 * @example
 * ```typescript
 * R.mergeDeepRight({ name: 'fred', age: 10, contact: { email: 'moo@example.com' }},
 *                  { age: 40, contact: { email: 'baa@example.com' }});
 * //=> { name: 'fred', age: 40, contact: { email: 'baa@example.com' }}
 * ```
 */
export function mergeDeepRight<O1 extends object, O2 extends object>(o1: O1, o2: O2): Merge<O2, O1, 'deep'>;
export function mergeDeepRight<O1 extends object>(a: O1): <O2 extends object>(o2: O2) => Merge<O2, O1, 'deep'>;

/**
 * Creates a new object with the own properties of the two provided objects.
 *
 * If a key exists in both objects:
 * - and both associated values are also objects then the values will be recursively merged.
 * - otherwise the provided function is applied to associated values
 * using the resulting value as the new value associated with the key.
 * If a key only exists in one object,
 * the value will be associated with the key of the resulting object.
 *
 * See also {@link mergeWith}, {@link mergeDeepWithKey}.
 *
 * @example
 * ```typescript
 * R.mergeDeepWith(R.concat,
 *                 { a: true, c: { values: [10, 20] }},
 *                 { b: true, c: { values: [15, 35] }});
 * //=> { a: true, b: true, c: { values: [10, 20, 15, 35] }}
 * ```
 */
export function mergeDeepWith<T1, T2>(fn: (x: any, z: any) => any, a: T1, b: T2): any;
export function mergeDeepWith<T1, T2>(fn: (x: any, z: any) => any, a: T1): (b: T2) => any;
export function mergeDeepWith<T1, T2>(fn: (x: any, z: any) => any): (a: T1, b: T2) => any;

/**
 * Creates a new object with the own properties of the two provided objects. If a key exists in both objects:
 * and both associated values are also objects then the values will be recursively merged.
 * otherwise the provided function is applied to the key and associated values using the resulting value as
 * the new value associated with the key. If a key only exists in one object, the value will be associated with
 * the key of the resulting object.
 *
 * See also {@link mergeWith}, {@link mergeWithKey}, {@link mergeDeepWith}.
 *
 * @example
 * ```typescript
 * let concatValues = <T>(k: string, l: T, r: T) => k == 'values' ? R.concat(l, r) : r
 * R.mergeDeepWithKey(concatValues,
 *                    { a: true, c: { thing: 'foo', values: [10, 20] }},
 *                    { b: true, c: { thing: 'bar', values: [15, 35] }});
 * //=> { a: true, b: true, c: { thing: 'bar', values: [10, 20, 15, 35] }}
 * ```
 */
export function mergeDeepWithKey<T1, T2>(fn: (k: string, x: any, z: any) => any, a: T1, b: T2): any;
export function mergeDeepWithKey<T1, T2>(fn: (k: string, x: any, z: any) => any, a: T1): (b: T2) => any;
export function mergeDeepWithKey<T1, T2>(fn: (k: string, x: any, z: any) => any): (a: T1, b: T2) => any;

/**
 * Create a new object with the own properties of the first object
 * merged with the own properties of the second object.
 * If a key exists in both objects,
 * the value from the first object will be used.
 *
 * See also {@link mergeRight}, {@link mergeDeepLeft}, {@link mergeWith}, {@link mergeWithKey}.
 *
 * @example
 * ```typescript
 * R.mergeLeft({ 'age': 40 }, { 'name': 'fred', 'age': 10 });
 * //=> { 'name': 'fred', 'age': 40 }
 *
 * const resetToDefault = R.mergeLeft({x: 0});
 * resetToDefault({x: 5, y: 2}); //=> {x: 0, y: 2}
 * ```
 */
export function mergeLeft<O1 extends object, O2 extends object>(a: O1, b: O2): Merge<O1, O2, 'flat'>;
export function mergeLeft<O1 extends object>(a: O1): <O2 extends object>(b: O2) => Merge<O1, O2, 'flat'>;

/**
 * Create a new object with the own properties of the first object merged with the own properties of the second object.
 * If a key exists in both objects, the value from the second object will be used.
 *
 * See also {@link mergeLeft}, {@link mergeDeepRight}, {@link mergeWith}, {@link mergeWithKey}.
 *
 * @example
 * ```typescript
 * R.mergeRight({ 'name': 'fred', 'age': 10 }, { 'age': 40 });
 * //=> { 'name': 'fred', 'age': 40 }
 *
 * const withDefaults = R.mergeRight({x: 0, y: 0});
 * withDefaults({y: 2}); //=> {x: 0, y: 2}
 * ```
 */
export function mergeRight<O1 extends object, O2 extends object>(a: O1, b: O2): Merge<O2, O1, 'flat'>;
export function mergeRight<O1 extends object>(a: O1): <O2 extends object>(b: O2) => Merge<O2, O1, 'flat'>;

/**
 * Creates a new object with the own properties of the two provided objects.
 * If a key exists in both objects,
 * the provided function is applied to the values associated with the key in each object,
 * with the result being used as the value associated with the key in the returned object.
 * The key will be excluded from the returned object
 * if the resulting value is `undefined`.
 *
 * See also {@link mergeDeepWith}, {@link merge}, {@link mergeWithKey}.
 *
 * @example
 * ```typescript
 * R.mergeWith(R.concat,
 *             { a: true, values: [10, 20] },
 *             { b: true, values: [15, 35] });
 * //=> { a: true, b: true, values: [10, 20, 15, 35] }
 * ```
 */
export function mergeWith<U, V>(fn: (x: any, z: any) => any, a: U, b: V): any;
export function mergeWith<U>(fn: (x: any, z: any) => any, a: U): <V>(b: V) => any;
export function mergeWith(fn: (x: any, z: any) => any): <U, V>(a: U, b: V) => any;

/**
 * Creates a new object with the own properties of the two provided objects.
 * If a key exists in both objects,
 * the provided function is applied to the key and the values associated with the key in each object,
 * with the result being used as the value associated with the key in the returned object.
 * The key will be excluded from the returned object
 * if the resulting value is `undefined`.
 *
 * See also {@link mergeDeepWithKey}, {@link merge}, {@link mergeWith}.
 *
 * @example
 * ```typescript
 * let concatValues = <T>(k: string, l: T, r: T) => k == 'values' ? R.concat(l as any, r as any) : r
 * R.mergeWithKey(concatValues,
 *                { a: true, thing: 'foo', values: [10, 20] },
 *                { b: true, thing: 'bar', values: [15, 35] });
 * //=> { a: true, b: true, thing: 'bar', values: [10, 20, 15, 35] }
 * ```
 */
export function mergeWithKey<U, V>(fn: (str: string, x: any, z: any) => any, a: U, b: V): any;
export function mergeWithKey<U>(fn: (str: string, x: any, z: any) => any, a: U): <V>(b: V) => any;
export function mergeWithKey(fn: (str: string, x: any, z: any) => any): <U, V>(a: U, b: V) => any;

/**
 * Returns the smaller of its two arguments.
 *
 * See also {@link minBy}, {@link max}.
 *
 * @example
 * ```typescript
 * R.min(789, 123); //=> 123
 * R.min('a', 'b'); //=> 'a'
 * ```
 */
export function min<T extends Ord>(a: T, b: T): T;
export function min<T extends Ord>(a: T): (b: T) => T;

/**
 * Takes a function and two values,
 * and returns whichever value produces the smaller result
 * when passed to the provided function.
 *
 * See also {@link min}, {@link maxBy}.
 *
 * @example
 * ```typescript
 * //  square :: Number -> Number
 * const square = (n: number) => n * n;
 *
 * R.minBy(square, -3, 2); //=> 2
 *
 * R.reduce(R.minBy(square), Infinity, [3, -5, 4, 1, -2]); //=> 1
 * R.reduce(R.minBy(square), Infinity, [] as number); //=> Infinity
 * ```
 */
export function minBy<T>(keyFn: (a: T) => Ord, a: T, b: T): T;
export function minBy<T>(keyFn: (a: T) => Ord, a: T): (b: T) => T;
export function minBy<T>(keyFn: (a: T) => Ord): _.F.Curry<(a: T, b: T) => T>;

/**
 * Returns the modulo of two numbers. Equivalent to `a % b` but curried.
 *
 * Divides the first parameter by the second and returns the remainder.
 * Note that this function preserves the JavaScript-style behavior for modulo.
 * For mathematical modulo see `R.mathMod`.
 *
 * See also {@link mathMod}.
 *
 * @example
 * ```typescript
 * R.modulo(17, 3); //=> 2
 * // JS behavior:
 * R.modulo(-17, 3); //=> -2
 * R.modulo(17, -3); //=> 2
 *
 * const isOdd = R.modulo(R.__, 2);
 * isOdd(42); //=> 0
 * isOdd(21); //=> 1
 * ```
 */
export function modulo(__: Placeholder, b: number): (a: number) => number;
export function modulo(__: Placeholder): (b: number, a: number) => number;
export function modulo(a: number, b: number): number;
export function modulo(a: number): (b: number) => number;

/**
 * Returns a copy of the given list
 * with the item at the given source index moved to the given destination index.
 *
 * @example
 * ```typescript
 * R.move(0, 2, ['a', 'b', 'c', 'd', 'e', 'f']); //=> ['b', 'c', 'a', 'd', 'e', 'f']
 * R.move(-1, 0, ['a', 'b', 'c', 'd', 'e', 'f']); //=> ['f', 'a', 'b', 'c', 'd', 'e'] list rotation
 * ```
 */
export function move<T>(from: number, to: number, list: readonly T[]): T[];
export function move(from: number, to: number): <T>(list: readonly T[]) => T[];
export function move(from: number): {
    <T>(to: number, list: readonly T[]): T[];
    (to: number): <T>(list: readonly T[]) => T[];
};

/**
 * Multiplies two numbers. Equivalent to `a * b` but curried.
 *
 * See also {@link divide}.
 *
 * @example
 * ```typescript
 * const double = R.multiply(2);
 * const triple = R.multiply(3);
 * double(3);        //=>  6
 * triple(4);        //=> 12
 * R.multiply(2, 5); //=> 10
 * ```
 */
export function multiply(a: number, b: number): number;
export function multiply(a: number): (b: number) => number;

/**
 * Wraps a function of any arity (including nullary) in a function that accepts exactly n parameters.
 * Any extraneous parameters will not be passed to the supplied function.
 *
 * See also {@link binary}, {@link unary}.
 *
 * @example
 * ```typescript
 * const takesTwoArgs = <T, U>(a: T, b: U) => [a, b];
 *
 * takesTwoArgs.length; //=> 2
 * takesTwoArgs(1, 2); //=> [1, 2]
 *
 * const takesOneArg = R.nAry(1, takesTwoArgs);
 * takesOneArg.length; //=> 1
 * // Only `n` arguments are passed to the wrapped function
 * takesOneArg(1); //=> [1, undefined]
 * ```
 */
export function nAry<N extends number, T extends (...arg: any) => any>(
    n: N,
    fn: T,
): (...arg: _.T.Take<Parameters<T>, _.N.NumberOf<N>>) => ReturnType<T>;
export function nAry<N extends number>(
    n: N,
): <T extends (...arg: any) => any>(fn: T) => (...arg: _.T.Take<Parameters<T>, _.N.NumberOf<N>>) => ReturnType<T>;

/**
 * Negates its argument.
 *
 * @example
 * ```typescript
 * R.negate(42); //=> -42
 * ```
 */
export function negate(n: number): number;

/**
 * Returns `true` if no elements of the list match the predicate, `false` otherwise.
 *
 * Dispatches to the `all` method of the second argument, if present.
 *
 * Acts as a transducer if a transformer is given in list position.
 *
 * See also {@link all}, {@link any}, {@link transduce}.
 *
 * @example
 * ```typescript
 * const isEven = (n: number) => n % 2 === 0;
 * const isOdd = (n: number) => n % 2 !== 0;
 *
 * R.none(isEven, [1, 3, 5, 7, 9, 11]); //=> true
 * R.none(isOdd, [1, 3, 5, 7, 8, 11]); //=> false
 * ```
 */
export function none<T>(fn: (a: T) => boolean, list: readonly T[]): boolean;
export function none<T>(fn: (a: T) => boolean): (list: readonly T[]) => boolean;

/**
 * A function that returns the `!` of its argument.
 * It will return true when passed falsy value, and false when passed a truthy one.
 *
 * See also {@link complement}.
 *
 * @example
 * ```typescript
 * R.not(true); //=> false
 * R.not(false); //=> true
 * R.not(0); //=> true
 * R.not(1); //=> false
 * ```
 */
export function not(value: any): boolean;

/**
 * Returns the nth element of the given list or string.
 *
 * If `n` is negative the element at index `length + n` is returned.
 *
 * @example
 * ```typescript
 * const list = ['foo', 'bar', 'baz', 'quux'];
 * R.nth(1, list); //=> 'bar'
 * R.nth(-1, list); //=> 'quux'
 * R.nth(-99, list); //=> undefined
 *
 * R.nth(2, 'abc'); //=> 'c'
 * R.nth(3, 'abc'); //=> ''
 * ```
 */
export function nth<T>(n: number, list: readonly T[]): T | undefined;
export function nth(n: number, list: string): string;
export function nth(n: number): {
    <T>(list: readonly T[]): T | undefined;
    (list: string): string;
};

/**
 * Returns a function which returns its nth argument.
 *
 * @example
 * ```typescript
 * R.nthArg(1)('a', 'b', 'c');  //=> 'b'
 * R.nthArg(-1)('a', 'b', 'c'); //=> 'c'
 * ```
 */
export function nthArg(n: number): (...a: readonly any[]) => any;

/**
 * `o` is a curried composition function that returns a unary function.
 * Like `compose`, `o` performs right-to-left function composition.
 * Unlike `compose`, the rightmost function passed to `o` will be invoked with only one argument.
 * Also, unlike compose, `o` is limited to accepting only 2 unary functions.
 * The name `o` was chosen because of its similarity to the mathematical composition operator `∘`.
 *
 * See also {@link compose}, {@link pipe}.
 *
 * @example
 * ```typescript
 * type Name = { first: string; last: string; };
 *
 * const classyGreeting = (name: Name) => "The name's " + name.last + ", " + name.first + " " + name.last
 * const yellGreeting = R.o(R.toUpper, classyGreeting);
 * yellGreeting({first: 'James', last: 'Bond'}); //=> "THE NAME'S BOND, JAMES BOND"
 *
 * R.o(R.multiply(10), R.add(10))(-4) //=> 60
 * ```
 */
export function o<T1, T2, R>(f: (x: T2) => R, g: (x: T1) => T2, v: T1): R;
export function o<T1, T2, R>(f: (x: T2) => R, g: (x: T1) => T2): (v: T1) => R;
export function o<T2, R>(
    f: (x: T2) => R,
): {
    <T1>(g: (x: T1) => T2, v: T1): R;
    <T1>(g: (x: T1) => T2): (v: T1) => R;
};

/**
 * Creates an object containing a single key:value pair.
 *
 * See also {@link pair}.
 *
 * @example
 * ```typescript
 * const matchPhrases = R.compose(
 *   R.objOf('must'),
 *   R.map(R.objOf('match_phrase'))
 * );
 * matchPhrases(['foo', 'bar', 'baz']); //=> {must: [{match_phrase: 'foo'}, {match_phrase: 'bar'}, {match_phrase: 'baz'}]}
 * ```
 */
export function objOf<T, K extends string>(key: K, value: T): Record<K, T>;
export function objOf<K extends string>(key: K): <T>(value: T) => Record<K, T>;

/**
 * Returns a singleton array containing the value provided.
 *
 * @note This `of` is different from the ES6 `Array.of`.
 *
 * @example
 * ```typescript
 * R.of(null); //=> [null]
 * R.of([42]); //=> [[42]]
 * ```
 */
export function of<T>(x: T): T[];

/**
 * Returns a partial copy of an object omitting the keys specified.
 *
 * See also {@link pick}.
 *
 * @example
 * ```typescript
 * R.omit(['a', 'd'], {a: 1, b: 2, c: 3, d: 4}); //=> {b: 2, c: 3}
 * ```
 */
export function omit<T, K extends string>(names: readonly K[], obj: T): Omit<T, K>;
export function omit<K extends string>(names: readonly K[]): <T>(obj: T) => Omit<T, K>;

/**
<<<<<<< HEAD
 * Takes a binary function `f`, a unary function `g`, and two values.
 * Applies `g` to each value, then applies the result of each to `f`.
 * Also known as the P combinator.
 *
 * @example
 * ```typescript
 * const eqBy = R.on((a, b) => a === b);
 * eqBy(R.prop('a'), {b:0, a:1}, {a:1}) //=> true;
 *
 * const containsInsensitive = R.on(R.contains, R.toLower);
 * containsInsensitive('o', 'FOO'); //=> true
 * ```
 */
export function on<T, U, R>(combine: (a: U, b: U) => R, transform: (value: T) => U, a: T, b: T): R;
export function on<T, U, R>(combine: (a: U, b: U) => R, transform: (value: T) => U, a: T): (b: T) => R;
export function on<T, U, R>(combine: (a: U, b: U) => R, transform: (value: T) => U): {
    (a: T, b: T): R;
    (a: T): (b: T) => R;
};
export function on<U, R>(combine: (a: U, b: U) => R): {
    <T>(transform: (value: T) => U, a: T, b: T): R;
    <T>(transform: (value: T) => U, a: T): (b: T) => R;
    <T>(transform: (value: T) => U): {
        (a: T, b: T): R;
        (a: T): (b: T) => R;
    };
};
// For manually specifying overloads
export function on<T, U, R>(combine: (a: U, b: U) => R): {
    (transform: (value: T) => U, a: T, b: T): R;
    (transform: (value: T) => U, a: T): (b: T) => R;
    (transform: (value: T) => U): {
        (a: T, b: T): R;
        (a: T): (b: T) => R;
    };
};

/**
 * Accepts a function fn and returns a function that guards invocation of fn such that fn can only ever be
 * called once, no matter how many times the returned function is invoked. The first value calculated is
 * returned in subsequent invocations.
=======
 * Accepts a function `fn` and returns a function that guards invocation of `fn`
 * such that `fn` can only ever be called once,
 * no matter how many times the returned function is invoked.
 * The first value calculated is returned in subsequent invocations.
 *
 * @example
 * ```typescript
 * const addOneOnce = R.once((x: number) => x + 1);
 * addOneOnce(10); //=> 11
 * addOneOnce(addOneOnce(50)); //=> 11
 * ```
>>>>>>> e6f4b0d5
 */
export function once<F extends (...a: readonly any[]) => any>(fn: F): F;

/**
 * Returns the first argument if it is truthy, otherwise the second argument.
 *
 * Acts as boolean `or` if both inputs are booleans.
 *
 * @note This is **not** short-circuited, meaning that if expressions are passed they are both evaluated.
 *
 * See also {@link either}, {@link and}, {@link xor}.
 *
 * @example
 * ```typescript
 * R.or(true, true); //=> true
 * R.or(true, false); //=> true
 * R.or(false, true); //=> true
 * R.or(false, false); //=> false
 * ```
 */
export function or<T, U>(a: T | Falsy, b: U): T | U;
export function or<T>(a: T | Falsy): <U>(b: U) => T | U;

/**
 * Returns the result of applying the `onFailure` function to the value inside a failed `Promise`.
 * This is useful for handling rejected `Promise`s inside function compositions.
 *
 * @example
 * ```typescript
 * const failedFetch = (id: number) => Promise.reject('bad ID');
 * const useDefault = () => ({ firstName: 'Bob', lastName: 'Loblaw' });
 *
 * //recoverFromFailure :: String -> Promise ({ firstName, lastName })
 * const recoverFromFailure = R.pipe(
 *   failedFetch,
 *   R.otherwise(useDefault),
 *   R.andThen(R.pick(['firstName', 'lastName'])),
 * );
 * recoverFromFailure(12345).then(console.log);
 * ```
 */
export function otherwise<A, B>(onError: (error: any) => B | Promise<B>, promise: Promise<A>): Promise<B>;
export function otherwise<A, B>(onError: (error: any) => B | Promise<B>): (promise: Promise<A>) => Promise<B>;

/**
 * Returns the result of "setting" the portion of the given data structure
 * focused by the given lens to the given value.
 *
 * See also {@link view}, {@link set}, {@link lens}, {@link lensIndex}, {@link lensProp}, {@link lensPath}.
 *
 * @example
 * ```typescript
 * const headLens = R.lensIndex<string>(0);
 *
 * R.over(headLens, R.toUpper, ['foo', 'bar', 'baz']); //=> ['FOO', 'bar', 'baz']
 * ```
 */
export function over<S, A>(lens: Lens<S, A>, fn: (a: A) => A, value: S): S;
export function over<S, A>(lens: Lens<S, A>, fn: (a: A) => A): (value: S) => S;
export function over<S, A>(lens: Lens<S, A>): (fn: (a: A) => A, value: S) => S;

/**
 * Takes two arguments, `fst` and `snd`, and returns `[fst, snd]`.
 *
 * See also {@link objOf}, {@link of}.
 *
 * @example
 * ```typescript
 * R.pair('foo', 'bar'); //=> ['foo', 'bar']
 * ```
 */
export function pair<F, S>(fst: F, snd: S): [F, S];
export function pair<F>(fst: F): <S>(snd: S) => [F, S];

/**
 * Takes a function `f` and a list of arguments, and returns a function `g`.
 * When applied, `g` returns the result of applying `f` to the arguments provided initially
 * followed by the arguments provided to `g`.
 *
 * See also {@link partialRight}, {@link curry}.
 *
 * @example
 * ```typescript
 * const multiply2 = (a: number, b: number) => a * b;
 * const double = R.partial(multiply2, [2]);
 * double(3); //=> 6
 *
 * const greet = (salutation: string, title: string, firstName: string, lastName: string) =>
 *   salutation + ', ' + title + ' ' + firstName + ' ' + lastName + '!';
 *
 * const sayHello = R.partial(greet, ['Hello']);
 * const sayHelloToMs = R.partial(sayHello, ['Ms.']);
 * sayHelloToMs('Jane', 'Jones'); //=> 'Hello, Ms. Jane Jones!'
 * ```
 */
export function partial<V0, V1, T>(fn: (x0: V0, x1: V1) => T, args: [V0]): (x1: V1) => T;
export function partial<V0, V1, V2, T>(fn: (x0: V0, x1: V1, x2: V2) => T, args: [V0, V1]): (x2: V2) => T;
export function partial<V0, V1, V2, T>(fn: (x0: V0, x1: V1, x2: V2) => T, args: [V0]): (x1: V1, x2: V2) => T;
export function partial<V0, V1, V2, V3, T>(
    fn: (x0: V0, x1: V1, x2: V2, x3: V3) => T,
    args: [V0, V1, V2],
): (x2: V3) => T;
export function partial<V0, V1, V2, V3, T>(
    fn: (x0: V0, x1: V1, x2: V2, x3: V3) => T,
    args: [V0, V1],
): (x2: V2, x3: V3) => T;
export function partial<V0, V1, V2, V3, T>(
    fn: (x0: V0, x1: V1, x2: V2, x3: V3) => T,
    args: [V0],
): (x1: V1, x2: V2, x3: V3) => T;
export function partial<T>(fn: (...a: readonly any[]) => T, args: readonly any[]): (...a: readonly any[]) => T;

/**
 * Takes a function `f` and an object, and returns a function `g`.
 * When applied, `g` returns the result of applying `f` to the object
 * provided initially merged deeply (right) with the object provided as an argument to `g`.
 *
 * See also {@link partial}, {@link partialRight}, {@link curry}, {@link mergeDeepRight}.
 *
 * @example
 * ```typescript
 * const multiply2 = ({ a, b }: { a: number, b: number }) => a * b;
 * const double = R.partialObject(multiply2, { a: 2 });
 * double({ b: 2 }); //=> 4
 *
 * type GreetArgs = {
 *     salutation: string;
 *     title: string;
 *     firstName: string;
 *     lastName: string;
 * };
 *
 * const greet = ({ salutation, title, firstName, lastName }: GreetArgs) =>
 *   salutation + ', ' + title + ' ' + firstName + ' ' + lastName + '!';
 *
 * const sayHello = R.partialObject(greet, { salutation: 'Hello' });
 * const sayHelloToMs = R.partialObject(sayHello, { title: 'Ms.' });
 * sayHelloToMs({ firstName: 'Jane', lastName: 'Jones' }); //=> 'Hello, Ms. Jane Jones!'
 * ```
 */
// NOTE: The objects are merged deeply - meaning this should be `DeepOmit` (ideally `& Partial<Omitted>` too)
export function partialObject<T extends P1, P1, R>(fn: (value: T) => R, partial: P1): (value: Omit<T, keyof P1>) => R;
export function partialObject<T, R>(fn: (value: T) => R): <P1>(partial: P1) => (value: Omit<T, keyof P1>) => R;

/**
 * Takes a function `f` and a list of arguments, and returns a function `g`.
 * When applied, `g` returns the result of applying `f` to the arguments
 * provided to `g` followed by the arguments provided initially.
 *
 * See also {@link partial}.
 *
 * @example
 * ```typescript
 * const greet = (salutation: string, title: string, firstName: string, lastName: string) =>
 * salutation + ', ' + title + ' ' + firstName + ' ' + lastName + '!';
 *
 * const greetMsJaneJones = R.partialRight(greet, ['Ms.', 'Jane', 'Jones']);
 *
 * greetMsJaneJones('Hello'); //=> 'Hello, Ms. Jane Jones!'
 * ```
 */
export function partialRight<V0, V1, T>(fn: (x0: V0, x1: V1) => T, args: [V1]): (x1: V0) => T;
export function partialRight<V0, V1, V2, T>(fn: (x0: V0, x1: V1, x2: V2) => T, args: [V1, V2]): (x2: V0) => T;
export function partialRight<V0, V1, V2, T>(fn: (x0: V0, x1: V1, x2: V2) => T, args: [V2]): (x1: V0, x2: V1) => T;
export function partialRight<V0, V1, V2, V3, T>(
    fn: (x0: V0, x1: V1, x2: V2, x3: V3) => T,
    args: [V1, V2, V3],
): (x0: V0) => T;
export function partialRight<V0, V1, V2, V3, T>(
    fn: (x0: V0, x1: V1, x2: V2, x3: V3) => T,
    args: [V2, V3],
): (x0: V0, x1: V1) => T;
export function partialRight<V0, V1, V2, V3, T>(
    fn: (x0: V0, x1: V1, x2: V2, x3: V3) => T,
    args: [V3],
): (x0: V0, x1: V1, x2: V2) => T;
export function partialRight<T>(fn: (...a: readonly any[]) => T, args: readonly any[]): (...a: readonly any[]) => T;

/**
 * Takes a predicate and a list or other `Filterable` object
 * and returns the elements split into two lists
 * based on whether the element satisfied the predicate.
 * Filterable objects include plain objects
 * and objects with a `filter` method such as `Array`.
 *
 * See also {@link filter}, {@link reject}.
 *
 * @example
 * ```typescript
 * R.partition(R.includes('s'), ['sss', 'ttt', 'foo', 'bars']);
 * // => [ [ 'sss', 'bars' ],  [ 'ttt', 'foo' ] ]
 *
 * R.partition(R.includes('s'), { a: 'sss', b: 'ttt', foo: 'bars' });
 * // => [ { a: 'sss', foo: 'bars' }, { b: 'ttt' }  ]
 * ```
 */
export function partition(fn: (a: string) => boolean, list: readonly string[]): [string[], string[]];
export function partition<T>(fn: (a: T) => boolean, list: readonly T[]): [T[], T[]];
export function partition<T>(fn: (a: T) => boolean): (list: readonly T[]) => [T[], T[]];
export function partition(fn: (a: string) => boolean): (list: readonly string[]) => [string[], string[]];

/**
 * Retrieve the value at a given path.
 *
 * See also {@link prop}, {@link nth}.
 *
 * @example
 * ```typescript
 * R.path(['a', 'b'], {a: {b: 2}});             //=> 2
 * R.path(['a', 'b'], {c: {b: 2}});             //=> undefined
 * R.path(['a', 'b', 0], {a: {b: [1, 2, 3]}});  //=> 1
 * R.path(['a', 'b', -2], {a: {b: [1, 2, 3]}}); //=> 2
 * ```
 */
export function path<T>(path: Path, obj: any): T | undefined;
export function path<T>(path: Path): (obj: any) => T | undefined;

/**
 * Determines whether a nested path on an object has a specific value,
 * in {@link equals `R.equals`} terms.
 * Most likely used to filter a list.
 *
 * @example
 * ```typescript
 * const user1 = { address: { zipCode: 90210 } };
 * const user2 = { address: { zipCode: 55555 } };
 * const user3 = { name: 'Bob' };
 * const users = [ user1, user2, user3 ];
 * const isFamous = R.pathEq(['address', 'zipCode'], 90210);
 * R.filter(isFamous, users); //=> [ user1 ]
 * ```
 */
export function pathEq(path: Path, val: any, obj: any): boolean;
export function pathEq(path: Path, val: any): (obj: any) => boolean;
export function pathEq(path: Path): _.F.Curry<(a: any, b: any) => boolean>;

/**
 * If the given, non-null object has a value at the given path,
 * returns the value at that path.
 * Otherwise returns the provided default value.
 *
 * @example
 * ```typescript
 * R.pathOr('N/A', ['a', 'b'], {a: {b: 2}}); //=> 2
 * R.pathOr('N/A', ['a', 'b'], {c: {b: 2}}); //=> "N/A"
 * ```
 */
export function pathOr<T>(defaultValue: T, path: Path, obj: any): T;
export function pathOr<T>(defaultValue: T, path: Path): (obj: any) => T;
export function pathOr<T>(defaultValue: T): _.F.Curry<(a: Path, b: any) => T>;

/**
 * Retrieves the values at given paths of an object.
 *
 * See also {@link path}.
 *
 * @example
 * ```typescript
 * R.paths([['a', 'b'], ['p', 0, 'q']], {a: {b: 2}, p: [{q: 3}]}); //=> [2, 3]
 * R.paths([['a', 'b'], ['p', 'r']], {a: {b: 2}, p: [{q: 3}]}); //=> [2, undefined]
 * ```
 */
export function paths<T>(paths: Path[], obj: any): Array<T | undefined>;
export function paths<T>(paths: Path[]): (obj: any) => Array<T | undefined>;

/**
 * Returns `true` if the specified object property at given path satisfies the given predicate;
 * `false` otherwise.
 *
 * See also {@link propSatisfies}, {@link path}.
 *
 * @example
 * ```typescript
 * R.pathSatisfies((y: number) => y > 0, ['x', 'y'], {x: {y: 2}}); //=> true
 * R.pathSatisfies(R.is(Object), [], {x: {y: 2}}); //=> true
 * ```
 */
export function pathSatisfies<T, U>(pred: (val: T) => boolean, path: Path, obj: U): boolean;
export function pathSatisfies<T, U>(pred: (val: T) => boolean, path: Path): (obj: U) => boolean;
export function pathSatisfies<T, U>(pred: (val: T) => boolean): _.F.Curry<(a: Path, b: U) => boolean>;

/**
 * Returns a partial copy of an object containing only the keys specified.
 * If the key does not exist, the property is ignored.
 *
 * See also {@link omit}, {@link props}.
 *
 * @example
 * ```typescript
 * R.pick(['a', 'd'], {a: 1, b: 2, c: 3, d: 4}); //=> {a: 1, d: 4}
 * R.pick(['a', 'e', 'f'], {a: 1, b: 2, c: 3, d: 4}); //=> {a: 1}
 * ```
 */
export function pick<T, K extends string | number | symbol>(
    names: readonly K[],
    obj: T,
): Pick<T, Exclude<keyof T, Exclude<keyof T, K>>>;
export function pick<K extends string | number | symbol>(
    names: readonly K[],
): <T>(obj: T) => Pick<T, Exclude<keyof T, Exclude<keyof T, K>>>;

/**
 * Similar to `pick` except that this one includes a `key: undefined` pair for properties that don't exist.
 *
 * @example
 * ```typescript
 * R.pickAll(['a', 'd'], {a: 1, b: 2, c: 3, d: 4}); //=> {a: 1, d: 4}
 * R.pickAll(['a', 'e', 'f'], {a: 1, b: 2, c: 3, d: 4}); //=> {a: 1, e: undefined, f: undefined}
 * ```
 */
export function pickAll<T, U>(names: readonly string[], obj: T): U;
export function pickAll(names: readonly string[]): <T, U>(obj: T) => U;

/**
 * Returns a partial copy of an object containing only the keys that satisfy the supplied predicate.
 *
 * @example
 * ```typescript
 * const isUpperCase = <T>(_val: T, key: string) => key.toUpperCase() === key;
 * R.pickBy(isUpperCase, {a: 1, b: 2, A: 3, B: 4}); //=> {A: 3, B: 4}
 * ```
 */
export function pickBy<T, U>(pred: ObjPred<T>, obj: T): U;
export function pickBy<T>(pred: ObjPred<T>): <U, V extends T>(obj: V) => U;

/**
 * Creates a new function that runs each of the functions supplied as parameters in turn,
 * passing the return value of each function invocation to the next function invocation,
 * beginning with whatever arguments were passed to the initial invocation.
 *
 * Performs left-to-right function composition.
 * The first argument may have any arity; the remaining arguments must be unary.
 *
 * In some libraries this function is named `sequence`.
 *
 * @note The result of `pipe` is not automatically curried.
 *
 * See also {@link compose}.
 *
 * @example
 * ```typescript
 * const f = R.pipe(Math.pow, R.negate, R.inc);
 *
 * f(3, 4); // -(3^4) + 1
 * ```
 */
export function pipe<TArgs extends any[], R1, R2, R3, R4, R5, R6, R7, TResult>(
    ...funcs: [
        f1: (...args: TArgs) => R1,
        f2: (a: R1) => R2,
        f3: (a: R2) => R3,
        f4: (a: R3) => R4,
        f5: (a: R4) => R5,
        f6: (a: R5) => R6,
        f7: (a: R6) => R7,
        ...func: Array<(a: any) => any>,
        fnLast: (a: any) => TResult,
    ]
): (...args: TArgs) => TResult; // fallback overload if number of piped functions greater than 7
export function pipe<TArgs extends any[], R1, R2, R3, R4, R5, R6, R7>(
    f1: (...args: TArgs) => R1,
    f2: (a: R1) => R2,
    f3: (a: R2) => R3,
    f4: (a: R3) => R4,
    f5: (a: R4) => R5,
    f6: (a: R5) => R6,
    f7: (a: R6) => R7,
): (...args: TArgs) => R7;
export function pipe<TArgs extends any[], R1, R2, R3, R4, R5, R6>(
    f1: (...args: TArgs) => R1,
    f2: (a: R1) => R2,
    f3: (a: R2) => R3,
    f4: (a: R3) => R4,
    f5: (a: R4) => R5,
    f6: (a: R5) => R6,
): (...args: TArgs) => R6;
export function pipe<TArgs extends any[], R1, R2, R3, R4, R5>(
    f1: (...args: TArgs) => R1,
    f2: (a: R1) => R2,
    f3: (a: R2) => R3,
    f4: (a: R3) => R4,
    f5: (a: R4) => R5,
): (...args: TArgs) => R5;
export function pipe<TArgs extends any[], R1, R2, R3, R4>(
    f1: (...args: TArgs) => R1,
    f2: (a: R1) => R2,
    f3: (a: R2) => R3,
    f4: (a: R3) => R4,
): (...args: TArgs) => R4;
export function pipe<TArgs extends any[], R1, R2, R3>(
    f1: (...args: TArgs) => R1,
    f2: (a: R1) => R2,
    f3: (a: R2) => R3,
): (...args: TArgs) => R3;
export function pipe<TArgs extends any[], R1, R2>(
    f1: (...args: TArgs) => R1,
    f2: (a: R1) => R2,
): (...args: TArgs) => R2;
export function pipe<TArgs extends any[], R1>(f1: (...args: TArgs) => R1): (...args: TArgs) => R1;

/**
 * Returns the left-to-right Kleisli composition of the provided functions, each of which must return a value of a type supported by chain.
 * The typings currently support arrays only as return values.
 * All functions need to be unary.
 * R.pipeK(f, g, h) is equivalent to R.pipe(f, R.chain(g), R.chain(h)).
 *
 * @deprecated since 0.26 in favor of pipeWith(chain)
 */
export function pipeK<V0, T1>(fn0: (x0: V0) => T1[]): (x0: V0) => T1[];
export function pipeK<V0, T1, T2>(fn0: (x0: V0) => T1[], fn1: (x: T1) => T2[]): (x0: V0) => T2[];
export function pipeK<V0, T1, T2, T3>(
    fn0: (x: V0) => T1[],
    fn1: (x: T1) => T2[],
    fn2: (x: T2) => T3[],
): (x: V0) => T3[];
export function pipeK<V0, T1, T2, T3, T4>(
    fn0: (x: V0) => T1[],
    fn1: (x: T1) => T2[],
    fn2: (x: T2) => T3[],
    fn3: (x: T3) => T4[],
): (x: V0) => T4[];
export function pipeK<V0, T1, T2, T3, T4, T5>(
    fn0: (x: V0) => T1[],
    fn1: (x: T1) => T2[],
    fn2: (x: T2) => T3[],
    fn3: (x: T3) => T4[],
    fn4: (x: T4) => T5[],
): (x: V0) => T5[];
export function pipeK<V0, T1, T2, T3, T4, T5, T6>(
    fn0: (x: V0) => T1[],
    fn1: (x: T1) => T2[],
    fn2: (x: T2) => T3[],
    fn3: (x: T3) => T4[],
    fn4: (x: T4) => T5[],
    fn5: (x: T5) => T6[],
): (x: V0) => T6[];
export function pipeK<V0, T1, T2, T3, T4, T5, T6, T7>(
    fn0: (x: V0) => T1[],
    fn1: (x: T1) => T2[],
    fn2: (x: T2) => T3[],
    fn3: (x: T3) => T4[],
    fn4: (x: T4) => T5[],
    fn5: (x: T5) => T6[],
    fn: (x: T6) => T7[],
): (x: V0) => T7[];
export function pipeK<V0, T1, T2, T3, T4, T5, T6, T7, T8>(
    fn0: (x: V0) => T1[],
    fn1: (x: T1) => T2[],
    fn2: (x: T2) => T3[],
    fn3: (x: T3) => T4[],
    fn4: (x: T4) => T5[],
    fn5: (x: T5) => T6[],
    fn6: (x: T6) => T7[],
    fn: (x: T7) => T8[],
): (x: V0) => T8[];
export function pipeK<V0, T1, T2, T3, T4, T5, T6, T7, T8, T9>(
    fn0: (x0: V0) => T1[],
    fn1: (x: T1) => T2[],
    fn2: (x: T2) => T3[],
    fn3: (x: T3) => T4[],
    fn4: (x: T4) => T5[],
    fn5: (x: T5) => T6[],
    fn6: (x: T6) => T7[],
    fn7: (x: T7) => T8[],
    fn8: (x: T8) => T9[],
): (x0: V0) => T9[];
export function pipeK<V0, T1, T2, T3, T4, T5, T6, T7, T8, T9, T10>(
    fn0: (x0: V0) => T1[],
    fn1: (x: T1) => T2[],
    fn2: (x: T2) => T3[],
    fn3: (x: T3) => T4[],
    fn4: (x: T4) => T5[],
    fn5: (x: T5) => T6[],
    fn6: (x: T6) => T7[],
    fn7: (x: T7) => T8[],
    fn8: (x: T8) => T9[],
    fn9: (x: T9) => T10[],
): (x0: V0) => T10[];

/**
 * Performs left-to-right composition of one or more Promise-returning functions.
 * All functions need to be unary.
 *
 * @deprecated since 0.26 in favor of pipeWith(then)
 */
export function pipeP<V0, T1>(fn0: (x0: V0) => Promise<T1>): (x0: V0) => Promise<T1>;
export function pipeP<V0, T1, T2>(fn0: (x0: V0) => Promise<T1>, fn1: (x: T1) => Promise<T2>): (x0: V0) => Promise<T2>;
export function pipeP<V0, T1, T2, T3>(
    fn0: (x: V0) => Promise<T1>,
    fn1: (x: T1) => Promise<T2>,
    fn2: (x: T2) => Promise<T3>,
): (x: V0) => Promise<T3>;
export function pipeP<V0, T1, T2, T3, T4>(
    fn0: (x: V0) => Promise<T1>,
    fn1: (x: T1) => Promise<T2>,
    fn2: (x: T2) => Promise<T3>,
    fn3: (x: T3) => Promise<T4>,
): (x: V0) => Promise<T4>;
export function pipeP<V0, T1, T2, T3, T4, T5>(
    fn0: (x: V0) => Promise<T1>,
    fn1: (x: T1) => Promise<T2>,
    fn2: (x: T2) => Promise<T3>,
    fn3: (x: T3) => Promise<T4>,
    fn4: (x: T4) => Promise<T5>,
): (x: V0) => Promise<T5>;
export function pipeP<V0, T1, T2, T3, T4, T5, T6>(
    fn0: (x: V0) => Promise<T1>,
    fn1: (x: T1) => Promise<T2>,
    fn2: (x: T2) => Promise<T3>,
    fn3: (x: T3) => Promise<T4>,
    fn4: (x: T4) => Promise<T5>,
    fn5: (x: T5) => Promise<T6>,
): (x: V0) => Promise<T6>;
export function pipeP<V0, T1, T2, T3, T4, T5, T6, T7>(
    fn0: (x: V0) => Promise<T1>,
    fn1: (x: T1) => Promise<T2>,
    fn2: (x: T2) => Promise<T3>,
    fn3: (x: T3) => Promise<T4>,
    fn4: (x: T4) => Promise<T5>,
    fn5: (x: T5) => Promise<T6>,
    fn: (x: T6) => Promise<T7>,
): (x: V0) => Promise<T7>;
export function pipeP<V0, T1, T2, T3, T4, T5, T6, T7, T8>(
    fn0: (x: V0) => Promise<T1>,
    fn1: (x: T1) => Promise<T2>,
    fn2: (x: T2) => Promise<T3>,
    fn3: (x: T3) => Promise<T4>,
    fn4: (x: T4) => Promise<T5>,
    fn5: (x: T5) => Promise<T6>,
    fn6: (x: T6) => Promise<T7>,
    fn: (x: T7) => Promise<T8>,
): (x: V0) => Promise<T8>;
export function pipeP<V0, T1, T2, T3, T4, T5, T6, T7, T8, T9>(
    fn0: (x0: V0) => Promise<T1>,
    fn1: (x: T1) => Promise<T2>,
    fn2: (x: T2) => Promise<T3>,
    fn3: (x: T3) => Promise<T4>,
    fn4: (x: T4) => Promise<T5>,
    fn5: (x: T5) => Promise<T6>,
    fn6: (x: T6) => Promise<T7>,
    fn7: (x: T7) => Promise<T8>,
    fn8: (x: T8) => Promise<T9>,
): (x0: V0) => Promise<T9>;
export function pipeP<V0, T1, T2, T3, T4, T5, T6, T7, T8, T9, T10>(
    fn0: (x0: V0) => Promise<T1>,
    fn1: (x: T1) => Promise<T2>,
    fn2: (x: T2) => Promise<T3>,
    fn3: (x: T3) => Promise<T4>,
    fn4: (x: T4) => Promise<T5>,
    fn5: (x: T5) => Promise<T6>,
    fn6: (x: T6) => Promise<T7>,
    fn7: (x: T7) => Promise<T8>,
    fn8: (x: T8) => Promise<T9>,
    fn9: (x: T9) => Promise<T10>,
): (x0: V0) => Promise<T10>;

/**
 * Performs left-to-right function composition using transforming function.
 * The first function may have any arity; the remaining functions must be unary.
 *
 * @note The result of `pipeWith` is not automatically curried. Transforming function is not used on the first argument.
 *
 * See also {@link composeWith}, {@link pipe}.
 *
 * @example
 * ```typescript
 * const pipeWhileNotNil = R.pipeWith((f, res) => R.isNil(res) ? res : f(res));
 * const f = pipeWhileNotNil([Math.pow, R.negate, R.inc])
 *
 * f(3, 4); // -(3^4) + 1
 * ```
 */
export function pipeWith<TArgs extends any[], TResult>(
    transformer: (fn: (...args: any[]) => any, intermediatResult: any) => any,
    fns: AtLeastOneFunctionsFlow<TArgs, TResult>,
): (...args: TArgs) => TResult;
export function pipeWith(
    transformer: (fn: (...args: any[]) => any, intermediatResult: any) => any,
): <TArgs extends any[], TResult>(fns: AtLeastOneFunctionsFlow<TArgs, TResult>) => (...args: TArgs) => TResult;

/**
 * Returns a new list by plucking the same named property off all objects in the list supplied.
 *
 * `pluck` will work on any functor in addition to arrays, as it is equivalent to `R.map(R.prop(k), f)`.
 *
 * See also {@link project}, {@link prop}, {@link props}.
 *
 * @example
 * ```typescript
 * var getAges = R.pluck('age');
 * const people = [{name: 'fred', age: 29}, {name: 'wilma', age: 27}]
 * getAges(people); //=> [29, 27]
 *
 * R.pluck(0, [[1, 2], [3, 4]]);               //=> [1, 3]
 * R.pluck('val', {a: {val: 3}, b: {val: 5}}); //=> {a: 3, b: 5}
 * ```
 */
export function pluck<K extends keyof T, T>(p: K, list: readonly T[]): Array<T[K]>;
export function pluck<T>(p: number, list: Array<{ [k: number]: T }>): T[];
export function pluck<P extends string>(p: P): <T>(list: Array<Record<P, T>>) => T[];
export function pluck(p: number): <T>(list: Array<{ [k: number]: T }>) => T[];

/**
 * Returns a new list with the given element at the front,
 * followed by the contents of the list.
 *
 * See also {@link append}.
 *
 * @example
 * ```typescript
 * R.prepend('fee', ['fi', 'fo', 'fum']); //=> ['fee', 'fi', 'fo', 'fum']
 * ```
 */
export function prepend<T>(el: T, list: readonly T[]): T[];
export function prepend<T>(el: T): (list: readonly T[]) => T[];

/**
 * Multiplies together all the elements of a list.
 *
 * See also {@link reduce}.
 *
 * @example
 * ```typescript
 * R.product([2,4,6,8,100,1]); //=> 38400
 * ```
 */
export function product(list: readonly number[]): number;

/**
 * Reasonable analog to SQL `select` statement.
 *
 * See also {@link pluck}, {@link props}, {@link prop}.
 *
 * @example
 * ```typescript
 * const abby = {name: 'Abby', age: 7, hair: 'blond', grade: 2};
 * const fred = {name: 'Fred', age: 12, hair: 'brown', grade: 7};
 * const kids = [abby, fred];
 * R.project(['name', 'grade'], kids); //=> [{name: 'Abby', grade: 2}, {name: 'Fred', grade: 7}]
 * ```
 */
export function project<T, U>(props: readonly string[], objs: readonly T[]): U[];
export function project<T, U>(props: readonly string[]): (objs: readonly T[]) => U[];

/**
<<<<<<< HEAD
 * Takes two functions as pre- and post- processors respectively for a third function,
 * i.e. `promap(f, g, h)(x) === g(h(f(x)))`.
 * Dispatches to the `promap` method of the third argument, if present,
 * according to the FantasyLand Profunctor spec.
 * Acts as a transducer if a transformer is given in profunctor position.
 *
 * See also {@link transduce}.
 *
 * @example
 * ```typescript
 * const decodeChar = R.promap((s: string) => s.charCodeAt(0), String.fromCharCode, R.add(-8))
 * const decodeString = R.promap(R.split(''), R.join(''), R.map(decodeChar))
 * decodeString("ziuli") //=> "ramda"
 * ```
 */
export function promap<A, B, C, D>(pre: (value: A) => B, post: (value: C) => D, fn: (value: B) => C): (value: A) => D;
export function promap<A, B, C, D>(pre: (value: A) => B, post: (value: C) => D): (fn: (value: B) => C) => (value: A) => D;
export function promap<A, B>(pre: (value: A) => B): <C, D>(post: (value: C) => D, fn: (value: B) => C) => (value: A) => D;

/**
 * Returns a function that when supplied an object returns the indicated property of that object, if it exists.
=======
 * Returns a function that when supplied an object
 * returns the indicated property of that object, if it exists.
 *
 * See also {@link propOr}, {@link path}, {@link props}, {@link pluck}, {@link project}, {@link nth}.
 *
 * @example
 * ```typescript
 * R.prop('x', {x: 100}); //=> 100
 * R.prop(0, [100]); //=> 100
 * R.compose(R.inc, R.prop<'x', number>('x'))({ x: 3 }) //=> 4
 * ```
>>>>>>> e6f4b0d5
 */
export function prop<T>(__: Placeholder, obj: T): <P extends keyof T>(p: P) => T[P];
export function prop<P extends keyof T, T>(p: P, obj: T): T[P];
export function prop<P extends string>(p: P): <T>(obj: Record<P, T>) => T;
export function prop<P extends string, T>(p: P): (obj: Record<P, T>) => T;

// NOTE: `hair` property was added to `alois` to make example work.
// A union of two types is a valid usecase but doesn't work with current types
/**
 * Returns `true` if the specified object property is equal,
 * in `R.equals` terms, to the given value; `false` otherwise.
 * You can test multiple properties with `R.whereEq`.
 *
 * See also {@link whereEq}, {@link propSatisfies}, {@link equals}.
 *
 * @example
 * ```typescript
 * const abby = {name: 'Abby', age: 7, hair: 'blond'};
 * const fred = {name: 'Fred', age: 12, hair: 'brown'};
 * const rusty = {name: 'Rusty', age: 10, hair: 'brown'};
 * const alois = {name: 'Alois', age: 15, hair: 'brown', disposition: 'surly'};
 * const kids = [abby, fred, rusty, alois];
 * const hasBrownHair = R.propEq('hair', 'brown');
 * R.filter(hasBrownHair, kids); //=> [fred, rusty]
 * ```
 */
export function propEq<K extends string | number>(name: K, val: any, obj: Record<K, any>): boolean;
export function propEq<K extends string | number>(name: K, val: any): (obj: Record<K, any>) => boolean;
export function propEq<K extends string | number>(
    name: K,
): {
    (val: any, obj: Record<K, any>): boolean;
    (val: any): (obj: Record<K, any>) => boolean;
};

/**
 * Returns `true` if the specified object property is of the given type; `false` otherwise.
 *
 * See also {@link is}, {@link propSatisfies}.
 *
 * @example
 * ```typescript
 * R.propIs(Number, 'x', {x: 1, y: 2});  //=> true
 * R.propIs(Number, 'x', {x: 'foo'});    //=> false
 * R.propIs(Number, 'x', {});            //=> false
 * ```
 */
export function propIs<C extends (...args: any[]) => any, K extends keyof any>(
    type: C,
    name: K,
    obj: any,
): obj is Record<K, ReturnType<C>>;
export function propIs<C extends new (...args: any[]) => any, K extends keyof any>(
    type: C,
    name: K,
    obj: any,
): obj is Record<K, InstanceType<C>>;
export function propIs<C extends (...args: any[]) => any, K extends keyof any>(
    type: C,
    name: K,
): (obj: any) => obj is Record<K, ReturnType<C>>;
export function propIs<C extends new (...args: any[]) => any, K extends keyof any>(
    type: C,
    name: K,
): (obj: any) => obj is Record<K, InstanceType<C>>;
export function propIs<C extends (...args: any[]) => any>(
    type: C,
): {
    <K extends keyof any>(name: K, obj: any): obj is Record<K, ReturnType<C>>;
    <K extends keyof any>(name: K): (obj: any) => obj is Record<K, ReturnType<C>>;
};
export function propIs<C extends new (...args: any[]) => any>(
    type: C,
): {
    <K extends keyof any>(name: K, obj: any): obj is Record<K, InstanceType<C>>;
    <K extends keyof any>(name: K): (obj: any) => obj is Record<K, InstanceType<C>>;
};

/**
 * Return the specified property of the given non-null object
 * if the property is present and its value is not `null`, `undefined` or `NaN`.
 *
 * Otherwise the first argument is returned.
 *
 * See also {@link prop}.
 *
 * @example
 * ```typescript
 * const alice = {
 *   name: 'ALICE',
 *   age: 101
 * };
 * const favorite = R.prop('favoriteLibrary');
 * const favoriteWithDefault = R.propOr('Ramda', 'favoriteLibrary');
 *
 * favorite(alice as any);     //=> undefined
 * favoriteWithDefault(alice); //=> 'Ramda'
 * ```
 */
export function propOr<T, U>(val: T, __: Placeholder, obj: U): <V>(p: string) => V;
export function propOr<U>(__: Placeholder, p: string, obj: U): <T, V>(val: T) => V;
export function propOr<T, U, V>(val: T, p: string, obj: U): V;
export function propOr<T>(val: T, p: string): <U, V>(obj: U) => V;
export function propOr<T>(val: T): <U, V>(p: string, obj: U) => V;

/**
 * Acts as multiple `prop`: array of keys in, array of values out. Preserves order.
 *
 * See also {@link prop}, {@link pluck}, {@link project}.
 *
 * @example
 * ```typescript
 * R.props(['x', 'y'], {x: 1, y: 2}); //=> [1, 2]
 * R.props(['c', 'a', 'b'], {b: 2, a: 1, c: 3}); //=> [3, 1, 2]
 *
 * const fullName = R.compose(R.join(' '), R.props(['first', 'last']));
 * const tony = {last: 'Bullet-Tooth', age: 33, first: 'Tony'};
 * fullName(tony); //=> 'Tony Bullet-Tooth'
 * ```
 */
export function props<P extends string, T>(ps: readonly P[], obj: Record<P, T>): T[];
export function props<P extends string>(ps: readonly P[]): <T>(obj: Record<P, T>) => T[];
export function props<P extends string, T>(ps: readonly P[]): (obj: Record<P, T>) => T[];

/**
 * Returns `true` if the specified object property satisfies the given predicate; `false` otherwise.
 * You can test multiple properties with `R.where`.
 *
 * See also {@link where}, {@link propEq}, {@link propIs}.
 *
 * @example
 * ```typescript
 * const val = {x: 1, y: 2};
 * R.propSatisfies(x => x > 0, 'x', val); //=> true
 * ```
 */
export function propSatisfies<P, K extends keyof any>(
    pred: (val: any) => val is P,
    name: K,
    obj: any,
): obj is Record<K, P>;
export function propSatisfies<P, K extends keyof any>(
    pred: (val: any) => val is P,
    name: K,
): (obj: any) => obj is Record<K, P>;
export function propSatisfies<P>(pred: (val: any) => val is P): {
    <K extends keyof any>(name: K, obj: any): obj is Record<K, P>;
    <K extends keyof any>(name: K): (obj: any) => obj is Record<K, P>;
};
export function propSatisfies(pred: (val: any) => boolean, name: keyof any, obj: any): boolean;
export function propSatisfies(pred: (val: any) => boolean, name: keyof any): (obj: any) => boolean;
export function propSatisfies(pred: (val: any) => boolean): _.F.Curry<(a: keyof any, b: any) => boolean>;

/**
 * Returns a list of numbers from `from` (inclusive) to `to` (exclusive).
 * In mathematical terms, `range(a, b)` is equivalent to the half-open interval `[a, b)`.
 *
 * @example
 * ```typescript
 * R.range(1, 5);    //=> [1, 2, 3, 4]
 * R.range(50, 53);  //=> [50, 51, 52]
 * ```
 */
export function range(from: number, to: number): number[];
export function range(from: number): (to: number) => number[];

/**
 * Returns a single item by iterating through the list,
 * successively calling the iterator function and passing it an accumulator value and the current value from the array,
 * and then passing the result to the next call.
 *
 * The iterator function receives two values: `(acc, value)`. It may use `R.reduced` to shortcut the iteration.
 *
 * @note `R.reduce` does not skip deleted or unassigned indices (sparse arrays), unlike the native `Array.prototype.reduce` method.
 *
 * Dispatches to the `reduce` method of the third argument, if present.
 * When doing so, it is up to the user to handle the `R.reduced` shortcutting,
 * as this is not implemented by `reduce`.
 *
 * See also {@link reduced}, {@link addIndex}, {@link reduceRight}.
 *
 * @example
 * ```typescript
 * R.reduce(R.subtract, 0, [1, 2, 3, 4]) //=> ((((0 - 1) - 2) - 3) - 4) = -10
 * //          -               -10
 * //         / \              / \
 * //        -   4           -6   4
 * //       / \              / \
 * //      -   3   ==>     -3   3
 * //     / \              / \
 * //    -   2           -1   2
 * //   / \              / \
 * //  0   1            0   1
 * ```
 */
export function reduce<T, TResult>(
    fn: (acc: TResult, elem: T) => TResult | Reduced<TResult>,
    acc: TResult,
    list: readonly T[],
): TResult;
export function reduce<T, TResult>(
    fn: (acc: TResult, elem: T) => TResult | Reduced<TResult>,
): (acc: TResult, list: readonly T[]) => TResult;
export function reduce<T, TResult>(
    fn: (acc: TResult, elem: T) => TResult | Reduced<TResult>,
    acc: TResult,
): (list: readonly T[]) => TResult;

/**
 * Groups the elements of the list
 * according to the result of calling the string-returning function `keyFn` on each element
 * and reduces the elements of each group to a single value via the reducer function `valueFn`.
 *
 * The value function receives two values: `(acc, value)`.
 * It may use `R.reduced` to short circuit the iteration.
 *
 * This function is basically a more general `R.groupBy` function.
 *
 * Acts as a transducer if a transformer is given in list position.
 *
 * See also {@link groupBy}, {@link reduce}, {@link reduced}, {@link transduce}.
 *
 * @example
 * ```typescript
 * const groupNames = (acc: string[], { name }: { name: string; }) => acc.concat(name)
 * const toGrade = ({ score }: { score: number; }) =>
 *   score < 65 ? 'F' :
 *   score < 70 ? 'D' :
 *   score < 80 ? 'C' :
 *   score < 90 ? 'B' : 'A'
 *
 * var students = [
 *   {name: 'Abby', score: 83},
 *   {name: 'Bart', score: 62},
 *   {name: 'Curt', score: 88},
 *   {name: 'Dora', score: 92},
 * ]
 *
 * R.reduceBy(groupNames, [], toGrade, students)
 * //=> {"A": ["Dora"], "B": ["Abby", "Curt"], "F": ["Bart"]}
 * ```
 */
export function reduceBy<T, TResult>(
    valueFn: (acc: TResult, elem: T) => TResult,
    acc: TResult,
    keyFn: (elem: T) => string,
    list: readonly T[],
): { [index: string]: TResult };
export function reduceBy<T, TResult>(
    valueFn: (acc: TResult, elem: T) => TResult,
    acc: TResult,
    keyFn: (elem: T) => string,
): (list: readonly T[]) => { [index: string]: TResult };
export function reduceBy<T, TResult>(
    valueFn: (acc: TResult, elem: T) => TResult,
    acc: TResult,
): _.F.Curry<(a: (elem: T) => string, b: readonly T[]) => { [index: string]: TResult }>;
export function reduceBy<T, TResult>(
    valueFn: (acc: TResult, elem: T) => TResult,
): _.F.Curry<(a: TResult, b: (elem: T) => string, c: readonly T[]) => { [index: string]: TResult }>;

/**
 * Returns a value wrapped to indicate that it is the final value of the `R.reduce` and `R.transduce` functions.
 * The returned value should be considered a black box:
 * the internal structure is not guaranteed to be stable.
 *
 * This optimization is available to the below functions:
 *  - `R.reduce`
 *  - `R.reduceWhile`
 *  - `R.reduceBy`
 *  - `R.reduceRight`
 *  - `R.transduce`
 *
 * See also {@link reduce}, {@link reduceWhile}, {@link reduceBy}, {@link reduceRight}, {@link transduce}.
 *
 * @example
 * ```typescript
 * R.reduce(
 *  (acc, item) => item > 3 ? R.reduced(acc) : acc.concat(item),
 *  [] as number[],
 *  [1, 2, 3, 4, 5]) // [1, 2, 3]
 * ```
 */
export function reduced<T>(elem: T): Reduced<T>;

// NOTE: the example currently does not work, even if `R.__` overloads are removed
/**
 * Returns a single item by iterating through the list,
 * successively calling the iterator function
 * and passing it an accumulator value and the current value from the array,
 * and then passing the result to the next call.
 *
 * Similar to `R.reduce`, except moves through the input list from the right to the left.
 *
 * The iterator function receives two values: `(value, acc)`,
 * reversed compared to that of `R.reduce`'s iterator function.
 * `reduceRight` may use `R.reduced` to short circuit the iteration.
 *
 * @note `R.reduceRight` does not skip deleted or unassigned indices (sparse arrays),
 * unlike the native `Array.prototype.reduceRight` method.
 *
 * See also {@link reduce}, {@link addIndex}, {@link reduced}.
 *
 * @example
 * ```typescript
 * R.reduceRight(R.subtract, 0, [1, 2, 3, 4]) // => (1 - (2 - (3 - (4 - 0)))) = -2
 * //    -               -2
 * //   / \              / \
 * //  1   -            1   3
 * //     / \              / \
 * //    2   -     ==>    2  -1
 * //       / \              / \
 * //      3   -            3   4
 * //         / \              / \
 * //        4   0            4   0
 * ```
 */
export function reduceRight<T, TResult>(
    fn: (elem: T, acc: TResult) => TResult,
    acc: TResult,
    list: readonly T[],
): TResult;
export function reduceRight<T, TResult>(
    fn: (elem: T, acc: TResult) => TResult,
): (acc: TResult, list: readonly T[]) => TResult;
export function reduceRight<T, TResult>(
    fn: (elem: T, acc: TResult) => TResult,
    acc: TResult,
): (list: readonly T[]) => TResult;

/**
 * Like `R.reduce`, `R.reduceWhile` returns a single item by iterating through the list,
 * successively calling the iterator function.
 * `R.reduceWhile` also takes a predicate that is evaluated before each step.
 * If the predicate returns a falsy value,
 * it "short-circuits" the iteration and returns the current value of the accumulator.
 *
 * See also {@link reduce}, {@link reduced}.
 *
 * @example
 * ```typescript
 * const isOdd = (acc: number, x: number) => x % 2 !== 0;
 * const xs = [1, 3, 5, 60, 777, 800];
 * R.reduceWhile(isOdd, R.add, 0, xs); //=> 9
 *
 * const ys = [2, 4, 6]
 * R.reduceWhile(isOdd, R.add, 111, ys); //=> 111
 * ```
 */
export function reduceWhile<T, TResult>(
    predicate: (acc: TResult, elem: T) => boolean,
    fn: (acc: TResult, elem: T) => TResult,
    acc: TResult,
    list: readonly T[],
): TResult;
export function reduceWhile<T, TResult>(
    predicate: (acc: TResult, elem: T) => boolean,
    fn: (acc: TResult, elem: T) => TResult,
    acc: TResult,
): (list: readonly T[]) => TResult;
export function reduceWhile<T, TResult>(
    predicate: (acc: TResult, elem: T) => boolean,
    fn: (acc: TResult, elem: T) => TResult,
): _.F.Curry<(a: TResult, b: readonly T[]) => TResult>;
export function reduceWhile<T, TResult>(
    predicate: (acc: TResult, elem: T) => boolean,
): _.F.Curry<(a: (acc: TResult, elem: T) => TResult, b: TResult, c: readonly T[]) => TResult>;

/**
 * The complement of `R.filter`.
 *
 * Acts as a transducer if a transformer is given in list position.
 * `Filterable` objects include plain objects or any object that has a `filter` method such as `Array`.
 *
 * See also {@link filter}, {@link transduce}, {@link addIndex}.
 *
 * @example
 * ```typescript
 * const isOdd = (n: number) => n % 2 !== 0;
 *
 * R.reject(isOdd, [1, 2, 3, 4]); //=> [2, 4]
 *
 * R.reject(isOdd, {a: 1, b: 2, c: 3, d: 4}); //=> {b: 2, d: 4}
 * ```
 */
export function reject<A, P extends A>(
    pred: (val: A) => val is P,
): {
    <B extends A>(list: readonly B[]): Array<Exclude<B, P>>;
    <B extends A>(dict: Dictionary<B>): Dictionary<Exclude<B, P>>;
};
export function reject<T>(
    pred: (value: T) => boolean,
): <P extends T, C extends readonly P[] | Dictionary<P>>(collection: C) => C;
export function reject<A, B extends A, P extends A>(
    pred: (val: A) => val is P,
    list: readonly B[],
): Array<Exclude<B, P>>;
export function reject<A, B extends A, P extends A>(
    pred: (val: A) => val is P,
    dict: Dictionary<B>,
): Dictionary<Exclude<B, P>>;
export function reject<T, C extends readonly T[] | Dictionary<T>>(pred: (value: T) => boolean, collection: C): C;

/**
 * Returns a copy of the given list
 * with the given number of elements removed,
 * starting at the given start index.
 *
 * See also {@link without}.
 *
 * @example
 * ```typescript
 * R.remove(2, 3, [1,2,3,4,5,6,7,8]); //=> [1,2,6,7,8]
 * ```
 */
export function remove<T>(start: number, count: number, list: readonly T[]): T[];
export function remove<T>(start: number): {
    (count: number, list: readonly T[]): T[];
    (count: number): (list: readonly T[]) => T[];
};
export function remove<T>(start: number, count: number): (list: readonly T[]) => T[];

/**
 * Returns a fixed list of size `n`, containing a specified identical value.
 *
 * See also {@link times}.
 *
 * @example
 * ```typescript
 * R.repeat('hi', 5); //=> ['hi', 'hi', 'hi', 'hi', 'hi']
 *
 * const obj = {};
 * const repeatedObjs = R.repeat(obj, 5); //=> [{}, {}, {}, {}, {}]
 * repeatedObjs[0] === repeatedObjs[1]; //=> true
 * ```
 */
export function repeat<T>(a: T, n: number): T[];
export function repeat<T>(a: T): (n: number) => T[];

/**
 * Replace a substring or regex match in a string with a replacement.
 *
 * The first two parameters correspond to the parameters of `String.prototype.replace`,
 * so the second parameter can also be a function.
 *
 * @example
 * ```typescript
 * R.replace('foo', 'bar', 'foo foo foo'); //=> 'bar foo foo'
 * R.replace(/foo/, 'bar', 'foo foo foo'); //=> 'bar foo foo'
 *
 * // Use the "g" (global) flag to replace all occurrences:
 * R.replace(/foo/g, 'bar', 'foo foo foo'); //=> 'bar bar bar'
 * ```
 */
export function replace(
    pattern: RegExp | string,
    replacement: string | ((match: string, ...args: readonly any[]) => string),
    str: string,
): string;
export function replace(
    pattern: RegExp | string,
    replacement: string | ((match: string, ...args: readonly any[]) => string),
): (str: string) => string;
export function replace(
    pattern: RegExp | string,
): (replacement: string | ((match: string, ...args: readonly any[]) => string)) => (str: string) => string;

/**
 * Returns a new list or string with the elements in reverse order.
 *
 * @example
 * ```typescript
 * R.reverse([1, 2, 3]);  //=> [3, 2, 1]
 * R.reverse([1, 2]);     //=> [2, 1]
 * R.reverse([1]);        //=> [1]
 * R.reverse([]);         //=> []
 *
 * R.reverse('abc');      //=> 'cba'
 * R.reverse('ab');       //=> 'ba'
 * R.reverse('a');        //=> 'a'
 * R.reverse('');         //=> ''
 * ```
 */
export function reverse<T>(list: readonly T[]): T[];
export function reverse(str: string): string;

/**
 * Similar to `R.reduce`, but returns a list of successively reduced values from the left.
 *
 * See also {@link reduce}, {@link mapAccum}.
 *
 * @example
 * ```typescript
 * const numbers = [1, 2, 3, 4];
 * const factorials = R.scan(R.multiply, 1 as number, numbers); //=> [1, 1, 2, 6, 24]
 * ```
 */
export function scan<T, TResult>(fn: (acc: TResult, elem: T) => any, acc: TResult, list: readonly T[]): TResult[];
export function scan<T, TResult>(fn: (acc: TResult, elem: T) => any, acc: TResult): (list: readonly T[]) => TResult[];
export function scan<T, TResult>(fn: (acc: TResult, elem: T) => any): (acc: TResult, list: readonly T[]) => TResult[];

/**
 * Returns the result of "setting" the portion of the given data structure focused by the given lens
 * to the given value.
 *
 * See also {@link view}, {@link over}, {@link lens}, {@link lensIndex}, {@link lensProp}, {@link lensPath}.
 *
 * @example
 * ```typescript
 * const xLens = R.lensProp<'x', number>('x');
 *
 * const point = {x: 1, y: 2};
 * R.set(xLens, 4, point); //=> {x: 4, y: 2}
 * R.set(xLens, 8, point); //=> {x: 8, y: 2}
 * ```
 */
export function set<S, A>(lens: Lens<S, A>, a: A, obj: S): S;
export function set<S, A>(lens: Lens<S, A>, a: A): (obj: S) => S;
export function set<S, A>(lens: Lens<S, A>): (a: A, obj: S) => S;

/**
 * Returns the elements of the given list or string
 * from `fromIndex` (inclusive) to `toIndex` (exclusive).
 *
 * Dispatches to the `slice` method of the third argument, if present.
 *
 * @example
 * ```typescript
 * R.slice(1, 3, ['a', 'b', 'c', 'd']);        //=> ['b', 'c']
 * R.slice(1, Infinity, ['a', 'b', 'c', 'd']); //=> ['b', 'c', 'd']
 * R.slice(0, -1, ['a', 'b', 'c', 'd']);       //=> ['a', 'b', 'c']
 * R.slice(-3, -1, ['a', 'b', 'c', 'd']);      //=> ['b', 'c']
 * R.slice(0, 3, 'ramda');                     //=> 'ram'
 * ```
 */
export function slice(a: number, b: number, list: string): string;
export function slice<T>(a: number, b: number, list: readonly T[]): T[];
export function slice(
    a: number,
    b: number,
): {
    <T>(list: readonly T[]): T[];
    (list: string): string;
};
export function slice(a: number): {
    <T>(b: number, list: readonly T[]): T[];
    (b: number, list: string): string;
};

/**
 * Returns a copy of the list, sorted according to the comparator function,
 * which should accept two values at a time and return:
 *  - a negative number if the first value is smaller,
 *  - a positive number if it's larger, and
 *  - zero if they are equal.
 *
 * See also {@link sortBy}, {@link sortWith}, {@link ascend}, {@link descend}.
 *
 * @example
 * ```typescript
 * R.sort(R.subtract, [4,2,7,5]); //=> [2, 4, 5, 7]
 * ```
 */
export function sort<T>(fn: (a: T, b: T) => number, list: readonly T[]): T[];
export function sort<T>(fn: (a: T, b: T) => number): (list: readonly T[]) => T[];

/**
 * Sorts the list according to a key generated by the supplied function.
 *
 * See also {@link sort}, {@link sortWith}, {@link ascend}, {@link descend}.
 *
 * @example
 * ```typescript
 * type Person = { name: string; age: number; };
 *
 * const sortByFirstItem = R.sortBy(R.prop(0));
 * const pairs = [[-1, 1], [-2, 2], [-3, 3]];
 * sortByFirstItem(pairs); //=> [[-3, 3], [-2, 2], [-1, 1]]
 * const sortByNameCaseInsensitive = R.sortBy<Person>(R.compose(R.toLower, R.prop('name')));
 * const alice = {
 *   name: 'ALICE',
 *   age: 101
 * };
 * const bob = {
 *   name: 'Bob',
 *   age: -10
 * };
 * const clara = {
 *   name: 'clara',
 *   age: 314.159
 * };
 * const people = [clara, bob, alice];
 * sortByNameCaseInsensitive(people); //=> [alice, bob, clara]
 * ```
 */
export function sortBy<T>(fn: (a: T) => Ord, list: readonly T[]): T[];
export function sortBy<T>(fn: (a: T) => Ord): (list: readonly T[]) => T[];
export function sortBy(fn: (a: any) => Ord): <T>(list: readonly T[]) => T[];

/**
 * Sorts a list according to a list of comparators.
 *
 * See also {@link sort}, {@link sortBy}, {@link ascend}, {@link descend}.
 *
 * @example
 * ```typescript
 * type Person = { age: number; name: string; };
 *
 * const alice = {
 *   name: 'alice',
 *   age: 40
 * };
 * const bob = {
 *   name: 'bob',
 *   age: 30
 * };
 * const clara = {
 *   name: 'clara',
 *   age: 40
 * };
 * const people = [clara, bob, alice];
 * const ageNameSort = R.sortWith<Person>([
 *   R.descend(R.prop('age')),
 *   R.ascend(R.prop('name'))
 * ]);
 * ageNameSort(people); //=> [alice, clara, bob]
 * ```
 */
export function sortWith<T>(fns: Array<(a: T, b: T) => number>, list: readonly T[]): T[];
export function sortWith<T>(fns: Array<(a: T, b: T) => number>): (list: readonly T[]) => T[];

/**
 * Splits a string into an array of strings based on the given separator.
 *
 * See also {@link join}.
 *
 * @example
 * ```typescript
 * const pathComponents = R.split('/');
 * R.tail(pathComponents('/usr/local/bin/node')); //=> ['usr', 'local', 'bin', 'node']
 *
 * R.split('.', 'a.b.c.xyz.d'); //=> ['a', 'b', 'c', 'xyz', 'd']
 * ```
 */
export function split(sep: string | RegExp): (str: string) => string[];
export function split(sep: string | RegExp, str: string): string[];

/**
 * Splits a given list or string at a given index.
 *
 * @example
 * ```typescript
 * R.splitAt(1, [1, 2, 3]);          //=> [[1], [2, 3]]
 * R.splitAt(5, 'hello world');      //=> ['hello', ' world']
 * R.splitAt(-1, 'foobar');          //=> ['fooba', 'r']
 * ```
 */
export function splitAt<T>(index: number, list: readonly T[]): [T[], T[]];
export function splitAt(index: number, list: string): [string, string];
export function splitAt(index: number): {
    <T>(list: readonly T[]): [T[], T[]];
    (list: string): [string, string];
};

/**
 * Splits a collection into slices of the specified length.
 *
 * @example
 * ```typescript
 * R.splitEvery(3, [1, 2, 3, 4, 5, 6, 7]); //=> [[1, 2, 3], [4, 5, 6], [7]]
 * R.splitEvery(3, 'foobarbaz'); //=> ['foo', 'bar', 'baz']
 * ```
 */
export function splitEvery<T>(a: number, list: readonly T[]): T[][];
export function splitEvery(a: number, list: string): string[];
export function splitEvery(a: number): {
    (list: string): string[];
    <T>(list: readonly T[]): T[][];
};

/**
 * Takes a list and a predicate and returns a pair of lists.
 * The first list contains all elements
 * before (but not including) the first element for which the predicate returns a truthy value.
 * The second list contains the rest of the elements.
 * It will be empty if no elements satisfy the predicate.
 *
 * @example
 * ```typescript
 * R.splitWhen(R.equals(2), [1, 2, 3, 1, 2, 3]);   //=> [[1], [2, 3, 1, 2, 3]]
 * ```
 */
export function splitWhen<T>(pred: (val: T) => boolean, list: readonly T[]): [T[], T[]];
export function splitWhen<T>(pred: (val: T) => boolean): <U extends T>(list: readonly U[]) => [U[], U[]];

/**
 * Splits an array into slices on every occurrence of a value.
 *
 * @example
 * ```typescript
 * R.splitWhenever(R.equals(2), [1, 2, 3, 2, 4, 5, 2, 6, 7]); //=> [[1], [3], [4, 5], [6, 7]]
 * ```
 */
export function splitWhenever<T>(pred: (a: T) => boolean, list: T[]): T[][];
export function splitWhenever<T>(pred: (a: T) => boolean): <U extends T>(list: U[]) => U[][];

/**
 * Checks if a list starts with the provided sublist.
 *
 * Similarly, checks if a string starts with the provided substring.
 *
 * See also {@link endsWith}.
 *
 * @example
 * ```typescript
 * R.startsWith('a', 'abc')                //=> true
 * R.startsWith('b', 'abc')                //=> false
 * R.startsWith(['a'], ['a', 'b', 'c'])    //=> true
 * R.startsWith(['b'], ['a', 'b', 'c'])    //=> false
 * ```
 */
export function startsWith(substr: string, str: string): boolean;
export function startsWith(substr: string): (str: string) => boolean;
export function startsWith<T>(subList: readonly T[], list: readonly T[]): boolean;
export function startsWith<T>(subList: readonly T[]): (list: readonly T[]) => boolean;

/**
 * Subtracts two numbers. Equivalent to `a - b` but curried.
 *
 * @example
 * ```typescript
 * R.subtract(10, 8); //=> 2
 *
 * const minus5 = R.subtract(R.__, 5);
 * minus5(17); //=> 12
 *
 * const complementaryAngle = R.subtract(90);
 * complementaryAngle(30); //=> 60
 * complementaryAngle(72); //=> 18
 * ```
 */
export function subtract(__: Placeholder, b: number): (a: number) => number;
export function subtract(__: Placeholder): (b: number, a: number) => number;
export function subtract(a: number, b: number): number;
export function subtract(a: number): (b: number) => number;

/**
 * Adds together all the elements of a list.
 *
 * See also {@link reduce}.
 *
 * @example
 * ```typescript
 * R.sum([2,4,6,8,100,1]); //=> 121
 * ```
 */
export function sum(list: readonly number[]): number;

/**
 * Finds the set (i.e. no duplicates) of all elements
 * contained in the first or second list, but not both.
 *
 * See also {@link symmetricDifferenceWith}, {@link difference}, {@link differenceWith}.
 *
 * @example
 * ```typescript
 * R.symmetricDifference([1,2,3,4], [7,6,5,4,3]); //=> [1,2,7,6,5]
 * R.symmetricDifference([7,6,5,4,3], [1,2,3,4]); //=> [7,6,5,1,2]
 * ```
 */
export function symmetricDifference<T>(list1: readonly T[], list2: readonly T[]): T[];
export function symmetricDifference<T>(list: readonly T[]): <T>(list: readonly T[]) => T[];

/**
 * Finds the set (i.e. no duplicates) of all elements contained in the first or second list, but not both.
 * Duplication is determined according to the value returned by applying the supplied predicate to two list elements.
 *
 * @example
 * ```typescript
 * const eqA = R.eqBy(R.prop<'a', number>('a'));
 * const l1 = [{a: 1}, {a: 2}, {a: 3}, {a: 4}];
 * const l2 = [{a: 3}, {a: 4}, {a: 5}, {a: 6}];
 * R.symmetricDifferenceWith(eqA, l1, l2); //=> [{a: 1}, {a: 2}, {a: 5}, {a: 6}]
 * ```
 */
export function symmetricDifferenceWith<T>(
    pred: (a: T, b: T) => boolean,
    list1: readonly T[],
    list2: readonly T[],
): T[];
export function symmetricDifferenceWith<T>(
    pred: (a: T, b: T) => boolean,
): _.F.Curry<(a: readonly T[], b: readonly T[]) => T[]>;

/**
 * A function that always returns `true`. Any passed in parameters are ignored.
 *
 * See also {@link F}.
 *
 * @example
 * ```typescript
 * R.T(); //=> true
 * ```
 */
export function T(...args: unknown[]): true;

/**
 * Returns all but the first element of a list or string.
 *
 * @example
 * ```typescript
 * R.tail([1, 2, 3]);  //=> [2, 3]
 * R.tail([1, 2]);     //=> [2]
 * R.tail([1]);        //=> []
 * R.tail([]);         //=> []
 *
 * R.tail('abc');  //=> 'bc'
 * R.tail('ab');   //=> 'b'
 * R.tail('a');    //=> ''
 * R.tail('');     //=> ''
 * ```
 */
export function tail(list: string): string;
export function tail<T extends any>(list: readonly T[]): T[];

/**
 * Returns the first (at most) `n` elements of the given list, string, or transducer/transformer.
 *
 * Dispatches to the `take` method of the second argument, if present.
 *
 * See also {@link drop}.
 *
 * @example
 * ```typescript
 * R.take(1, ['foo', 'bar', 'baz']); //=> ['foo']
 * R.take(2, ['foo', 'bar', 'baz']); //=> ['foo', 'bar']
 * R.take(3, ['foo', 'bar', 'baz']); //=> ['foo', 'bar', 'baz']
 * R.take(4, ['foo', 'bar', 'baz']); //=> ['foo', 'bar', 'baz']
 * R.take(3, 'ramda');               //=> 'ram'
 *
 * const personnel = [
 *   'Dave Brubeck',
 *   'Paul Desmond',
 *   'Eugene Wright',
 *   'Joe Morello',
 *   'Gerry Mulligan',
 *   'Bob Bates',
 *   'Joe Dodge',
 *   'Ron Crotty'
 * ];
 *
 * const takeFive = R.take(5);
 * takeFive(personnel);
 * //=> ['Dave Brubeck', 'Paul Desmond', 'Eugene Wright', 'Joe Morello', 'Gerry Mulligan']
 * ```
 */
export function take<T>(n: number, xs: readonly T[]): T[];
export function take(n: number, xs: string): string;
export function take(n: number): {
    (xs: string): string;
    <T>(xs: readonly T[]): T[];
};
export function take<T>(n: number): (xs: readonly T[]) => T[];

/**
 * Returns a new list containing the last (at most) `n` elements of the given list.
 *
 * See also {@link dropLast}.
 *
 * @example
 * ```typescript
 * R.takeLast(1, ['foo', 'bar', 'baz']); //=> ['baz']
 * R.takeLast(2, ['foo', 'bar', 'baz']); //=> ['bar', 'baz']
 * R.takeLast(3, ['foo', 'bar', 'baz']); //=> ['foo', 'bar', 'baz']
 * R.takeLast(4, ['foo', 'bar', 'baz']); //=> ['foo', 'bar', 'baz']
 * R.takeLast(3, 'ramda');               //=> 'mda'
 * ```
 */
export function takeLast<T>(n: number, xs: readonly T[]): T[];
export function takeLast(n: number, xs: string): string;
export function takeLast(n: number): {
    (xs: string): string;
    <T>(xs: readonly T[]): T[];
};

/**
 * Returns a new list containing the last elements of a given list,
 * passing each value to the supplied predicate function
 * and terminating when the predicate function returns a falsy value.
 * Excludes the element that caused the predicate function to fail.
 *
 * See also {@link dropLastWhile}, {@link addIndex}.
 */
export function takeLastWhile<T>(pred: (a: T) => boolean, list: readonly T[]): T[];
export function takeLastWhile<T>(pred: (a: T) => boolean): <T>(list: readonly T[]) => T[];

/**
 * Returns a new list containing the first elements of a given list,
 * passing each value to the supplied predicate function,
 * and terminating when the predicate function returns a falsy value.
 *
 * Dispatches to the `takeWhile` method of the second argument, if present.
 *
 * Acts as a transducer if a transformer is given in list position.
 *
 * See also {@link dropWhile}, {@link addIndex}, {@link transduce}.
 */
export function takeWhile<T>(fn: (x: T) => boolean, list: readonly T[]): T[];
export function takeWhile<T>(fn: (x: T) => boolean): (list: readonly T[]) => T[];

/**
 * Runs the given function with the supplied object, then returns the object.
 * Acts as a transducer if a transformer is given as second parameter.
 *
 * @example
 * ```typescript
 * const sayX = <T>(x: T) => console.log('x is ' + x);
 * R.tap(sayX, 100); //=> 100
 * // logs 'x is 100'
 * ```
 */
export function tap<T>(fn: (a: T) => void, value: T): T;
export function tap<T>(fn: (a: T) => void): (value: T) => T;

/**
 * Determines whether a given string matches a given regular expression.
 *
 * See also {@link match}.
 *
 * @example
 * ```typescript
 * R.test(/^x/, 'xyz'); //=> true
 * R.test(/^y/, 'xyz'); //=> false
 * ```
 */
export function test(regexp: RegExp, str: string): boolean;
export function test(regexp: RegExp): (str: string) => boolean;

/**
 * Creates a thunk out of a function.
 * A thunk delays a calculation until its result is needed,
 * providing lazy evaluation of arguments.
 *
 * See also {@link partial}, {@link partialRight}.
 *
 * @example
 * ```typescript
 * R.thunkify(R.identity)(42)(); //=> 42
 * R.thunkify((a: number, b: number) => a + b)(25, 17)(); //=> 42
 * ```
 */
export function thunkify<F extends (...args: readonly any[]) => any>(
    fn: F,
): _.F.Curry<(...args: Parameters<F>) => () => ReturnType<F>>;

/**
 * Calls an input function `n` times,
 * returning an array containing the results of those function calls.
 *
 * `fn` is passed one argument:
 * The current value of `n`,
 * which begins at `0` and is gradually incremented to `n - 1`.
 *
 * See also {@link repeat}.
 *
 * @example
 * ```typescript
 * R.times(R.identity, 5); //=> [0, 1, 2, 3, 4]
 * ```
 */
export function times<T>(fn: (i: number) => T, n: number): T[];
export function times<T>(fn: (i: number) => T): (n: number) => T[];

/**
 * The lower case version of a string.
 *
 * See also {@link toUpper}.
 *
 * @example
 * ```typescript
 * R.toLower('XYZ'); //=> 'xyz'
 * ```
 */
export function toLower<S extends string>(str: S): Lowercase<S>;
export function toLower(str: string): string;

/**
 * Converts an object into an array of key, value arrays.
 * Only the object's own properties are used.
 * Note that the order of the output array is not guaranteed to be consistent
 * across different JS platforms.
 *
 * See also {@link toPairsIn}, {@link fromPairs}, {@link keys}, {@link values}.
 */
export function toPairs<O extends object, K extends Extract<keyof O, string | number>>(
    obj: O,
): Array<{ [key in K]: [`${key}`, O[key]] }[K]>;
export function toPairs<S>(obj: Record<string | number, S>): Array<[string, S]>;

/**
 * Converts an object into an array of key, value arrays.
 * The object's own properties and prototype properties are used.
 * Note that the order of the output array is not guaranteed to be consistent
 * across different JS platforms.
 *
 * See also {@link toPairs}.=
 *
 * @example
 * ```typescript
 * class F {
 *   x: string;
 *   y = 'Y';
 *
 *   constructor() {
 *     this.x = 'X';
 *   }
 * }
 *
 * const f = new F();
 * R.toPairsIn(f); //=> [['x','X'], ['y','Y']]
 * ```
 */
export function toPairsIn<O extends object, K extends Extract<keyof O, string | number>>(
    obj: O,
): Array<{ [key in K]: [`${key}`, O[key]] }[K]>;
export function toPairsIn<S>(obj: Record<string | number, S>): Array<[string, S]>;

/**
 * Returns the string representation of the given value.
 * `eval`'ing the output should result in a value equivalent to the input value.
 * Many of the built-in `toString` methods do not satisfy this requirement.
 *
 * If the given value is an `Object` with a toString method other than `Object.prototype.toString`,
 * that method is invoked with no arguments to produce the return value.
 * This means user-defined constructor functions can provide a suitable `toString` method.
 *
 * @example
 * ```typescript
 * class Point {
 *   constructor(public x: number, public y: number) {}
 *
 *   toString() {
 *       return 'new Point(' + this.x + ', ' + this.y + ')';
 *   }
 * }
 *
 * R.toString(new Point(1, 2)); //=> 'new Point(1, 2)'
 * R.toString(42); //=> '42'
 * R.toString('abc'); //=> '"abc"'
 * R.toString([1, 2, 3]); //=> '[1, 2, 3]'
 * R.toString({foo: 1, bar: 2, baz: 3}); //=> '{"bar": 2, "baz": 3, "foo": 1}'
 * R.toString(new Date('2001-02-03T04:05:06Z')); //=> 'new Date("2001-02-03T04:05:06.000Z")'
 * ```
 */
export function toString(val: unknown): string;

/**
 * The upper case version of a string.
 *
 * See also {@link toLower}.
 *
 * @example
 * ```typescript
 * R.toUpper('abc'); //=> 'ABC'
 * ```
 */
export function toUpper<S extends string>(str: S): Uppercase<S>;
export function toUpper(str: string): string;

/**
 * Initializes a transducer using supplied iterator function.
 * Returns a single item by iterating through the list,
 * successively calling the transformed iterator function
 * and passing it an accumulator value and the current value from the array,
 * and then passing the result to the next call.
 *
 * The iterator function receives two values: `(acc, value)`.
 * It will be wrapped as a transformer to initialize the transducer.
 * A transformer can be passed directly in place of an iterator function.
 * In both cases, iteration may be stopped early with the `R.reduced` function.
 *
 * A transducer is a function that accepts a transformer and returns a transformer and can be composed directly.
 *
 * The accumulator can also be a transformer object that provides:
 * - A 2-arity iterator function, which is passed directly to reduce.
 * - A 0-arity initial value function, which is used to provide the initial accumulator.
 * This is ignored by `R.transduce`.
 * - A 1-arity result extraction function, which is used to convert the final accumulator into the return type.
 *
 * The iteration is performed with `R.reduce` after initializing the transducer.
 *
 * See also {@link reduce}, {@link reduced}, {@link into}.
 *
 * @example
 * ```typescript
 * const numbers = [1, 2, 3, 4];
 * const transducer = R.compose(R.map(R.add(1)), R.take<number>(2));
 * R.transduce(transducer, R.flip<number, number[], number[]>(R.append), [], numbers); //=> [2, 3]
 *
 * const isOdd = (x: number) => x % 2 !== 0;
 * const firstOddTransducer = R.compose(R.filter(isOdd), R.take(1));
 * R.transduce(firstOddTransducer, R.flip<number, number[], number[]>(R.append), [], R.range(0, 100)); //=> [1]
 * ```
 */
export function transduce<T, U, V>(
    xf: (arg: readonly T[]) => U[],
    fn: (acc: V, val: U) => V,
    acc: V,
    list: readonly T[],
): V;
export function transduce<T, U, V>(
    xf: (arg: readonly T[]) => U[],
): (fn: (acc: V, val: U) => V, acc: V, list: readonly T[]) => V;
export function transduce<T, U, V>(
    xf: (arg: readonly T[]) => U[],
    fn: (acc: V, val: U) => V,
): (acc: readonly T[], list: readonly T[]) => V;
export function transduce<T, U, V>(
    xf: (arg: readonly T[]) => U[],
    fn: (acc: V, val: U) => V,
    acc: readonly T[],
): (list: readonly T[]) => V;

/**
 * Transposes the rows and columns of a 2D list.
 * When passed a list of `n` lists of length `x`,
 * returns a list of `x` lists of length `n`.
 *
 * @example
 * ```typescript
 * R.transpose([[1, 'a'], [2, 'b'], [3, 'c']]) //=> [[1, 2, 3], ['a', 'b', 'c']]
 * R.transpose<string | number>([[1, 2, 3], ['a', 'b', 'c']]) //=> [[1, 'a'], [2, 'b'], [3, 'c']]
 *
 * // If some of the rows are shorter than the following rows, their elements are skipped:
 * R.transpose([[10, 11], [20], [], [30, 31, 32]]) //=> [[10, 20, 30], [11, 31], [32]]
 * ```
 */
export function transpose<T>(list: readonly T[][]): T[][];

/**
 * Maps an `Applicative`-returning function over a `Traversable`,
 * then uses `R.sequence` to transform the resulting `Traversable` of `Applicative`
 * into an `Applicative` of `Traversable`.
 *
 * Dispatches to the `traverse` method of the third argument, if present.
 *
 * See also {@link sequence}.
 *
 * @example
 * ```typescript
 * // Returns `[]` if the given divisor is `0`
 * const safeDiv = (n: number) => (d: number) => d === 0 ? [] : Array.of(n / d)
 *
 * R.traverse(Array.of, safeDiv(10), [2, 4, 5]); //=> [[5, 2.5, 2]]
 * R.traverse(Array.of, safeDiv(10), [2, 0, 5]); //=> []
 * ```
 */
export function traverse<A, B>(of: (a: B) => B[], fn: (t: A) => B[], list: readonly A[]): B[][];
export function traverse<A, B>(of: (a: B) => B[], fn: (t: A) => B[]): (list: readonly A[]) => B[][];
export function traverse<A, B>(of: (a: B) => B[]): (fn: (t: A) => B[], list: readonly A[]) => B[][];

/**
 * Removes (strips) whitespace from both ends of the string.
 *
 * @example
 * ```typescript
 * R.trim('   xyz  '); //=> 'xyz'
 * R.map(R.trim, R.split(',', 'x, y, z')); //=> ['x', 'y', 'z']
 * ```
 */
export function trim(str: string): string;

/**
 * `R.tryCatch` takes two functions, a `tryer` and a `catcher`.
 * The returned function evaluates the `tryer`;
 * if it does not throw, it simply returns the result.
 * If the `tryer` does throw,
 * the returned function evaluates the `catcher` function and returns its result.
 *
 * @note For effective composition with this function,
 * both the `tryer` and `catcher` functions must return the same type of results.
 *
 * @example
 * ```typescript
 * R.tryCatch(R.prop('x'), R.F)({ x: true }); //=> true
 * R.tryCatch((_s: string) => { throw 'foo' }, R.always('caught'))('bar') //=> 'caught'
 * // Don't do this, it's just an example
 * R.tryCatch(R.times(R.identity), R.always([]))('s' as never) //=> []
 * R.tryCatch((_s: string) => { throw 'this is not a valid value' }, (err, value)=>({ error: err,  value }))('bar')
 * //=> {'error': 'this is not a valid value', 'value': 'bar'}
 * ```
 */
export function tryCatch<F extends (...args: readonly any[]) => any, RE = ReturnType<F>, E = unknown>(
    tryer: F,
    catcher: (error: E, ...args: _.F.Parameters<F>) => RE,
): F | (() => RE);
export function tryCatch<F extends (...args: readonly any[]) => any>(
    tryer: F,
): <RE = ReturnType<F>, E = unknown>(catcher: (error: E, ...args: _.F.Parameters<F>) => RE) => F | (() => RE);

/**
 * Gives a single-word string description of the (native) type of a value,
 * returning such answers as `'Object'`, `'Number'`, `'Array'`, or `'Null'`.
 * Does not attempt to distinguish user `Object` types any further,
 * reporting them all as `'Object'`.
 *
 * Uses `Object.prototype.toString` internally for values other than `null` and `undefined`.
 *
 * @example
 * ```typescript
 * R.type({}); //=> "Object"
 * R.type(1); //=> "Number"
 * R.type(false); //=> "Boolean"
 * R.type('s'); //=> "String"
 * R.type(null); //=> "Null"
 * R.type([]); //=> "Array"
 * R.type(/[A-z]/); //=> "RegExp"
 * R.type(() => {}); //=> "Function"
 * R.type(undefined); //=> "Undefined"
 * ```
 */
export function type(
    val: any,
):
    | 'Object'
    | 'Number'
    | 'Boolean'
    | 'String'
    | 'Null'
    | 'Array'
    | 'RegExp'
    | 'Function'
    | 'Undefined'
    | 'Symbol'
    | 'Error';

/**
 * Takes a function `fn`, which takes a single array argument, and returns a function which:
 * - takes any number of positional arguments;
 * - passes these arguments to fn as an array; and
 * - returns the result.
 *
 * In other words, `R.unapply` derives a variadic function from a function which takes an array.
 * `R.unapply` is the inverse of `R.apply`.
 *
 * See also {@link apply}.
 *
 * @example
 * ```typescript
 * R.unapply(JSON.stringify)(1, 2, 3); //=> '[1,2,3]'
 * ```
 */
export function unapply<T>(fn: (args: readonly any[]) => T): (...args: readonly any[]) => T;

/**
 * Wraps a function of any arity (including nullary) in a function that accepts exactly 1 parameter.
 * Any extraneous parameters will not be passed to the supplied function.
 *
 * See also {@link binary}, {@link nAry}.
 *
 * @example
 * ```typescript
 * const takesTwoArgs = <T, U>(a: T, b: U) => [a, b];
 * takesTwoArgs.length; //=> 2
 * takesTwoArgs(1, 2); //=> [1, 2]
 *
 * const takesOneArg = R.unary(takesTwoArgs);
 * takesOneArg.length; //=> 1
 * // Only 1 argument is passed to the wrapped function
 * takesOneArg(1); //=> [1, undefined]
 * ```
 */
export function unary<T, R>(fn: (a: T, ...args: readonly any[]) => R): (a: T) => R;

/**
 * Returns a function of arity n from a (manually) curried function.
 *
 * @note The returned function is actually a ramda style curryied function,
 * which can accept one or more arguments in each function calling.
 *
 * @example
 * ```typescript
 * const addFour = (a: number) => (b: number) => (c: number) => (d: number) => a + b + c + d;
 *
 * const uncurriedAddFour = R.uncurryN<number>(4, addFour);
 * uncurriedAddFour(1, 2, 3, 4); //=> 10
 * ```
 */
export function uncurryN<T>(len: number, fn: (a: any) => any): (...a: readonly any[]) => T;

/**
 * Builds a list from a seed value.
 * Accepts an iterator function, which returns either a falsy value to stop iteration
 * or an array of length 2 containing the value to add to the resulting list
 * and the seed to be used in the next call to the iterator function.
 *
 * @example
 * ```typescript
 * const f = (n: number) => n > 50 ? false : [-n, n + 10] as const;
 * R.unfold(f, 10); //=> [-10, -20, -30, -40, -50]
 * ```
 */
export function unfold<T, TResult>(fn: (seed: T) => [TResult, T] | false, seed: T): TResult[];
export function unfold<T, TResult>(fn: (seed: T) => [TResult, T] | false): (seed: T) => TResult[];

/**
 * Combines two lists into a set (i.e. no duplicates) composed of the elements of each list.
 *
 * @example
 * ```typescript
 * R.union([1, 2, 3], [2, 3, 4]); //=> [1, 2, 3, 4]
 * ```
 */
export function union<T>(as: readonly T[], bs: readonly T[]): T[];
export function union<T>(as: readonly T[]): (bs: readonly T[]) => T[];

/**
 * Combines two lists into a set (i.e. no duplicates) composed of the elements of each list.
 * Duplication is determined according to the value returned
 * by applying the supplied predicate to two list elements.
 * If an element exists in both lists,
 * the first element from the first list will be used.
 *
 * @example
 * ```typescript
 * const l1 = [{a: 1}, {a: 2}];
 * const l2 = [{a: 1}, {a: 4}];
 * R.unionWith(R.eqBy(R.prop('a')), l1, l2); //=> [{a: 1}, {a: 2}, {a: 4}]
 * ```
 */
export function unionWith<T>(pred: (a: T, b: T) => boolean, list1: readonly T[], list2: readonly T[]): T[];
export function unionWith<T>(pred: (a: T, b: T) => boolean): _.F.Curry<(a: readonly T[], b: readonly T[]) => T[]>;

/**
 * Returns a new list containing only one copy of each element in the original list.
 *
 * @example
 * ```typescript
 * R.uniq([1, 1, 2, 1]); //=> [1, 2]
 * R.uniq([1, '1']);     //=> [1, '1']
 * R.uniq([[42], [42]]); //=> [[42]]
 * ```
 */
export function uniq<T>(list: readonly T[]): T[];

/**
 * Returns a new list containing only one copy of each element in the original list,
 * based upon the value returned by applying the supplied function to each list element.
 * Prefers the first item if the supplied function produces the same value on two items.
 * `R.equals` is used for comparison.
 *
 * @example
 * ```typescript
 * R.uniqBy(Math.abs, [-1, -5, 2, 10, 1, 2]); //=> [-1, -5, 2, 10]
 * ```
 */
export function uniqBy<T, U>(fn: (a: T) => U, list: readonly T[]): T[];
export function uniqBy<T, U>(fn: (a: T) => U): (list: readonly T[]) => T[];

/**
 * Returns a new list containing only one copy of each element in the original list,
 * based upon the value returned by applying the supplied predicate to two list elements.
 * Prefers the first item if two items compare equal based on the predicate.
 *
 * Acts as a transducer if a transformer is given in list position.
 *
 * See also {@link transduce}.
 *
 * @example
 * ```typescript
 * const strEq = R.eqBy(String);
 * R.uniqWith(strEq)([1, '1', 2, 1]); //=> [1, 2]
 * R.uniqWith(strEq)([{}, {}]);       //=> [{}]
 * R.uniqWith(strEq)([1, '1', 1]);    //=> [1]
 * R.uniqWith(strEq)(['1', 1, 1]);    //=> ['1']
 * ```
 */
export function uniqWith<T, U>(pred: (x: T, y: T) => boolean, list: readonly T[]): T[];
export function uniqWith<T, U>(pred: (x: T, y: T) => boolean): (list: readonly T[]) => T[];

/**
 * Tests the final argument by passing it to the given predicate function.
 * If the predicate is not satisfied,
 * the function will return the result of calling the `whenFalseFn` function with the same argument.
 * If the predicate is satisfied, the argument is returned as is.
 *
 * See also {@link ifElse}, {@link when}, {@link cond}.
 *
 * @example
 * ```typescript
 * let safeInc = R.unless<number | null | undefined, null | undefined>(R.isNil, R.inc);
 * safeInc(null); //=> null
 * safeInc(1); //=> 2
 * ```
 */
export function unless<T, U>(pred: (a: T) => boolean, whenFalseFn: (a: T) => U, a: T): T | U;
export function unless<T, U>(pred: (a: T) => boolean, whenFalseFn: (a: T) => U): (a: T) => T | U;

/**
 * Shorthand for `R.chain(R.identity)`,
 * which removes one level of nesting from any `Chain`.
 *
 * See also {@link flatten}, {@link chain}.
 *
 * @example
 * ```typescript
 * R.unnest([1, [2], [[3]]]); //=> [1, 2, [3]]
 * R.unnest([[1, 2], [3, 4], [5, 6]]); //=> [1, 2, 3, 4, 5, 6]
 * ```
 */
export function unnest<T extends readonly any[]>(list: T): _.T.UnNest<T>;

/**
 * Takes a predicate, a transformation function, and an initial value,
 * and returns a value of the same type as the initial value.
 * It does so by applying the transformation until the predicate is satisfied,
 * at which point it returns the satisfactory value.
 *
 * @example
 * ```typescript
 * R.until(R.gt(R.__, 100), R.multiply(2))(1) // => 128
 * ```
 */
export function until<T, U>(pred: (val: T) => boolean, fn: (val: T) => U, init: U): U;
export function until<T, U>(pred: (val: T) => boolean, fn: (val: T) => U): (init: U) => U;

/**
 * Returns a new copy of the array with the element at the provided index replaced with the given value.
 *
 * See also {@link adjust}.
 *
 * @example
 * ```typescript
 * R.update(1, '_', ['a', 'b', 'c']);      //=> ['a', '_', 'c']
 * R.update(-1, '_', ['a', 'b', 'c']);     //=> ['a', 'b', '_']
 * ```
 */
export function update<T>(index: number, value: T, list: readonly T[]): T[];
export function update<T>(index: number, value: T): (list: readonly T[]) => T[];

/**
 * Accepts a function fn and a list of transformer functions and returns a new curried function.
 * When the new function is invoked,
 * it calls the function fn with parameters
 * consisting of the result of calling each supplied handler on successive arguments to the new function.
 *
 * If more arguments are passed to the returned function than transformer functions,
 * those arguments are passed directly to fn as additional parameters.
 * If you expect additional arguments that don't need to be transformed,
 * although you can ignore them,
 * it's best to pass an identity function
 * so that the new function reports the correct arity.
 *
 * See also {@link converge}.
 *
 * @example
 * ```typescript
 * R.useWith(Math.pow, [(n: number) => n, (n: number) => n])(3, 4); //=> 81
 * R.useWith(Math.pow, [(n: number) => n, (n: number) => n])(3)(4); //=> 81
 * R.useWith(Math.pow, [R.dec, R.inc])(3, 4); //=> 32
 * R.useWith(Math.pow, [R.dec, R.inc])(3)(4); //=> 32
 * ```
 */
export function useWith<
    TArg1,
    TR1,
    TArg2,
    TR2,
    TArg3,
    TR3,
    TArg4,
    TR4,
    TArg5,
    TR5,
    TArg6,
    TR6,
    TArg7,
    TR7,
    TResult,
    RestFunctions extends Array<(...args: any[]) => any>,
    TArgs extends [TArg1, TArg2, TArg3, TArg4, TArg5, TArg6, TArg7, ...InputTypesOfFns<RestFunctions>],
>(
    fn: (...args: [TR1, TR2, TR3, TR4, TR5, TR6, TR7, ...ReturnTypesOfFns<RestFunctions>]) => TResult,
    transformers: [
        (arg: TArg1) => TR1,
        (arg: TArg2) => TR2,
        (arg: TArg3) => TR3,
        (arg: TArg4) => TR4,
        (arg: TArg5) => TR5,
        (arg: TArg6) => TR6,
        (arg: TArg7) => TR7,
        ...RestFunctions,
    ],
): (...args: TArgs) => TResult;
export function useWith<TArg1, TR1, TArg2, TR2, TArg3, TR3, TArg4, TR4, TArg5, TR5, TArg6, TR6, TArg7, TR7, TResult>(
    fn: (...args: [TR1, TR2, TR3, TR4, TR5, TR6, TR7] & { length: 7 }) => TResult,
    transformers: [
        (arg: TArg1) => TR1,
        (arg: TArg2) => TR2,
        (arg: TArg3) => TR3,
        (arg: TArg4) => TR4,
        (arg: TArg5) => TR5,
        (arg: TArg6) => TR6,
        (arg: TArg7) => TR7,
    ],
): (...args: [TArg1, TArg2, TArg3, TArg4, TArg5, TArg7]) => TResult;
export function useWith<TArg1, TR1, TArg2, TR2, TArg3, TR3, TArg4, TR4, TArg5, TR5, TArg6, TR6, TResult>(
    fn: (...args: [TR1, TR2, TR3, TR4, TR5, TR6] & { length: 6 }) => TResult,
    transformers: [
        (arg: TArg1) => TR1,
        (arg: TArg2) => TR2,
        (arg: TArg3) => TR3,
        (arg: TArg4) => TR4,
        (arg: TArg5) => TR5,
        (arg: TArg6) => TR6,
    ],
): (...args: [TArg1, TArg2, TArg3, TArg4, TArg5, TArg6]) => TResult;
export function useWith<TArg1, TR1, TArg2, TR2, TArg3, TR3, TArg4, TR4, TArg5, TR5, TResult>(
    fn: (...args: [TR1, TR2, TR3, TR4, TR5] & { length: 5 }) => TResult,
    transformers: [
        (arg: TArg1) => TR1,
        (arg: TArg2) => TR2,
        (arg: TArg3) => TR3,
        (arg: TArg4) => TR4,
        (arg: TArg5) => TR5,
    ],
): (...args: [TArg1, TArg2, TArg3, TArg4, TArg5]) => TResult;
export function useWith<TArg1, TR1, TArg2, TR2, TArg3, TR3, TArg4, TR4, TResult>(
    fn: (...args: [TR1, TR2, TR3, TR4] & { length: 4 }) => TResult,
    transformers: [(arg: TArg1) => TR1, (arg: TArg2) => TR2, (arg: TArg3) => TR3, (arg: TArg4) => TR4],
): (...args: [TArg1, TArg2, TArg3, TArg4]) => TResult;
export function useWith<TArg1, TR1, TArg2, TR2, TArg3, TR3, TResult>(
    fn: (...args: [TR1, TR2, TR3] & { length: 3 }) => TResult,
    transformers: [(arg: TArg1) => TR1, (arg: TArg2) => TR2, (arg: TArg3) => TR3],
): (...args: [TArg1, TArg2, TArg3]) => TResult;
export function useWith<TArg1, TR1, TArg2, TR2, TResult>(
    fn: (...args: [TR1, TR2] & { length: 2 }) => TResult,
    transformers: [(arg: TArg1) => TR1, (arg: TArg2) => TR2],
): (...args: [TArg1, TArg2]) => TResult;
export function useWith<TArg1, TR1, TResult>(
    fn: (...args: [TR1]) => TResult,
    transformers: [(arg: TArg1) => TR1],
): (...args: [TArg1]) => TResult;

/**
 * Returns a list of all the enumerable own properties of the supplied object.
 *
 * @note The order of the output array is not guaranteed across different JS platforms.
 *
 * See also {@link valuesIn}, {@link keys}, {@link toPairs}.
 *
 * @example
 * ```typescript
 * R.values({a: 1, b: 2, c: 3}); //=> [1, 2, 3]
 * ```
 */
export function values<T extends object, K extends keyof T>(obj: T): Array<T[K] | ValueOfUnion<T>>;

/**
 * Returns a list of all the properties, including prototype properties, of the supplied
 * object. Note that the order of the output array is not guaranteed to be consistent across different JS platforms.
 *
 * See also {@link values}, {@link keysIn}.
 *
 * @example
 * ```typescript
 * lass F {
 *   x: string;
 *   y = 'Y';
 *
 *   constructor() {
 *     this.x = 'X';
 *   }
 * }
 *
 * const f = new F();
 * R.valuesIn(f); //=> ['X', 'Y']
 * ```
 */
export function valuesIn<T>(obj: any): T[];

/**
 * Returns a "view" of the given data structure, determined by the given lens.
 * The lens's focus determines which portion of the data structure is visible.
 *
 * See also {@link set}, {@link over}, {@link lens}, {@link lensIndex}, {@link lensProp}, {@link lensPath}.
 *
 * @example
 * ```typescript
 * const xLens = R.lensProp('x');
 *
 * const a = {x: 1, y: 2};
 * R.view(xLens, a);  //=> 1
 * const b = {x: 4, y: 2};
 * R.view(xLens, b);  //=> 4
 * ```
 */
export function view<S, A>(lens: Lens<S, A>): (obj: S) => A;
export function view<S, A>(lens: Lens<S, A>, obj: S): A;

/**
 * Tests the final argument by passing it to the given predicate function.
 * If the predicate is satisfied,
 * the function will return the result of calling the `whenTrueFn` function with the same argument.
 * If the predicate is not satisfied, the argument is returned as is.
 *
 * See also {@link ifElse}, {@link unless}, {@link cond}.
 *
 * @example
 * ```typescript
 * // truncate :: String -> String
 * const truncate = R.when(
 *   R.propSatisfies(R.gt(R.__, 10), 'length'),
 *   R.pipe(R.take(10), R.append('…'), R.join(''))
 * );
 * truncate('12345'.split(''));         //=> '12345'
 * truncate('0123456789ABC'.split('')); //=> '0123456789…'
 * ```
 */
export function when<T, U extends T, V>(pred: (a: T) => a is U, whenTrueFn: (a: U) => V, a: T): T | V;
export function when<T, U>(pred: (a: T) => boolean, whenTrueFn: (a: T) => U, a: T): T | U;
export function when<T, U extends T, V>(pred: (a: T) => a is U, whenTrueFn: (a: U) => V): (a: T) => T | V;
export function when<T, U>(pred: (a: T) => boolean, whenTrueFn: (a: T) => U): (a: T) => T | U;

/**
 * Takes a spec object and a test object and returns true if the test satisfies the spec.
 * Any property on the spec that is not a function
 * is interpreted as an equality relation.
 *
 * If the spec has a property mapped to a function,
 * then `where` evaluates the function,
 * passing in the test object's value for the property in question,
 * as well as the whole test object.
 *
 * `R.where` is well suited to declaratively expressing constraints for other functions,
 * e.g., `R.filter`, `R.find`, `R.pickWith`, etc.
 *
 * Seee also {@link propSatisfies}, {@link whereEq}.
 *
 * @example
 * ```typescript
 * // pred :: Object -> Boolean
 * const pred = R.where({
 *   a: R.equals('foo'),
 *   b: R.complement(R.equals('bar')),
 *   x: R.gt(R.__, 10),
 *   y: R.lt(R.__, 20)
 * });
 *
 * pred({a: 'foo', b: 'xxx', x: 11, y: 19}); //=> true
 * pred({a: 'xxx', b: 'xxx', x: 11, y: 19}); //=> false
 * pred({a: 'foo', b: 'bar', x: 11, y: 19}); //=> false
 * pred({a: 'foo', b: 'xxx', x: 10, y: 19}); //=> false
 * pred({a: 'foo', b: 'xxx', x: 11, y: 20}); //=> false
 * ```
 */
export function where<T, U>(spec: T, testObj: U): boolean;
export function where<T>(spec: T): <U>(testObj: U) => boolean;
export function where<ObjFunc2, U>(spec: ObjFunc2, testObj: U): boolean;
export function where<ObjFunc2>(spec: ObjFunc2): <U>(testObj: U) => boolean;

/**
 * Takes a spec object and a test object; returns `true` if the test satisfies the spec, `false` otherwise.
 * An object satisfies the spec if, for each of the spec's own properties,
 * accessing that property of the object gives the same value (in `R.eq` terms)
 * as accessing that property of the spec.
 *
 * `R.whereEq` is a specialization of `R.where`.
 *
 * See also {@link propEq}, {@link where}.
 *
 * @example
 * ```typescript
 * // pred :: Object -> Boolean
 * const pred = R.whereEq({a: 1, b: 2});
 *
 * pred({a: 1});              //=> false
 * pred({a: 1, b: 2});        //=> true
 * pred({a: 1, b: 2, c: 3});  //=> true
 * pred({a: 1, b: 1});        //=> false
 * ```
 */
export function whereEq<T, U>(spec: T, obj: U): boolean;
export function whereEq<T>(spec: T): <U>(obj: U) => boolean;

/**
 * Returns a new list without values in the first argument.
 * `R.equals` is used to determine equality.
 * Acts as a transducer if a transformer is given in list position.
 *
 * See also {@link transduce}, {@link difference}, {@link remove}.
 *
 * @example
 * ```typescript
 * R.without([1, 2], [1, 2, 1, 3, 4]); //=> [3, 4]
 * ```
 */
export function without<T>(list1: readonly T[], list2: readonly T[]): T[];
export function without<T>(list1: readonly T[]): (list2: readonly T[]) => T[];

/**
 * Exclusive disjunction logical operation.
 * Returns `true` if one of the arguments is truthy and the other is falsy.
 * Otherwise, it returns `false`.
 *
 * See also {@link or}, {@link and}.
 *
 * @example
 * ```typescript
 * R.xor(true, true); //=> false
 * R.xor(true, false); //=> true
 * R.xor(false, true); //=> true
 * R.xor(false, false); //=> false
 * ```
 */
export function xor(a: any, b: any): boolean;
export function xor(a: any): (b: any) => boolean;

/**
 * Creates a new list out of the two supplied by creating each possible pair from the lists
 *
 * Short for cross product.
 *
 * @example
 * ```typescript
 * R.xprod([1, 2], ['a', 'b']); //=> [[1, 'a'], [1, 'b'], [2, 'a'], [2, 'b']]
 * ```
 */
export function xprod<K, V>(as: readonly K[], bs: readonly V[]): Array<KeyValuePair<K, V>>;
export function xprod<K>(as: readonly K[]): <V>(bs: readonly V[]) => Array<KeyValuePair<K, V>>;

/**
 * Creates a new list out of the two supplied
 * by pairing up equally-positioned items from both lists.
 * The returned list is truncated
 * to the length of the shorter of the two input lists.
 *
 * @note `R.zip` is equivalent to `R.zipWith((a, b) => [a, b] as const)`.
 *
 * @example
 * ```typescript
 * R.zip([1, 2, 3], ['a', 'b', 'c']); //=> [[1, 'a'], [2, 'b'], [3, 'c']]
 * ```
 */
export function zip<K, V>(list1: readonly K[], list2: readonly V[]): Array<KeyValuePair<K, V>>;
export function zip<K>(list1: readonly K[]): <V>(list2: readonly V[]) => Array<KeyValuePair<K, V>>;

/**
 * Creates a new object out of a list of keys and a list of values.
 * Key/value pairing is truncated to the length of the shorter of the two lists.
 *
 * @note `R.zipObj` is equivalent to `R.pipe(R.zip, R.fromPairs)`.
 *
 * @example
 * ```typescript
 * R.zipObj(['a', 'b', 'c'], [1, 2, 3]); //=> {a: 1, b: 2, c: 3}
 * ```
 */
// TODO: Dictionary<T> as a return value is to specific, any seems to loose
export function zipObj<T, K extends string>(keys: readonly K[], values: readonly T[]): { [P in K]: T };
export function zipObj<K extends string>(keys: readonly K[]): <T>(values: readonly T[]) => { [P in K]: T };
export function zipObj<T, K extends number>(keys: readonly K[], values: readonly T[]): { [P in K]: T };
export function zipObj<K extends number>(keys: readonly K[]): <T>(values: readonly T[]) => { [P in K]: T };

/**
 * Creates a new list out of the two supplied
 * by applying the function to each equally-positioned pair in the lists.
 *
 * @example
 * ```typescript
 * const f = (x: number, y: string) => [x, y] as const;
 * R.zipWith(f, [1, 2, 3], ['a', 'b', 'c']);
 * //=> [f(1, 'a'), f(2, 'b'), f(3, 'c')]
 * ```
 */
export function zipWith<T, U, TResult>(
    fn: (x: T, y: U) => TResult,
    list1: readonly T[],
    list2: readonly U[],
): TResult[];
export function zipWith<T, U, TResult>(
    fn: (x: T, y: U) => TResult,
    list1: readonly T[],
): (list2: readonly U[]) => TResult[];
export function zipWith<T, U, TResult>(
    fn: (x: T, y: U) => TResult,
): (list1: readonly T[], list2: readonly U[]) => TResult[];

export as namespace R;<|MERGE_RESOLUTION|>--- conflicted
+++ resolved
@@ -735,16 +735,10 @@
 export function comparator<T>(pred: (a: T, b: T) => boolean): (x: T, y: T) => Ordering;
 
 /**
-<<<<<<< HEAD
- * Takes a function `f` and returns a function `g` such that if called with the
- * same arguments when `f` returns a truthy value, `g` returns `false` and
- * when `f` returns a falsy value `g` returns `true`.
-=======
  * Takes a function `f` and returns a function `g` such that
  * if called with the same arguments
  * when `f` returns a truthy value, `g` returns `false`
  * and when `f` returns a falsy value `g` returns `true`.
->>>>>>> e6f4b0d5
  *
  * `R.complement` may be applied to any functor.
  *
@@ -3590,7 +3584,6 @@
 export function omit<K extends string>(names: readonly K[]): <T>(obj: T) => Omit<T, K>;
 
 /**
-<<<<<<< HEAD
  * Takes a binary function `f`, a unary function `g`, and two values.
  * Applies `g` to each value, then applies the result of each to `f`.
  * Also known as the P combinator.
@@ -3629,10 +3622,6 @@
 };
 
 /**
- * Accepts a function fn and returns a function that guards invocation of fn such that fn can only ever be
- * called once, no matter how many times the returned function is invoked. The first value calculated is
- * returned in subsequent invocations.
-=======
  * Accepts a function `fn` and returns a function that guards invocation of `fn`
  * such that `fn` can only ever be called once,
  * no matter how many times the returned function is invoked.
@@ -3644,7 +3633,6 @@
  * addOneOnce(10); //=> 11
  * addOneOnce(addOneOnce(50)); //=> 11
  * ```
->>>>>>> e6f4b0d5
  */
 export function once<F extends (...a: readonly any[]) => any>(fn: F): F;
 
@@ -4290,7 +4278,6 @@
 export function project<T, U>(props: readonly string[]): (objs: readonly T[]) => U[];
 
 /**
-<<<<<<< HEAD
  * Takes two functions as pre- and post- processors respectively for a third function,
  * i.e. `promap(f, g, h)(x) === g(h(f(x)))`.
  * Dispatches to the `promap` method of the third argument, if present,
@@ -4311,8 +4298,6 @@
 export function promap<A, B>(pre: (value: A) => B): <C, D>(post: (value: C) => D, fn: (value: B) => C) => (value: A) => D;
 
 /**
- * Returns a function that when supplied an object returns the indicated property of that object, if it exists.
-=======
  * Returns a function that when supplied an object
  * returns the indicated property of that object, if it exists.
  *
@@ -4324,7 +4309,6 @@
  * R.prop(0, [100]); //=> 100
  * R.compose(R.inc, R.prop<'x', number>('x'))({ x: 3 }) //=> 4
  * ```
->>>>>>> e6f4b0d5
  */
 export function prop<T>(__: Placeholder, obj: T): <P extends keyof T>(p: P) => T[P];
 export function prop<P extends keyof T, T>(p: P, obj: T): T[P];
