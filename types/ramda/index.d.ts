--- conflicted
+++ resolved
@@ -557,16 +557,12 @@
  * takesTwoArgs(1, 2, 3); //=> [1, 2, undefined]
  * ```
  */
-<<<<<<< HEAD
 export function binary<F extends (a: any, b: any) => unknown>(
     fn: F,
 ): (...args: TuplePad<Parameters<F>, 2>) => ReturnType<F>;
 export function binary<Args extends [] | [unknown] | [unknown, unknown], R>(
     fn: (...args: Args) => R,
 ): (...args: TuplePad<Args, 2>) => R;
-=======
-export function binary<T extends AnyFunction>(fn: T): (...arg: _.T.Take<Parameters<T>, '2'>) => ReturnType<T>;
->>>>>>> ddce6ee7
 
 /**
  * Creates a function that is bound to a context.
@@ -3435,11 +3431,7 @@
  * takesOneArg(1); //=> [1, undefined]
  * ```
  */
-<<<<<<< HEAD
 export function nAry<N extends number, F extends (...args: Tuple<any, N>) => unknown>(
-=======
-export function nAry<N extends number, T extends AnyFunction>(
->>>>>>> ddce6ee7
     n: N,
     fn: F,
 ): (...args: TuplePad<Parameters<F>, N>) => ReturnType<F>;
@@ -3449,14 +3441,10 @@
 ): (...args: TuplePad<Args, N>) => R;
 export function nAry<N extends number>(
     n: N,
-<<<<<<< HEAD
 ): <F extends (...args: Tuple<any, N>) => unknown>(fn: F) => (...args: TuplePad<Parameters<F>, N>) => ReturnType<F>;
 export function nAry<N extends number>(
     n: N,
 ): <Args extends TupleUpTo<unknown, N>, R>(fn: (...args: Args) => R) => (...args: TuplePad<Args, N>) => R;
-=======
-): <T extends AnyFunction>(fn: T) => (...arg: _.T.Take<Parameters<T>, _.N.NumberOf<N>>) => ReturnType<T>;
->>>>>>> ddce6ee7
 
 /**
  * Negates its argument.
@@ -5612,14 +5600,10 @@
  * takesOneArg(1); //=> [1, undefined]
  * ```
  */
-<<<<<<< HEAD
 export function unary<F extends (a: any) => unknown>(
     fn: F,
 ): (...args: TuplePad<Parameters<F>, 1>) => ReturnType<F>;
 export function unary<Args extends [] | [unknown], R>(fn: (...args: Args) => R): (...args: TuplePad<Args, 1>) => R;
-=======
-export function unary<T, R>(fn: (a: T, ...args: any[]) => R): (a: T) => R;
->>>>>>> ddce6ee7
 
 /**
  * Returns a function of arity n from a (manually) curried function.
