--- conflicted
+++ resolved
@@ -212,11 +212,7 @@
         /**
          * Given a list of predicates returns a new predicate that will be true exactly when any one of them is.
          */
-<<<<<<< HEAD
-        anyPass<T>(preds: Array<SafePred<T>>): SafePred<T>;
-=======
-        anyPass(preds: ReadonlyArray<Pred>): Pred;
->>>>>>> 36cd2eed
+        anyPass<T>(preds: ReadonlyArray<SafePred<T>>): SafePred<T>;
 
         /**
          * ap applies a list of functions to a list of values.
