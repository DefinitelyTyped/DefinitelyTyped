--- conflicted
+++ resolved
@@ -790,69 +790,6 @@
         IfFunctionsArgumentsDoNotOverlap<_Fns, 'Functions arguments types must overlap'>,
     _Fns extends ReadonlyArray<Fn> = FunctionsList,
 >(
-<<<<<<< HEAD
-    converging: (...args: [R1, R2, R3, R4, R5, R6, R7, ...ReturnTypesOfFns<RestFunctions>]) => TResult,
-    branches: [
-        (...args: TArgs) => R1,
-        (...args: TArgs) => R2,
-        (...args: TArgs) => R3,
-        (...args: TArgs) => R4,
-        (...args: TArgs) => R5,
-        (...args: TArgs) => R6,
-        (...args: TArgs) => R7,
-        ...RestFunctions
-    ],
-): (...args: TArgs) => TResult;
-export function converge<TArgs extends any[], TResult, R1, R2, R3, R4, R5, R6, R7>(
-    converging: (...args: [R1, R2, R3, R4, R5, R6, R7] & { length: 7 }) => TResult,
-    branches: [
-        (...args: TArgs) => R1,
-        (...args: TArgs) => R2,
-        (...args: TArgs) => R3,
-        (...args: TArgs) => R4,
-        (...args: TArgs) => R5,
-        (...args: TArgs) => R6,
-        (...args: TArgs) => R7,
-    ],
-): (...args: TArgs) => TResult;
-export function converge<TArgs extends any[], TResult, R1, R2, R3, R4, R5, R6>(
-    converging: (...args: [R1, R2, R3, R4, R5, R6] & { length: 6 }) => TResult,
-    branches: [
-        (...args: TArgs) => R1,
-        (...args: TArgs) => R2,
-        (...args: TArgs) => R3,
-        (...args: TArgs) => R4,
-        (...args: TArgs) => R5,
-        (...args: TArgs) => R6,
-    ],
-): (...args: TArgs) => TResult;
-export function converge<TArgs extends any[], TResult, R1, R2, R3, R4, R5>(
-    converging: (...args: [R1, R2, R3, R4, R5] & { length: 5 }) => TResult,
-    branches: [
-        (...args: TArgs) => R1,
-        (...args: TArgs) => R2,
-        (...args: TArgs) => R3,
-        (...args: TArgs) => R4,
-        (...args: TArgs) => R5,
-    ],
-): (...args: TArgs) => TResult;
-export function converge<TArgs extends any[], TResult, R1, R2, R3, R4>(
-    converging: (...args: [R1, R2, R3, R4] & { length: 4 }) => TResult,
-    branches: [(...args: TArgs) => R1, (...args: TArgs) => R2, (...args: TArgs) => R3, (...args: TArgs) => R4],
-): (...args: TArgs) => TResult;
-export function converge<TArgs extends any[], TResult, R1, R2, R3>(
-    converging: (...args: [R1, R2, R3] & { length: 3 }) => TResult,
-    branches: [(...args: TArgs) => R1, (...args: TArgs) => R2, (...args: TArgs) => R3],
-): (...args: TArgs) => TResult;
-export function converge<TArgs extends any[], TResult, R1, R2>(
-    converging: (...args: [R1, R2] & { length: 2 }) => TResult,
-    branches: [(...args: TArgs) => R1, (...args: TArgs) => R2],
-): (...args: TArgs) => TResult;
-export function converge<TArgs extends any[], TResult, R1>(
-    converging: (...args: [R1] & { length: 1 }) => TResult,
-    branches: [(...args: TArgs) => R1],
-): (...args: TArgs) => TResult;
-=======
     converging: (...args: ReturnTypesOfFns<FunctionsList>) => TResult,
     branches: FunctionsList,
 ): _.F.Curry<(...args: LargestArgumentsList<FunctionsList>) => TResult>;
@@ -870,7 +807,6 @@
     converging: (...args: CArgs) => TResult,
     branches: FunctionsList,
 ): _.F.Curry<(...args: LargestArgumentsList<FunctionsList>) => TResult>;
->>>>>>> 863269c2
 
 /**
  * Returns the number of items in a given `list` matching the predicate `f`
