// Type definitions for ramda 0.26
// Project: https://github.com/donnut/typescript-ramda, https://ramdajs.com
// Definitions by: Erwin Poeze <https://github.com/donnut>
//                 Tycho Grouwstra <https://github.com/tycho01>
//                 Matt DeKrey <https://github.com/mdekrey>
//                 Matt Dziuban <https://github.com/mrdziuban>
//                 Stephen King <https://github.com/sbking>
//                 Alejandro Fernandez Haro <https://github.com/afharo>
//                 Vítor Castro <https://github.com/teves-castro>
//                 Jordan Quagliatini <https://github.com/1M0reBug>
//                 Simon Højberg <https://github.com/hojberg>
//                 Samson Keung <https://github.com/samsonkeung>
//                 Angelo Ocana <https://github.com/angeloocana>
//                 Rayner Pupo <https://github.com/raynerd>
//                 Miika Hänninen <https://github.com/googol>
//                 Nikita Moshensky <https://github.com/moshensky>
//                 Ethan Resnick <https://github.com/ethanresnick>
//                 Jack Leigh <https://github.com/leighman>
//                 Tomas Szabo <https://github.com/deftomat>
//                 Bonggyun Lee <https://github.com/deptno>
//                 Maciek Blim <https://github.com/blimusiek>
//                 Marcin Biernat <https://github.com/biern>
//                 Rayhaneh Banyassady <https://github.com/rayhaneh>
//                 Ryan McCuaig <https://github.com/rgm>
//                 Drew Wyatt <https://github.com/drewwyatt>
//                 John Ottenlips <https://github.com/jottenlips>
//                 Nitesh Phadatare <https://github.com/minitesh>
//                 Krantisinh Deshmukh <https://github.com/krantisinh>
//                 Pierre-Antoine Mills <https://github.com/pirix-gh>
//                 Brekk Bockrath <https://github.com/brekk>
<<<<<<< HEAD
//                 Aram Kharazyan <https://github.com/nemo108>
=======
//                 Jituan Lin <https://github.com/jituanlin>
>>>>>>> be41fb29
// Definitions: https://github.com/DefinitelyTyped/DefinitelyTyped
// TypeScript Version: 3.3

/// <reference path="./es/add.d.ts" />
/// <reference path="./es/addIndex.d.ts" />
/// <reference path="./es/adjust.d.ts" />
/// <reference path="./es/all.d.ts" />
/// <reference path="./es/allPass.d.ts" />
/// <reference path="./es/always.d.ts" />
/// <reference path="./es/and.d.ts" />
/// <reference path="./es/any.d.ts" />
/// <reference path="./es/anyPass.d.ts" />
/// <reference path="./es/ap.d.ts" />
/// <reference path="./es/aperture.d.ts" />
/// <reference path="./es/append.d.ts" />
/// <reference path="./es/apply.d.ts" />
/// <reference path="./es/applySpec.d.ts" />
/// <reference path="./es/applyTo.d.ts" />
/// <reference path="./es/ascend.d.ts" />
/// <reference path="./es/assoc.d.ts" />
/// <reference path="./es/assocPath.d.ts" />
/// <reference path="./es/binary.d.ts" />
/// <reference path="./es/bind.d.ts" />
/// <reference path="./es/both.d.ts" />
/// <reference path="./es/call.d.ts" />
/// <reference path="./es/chain.d.ts" />
/// <reference path="./es/clamp.d.ts" />
/// <reference path="./es/clone.d.ts" />
/// <reference path="./es/comparator.d.ts" />
/// <reference path="./es/complement.d.ts" />
/// <reference path="./es/compose.d.ts" />
/// <reference path="./es/composeK.d.ts" />
/// <reference path="./es/composeP.d.ts" />
/// <reference path="./es/composeWith.d.ts" />
/// <reference path="./es/concat.d.ts" />
/// <reference path="./es/cond.d.ts" />
/// <reference path="./es/construct.d.ts" />
/// <reference path="./es/constructN.d.ts" />
/// <reference path="./es/contains.d.ts" />
/// <reference path="./es/converge.d.ts" />
/// <reference path="./es/countBy.d.ts" />
/// <reference path="./es/curry.d.ts" />
/// <reference path="./es/curryN.d.ts" />
/// <reference path="./es/dec.d.ts" />
/// <reference path="./es/defaultTo.d.ts" />
/// <reference path="./es/descend.d.ts" />
/// <reference path="./es/difference.d.ts" />
/// <reference path="./es/differenceWith.d.ts" />
/// <reference path="./es/dissoc.d.ts" />
/// <reference path="./es/dissocPath.d.ts" />
/// <reference path="./es/divide.d.ts" />
/// <reference path="./es/drop.d.ts" />
/// <reference path="./es/dropLast.d.ts" />
/// <reference path="./es/dropLastWhile.d.ts" />
/// <reference path="./es/dropRepeats.d.ts" />
/// <reference path="./es/dropRepeatsWith.d.ts" />
/// <reference path="./es/either.d.ts" />
/// <reference path="./es/empty.d.ts" />
/// <reference path="./es/endsWith.d.ts" />
/// <reference path="./es/eqBy.d.ts" />
/// <reference path="./es/eqProps.d.ts" />
/// <reference path="./es/equals.d.ts" />
/// <reference path="./es/evolve.d.ts" />
/// <reference path="./es/F.d.ts" />
/// <reference path="./es/filter.d.ts" />
/// <reference path="./es/find.d.ts" />
/// <reference path="./es/findIndex.d.ts" />
/// <reference path="./es/findLast.d.ts" />
/// <reference path="./es/findLastIndex.d.ts" />
/// <reference path="./es/flatten.d.ts" />
/// <reference path="./es/flip.d.ts" />
/// <reference path="./es/forEach.d.ts" />
/// <reference path="./es/forEachObjIndexed.d.ts" />
/// <reference path="./es/fromPairs.d.ts" />
/// <reference path="./es/groupBy.d.ts" />
/// <reference path="./es/groupWith.d.ts" />
/// <reference path="./es/gt.d.ts" />
/// <reference path="./es/gte.d.ts" />
/// <reference path="./es/has.d.ts" />
/// <reference path="./es/hasIn.d.ts" />
/// <reference path="./es/hasPath.d.ts" />
/// <reference path="./es/head.d.ts" />
/// <reference path="./es/identical.d.ts" />
/// <reference path="./es/identity.d.ts" />
/// <reference path="./es/ifElse.d.ts" />
/// <reference path="./es/inc.d.ts" />
/// <reference path="./es/indexBy.d.ts" />
/// <reference path="./es/indexOf.d.ts" />
/// <reference path="./es/init.d.ts" />
/// <reference path="./es/innerJoin.d.ts" />
/// <reference path="./es/insertAll.d.ts" />
/// <reference path="./es/insert.d.ts" />
/// <reference path="./es/intersection.d.ts" />
/// <reference path="./es/intersectionWith.d.ts" />
/// <reference path="./es/intersperse.d.ts" />
/// <reference path="./es/into.d.ts" />
/// <reference path="./es/invert.d.ts" />
/// <reference path="./es/invertObj.d.ts" />
/// <reference path="./es/invoker.d.ts" />
/// <reference path="./es/isArrayLike.d.ts" />
/// <reference path="./es/is.d.ts" />
/// <reference path="./es/isEmpty.d.ts" />
/// <reference path="./es/isNaN.d.ts" />
/// <reference path="./es/isNil.d.ts" />
/// <reference path="./es/join.d.ts" />
/// <reference path="./es/juxt.d.ts" />
/// <reference path="./es/keys.d.ts" />
/// <reference path="./es/keysIn.d.ts" />
/// <reference path="./es/last.d.ts" />
/// <reference path="./es/lastIndexOf.d.ts" />
/// <reference path="./es/length.d.ts" />
/// <reference path="./es/lens.d.ts" />
/// <reference path="./es/lensIndex.d.ts" />
/// <reference path="./es/lensPath.d.ts" />
/// <reference path="./es/lensProp.d.ts" />
/// <reference path="./es/lift.d.ts" />
/// <reference path="./es/lt.d.ts" />
/// <reference path="./es/lte.d.ts" />
/// <reference path="./es/mapAccum.d.ts" />
/// <reference path="./es/mapAccumRight.d.ts" />
/// <reference path="./es/map.d.ts" />
/// <reference path="./es/mapObjIndexed.d.ts" />
/// <reference path="./es/match.d.ts" />
/// <reference path="./es/mathMod.d.ts" />
/// <reference path="./es/maxBy.d.ts" />
/// <reference path="./es/max.d.ts" />
/// <reference path="./es/mean.d.ts" />
/// <reference path="./es/median.d.ts" />
/// <reference path="./es/memoizeWith.d.ts" />
/// <reference path="./es/mergeAll.d.ts" />
/// <reference path="./es/mergeDeepLeft.d.ts" />
/// <reference path="./es/mergeDeepRight.d.ts" />
/// <reference path="./es/mergeDeepWith.d.ts" />
/// <reference path="./es/mergeDeepWithKey.d.ts" />
/// <reference path="./es/mergeLeft.d.ts" />
/// <reference path="./es/mergeRight.d.ts" />
/// <reference path="./es/merge.d.ts" />
/// <reference path="./es/mergeWith.d.ts" />
/// <reference path="./es/mergeWithKey.d.ts" />
/// <reference path="./es/minBy.d.ts" />
/// <reference path="./es/min.d.ts" />
/// <reference path="./es/modulo.d.ts" />
/// <reference path="./es/move.d.ts" />
/// <reference path="./es/multiply.d.ts" />
/// <reference path="./es/nAry.d.ts" />
/// <reference path="./es/negate.d.ts" />
/// <reference path="./es/none.d.ts" />
/// <reference path="./es/not.d.ts" />
/// <reference path="./es/nthArg.d.ts" />
/// <reference path="./es/nth.d.ts" />
/// <reference path="./es/objOf.d.ts" />
/// <reference path="./es/of.d.ts" />
/// <reference path="./es/omit.d.ts" />
/// <reference path="./es/once.d.ts" />
/// <reference path="./es/or.d.ts" />
/// <reference path="./es/over.d.ts" />
/// <reference path="./es/otherwise.d.ts" />
/// <reference path="./es/pair.d.ts" />
/// <reference path="./es/partial.d.ts" />
/// <reference path="./es/partialRight.d.ts" />
/// <reference path="./es/partition.d.ts" />
/// <reference path="./es/path.d.ts" />
/// <reference path="./es/pathEq.d.ts" />
/// <reference path="./es/pathOr.d.ts" />
/// <reference path="./es/pathSatisfies.d.ts" />
/// <reference path="./es/pickAll.d.ts" />
/// <reference path="./es/pickBy.d.ts" />
/// <reference path="./es/pick.d.ts" />
/// <reference path="./es/pipe.d.ts" />
/// <reference path="./es/pipeK.d.ts" />
/// <reference path="./es/pipeP.d.ts" />
/// <reference path="./es/pipeWith.d.ts" />
/// <reference path="./es/pluck.d.ts" />
/// <reference path="./es/prepend.d.ts" />
/// <reference path="./es/product.d.ts" />
/// <reference path="./es/project.d.ts" />
/// <reference path="./es/prop.d.ts" />
/// <reference path="./es/propEq.d.ts" />
/// <reference path="./es/propIs.d.ts" />
/// <reference path="./es/propOr.d.ts" />
/// <reference path="./es/propSatisfies.d.ts" />
/// <reference path="./es/props.d.ts" />
/// <reference path="./es/range.d.ts" />
/// <reference path="./es/reduceBy.d.ts" />
/// <reference path="./es/reduced.d.ts" />
/// <reference path="./es/reduce.d.ts" />
/// <reference path="./es/reduceRight.d.ts" />
/// <reference path="./es/reduceWhile.d.ts" />
/// <reference path="./es/reject.d.ts" />
/// <reference path="./es/remove.d.ts" />
/// <reference path="./es/repeat.d.ts" />
/// <reference path="./es/replace.d.ts" />
/// <reference path="./es/reverse.d.ts" />
/// <reference path="./es/scan.d.ts" />
/// <reference path="./es/set.d.ts" />
/// <reference path="./es/slice.d.ts" />
/// <reference path="./es/sortBy.d.ts" />
/// <reference path="./es/sort.d.ts" />
/// <reference path="./es/sortWith.d.ts" />
/// <reference path="./es/splitAt.d.ts" />
/// <reference path="./es/split.d.ts" />
/// <reference path="./es/splitEvery.d.ts" />
/// <reference path="./es/splitWhen.d.ts" />
/// <reference path="./es/startsWith.d.ts" />
/// <reference path="./es/subtract.d.ts" />
/// <reference path="./es/sum.d.ts" />
/// <reference path="./es/symmetricDifference.d.ts" />
/// <reference path="./es/symmetricDifferenceWith.d.ts" />
/// <reference path="./es/tail.d.ts" />
/// <reference path="./es/take.d.ts" />
/// <reference path="./es/takeLast.d.ts" />
/// <reference path="./es/takeLastWhile.d.ts" />
/// <reference path="./es/takeWhile.d.ts" />
/// <reference path="./es/tap.d.ts" />
/// <reference path="./es/T.d.ts" />
/// <reference path="./es/test.d.ts" />
/// <reference path="./es/then.d.ts" />
/// <reference path="./es/thunkify.d.ts" />
/// <reference path="./es/times.d.ts" />
/// <reference path="./es/toLower.d.ts" />
/// <reference path="./es/toPairs.d.ts" />
/// <reference path="./es/toPairsIn.d.ts" />
/// <reference path="./es/toString.d.ts" />
/// <reference path="./es/toUpper.d.ts" />
/// <reference path="./es/transduce.d.ts" />
/// <reference path="./es/transpose.d.ts" />
/// <reference path="./es/traverse.d.ts" />
/// <reference path="./es/trim.d.ts" />
/// <reference path="./es/tryCatch.d.ts" />
/// <reference path="./es/type.d.ts" />
/// <reference path="./es/unapply.d.ts" />
/// <reference path="./es/unary.d.ts" />
/// <reference path="./es/uncurryN.d.ts" />
/// <reference path="./es/unfold.d.ts" />
/// <reference path="./es/union.d.ts" />
/// <reference path="./es/unionWith.d.ts" />
/// <reference path="./es/uniqBy.d.ts" />
/// <reference path="./es/uniq.d.ts" />
/// <reference path="./es/uniqWith.d.ts" />
/// <reference path="./es/unless.d.ts" />
/// <reference path="./es/unnest.d.ts" />
/// <reference path="./es/until.d.ts" />
/// <reference path="./es/update.d.ts" />
/// <reference path="./es/useWith.d.ts" />
/// <reference path="./es/values.d.ts" />
/// <reference path="./es/valuesIn.d.ts" />
/// <reference path="./es/view.d.ts" />
/// <reference path="./es/when.d.ts" />
/// <reference path="./es/where.d.ts" />
/// <reference path="./es/whereEq.d.ts" />
/// <reference path="./es/without.d.ts" />
/// <reference path="./es/wrap.d.ts" />
/// <reference path="./es/xprod.d.ts" />
/// <reference path="./es/zip.d.ts" />
/// <reference path="./es/zipObj.d.ts" />
/// <reference path="./es/zipWith.d.ts" />
/// <reference path="./es/includes.d.ts" />
/// <reference path="./tools.d.ts" />

/// <reference path="./src/add.d.ts" />
/// <reference path="./src/addIndex.d.ts" />
/// <reference path="./src/adjust.d.ts" />
/// <reference path="./src/all.d.ts" />
/// <reference path="./src/allPass.d.ts" />
/// <reference path="./src/always.d.ts" />
/// <reference path="./src/and.d.ts" />
/// <reference path="./src/any.d.ts" />
/// <reference path="./src/anyPass.d.ts" />
/// <reference path="./src/ap.d.ts" />
/// <reference path="./src/aperture.d.ts" />
/// <reference path="./src/append.d.ts" />
/// <reference path="./src/apply.d.ts" />
/// <reference path="./src/applySpec.d.ts" />
/// <reference path="./src/applyTo.d.ts" />
/// <reference path="./src/ascend.d.ts" />
/// <reference path="./src/assoc.d.ts" />
/// <reference path="./src/assocPath.d.ts" />
/// <reference path="./src/binary.d.ts" />
/// <reference path="./src/bind.d.ts" />
/// <reference path="./src/both.d.ts" />
/// <reference path="./src/call.d.ts" />
/// <reference path="./src/chain.d.ts" />
/// <reference path="./src/clamp.d.ts" />
/// <reference path="./src/clone.d.ts" />
/// <reference path="./src/comparator.d.ts" />
/// <reference path="./src/complement.d.ts" />
/// <reference path="./src/compose.d.ts" />
/// <reference path="./src/composeK.d.ts" />
/// <reference path="./src/composeP.d.ts" />
/// <reference path="./src/composeWith.d.ts" />
/// <reference path="./src/concat.d.ts" />
/// <reference path="./src/cond.d.ts" />
/// <reference path="./src/construct.d.ts" />
/// <reference path="./src/constructN.d.ts" />
/// <reference path="./src/contains.d.ts" />
/// <reference path="./src/converge.d.ts" />
/// <reference path="./src/countBy.d.ts" />
/// <reference path="./src/curry.d.ts" />
/// <reference path="./src/curryN.d.ts" />
/// <reference path="./src/dec.d.ts" />
/// <reference path="./src/defaultTo.d.ts" />
/// <reference path="./src/descend.d.ts" />
/// <reference path="./src/difference.d.ts" />
/// <reference path="./src/differenceWith.d.ts" />
/// <reference path="./src/dissoc.d.ts" />
/// <reference path="./src/dissocPath.d.ts" />
/// <reference path="./src/divide.d.ts" />
/// <reference path="./src/drop.d.ts" />
/// <reference path="./src/dropLast.d.ts" />
/// <reference path="./src/dropLastWhile.d.ts" />
/// <reference path="./src/dropRepeats.d.ts" />
/// <reference path="./src/dropRepeatsWith.d.ts" />
/// <reference path="./src/either.d.ts" />
/// <reference path="./src/empty.d.ts" />
/// <reference path="./src/endsWith.d.ts" />
/// <reference path="./src/eqBy.d.ts" />
/// <reference path="./src/eqProps.d.ts" />
/// <reference path="./src/equals.d.ts" />
/// <reference path="./src/evolve.d.ts" />
/// <reference path="./src/F.d.ts" />
/// <reference path="./src/filter.d.ts" />
/// <reference path="./src/find.d.ts" />
/// <reference path="./src/findIndex.d.ts" />
/// <reference path="./src/findLast.d.ts" />
/// <reference path="./src/findLastIndex.d.ts" />
/// <reference path="./src/flatten.d.ts" />
/// <reference path="./src/flip.d.ts" />
/// <reference path="./src/forEach.d.ts" />
/// <reference path="./src/forEachObjIndexed.d.ts" />
/// <reference path="./src/fromPairs.d.ts" />
/// <reference path="./src/groupBy.d.ts" />
/// <reference path="./src/groupWith.d.ts" />
/// <reference path="./src/gt.d.ts" />
/// <reference path="./src/gte.d.ts" />
/// <reference path="./src/has.d.ts" />
/// <reference path="./src/hasIn.d.ts" />
/// <reference path="./src/hasPath.d.ts" />
/// <reference path="./src/head.d.ts" />
/// <reference path="./src/identical.d.ts" />
/// <reference path="./src/identity.d.ts" />
/// <reference path="./src/ifElse.d.ts" />
/// <reference path="./src/inc.d.ts" />
/// <reference path="./src/indexBy.d.ts" />
/// <reference path="./src/indexOf.d.ts" />
/// <reference path="./src/init.d.ts" />
/// <reference path="./src/innerJoin.d.ts" />
/// <reference path="./src/insertAll.d.ts" />
/// <reference path="./src/insert.d.ts" />
/// <reference path="./src/intersection.d.ts" />
/// <reference path="./src/intersectionWith.d.ts" />
/// <reference path="./src/intersperse.d.ts" />
/// <reference path="./src/into.d.ts" />
/// <reference path="./src/invert.d.ts" />
/// <reference path="./src/invertObj.d.ts" />
/// <reference path="./src/invoker.d.ts" />
/// <reference path="./src/isArrayLike.d.ts" />
/// <reference path="./src/is.d.ts" />
/// <reference path="./src/isEmpty.d.ts" />
/// <reference path="./src/isNaN.d.ts" />
/// <reference path="./src/isNil.d.ts" />
/// <reference path="./src/join.d.ts" />
/// <reference path="./src/juxt.d.ts" />
/// <reference path="./src/keys.d.ts" />
/// <reference path="./src/keysIn.d.ts" />
/// <reference path="./src/last.d.ts" />
/// <reference path="./src/lastIndexOf.d.ts" />
/// <reference path="./src/length.d.ts" />
/// <reference path="./src/lens.d.ts" />
/// <reference path="./src/lensIndex.d.ts" />
/// <reference path="./src/lensPath.d.ts" />
/// <reference path="./src/lensProp.d.ts" />
/// <reference path="./src/lift.d.ts" />
/// <reference path="./src/lt.d.ts" />
/// <reference path="./src/lte.d.ts" />
/// <reference path="./src/mapAccum.d.ts" />
/// <reference path="./src/mapAccumRight.d.ts" />
/// <reference path="./src/map.d.ts" />
/// <reference path="./src/mapObjIndexed.d.ts" />
/// <reference path="./src/match.d.ts" />
/// <reference path="./src/mathMod.d.ts" />
/// <reference path="./src/maxBy.d.ts" />
/// <reference path="./src/max.d.ts" />
/// <reference path="./src/mean.d.ts" />
/// <reference path="./src/median.d.ts" />
/// <reference path="./src/memoizeWith.d.ts" />
/// <reference path="./src/mergeAll.d.ts" />
/// <reference path="./src/mergeDeepLeft.d.ts" />
/// <reference path="./src/mergeDeepRight.d.ts" />
/// <reference path="./src/mergeDeepWith.d.ts" />
/// <reference path="./src/mergeDeepWithKey.d.ts" />
/// <reference path="./src/mergeLeft.d.ts" />
/// <reference path="./src/mergeRight.d.ts" />
/// <reference path="./src/merge.d.ts" />
/// <reference path="./src/mergeWith.d.ts" />
/// <reference path="./src/mergeWithKey.d.ts" />
/// <reference path="./src/minBy.d.ts" />
/// <reference path="./src/min.d.ts" />
/// <reference path="./src/modulo.d.ts" />
/// <reference path="./src/move.d.ts" />
/// <reference path="./src/multiply.d.ts" />
/// <reference path="./src/nAry.d.ts" />
/// <reference path="./src/negate.d.ts" />
/// <reference path="./src/none.d.ts" />
/// <reference path="./src/not.d.ts" />
/// <reference path="./src/nthArg.d.ts" />
/// <reference path="./src/nth.d.ts" />
/// <reference path="./src/objOf.d.ts" />
/// <reference path="./src/of.d.ts" />
/// <reference path="./src/omit.d.ts" />
/// <reference path="./src/once.d.ts" />
/// <reference path="./src/or.d.ts" />
/// <reference path="./src/over.d.ts" />
/// <reference path="./src/otherwise.d.ts" />
/// <reference path="./src/pair.d.ts" />
/// <reference path="./src/partial.d.ts" />
/// <reference path="./src/partialRight.d.ts" />
/// <reference path="./src/partition.d.ts" />
/// <reference path="./src/path.d.ts" />
/// <reference path="./src/pathEq.d.ts" />
/// <reference path="./src/pathOr.d.ts" />
/// <reference path="./src/pathSatisfies.d.ts" />
/// <reference path="./src/pickAll.d.ts" />
/// <reference path="./src/pickBy.d.ts" />
/// <reference path="./src/pick.d.ts" />
/// <reference path="./src/pipe.d.ts" />
/// <reference path="./src/pipeK.d.ts" />
/// <reference path="./src/pipeP.d.ts" />
/// <reference path="./src/pipeWith.d.ts" />
/// <reference path="./src/pluck.d.ts" />
/// <reference path="./src/prepend.d.ts" />
/// <reference path="./src/product.d.ts" />
/// <reference path="./src/project.d.ts" />
/// <reference path="./src/prop.d.ts" />
/// <reference path="./src/propEq.d.ts" />
/// <reference path="./src/propIs.d.ts" />
/// <reference path="./src/propOr.d.ts" />
/// <reference path="./src/propSatisfies.d.ts" />
/// <reference path="./src/props.d.ts" />
/// <reference path="./src/range.d.ts" />
/// <reference path="./src/reduceBy.d.ts" />
/// <reference path="./src/reduced.d.ts" />
/// <reference path="./src/reduce.d.ts" />
/// <reference path="./src/reduceRight.d.ts" />
/// <reference path="./src/reduceWhile.d.ts" />
/// <reference path="./src/reject.d.ts" />
/// <reference path="./src/remove.d.ts" />
/// <reference path="./src/repeat.d.ts" />
/// <reference path="./src/replace.d.ts" />
/// <reference path="./src/reverse.d.ts" />
/// <reference path="./src/scan.d.ts" />
/// <reference path="./src/set.d.ts" />
/// <reference path="./src/slice.d.ts" />
/// <reference path="./src/sortBy.d.ts" />
/// <reference path="./src/sort.d.ts" />
/// <reference path="./src/sortWith.d.ts" />
/// <reference path="./src/splitAt.d.ts" />
/// <reference path="./src/split.d.ts" />
/// <reference path="./src/splitEvery.d.ts" />
/// <reference path="./src/splitWhen.d.ts" />
/// <reference path="./src/startsWith.d.ts" />
/// <reference path="./src/subtract.d.ts" />
/// <reference path="./src/sum.d.ts" />
/// <reference path="./src/symmetricDifference.d.ts" />
/// <reference path="./src/symmetricDifferenceWith.d.ts" />
/// <reference path="./src/tail.d.ts" />
/// <reference path="./src/take.d.ts" />
/// <reference path="./src/takeLast.d.ts" />
/// <reference path="./src/takeLastWhile.d.ts" />
/// <reference path="./src/takeWhile.d.ts" />
/// <reference path="./src/tap.d.ts" />
/// <reference path="./src/T.d.ts" />
/// <reference path="./src/test.d.ts" />
/// <reference path="./src/then.d.ts" />
/// <reference path="./src/thunkify.d.ts" />
/// <reference path="./src/times.d.ts" />
/// <reference path="./src/toLower.d.ts" />
/// <reference path="./src/toPairs.d.ts" />
/// <reference path="./src/toPairsIn.d.ts" />
/// <reference path="./src/toString.d.ts" />
/// <reference path="./src/toUpper.d.ts" />
/// <reference path="./src/transduce.d.ts" />
/// <reference path="./src/transpose.d.ts" />
/// <reference path="./src/traverse.d.ts" />
/// <reference path="./src/trim.d.ts" />
/// <reference path="./src/tryCatch.d.ts" />
/// <reference path="./src/type.d.ts" />
/// <reference path="./src/unapply.d.ts" />
/// <reference path="./src/unary.d.ts" />
/// <reference path="./src/uncurryN.d.ts" />
/// <reference path="./src/unfold.d.ts" />
/// <reference path="./src/union.d.ts" />
/// <reference path="./src/unionWith.d.ts" />
/// <reference path="./src/uniqBy.d.ts" />
/// <reference path="./src/uniq.d.ts" />
/// <reference path="./src/uniqWith.d.ts" />
/// <reference path="./src/unless.d.ts" />
/// <reference path="./src/unnest.d.ts" />
/// <reference path="./src/until.d.ts" />
/// <reference path="./src/update.d.ts" />
/// <reference path="./src/useWith.d.ts" />
/// <reference path="./src/values.d.ts" />
/// <reference path="./src/valuesIn.d.ts" />
/// <reference path="./src/view.d.ts" />
/// <reference path="./src/when.d.ts" />
/// <reference path="./src/where.d.ts" />
/// <reference path="./src/whereEq.d.ts" />
/// <reference path="./src/without.d.ts" />
/// <reference path="./src/wrap.d.ts" />
/// <reference path="./src/xprod.d.ts" />
/// <reference path="./src/zip.d.ts" />
/// <reference path="./src/zipObj.d.ts" />
/// <reference path="./src/zipWith.d.ts" />
/// <reference path="./src/includes.d.ts" />

declare let R: R.Static;

declare namespace R {
    type Omit<T, K extends string> = Pick<T, Exclude<keyof T, K>>;

    type CommonKeys<T1, T2> = keyof T1 & keyof T2;
    type PropsThatAreObjects<T, K extends keyof T> = K extends keyof T ? T[K] extends object ? K : never : never;
    type CommonPropsThatAreObjects<T1, T2> = PropsThatAreObjects<T1, keyof T1> & PropsThatAreObjects<T2, keyof T2>;

    type Ord = number | string | boolean | Date;

    type Path = ReadonlyArray<(number | string)>;

    interface Functor<T> {
        map<U>(fn: (t: T) => U): Functor<U>;
    }

    interface KeyValuePair<K, V> extends Array<K | V> {
        0: K;
        1: V;
    }

    interface ArrayLike {
        nodeType: number;
    }

    type Arity0Fn = () => any;

    type Arity1Fn = (a: any) => any;

    type Arity2Fn = (a: any, b: any) => any;

    interface ObjFunc {
        [index: string]: (...a: any[]) => any;
    }

    interface ObjFunc2 {
        [index: string]: (x: any, y: any) => boolean;
    }

    type Pred = (...a: any[]) => boolean;
    type SafePred<T> = (...a: T[]) => boolean;

    type ObjPred = (value: any, key: string) => boolean;

    interface Dictionary<T> {
        [index: string]: T;
    }

    interface CharList extends String {
        push(x: string): void;
    }

    interface Lens {
        <T, U>(obj: T): U;
        set<T, U>(str: string, obj: T): U;
    }

    interface Filter {
        <T>(fn: (value: T) => boolean): FilterOnceApplied<T>;
        <T, Kind extends 'array'>(fn: (value: T) => boolean): (list: ReadonlyArray<T>) => T[];
        <T, Kind extends 'object'>(fn: (value: T) => boolean): (list: Dictionary<T>) => Dictionary<T>;
        <T>(fn: (value: T) => boolean, list: ReadonlyArray<T>): T[];
        <T>(fn: (value: T) => boolean, obj: Dictionary<T>): Dictionary<T>;
    }

    interface FilterOnceApplied<T> {
        (list: ReadonlyArray<T>): T[];
        (obj: Dictionary<T>): Dictionary<T>;
    }

    type Evolve<O extends Evolvable<E>, E extends Evolver> = {
        [P in keyof O]: P extends keyof E ? EvolveValue<O[P], E[P]> : O[P];
    };

    type EvolveValue<V, E> =
        E extends (value: V) => any ? ReturnType<E> :
        E extends Evolver ? EvolveNestedValue<V, E> :
        never;

    type EvolveNestedValue<V, E extends Evolver> =
        V extends object ? (V extends Evolvable<E> ? Evolve<V, E> : never) : never;

    interface Evolver {
        [key: string]: ((value: any) => any) | Evolver;
    }

    // Represents all objects evolvable with Evolver E
    type Evolvable<E extends Evolver> = {
        [P in keyof E]?: Evolved<E[P]>;
    };

    type Evolved<T> =
        T extends (value: infer V) => any ? V :
        T extends Evolver ? Evolvable<T> :
        never;

    interface Placeholder { __isRamdaPlaceholder__: true; }

    interface Reduced<T> {
        '@@transducer/value': T;
        '@@transducer/reduced': true;
    }

    type PipeWithFns<V0, T> = [
        (x0: V0) => T
    ] | [
        (x0: V0) => any,
        (x: any) => T
    ] | [
        (x0: V0) => any,
        (x: any) => any,
        (x: any) => T
    ] | [
        (x0: V0) => any,
        (x: any) => any,
        (x: any) => any,
        (x: any) => T
    ] | [
        (x0: V0) => any,
        (x: any) => any,
        (x: any) => any,
        (x: any) => any,
        (x: any) => T
    ] | [
        (x0: V0) => any,
        (x: any) => any,
        (x: any) => any,
        (x: any) => any,
        (x: any) => any,
        (x: any) => T
    ] | [
        (x0: V0) => any,
        (x: any) => any,
        (x: any) => any,
        (x: any) => any,
        (x: any) => any,
        (x: any) => any,
        (x: any) => T
    ] | [
        (x0: V0) => any,
        (x: any) => any,
        (x: any) => any,
        (x: any) => any,
        (x: any) => any,
        (x: any) => any,
        (x: any) => any,
        (x: any) => T
    ] | [
        (x0: V0) => any,
        (x: any) => any,
        (x: any) => any,
        (x: any) => any,
        (x: any) => any,
        (x: any) => any,
        (x: any) => any,
        (x: any) => any,
        (x: any) => T
    ] | [
        (x0: V0) => any,
        (x: any) => any,
        (x: any) => any,
        (x: any) => any,
        (x: any) => any,
        (x: any) => any,
        (x: any) => any,
        (x: any) => any,
        (x: any) => any,
        (x: any) => T
    ];

    type ComposeWithFns<V0, T> = [
        (x0: V0) => T
    ] | [
        (x: any) => T,
        (x: V0) => any
    ] | [
        (x: any) => T,
        (x: any) => any,
        (x: V0) => any
    ] | [
        (x: any) => T,
        (x: any) => any,
        (x: any) => any,
        (x: V0) => any
    ] | [
        (x: any) => T,
        (x: any) => any,
        (x: any) => any,
        (x: any) => any,
        (x: V0) => any
    ] | [
        (x: any) => T,
        (x: any) => any,
        (x: any) => any,
        (x: any) => any,
        (x: any) => any,
        (x: V0) => any
    ] | [
        (x: any) => T,
        (x: any) => any,
        (x: any) => any,
        (x: any) => any,
        (x: any) => any,
        (x: any) => any,
        (x: V0) => any
    ] | [
        (x: any) => T,
        (x: any) => any,
        (x: any) => any,
        (x: any) => any,
        (x: any) => any,
        (x: any) => any,
        (x: any) => any,
        (x: V0) => any
    ] | [
        (x: any) => T,
        (x: any) => any,
        (x: any) => any,
        (x: any) => any,
        (x: any) => any,
        (x: any) => any,
        (x: any) => any,
        (x: any) => any,
        (x: V0) => any
    ] | [
        (x: any) => T,
        (x: any) => any,
        (x: any) => any,
        (x: any) => any,
        (x: any) => any,
        (x: any) => any,
        (x: any) => any,
        (x: any) => any,
        (x: any) => any,
        (x: V0) => any
    ];

    type Merge<Primary, Secondary> = { [K in keyof Primary]: Primary[K] } & { [K in Exclude<keyof Secondary, CommonKeys<Primary, Secondary>>]: Secondary[K] };
    type MergeDeep<Primary, Secondary> = { [K in CommonPropsThatAreObjects<Primary, Secondary>]: MergeDeep<Primary[K], Secondary[K]> } &
        { [K in Exclude<keyof Primary, CommonPropsThatAreObjects<Primary, Secondary>>]: Primary[K] } &
        { [K in Exclude<keyof Secondary, CommonKeys<Primary, Secondary>>]: Secondary[K] };

    interface AssocPartialOne<K extends keyof any> {
        <T>(val: T): <U>(obj: U) => Record<K, T> & U;
        <T, U>(val: T, obj: U): Record<K, T> & U;
    }

    interface Static {
        /**
         * Placeholder. When used with functions like curry, or op, the second argument is applied to the second
         * position, and it returns a function waiting for its first argument.
         */
        __: Placeholder; /* This is used in examples throughout the docs, but I it only seems to be directly explained here: https://ramdajs.com/0.9/docs/#op */

        /**
         * Adds two numbers (or strings). Equivalent to a + b but curried.
         */
        add(a: number, b: number): number;
        add(a: string, b: string): string;
        add(a: number): (b: number) => number;
        add(a: string): (b: string) => string;

        /**
         * Creates a new list iteration function from an existing one by adding two new parameters to its callback
         * function: the current index, and the entire list.
         */
        addIndex<T, U>(fn: (f: (item: T) => U, list: T[]) => U[]): Curry.Curry<(a: (item: T, idx: number, list?: T[]) => U, b: ReadonlyArray<T>) => U[]>;
        /* Special case for forEach */
        addIndex<T>(fn: (f: (item: T) => void, list: T[]) => T[]): Curry.Curry<(a: (item: T, idx: number, list?: T[]) => void, b: ReadonlyArray<T>) => T[]>;
        /* Special case for reduce */
        addIndex<T, U>(fn: (f: (acc: U, item: T) => U, aci: U, list: T[]) => U): Curry.Curry<(a: (acc: U, item: T, idx: number, list?: T[]) => U, b: U, c: ReadonlyArray<T>) => U>;

        /**
         * Applies a function to the value at the given index of an array, returning a new copy of the array with the
         * element at the given index replaced with the result of the function application.
         */
        adjust<T>(index: number, fn: (a: T) => T, list: ReadonlyArray<T>): T[];
        adjust<T>(index: number, fn: (a: T) => T): (list: ReadonlyArray<T>) => T[];

        /**
         * Returns true if all elements of the list match the predicate, false if there are any that don't.
         */
        all<T>(fn: (a: T) => boolean, list: ReadonlyArray<T>): boolean;
        all<T>(fn: (a: T) => boolean): (list: ReadonlyArray<T>) => boolean;

        /**
         * Given a list of predicates, returns a new predicate that will be true exactly when all of them are.
         */
        allPass(preds: ReadonlyArray<Pred>): Pred;

        /**
         * Returns a function that always returns the given value.
         */
        always<T>(val: T): () => T;

        /**
         * A function that returns the first argument if it's falsy otherwise the second argument. Note that this is
         * NOT short-circuited, meaning that if expressions are passed they are both evaluated.
         */
        and<T extends { and?: ((...a: any[]) => any); } | number | boolean | string | null>(fn1: T, val2: any): boolean;
        and<T extends { and?: ((...a: any[]) => any); } | number | boolean | string | null>(fn1: T): (val2: any) => boolean;

        /**
         * Returns true if at least one of elements of the list match the predicate, false otherwise.
         */
        any<T>(fn: (a: T) => boolean, list: ReadonlyArray<T>): boolean;
        any<T>(fn: (a: T) => boolean): (list: ReadonlyArray<T>) => boolean;

        /**
         * Given a list of predicates returns a new predicate that will be true exactly when any one of them is.
         */
        anyPass<T>(preds: ReadonlyArray<SafePred<T>>): SafePred<T>;

        /**
         * ap applies a list of functions to a list of values.
         */
        ap<T, U>(fns: Array<((a: T) => U)>, vs: ReadonlyArray<T>): U[];
        ap<T, U>(fns: Array<((a: T) => U)>): (vs: ReadonlyArray<T>) => U[];

        /**
         * Returns a new list, composed of n-tuples of consecutive elements If n is greater than the length of the list,
         * an empty list is returned.
         */
        aperture<T>(n: 1, list: T[]): Array<[T]>;
        aperture<T>(n: 2, list: T[]): Array<[T, T]>;
        aperture<T>(n: 3, list: T[]): Array<[T, T, T]>;
        aperture<T>(n: 4, list: T[]): Array<[T, T, T, T]>;
        aperture<T>(n: 5, list: T[]): Array<[T, T, T, T, T]>;
        aperture<T>(n: 6, list: T[]): Array<[T, T, T, T, T, T]>;
        aperture<T>(n: 7, list: T[]): Array<[T, T, T, T, T, T, T]>;
        aperture<T>(n: 8, list: T[]): Array<[T, T, T, T, T, T, T, T]>;
        aperture<T>(n: 9, list: T[]): Array<[T, T, T, T, T, T, T, T, T]>;
        aperture<T>(n: 10, list: T[]): Array<[T, T, T, T, T, T, T, T, T, T]>;
        aperture<T>(n: number, list: ReadonlyArray<T>): T[][];
        aperture(n: number): <T>(list: ReadonlyArray<T>) => T[][];

        /**
         * Returns a new list containing the contents of the given list, followed by the given element.
         */
        append<T>(el: T, list: ReadonlyArray<T>): T[];
        append<T>(el: T): <T>(list: ReadonlyArray<T>) => T[];

        /**
         * Applies function fn to the argument list args. This is useful for creating a fixed-arity function from
         * a variadic function. fn should be a bound function if context is significant.
         */
        apply<T, U, TResult>(fn: (arg0: T, ...args: T[]) => TResult, args: ReadonlyArray<U>): TResult;
        apply<T, TResult>(fn: (arg0: T, ...args: T[]) => TResult): <U>(args: ReadonlyArray<U>) => TResult;

        /**
         * Given a spec object recursively mapping properties to functions, creates a function producing an object
         * of the same structure, by mapping each property to the result of calling its associated function with
         * the supplied arguments.
         */
        applySpec<T>(obj: any): (...args: any[]) => T;

        /**
         * Takes a value and applies a function to it.
         * This function is also known as the thrush combinator.
         */
        applyTo<T, U>(el: T, fn: (t: T) => U): U;
        applyTo<T>(el: T): <U>(fn: (t: T) => U) => U;

        /**
         * Makes an ascending comparator function out of a function that returns a value that can be compared with < and >.
         */
        ascend<T>(fn: (obj: T) => any, a: T, b: T): number;
        ascend<T>(fn: (obj: T) => any): (a: T, b: T) => number;

        /**
         * Makes a shallow clone of an object, setting or overriding the specified property with the given value.
         */
        assoc<T, U>(__: Placeholder, val: T, obj: U): <K extends string>(prop: K) => Record<K, T> & U;
        assoc<U, K extends string>(prop: K, __: Placeholder, obj: U): <T>(val: T) => Record<K, T> & U;
        assoc<T, U, K extends string>(prop: K, val: T, obj: U): Record<K, T> & U;
        assoc<T, K extends string>(prop: K, val: T): <U>(obj: U) => Record<K, T> & U;
        assoc<K extends string>(prop: K): AssocPartialOne<K>;

        /**
         * Makes a shallow clone of an object, setting or overriding the nodes required to create the given path, and
         * placing the specific value at the tail end of that path.
         */
        assocPath<T, U>(__: Placeholder, val: T, obj: U): (path: Path) => U;
        assocPath<T, U>(path: Path, __: Placeholder, obj: U): (val: T) => U;
        assocPath<T, U>(path: Path, val: T, obj: U): U;
        assocPath<T, U>(path: Path, val: T): (obj: U) => U;
        assocPath<T, U>(path: Path): Curry.Curry<(a: T, b: U) => U>;

        /**
         * Wraps a function of any arity (including nullary) in a function that accepts exactly 2
         * parameters. Any extraneous parameters will not be passed to the supplied function.
         */
        binary(fn: (...args: any[]) => any): (...a: any[]) => any;

        /**
         * Creates a function that is bound to a context. Note: R.bind does not provide the additional argument-binding
         * capabilities of Function.prototype.bind.
         */
        bind<T>(fn: (...args: any[]) => any, thisObj: T): (...args: any[]) => any;

        /**
         * A function wrapping calls to the two functions in an && operation, returning the result of the first function
         * if it is false-y and the result of the second function otherwise. Note that this is short-circuited, meaning
         * that the second function will not be invoked if the first returns a false-y value.
         */
        both(pred1: Pred, pred2: Pred): Pred;
        both(pred1: Pred): (pred2: Pred) => Pred;

        /**
         * Returns the result of calling its first argument with the remaining arguments. This is occasionally useful
         * as a converging function for R.converge: the left branch can produce a function while the right branch
         * produces a value to be passed to that function as an argument.
         */
        call(fn: (...args: any[]) => (...args: any[]) => any, ...args: any[]): any;

        /**
         * `chain` maps a function over a list and concatenates the results.
         * This implementation is compatible with the Fantasy-land Chain spec
         */
        chain<T, U>(fn: (n: T) => ReadonlyArray<U>, list: ReadonlyArray<T>): U[];
        chain<T, U>(fn: (n: T) => ReadonlyArray<U>): (list: ReadonlyArray<T>) => U[];
        chain<X0, X1, R>(fn: (x0: X0, x1: X1) => R, fn1: (x1: X1) => X0): (x1: X1) => R;

        /**
         * Restricts a number to be within a range.
         * Also works for other ordered types such as Strings and Date
         */
        clamp<T>(min: T, max: T, value: T): T;
        clamp<T>(min: T, max: T): (value: T) => T;
        clamp<T>(min: T): (max: T, value: T) => T;
        clamp<T>(min: T): (max: T) => (value: T) => T;

        /**
         * Creates a deep copy of the value which may contain (nested) Arrays and Objects, Numbers, Strings, Booleans and Dates.
         */
        clone<T>(value: T): T;
        clone<T>(value: ReadonlyArray<T>): T[];

        /**
         * Makes a comparator function out of a function that reports whether the first element is less than the second.
         */
        // comparator(pred: (a: any, b: any) => boolean): (x: number, y: number) => number;
        comparator<T>(pred: (a: T, b: T) => boolean): (x: T, y: T) => number;

        /**
         * Takes a function f and returns a function g such that:
         * - applying g to zero or more arguments will give true if applying the same arguments to f gives
         *   a logical false value; and
         * - applying g to zero or more arguments will give false if applying the same arguments to f gives
         *   a logical true value.
         */
        complement(pred: (...args: any[]) => boolean): (...args: any[]) => boolean;

        /**
         * Performs right-to-left function composition. The rightmost function may have any arity; the remaining
         * functions must be unary.
         */

        // generic rest parameters in TS 3.0 allows writing a single variant for any number of Vx
        // compose<V extends any[], T1>(fn0: (...args: V) => T1): (...args: V) => T1;
        // compose<V extends any[], T1, T2>(fn1: (x: T1) => T2, fn0: (...args: V) => T1): (...args: V) => T2;
        // but requiring TS>=3.0 sounds like a breaking change, so just leaving a comment for the future

        compose<T1>(fn0: () => T1): () => T1;
        compose<V0, T1>(fn0: (x0: V0) => T1): (x0: V0) => T1;
        compose<V0, V1, T1>(fn0: (x0: V0, x1: V1) => T1): (x0: V0, x1: V1) => T1;
        compose<V0, V1, V2, T1>(fn0: (x0: V0, x1: V1, x2: V2) => T1): (x0: V0, x1: V1, x2: V2) => T1;

        compose<T1, T2>(fn1: (x: T1) => T2, fn0: () => T1): () => T2;
        compose<V0, T1, T2>(fn1: (x: T1) => T2, fn0: (x0: V0) => T1): (x0: V0) => T2;
        compose<V0, V1, T1, T2>(fn1: (x: T1) => T2, fn0: (x0: V0, x1: V1) => T1): (x0: V0, x1: V1) => T2;
        compose<V0, V1, V2, T1, T2>(fn1: (x: T1) => T2, fn0: (x0: V0, x1: V1, x2: V2) => T1): (x0: V0, x1: V1, x2: V2) => T2;

        compose<T1, T2, T3>(fn2: (x: T2) => T3, fn1: (x: T1) => T2, fn0: () => T1): () => T3;
        compose<V0, T1, T2, T3>(fn2: (x: T2) => T3, fn1: (x: T1) => T2, fn0: (x: V0) => T1): (x: V0) => T3;
        compose<V0, V1, T1, T2, T3>(fn2: (x: T2) => T3, fn1: (x: T1) => T2, fn0: (x0: V0, x1: V1) => T1): (x0: V0, x1: V1) => T3;
        compose<V0, V1, V2, T1, T2, T3>(fn2: (x: T2) => T3, fn1: (x: T1) => T2, fn0: (x0: V0, x1: V1, x2: V2) => T1): (x0: V0, x1: V1, x2: V2) => T3;

        compose<T1, T2, T3, T4>(fn3: (x: T3) => T4, fn2: (x: T2) => T3, fn1: (x: T1) => T2, fn0: () => T1): () => T4;
        compose<V0, T1, T2, T3, T4>(fn3: (x: T3) => T4, fn2: (x: T2) => T3, fn1: (x: T1) => T2, fn0: (x: V0) => T1): (x: V0) => T4;
        compose<V0, V1, T1, T2, T3, T4>(fn3: (x: T3) => T4, fn2: (x: T2) => T3, fn1: (x: T1) => T2, fn0: (x0: V0, x1: V1) => T1): (x0: V0, x1: V1) => T4;
        compose<V0, V1, V2, T1, T2, T3, T4>(fn3: (x: T3) => T4, fn2: (x: T2) => T3, fn1: (x: T1) => T2, fn0: (x0: V0, x1: V1, x2: V2) => T1): (x0: V0, x1: V1, x2: V2) => T4;

        compose<T1, T2, T3, T4, T5>(fn4: (x: T4) => T5, fn3: (x: T3) => T4, fn2: (x: T2) => T3, fn1: (x: T1) => T2, fn0: () => T1): () => T5;
        compose<V0, T1, T2, T3, T4, T5>(fn4: (x: T4) => T5, fn3: (x: T3) => T4, fn2: (x: T2) => T3, fn1: (x: T1) => T2, fn0: (x: V0) => T1): (x: V0) => T5;
        compose<V0, V1, T1, T2, T3, T4, T5>(fn4: (x: T4) => T5, fn3: (x: T3) => T4, fn2: (x: T2) => T3, fn1: (x: T1) => T2, fn0: (x0: V0, x1: V1) => T1): (x0: V0, x1: V1) => T5;
        compose<V0, V1, V2, T1, T2, T3, T4, T5>(fn4: (x: T4) => T5, fn3: (x: T3) => T4, fn2: (x: T2) => T3, fn1: (x: T1) => T2, fn0: (x0: V0, x1: V1, x2: V2) => T1): (x0: V0, x1: V1, x2: V2) => T5;

        compose<T1, T2, T3, T4, T5, T6>(fn5: (x: T5) => T6, fn4: (x: T4) => T5, fn3: (x: T3) => T4, fn2: (x: T2) => T3, fn1: (x: T1) => T2, fn0: () => T1): () => T6;
        compose<V0, T1, T2, T3, T4, T5, T6>(fn5: (x: T5) => T6, fn4: (x: T4) => T5, fn3: (x: T3) => T4, fn2: (x: T2) => T3, fn1: (x: T1) => T2, fn0: (x: V0) => T1): (x: V0) => T6;
        compose<V0, V1, T1, T2, T3, T4, T5, T6>(
            fn5: (x: T5) => T6,
            fn4: (x: T4) => T5,
            fn3: (x: T3) => T4,
            fn2: (x: T2) => T3,
            fn1: (x: T1) => T2,
            fn0: (x0: V0, x1: V1) => T1): (x0: V0, x1: V1) => T6;
        compose<V0, V1, V2, T1, T2, T3, T4, T5, T6>(
            fn5: (x: T5) => T6,
            fn4: (x: T4) => T5,
            fn3: (x: T3) => T4,
            fn2: (x: T2) => T3,
            fn1: (x: T1) => T2,
            fn0: (x0: V0, x1: V1, x2: V2) => T1): (x0: V0, x1: V1, x2: V2) => T6;

        /**
         * Returns the right-to-left Kleisli composition of the provided functions, each of which must return a value of a type supported by chain.
         * The typings only support arrays for now.
         * All functions must be unary.
         * R.composeK(h, g, f) is equivalent to R.compose(R.chain(h), R.chain(g), f).
         *
         * @deprecated since 0.26 in favor of composeWith(chain)
         */
        composeK<V0, T1>(
            fn0: (x0: V0) => T1[]): (x0: V0) => T1[];
        composeK<V0, T1, T2>(
            fn1: (x: T1) => T2[],
            fn0: (x0: V0) => T1[]): (x0: V0) => T2[];
        composeK<V0, T1, T2, T3>(
            fn2: (x: T2) => T3[],
            fn1: (x: T1) => T2[],
            fn0: (x: V0) => T1[]): (x: V0) => T3[];
        composeK<V0, T1, T2, T3, T4>(
            fn3: (x: T3) => T4[],
            fn2: (x: T2) => T3[],
            fn1: (x: T1) => T2[],
            fn0: (x: V0) => T1[]): (x: V0) => T4[];
        composeK<V0, T1, T2, T3, T4, T5>(
            fn4: (x: T4) => T5[],
            fn3: (x: T3) => T4[],
            fn2: (x: T2) => T3[],
            fn1: (x: T1) => T2[],
            fn0: (x: V0) => T1[]): (x: V0) => T5[];
        composeK<V0, T1, T2, T3, T4, T5, T6>(
            fn5: (x: T5) => T6[],
            fn4: (x: T4) => T5[],
            fn3: (x: T3) => T4[],
            fn2: (x: T2) => T3[],
            fn1: (x: T1) => T2[],
            fn0: (x: V0) => T1[]): (x: V0) => T6[];

        /**
         * Performs right-to-left composition of one or more Promise-returning functions.
         * All functions must be unary.
         *
         * @deprecated since 0.26 in favor of composeWith(then)
         */
        composeP<V0, T1>(
            fn0: (x0: V0) => Promise<T1>): (x0: V0) => Promise<T1>;
        composeP<V0, T1, T2>(
            fn1: (x: T1) => Promise<T2>,
            fn0: (x0: V0) => Promise<T1>): (x0: V0) => Promise<T2>;
        composeP<V0, T1, T2, T3>(
            fn2: (x: T2) => Promise<T3>,
            fn1: (x: T1) => Promise<T2>,
            fn0: (x: V0) => Promise<T1>): (x: V0) => Promise<T3>;
        composeP<V0, T1, T2, T3, T4>(
            fn3: (x: T3) => Promise<T4>,
            fn2: (x: T2) => Promise<T3>,
            fn1: (x: T1) => Promise<T2>,
            fn0: (x: V0) => Promise<T1>): (x: V0) => Promise<T4>;
        composeP<V0, T1, T2, T3, T4, T5>(
            fn4: (x: T4) => Promise<T5>,
            fn3: (x: T3) => Promise<T4>,
            fn2: (x: T2) => Promise<T3>,
            fn1: (x: T1) => Promise<T2>,
            fn0: (x: V0) => Promise<T1>):
        (x: V0) => Promise<T5>;
        composeP<V0, T1, T2, T3, T4, T5, T6>(
            fn5: (x: T5) => Promise<T6>,
            fn4: (x: T4) => Promise<T5>,
            fn3: (x: T3) => Promise<T4>,
            fn2: (x: T2) => Promise<T3>,
            fn1: (x: T1) => Promise<T2>,
            fn0: (x: V0) => Promise<T1>):
        (x: V0) => Promise<T6>;

        /**
         * Performs right-to-left function composition using transforming function.
         * With the current typings, all functions must be unary.
         */
        composeWith<V0, T>(composer: (a: any) => any, fns: ComposeWithFns<V0, T>): (x0: V0) => T;
        composeWith(composer: (a: any) => any): <V0, T>(fns: ComposeWithFns<V0, T>) => (x: V0) => T;

        /**
         * Returns a new list consisting of the elements of the first list followed by the elements
         * of the second.
         */
        concat<T>(placeholder: Placeholder): (list2: ReadonlyArray<T>, list1: ReadonlyArray<T>) => T[];
        concat<T>(placeholder: Placeholder, list2: ReadonlyArray<T>): (list1: ReadonlyArray<T>) => T[];
        concat<T>(list1: ReadonlyArray<T>, list2: ReadonlyArray<T>): T[];
        concat<T>(list1: ReadonlyArray<T>): (list2: ReadonlyArray<T>) => T[];
        concat(list1: string, list2: string): string;
        concat(list1: string): (list2: string) => string;

        /**
         * Returns a function, fn, which encapsulates if/else-if/else logic. R.cond takes a list of [predicate, transform] pairs.
         * All of the arguments to fn are applied to each of the predicates in turn until one returns a "truthy" value, at which
         * point fn returns the result of applying its arguments to the corresponding transformer. If none of the predicates
         * matches, fn returns undefined.
         */
        cond(fns: ReadonlyArray<[Pred, (...a: any[]) => any]>): (...a: any[]) => any;
        cond<A, B>(fns: ReadonlyArray<[SafePred<A>, (...a: A[]) => B]>): (...a: A[]) => B;

        /**
         * Wraps a constructor function inside a curried function that can be called with the same arguments and returns the same type.
         */
        construct<A extends any[], T>(constructor: { new(...a: A): T } | ((...a: A) => T)): (...a: A) => T;

        /**
         * Wraps a constructor function inside a curried function that can be called with the same arguments and returns the same type.
         * The arity of the function returned is specified to allow using variadic constructor functions.
         */
        constructN<A extends any[], T>(n: number, constructor: { new(...a: A): T } | ((...a: A) => T)): (...a: Partial<A>) => T;

        /**
         * Returns `true` if the specified item is somewhere in the list, `false` otherwise.
         * Equivalent to `indexOf(a)(list) > -1`. Uses strict (`===`) equality checking.
         *
         * @deprecated since 0.26 in favor of includes
         */
        contains(__: Placeholder, list: string): (a: string) => boolean;
        contains<T>(__: Placeholder, list: T[]): (a: T) => boolean;
        contains(__: Placeholder): (list: string, a: string) => boolean;
        contains<T>(__: Placeholder): (list: T[], a: T) => boolean;
        contains(a: string, list: string): boolean;
        contains<T>(a: T, list: ReadonlyArray<T>): boolean;
        contains(a: string): (list: string) => boolean;
        contains<T>(a: T): (list: ReadonlyArray<T>) => boolean;

        /**
         * Accepts a converging function and a list of branching functions and returns a new
         * function. When invoked, this new function is applied to some arguments, each branching
         * function is applied to those same arguments. The results of each branching function
         * are passed as arguments to the converging function to produce the return value.
         */
        converge(after: ((...a: any[]) => any), fns: ReadonlyArray<((...a: any[]) => any)>): (...a: any[]) => any;

        /**
         * Counts the elements of a list according to how many match each value
         * of a key generated by the supplied function. Returns an object
         * mapping the keys produced by `fn` to the number of occurrences in
         * the list. Note that all keys are coerced to strings because of how
         * JavaScript objects work.
         */
        countBy<T>(fn: (a: T) => string | number, list: ReadonlyArray<T>): { [index: string]: number };
        countBy<T>(fn: (a: T) => string | number): (list: ReadonlyArray<T>) => { [index: string]: number };

        /**
         * Returns a curried equivalent of the provided function. The curried function has two unusual capabilities.
         * First, its arguments needn't be provided one at a time.
         */
        curry<F extends (...args: any) => any>(f: F): Curry.Curry<F>;

        /**
         * Returns a curried equivalent of the provided function, with the specified arity. The curried function has
         * two unusual capabilities. First, its arguments needn't be provided one at a time.
         */
        curryN(length: number, fn: (...args: any[]) => any): (...a: any[]) => any;

        /**
         * Decrements its argument.
         */
        dec(n: number): number;

        /**
         * Returns the second argument if it is not null or undefined. If it is null or undefined, the
         * first (default) argument is returned.
         */
        defaultTo<T, U>(a: T, b: U | null | undefined): T | U;
        defaultTo<T>(a: T): <U>(b: U | null | undefined) => T | U;

        /**
         * Makes a descending comparator function out of a function that returns a value that can be compared with < and >.
         */
        descend<T>(fn: (obj: T) => any, a: T, b: T): number;
        descend<T>(fn: (obj: T) => any): (a: T, b: T) => number;

        /**
         * Finds the set (i.e. no duplicates) of all elements in the first list not contained in the second list.
         */
        difference<T>(list1: ReadonlyArray<T>, list2: ReadonlyArray<T>): T[];
        difference<T>(list1: ReadonlyArray<T>): (list2: ReadonlyArray<T>) => T[];

        /**
         * Finds the set (i.e. no duplicates) of all elements in the first list not contained in the second list.
         * Duplication is determined according to the value returned by applying the supplied predicate to two list
         * elements.
         */
        differenceWith<T1, T2>(pred: (a: T1, b: T2) => boolean, list1: ReadonlyArray<T1>, list2: ReadonlyArray<T2>): T1[];
        differenceWith<T1, T2>(pred: (a: T1, b: T2) => boolean): (list1: ReadonlyArray<T1>, list2: ReadonlyArray<T2>) => T1[];
        differenceWith<T1, T2>(pred: (a: T1, b: T2) => boolean, list1: ReadonlyArray<T1>): (list2: ReadonlyArray<T2>) => T1[];

        /*
         * Returns a new object that does not contain a prop property.
         */
        // It seems impossible to infer the return type, so this may to be specified explicitely
        dissoc<T>(prop: string, obj: any): T;
        dissoc(prop: string): <U>(obj: any) => U;

        /**
         * Makes a shallow clone of an object, omitting the property at the given path.
         */
        dissocPath<T>(path: Path, obj: any): T;
        dissocPath<T>(path: Path): (obj: any) => T;

        /**
         * Divides two numbers. Equivalent to a / b.
         */
        divide(__: Placeholder, b: number): (a: number) => number;
        divide(__: Placeholder): (b: number, a: number) => number;
        divide(a: number, b: number): number;
        divide(a: number): (b: number) => number;

        /**
         * Returns a new list containing all but the first n elements of the given list.
         */
        drop<T>(n: number, xs: ReadonlyArray<T>): T[];
        drop(n: number, xs: string): string;
        drop<T>(n: number): {
            (xs: string): string;
            (xs: ReadonlyArray<T>): T[];
        };

        /**
         * Returns a list containing all but the last n elements of the given list.
         */
        dropLast<T>(n: number, xs: ReadonlyArray<T>): T[];
        dropLast(n: number, xs: string): string;
        dropLast<T>(n: number): {
            (xs: ReadonlyArray<T>): T[];
            (xs: string): string;
        };

        /**
         * Returns a new list containing all but last then elements of a given list, passing each value from the
         * right to the supplied predicate function, skipping elements while the predicate function returns true.
         */
        dropLastWhile<T>(fn: (a: T) => boolean, list: ReadonlyArray<T>): T[];
        dropLastWhile<T>(fn: (a: T) => boolean): (list: ReadonlyArray<T>) => T[];

        /**
         * Returns a new list without any consecutively repeating elements. R.equals is used to determine equality.
         */
        dropRepeats<T>(list: ReadonlyArray<T>): T[];

        /**
         * Returns a new list without any consecutively repeating elements.
         * Equality is determined by applying the supplied predicate to each pair of consecutive elements.
         * The first element in a series of equal elements will be preserved.
         */
        dropRepeatsWith<T>(predicate: (left: T, right: T) => boolean, list: ReadonlyArray<T>): T[];
        dropRepeatsWith<T>(predicate: (left: T, right: T) => boolean): (list: ReadonlyArray<T>) => T[];

        /**
         * Returns a new list containing the last n elements of a given list, passing each value to the supplied
         * predicate function, skipping elements while the predicate function returns true.
         */
        dropWhile<T>(fn: (a: T) => boolean, list: ReadonlyArray<T>): T[];
        dropWhile<T>(fn: (a: T) => boolean): (list: ReadonlyArray<T>) => T[];

        /**
         * A function wrapping calls to the two functions in an || operation, returning the result of the first
         * function if it is truth-y and the result of the second function otherwise. Note that this is
         * short-circuited, meaning that the second function will not be invoked if the first returns a truth-y value.
         */
        either(pred1: Pred, pred2: Pred): Pred;
        either(pred1: Pred): (pred2: Pred) => Pred;

        /**
         * Returns the empty value of its argument's type. Ramda defines the empty value of Array ([]), Object ({}),
         * String (''), and Arguments. Other types are supported if they define <Type>.empty and/or <Type>.prototype.empty.
         * Dispatches to the empty method of the first argument, if present.
         */
        empty<T>(x: T): T;

        /**
         * Checks if a list ends with the provided values
         */
        endsWith(a: string, list: string): boolean;
        endsWith(a: string): (list: string) => boolean;
        endsWith<T>(a: T | ReadonlyArray<T>, list: ReadonlyArray<T>): boolean;
        endsWith<T>(a: T | ReadonlyArray<T>): (list: ReadonlyArray<T>) => boolean;

        /**
         * Takes a function and two values in its domain and returns true if the values map to the same value in the
         * codomain; false otherwise.
         */
        eqBy<T, U = T>(fn: (a: T) => U, a: T, b: T): boolean;
        eqBy<T, U = T>(fn: (a: T) => U, a: T): (b: T) => boolean;
        eqBy<T, U = T>(fn: (a: T) => U): Curry.Curry<(a: T, b: T) => boolean>;

        /**
         * Reports whether two functions have the same value for the specified property.
         */
        eqProps<T, U>(prop: string, obj1: T, obj2: U): boolean;
        eqProps<P extends string>(prop: P): <T, U>(obj1: Record<P, T>, obj2: Record<P, U>) => boolean;
        eqProps<T>(prop: string, obj1: T): <U>(obj2: U) => boolean;

        /**
         * Returns true if its arguments are equivalent, false otherwise. Dispatches to an equals method if present.
         * Handles cyclical data structures.
         */
        equals<T>(a: T, b: T): boolean;
        equals<T>(a: T): (b: T) => boolean;

        /**
         * Creates a new object by evolving a shallow copy of object, according to the transformation functions.
         */
        evolve<E extends Evolver, V extends Evolvable<E>>(transformations: E, obj: V): Evolve<V, E>;
        evolve<E extends Evolver>(transformations: E): <V extends Evolvable<E>>(obj: V) => Evolve<V, E>;

        /*
         * A function that always returns false. Any passed in parameters are ignored.
         */
        F(): boolean;

        /**
         * Returns a new list containing only those items that match a given predicate function. The predicate function is passed one argument: (value).
         */
        filter: Filter;

        /**
         * Returns the first element of the list which matches the predicate, or `undefined` if no
         * element matches.
         */
        find<T>(fn: (a: T) => boolean, list: ReadonlyArray<T>): T | undefined;
        find<T>(fn: (a: T) => boolean): (list: ReadonlyArray<T>) => T | undefined;

        /**
         * Returns the index of the first element of the list which matches the predicate, or `-1`
         * if no element matches.
         */
        findIndex<T>(fn: (a: T) => boolean, list: ReadonlyArray<T>): number;
        findIndex<T>(fn: (a: T) => boolean): (list: ReadonlyArray<T>) => number;

        /**
         * Returns the last element of the list which matches the predicate, or `undefined` if no
         * element matches.
         */
        findLast<T>(fn: (a: T) => boolean, list: ReadonlyArray<T>): T | undefined;
        findLast<T>(fn: (a: T) => boolean): (list: ReadonlyArray<T>) => T | undefined;

        /**
         * Returns the index of the last element of the list which matches the predicate, or
         * `-1` if no element matches.
         */
        findLastIndex<T>(fn: (a: T) => boolean, list: ReadonlyArray<T>): number;
        findLastIndex<T>(fn: (a: T) => boolean): (list: ReadonlyArray<T>) => number;

        /**
         * Returns a new list by pulling every item out of it (and all its sub-arrays) and putting
         * them in a new array, depth-first.
         */
        flatten<T>(x: ReadonlyArray<T> | ReadonlyArray<T[]> | ReadonlyArray<ReadonlyArray<T>>): T[];

        /**
         * Returns a new function much like the supplied one, except that the first two arguments'
         * order is reversed.
         */
        flip<T, U, TResult>(fn: (arg0: T, arg1: U) => TResult): (arg1: U, arg0?: T) => TResult;
        flip<T, U, TResult>(fn: (arg0: T, arg1: U, ...args: any[]) => TResult): (arg1: U, arg0?: T, ...args: any[]) => TResult;

        /**
         * Iterate over an input list, calling a provided function fn for each element in the list.
         */
        forEach<T>(fn: (x: T) => void, list: T[]): T[];
        forEach<T>(fn: (x: T) => void): (list: T[]) => T[];
        forEach<T>(fn: (x: T) => void, list: ReadonlyArray<T>): ReadonlyArray<T>;
        forEach<T>(fn: (x: T) => void): (list: ReadonlyArray<T>) => ReadonlyArray<T>;

        /**
         * Iterate over an input object, calling a provided function fn for each key and value in the object.
         */
        forEachObjIndexed<T>(fn: (value: T[keyof T], key: keyof T, obj: T) => void, obj: T): T;
        forEachObjIndexed<T>(fn: (value: T[keyof T], key: keyof T, obj: T) => void): (obj: T) => T;

        /**
         * Creates a new object out of a list key-value pairs.
         */
        fromPairs<V>(pairs: Array<KeyValuePair<string, V>>): { [index: string]: V };
        fromPairs<V>(pairs: Array<KeyValuePair<number, V>>): { [index: number]: V };

        /**
         * Splits a list into sublists stored in an object, based on the result of
         * calling a String-returning function
         * on each element, and grouping the results according to values returned.
         */
        groupBy<T>(fn: (a: T) => string, list: ReadonlyArray<T>): { [index: string]: T[] };
        groupBy<T>(fn: (a: T) => string): (list: ReadonlyArray<T>) => { [index: string]: T[] };

        /**
         * Takes a list and returns a list of lists where each sublist's elements are all "equal" according to the provided equality function
         */
        groupWith<T>(fn: (x: T, y: T) => boolean): (list: ReadonlyArray<T>) => T[][];
        groupWith<T>(fn: (x: T, y: T) => boolean, list: ReadonlyArray<T>): T[][];
        groupWith<T>(fn: (x: T, y: T) => boolean, list: string): string[];

        /**
         * Returns true if the first parameter is greater than the second.
         */
        gt(__: Placeholder, b: number): (a: number) => boolean;
        gt(__: Placeholder): (b: number, a: number) => boolean;
        gt(a: number, b: number): boolean;
        gt(a: number): (b: number) => boolean;

        /**
         * Returns true if the first parameter is greater than or equal to the second.
         */
        gte(__: Placeholder, b: number): (a: number) => boolean;
        gte(__: Placeholder): (b: number, a: number) => boolean;
        gte(a: number, b: number): boolean;
        gte(a: number): (b: number) => boolean;

        /**
         * Returns whether or not an object has an own property with the specified name.
         */
        has<T>(__: Placeholder, obj: T): (s: string) => boolean;
        has<T>(__: Placeholder): (obj: T, s: string) => boolean;
        has<T>(s: string, obj: T): boolean;
        has(s: string): <T>(obj: T) => boolean;

        /**
         * Returns whether or not an object or its prototype chain has a property with the specified name
         */
        hasIn<T>(s: string, obj: T): boolean;
        hasIn(s: string): <T>(obj: T) => boolean;

        /**
         * Returns whether or not a path exists in an object. Only the object's own properties are checked.
         */
        hasPath<T>(list: ReadonlyArray<string>, obj: T): boolean;
        hasPath(list: ReadonlyArray<string>): <T>(obj: T) => boolean;

        /**
         * Returns the first element in a list.
         * In some libraries this function is named `first`.
         */
        head(str: string): string;
        head(list: []): undefined;
        head<T extends any>(list: ReadonlyArray<T>): T;

        /**
         * Returns true if its arguments are identical, false otherwise. Values are identical if they reference the
         * same memory. NaN is identical to NaN; 0 and -0 are not identical.
         */
        identical<T>(a: T, b: T): boolean;
        identical<T>(a: T): (b: T) => boolean;

        /**
         * A function that does nothing but return the parameter supplied to it. Good as a default
         * or placeholder function.
         */
        identity<T>(a: T): T;

        /**
         * Creates a function that will process either the onTrue or the onFalse function depending upon the result
         * of the condition predicate.
         */
        ifElse(fn: Pred, onTrue: Arity1Fn, onFalse: Arity1Fn): Arity1Fn;
        ifElse(fn: Pred, onTrue: Arity2Fn, onFalse: Arity2Fn): Arity2Fn;

        /**
         * Increments its argument.
         */
        inc(n: number): number;

        /**
         * Given a target, this function checks a list for the target and returns a boolean.
         * Given a string, this function checks for the string in another string or list and returns
         * a boolean.
         */
        includes(s: string, list: ReadonlyArray<string> | string): boolean;
        includes(s: string): (list: ReadonlyArray<string> | string)  => boolean;
        includes<T>(target: T, list: ReadonlyArray<T>): boolean;
        includes<T>(target: T): (list: ReadonlyArray<T>) => boolean;

        /**
         * Given a function that generates a key, turns a list of objects into an object indexing the objects
         * by the given key.
         */
        indexBy<T>(fn: (a: T) => string, list: ReadonlyArray<T>): { [key: string]: T };
        indexBy<T>(fn: (a: T) => string): (list: ReadonlyArray<T>) => { [key: string]: T };

        /**
         * Returns the position of the first occurrence of an item in an array
         * (by strict equality),
         * or -1 if the item is not included in the array.
         */
        indexOf<T>(target: T, list: ReadonlyArray<T>): number;
        indexOf<T>(target: T): (list: ReadonlyArray<T>) => number;

        /**
         * Returns all but the last element of a list or string.
         */
        init<T>(list: ReadonlyArray<T>): T[];
        init(list: string): string;

        /**
         * Takes a predicate `pred`, a list `xs`, and a list `ys`, and returns a list
         * `xs'` comprising each of the elements of `xs` which is equal to one or more
         * elements of `ys` according to `pred`.
         *
         * `pred` must be a binary function expecting an element from each list.
         *
         * `xs`, `ys`, and `xs'` are treated as sets, semantically, so ordering should
         * not be significant, but since `xs'` is ordered the implementation guarantees
         * that its values are in the same order as they appear in `xs`. Duplicates are
         * not removed, so `xs'` may contain duplicates if `xs` contains duplicates.
         */

        innerJoin<T1, T2>(pred: (a: T1, b: T2) => boolean, list1: ReadonlyArray<T1>, list2: ReadonlyArray<T2>): T1[];
        innerJoin<T1, T2>(pred: (a: T1, b: T2) => boolean): (list1: ReadonlyArray<T1>, list2: ReadonlyArray<T2>) => T1[];
        innerJoin<T1, T2>(pred: (a: T1, b: T2) => boolean, list1: ReadonlyArray<T1>): (list2: ReadonlyArray<T2>) => T1[];

        /**
         * Inserts the supplied element into the list, at index index. Note that
         * this is not destructive: it returns a copy of the list with the changes.
         */
        insert<T>(index: number, elt: T, list: ReadonlyArray<T>): T[];
        insert<T>(index: number, elt: T): (list: ReadonlyArray<T>) => T[];
        insert(index: number): <T>(elt: T, list: ReadonlyArray<T>) => T[];

        /**
         * Inserts the sub-list into the list, at index `index`.  _Note  that this
         * is not destructive_: it returns a copy of the list with the changes.
         */
        insertAll<T>(index: number, elts: ReadonlyArray<T>, list: ReadonlyArray<T>): T[];
        insertAll<T>(index: number, elts: ReadonlyArray<T>): (list: ReadonlyArray<T>) => T[];
        insertAll(index: number): <T>(elts: ReadonlyArray<T>, list: ReadonlyArray<T>) => T[];

        /**
         * Combines two lists into a set (i.e. no duplicates) composed of those elements common to both lists.
         */
        intersection<T>(list1: ReadonlyArray<T>, list2: ReadonlyArray<T>): T[];
        intersection<T>(list1: ReadonlyArray<T>): (list2: ReadonlyArray<T>) => T[];

        /**
         * Combines two lists into a set (i.e. no duplicates) composed of those
         * elements common to both lists.  Duplication is determined according
         * to the value returned by applying the supplied predicate to two list
         * elements.
         */
        intersectionWith<T>(pred: (a: T, b: T) => boolean, list1: ReadonlyArray<T>, list2: ReadonlyArray<T>): T[];

        /**
         * Creates a new list with the separator interposed between elements.
         */
        intersperse<T>(separator: T, list: ReadonlyArray<T>): T[];
        intersperse<T>(separator: T): (list: ReadonlyArray<T>) => T[];

        /**
         * Transforms the items of the list with the transducer and appends the transformed items to the accumulator
         * using an appropriate iterator function based on the accumulator type.
         */
        into<T>(acc: any, xf: (...a: any[]) => any, list: ReadonlyArray<T>): T[];
        into(acc: any, xf: (...a: any[]) => any): <T>(list: ReadonlyArray<T>) => T[];
        into(acc: any): <T>(xf: (...a: any[]) => any, list: ReadonlyArray<T>) => T[];

        /**
         * Same as R.invertObj, however this accounts for objects with duplicate values by putting the values into an array.
         */
        invert<T>(obj: T): { [index: string]: string[] };

        /**
         * Returns a new object with the keys of the given object as values, and the values of the given object as keys.
         */
        invertObj(obj: { [index: string]: string } | { [index: number]: string }): { [index: string]: string };

        /**
         * Turns a named method with a specified arity into a function that can be called directly
         * supplied with arguments and a target object.
         *
         * The returned function is curried and accepts `arity + 1` parameters where the final
         * parameter is the target object.
         */
        invoker(arity: number, method: string): (...a: any[]) => any;

        /**
         * See if an object (`val`) is an instance of the supplied constructor.
         * This function will check up the inheritance chain, if any.
         */
        is(ctor: any, val: any): boolean;
        is(ctor: any): (val: any) => boolean;

        /**
         * Tests whether or not an object is similar to an array.
         */
        isArrayLike(val: any): boolean;

        /**
         * Reports whether the list has zero elements.
         */
        isEmpty(value: any): boolean;

        /**
         * Returns true if the input value is NaN.
         */
        isNaN(x: any): boolean;

        /**
         * Checks if the input value is null or undefined.
         */
        isNil(value: any): value is null | undefined;

        /**
         * Returns a string made by inserting the `separator` between each
         * element and concatenating all the elements into a single string.
         */
        join(x: string, xs: ReadonlyArray<any>): string;
        join(x: string): (xs: ReadonlyArray<any>) => string;

        /**
         * Applies a list of functions to a list of values.
         */
        juxt<A extends any[], R1, R2>(fns: [(...a: A) => R1, (...a: A) => R2]): (...a: A) => [R1, R2];
        juxt<A extends any[], R1, R2, R3>(fns: [(...a: A) => R1, (...a: A) => R2, (...a: A) => R3]): (...a: A) => [R1, R2, R3];
        juxt<A extends any[], R1, R2, R3, R4>(fns: [(...a: A) => R1, (...a: A) => R2, (...a: A) => R3, (...a: A) => R4]): (...a: A) => [R1, R2, R3, R4];
        juxt<A extends any[], R1, R2, R3, R4, R5>(fns: [(...a: A) => R1, (...a: A) => R2, (...a: A) => R3, (...a: A) => R4, (...a: A) => R5]): (...a: A) => [R1, R2, R3, R4, R5];
        juxt<A extends any[], U>(fns: Array<(...args: A) => U>): (...args: A) => U[];

        /**
         * Returns a list containing the names of all the enumerable own
         * properties of the supplied object.
         */
        keys<T extends object>(x: T): Array<keyof T>;
        keys<T>(x: T): string[];

        /**
         * Returns a list containing the names of all the
         * properties of the supplied object, including prototype properties.
         */
        keysIn<T>(obj: T): string[];

        /**
         * Returns the last element from a list.
         */
        last(str: string): string;
        last(list: []): undefined;
        last<T extends any>(list: ReadonlyArray<T>): T;

        /**
         * Returns the position of the last occurrence of an item (by strict equality) in
         * an array, or -1 if the item is not included in the array.
         */
        lastIndexOf<T>(target: T, list: ReadonlyArray<T>): number;

        /**
         * Returns the number of elements in the array by returning list.length.
         */
        length<T>(list: ReadonlyArray<T>): number;

        /**
         * Returns a lens for the given getter and setter functions. The getter
         * "gets" the value of the focus; the setter "sets" the value of the focus.
         * The setter should not mutate the data structure.
         */
        lens<T, U, V>(getter: (s: T) => U, setter: (a: U, s: T) => V): Lens;

        /**
         * Creates a lens that will focus on index n of the source array.
         */
        lensIndex(n: number): Lens;

        /**
         * Returns a lens whose focus is the specified path.
         * See also view, set, over.
         */
        lensPath(path: Path): Lens;

        /**
         * lensProp creates a lens that will focus on property k of the source object.
         */
        lensProp(str: string): {
            <T, U>(obj: T): U;
            set<T, U, V>(val: T, obj: U): V;
            /*map<T>(fn: (...a: any[]) => any, obj: T): T*/
        };

        /**
         * "lifts" a function of arity > 1 so that it may "map over" a list, Function or other object that satisfies
         * the FantasyLand Apply spec.
         */
        lift(fn: ((...a: any[]) => any), ...args: any[]): any;

        /**
         * "lifts" a function to be the specified arity, so that it may "map over" that many lists, Functions or other
         * objects that satisfy the FantasyLand Apply spec.
         */
        liftN(n: number, fn: ((...a: any[]) => any), ...args: any[]): any;

        /**
         * Returns true if the first parameter is less than the second.
         */
        lt(__: Placeholder, b: number): (a: number) => boolean;
        lt(__: Placeholder): (b: number, a: number) => boolean;
        lt(a: number, b: number): boolean;
        lt(a: number): (b: number) => boolean;

        /**
         * Returns true if the first parameter is less than or equal to the second.
         */
        lte(__: Placeholder, b: number): (a: number) => boolean;
        lte(__: Placeholder): (b: number, a: number) => boolean;
        lte(a: number, b: number): boolean;
        lte(a: number): (b: number) => boolean;

        /**
         * Returns a new list, constructed by applying the supplied function to every element of the supplied list.
         */
        map<T, U>(fn: (x: T) => U, list: ReadonlyArray<T>): U[];
        map<T, U>(fn: (x: T) => U): (list: ReadonlyArray<T>) => U[];
        map<T, U>(fn: (x: T[keyof T & keyof U]) => U[keyof T & keyof U], list: T): U;
        map<T, U>(fn: (x: T[keyof T & keyof U]) => U[keyof T & keyof U]): (list: T) => U;
        map<T, U>(fn: (x: T) => U, obj: Functor<T>): Functor<U>; // used in functors
        map<T, U>(fn: (x: T) => U): (obj: Functor<T>) => Functor<U>; // used in functors

        /**
         * The mapAccum function behaves like a combination of map and reduce.
         */
        mapAccum<T, U, TResult>(fn: (acc: U, value: T) => [U, TResult], acc: U, list: ReadonlyArray<T>): [U, TResult[]];
        mapAccum<T, U, TResult>(fn: (acc: U, value: T) => [U, TResult]): (acc: U, list: ReadonlyArray<T>) => [U, TResult[]];
        mapAccum<T, U, TResult>(fn: (acc: U, value: T) => [U, TResult], acc: U): (list: ReadonlyArray<T>) => [U, TResult[]];

        /**
         * The mapAccumRight function behaves like a combination of map and reduce.
         */
        mapAccumRight<T, U, TResult>(fn: (acc: U, value: T) => [U, TResult], acc: U, list: ReadonlyArray<T>): [U, TResult[]];
        mapAccumRight<T, U, TResult>(fn: (acc: U, value: T) => [U, TResult]): (acc: U, list: ReadonlyArray<T>) => [U, TResult[]];
        mapAccumRight<T, U, TResult>(fn: (acc: U, value: T) => [U, TResult], acc: U): (list: ReadonlyArray<T>) => [U, TResult[]];

        /**
         * Like mapObj, but but passes additional arguments to the predicate function.
         */
        mapObjIndexed<T, TResult>(
            fn: (value: T, key: string, obj?: {
                [key: string]: T
            }) => TResult,
            obj: {
                [key: string]: T
            }
        ): {
            [key: string]: TResult
        };
        mapObjIndexed<T, TResult>(fn: (value: T, key: string, obj?: any) => TResult, obj: any): { [index: string]: TResult };
        mapObjIndexed<T, TResult>(fn: (value: T, key: string, obj?: any) => TResult): (obj: any) => { [index: string]: TResult };

        /**
         * Tests a regular expression agains a String
         */
        match(regexp: RegExp, str: string): any[];
        match(regexp: RegExp): (str: string) => any[];

        /**
         * mathMod behaves like the modulo operator should mathematically, unlike the `%`
         * operator (and by extension, R.modulo). So while "-17 % 5" is -2,
         * mathMod(-17, 5) is 3. mathMod requires Integer arguments, and returns NaN
         * when the modulus is zero or negative.
         */
        mathMod(__: Placeholder, b: number): (a: number) => number;
        mathMod(__: Placeholder): (b: number, a: number) => number;
        mathMod(a: number, b: number): number;
        mathMod(a: number): (b: number) => number;

        /**
         * Returns the larger of its two arguments.
         */
        max<T extends Ord>(a: T, b: T): T;
        max<T extends Ord>(a: T): (b: T) => T;

        /**
         * Takes a function and two values, and returns whichever value produces
         * the larger result when passed to the provided function.
         */
        maxBy<T>(keyFn: (a: T) => Ord, a: T, b: T): T;
        maxBy<T>(keyFn: (a: T) => Ord, a: T): (b: T) => T;
        maxBy<T>(keyFn: (a: T) => Ord): Curry.Curry<(a: T, b: T) => T>;

        /**
         * Returns the mean of the given list of numbers.
         */
        mean(list: ReadonlyArray<number>): number;

        /**
         * Returns the median of the given list of numbers.
         */
        median(list: ReadonlyArray<number>): number;

        /**
         * Creates a new function that, when invoked, caches the result of calling fn for a given argument set and returns the result.
         * Subsequent calls to the memoized fn with the same argument set will not result in an additional call to fn; instead, the cached result for that set of arguments will be returned.
         */
        memoizeWith<T extends (...args: any[]) => any>(keyFn: (...v: Parameters<T>) => string, fn: T): T;

        /**
         * Create a new object with the own properties of a
         * merged with the own properties of object b.
         * This function will *not* mutate passed-in objects.
         *
         * @deprecated since 0.26 in favor of mergeRight
         */
        merge<T2>(__: Placeholder, b: T2): <T1>(a: T1) => Merge<T2, T1>;
        merge(__: Placeholder): <T1, T2>(b: T2, a: T1) => Merge<T2, T1>;
        merge<T1, T2>(a: T1, b: T2): Merge<T2, T1>;
        merge<T1>(a: T1): <T2>(b: T2) => Merge<T2, T1>;

        /**
         * Merges a list of objects together into one object.
         */
        mergeAll<T>(list: ReadonlyArray<T>): T;
        mergeAll(list: ReadonlyArray<any>): any;

        /**
         * Creates a new object with the own properties of the first object merged with the own properties of the second object.
         * If a key exists in both objects:
         * and both values are objects, the two values will be recursively merged
         * otherwise the value from the first object will be used.
         */
        mergeDeepLeft<T1, T2>(a: T1, b: T2): MergeDeep<T1, T2>;
        mergeDeepLeft<T1>(a: T1): <T2>(b: T2) => MergeDeep<T1, T2>;

        /**
         * Creates a new object with the own properties of the first object merged with the own properties of the second object.
         * If a key exists in both objects:
         * and both values are objects, the two values will be recursively merged
         * otherwise the value from the second object will be used.
         */
        mergeDeepRight<A, B>(a: A, b: B): MergeDeep<B, A>;
        mergeDeepRight<A>(a: A): <B>(b: B) => MergeDeep<B, A>;

        /**
         * Creates a new object with the own properties of the two provided objects. If a key exists in both objects:
         * and both associated values are also objects then the values will be recursively merged.
         * otherwise the provided function is applied to associated values using the resulting value as the new value
         * associated with the key. If a key only exists in one object, the value will be associated with the key of the resulting object.
         */
        mergeDeepWith<T1, T2>(fn: (x: any, z: any) => any, a: T1, b: T2): any;
        mergeDeepWith<T1, T2>(fn: (x: any, z: any) => any, a: T1): (b: T2) => any;
        mergeDeepWith<T1, T2>(fn: (x: any, z: any) => any): (a: T1, b: T2) => any;

        /**
         * Creates a new object with the own properties of the two provided objects. If a key exists in both objects:
         * and both associated values are also objects then the values will be recursively merged.
         * otherwise the provided function is applied to the key and associated values using the resulting value as
         * the new value associated with the key. If a key only exists in one object, the value will be associated with
         * the key of the resulting object.
         */
        mergeDeepWithKey<T1, T2>(fn: (k: string, x: any, z: any) => any, a: T1, b: T2): any;
        mergeDeepWithKey<T1, T2>(fn: (k: string, x: any, z: any) => any, a: T1): (b: T2) => any;
        mergeDeepWithKey<T1, T2>(fn: (k: string, x: any, z: any) => any): (a: T1, b: T2) => any;

        /**
         * Create a new object with the own properties of the first object merged with the own properties of the second object.
         * If a key exists in both objects, the value from the first object will be used.
         */
        mergeLeft<T1, T2>(a: T1, b: T2): Merge<T1, T2>;
        mergeLeft<T1>(a: T1): <T2>(b: T2) => Merge<T1, T2>;

        /**
         * Create a new object with the own properties of the first object merged with the own properties of the second object.
         * If a key exists in both objects, the value from the second object will be used.
         */
        mergeRight<T1, T2>(a: T1, b: T2): Merge<T2, T1>;
        mergeRight<T1>(a: T1): <T2>(b: T2) => Merge<T2, T1>;

        /**
         * Creates a new object with the own properties of the two provided objects. If a key exists in both objects,
         * the provided function is applied to the values associated with the key in each object, with the result being used as
         * the value associated with the key in the returned object. The key will be excluded from the returned object if the
         * resulting value is undefined.
         */
        mergeWith<U, V>(fn: (x: any, z: any) => any, a: U, b: V): any;
        mergeWith<U>(fn: (x: any, z: any) => any, a: U): <V>(b: V) => any;
        mergeWith(fn: (x: any, z: any) => any): <U, V>(a: U, b: V) => any;

        /**
         * Creates a new object with the own properties of the two provided objects. If a key exists in both objects,
         * the provided function is applied to the key and the values associated with the key in each object, with the
         * result being used as the value associated with the key in the returned object. The key will be excluded from
         * the returned object if the resulting value is undefined.
         */
        mergeWithKey<U, V>(fn: (str: string, x: any, z: any) => any, a: U, b: V): any;
        mergeWithKey<U>(fn: (str: string, x: any, z: any) => any, a: U): <V>(b: V) => any;
        mergeWithKey(fn: (str: string, x: any, z: any) => any): <U, V>(a: U, b: V) => any;

        /**
         * Returns the smaller of its two arguments.
         */
        min<T extends Ord>(a: T, b: T): T;
        min<T extends Ord>(a: T): (b: T) => T;

        /**
         * Takes a function and two values, and returns whichever value produces
         * the smaller result when passed to the provided function.
         */
        minBy<T>(keyFn: (a: T) => Ord, a: T, b: T): T;
        minBy<T>(keyFn: (a: T) => Ord, a: T): (b: T) => T;
        minBy<T>(keyFn: (a: T) => Ord): Curry.Curry<(a: T, b: T) => T>;

        /**
         * Divides the second parameter by the first and returns the remainder.
         * The flipped version (`moduloBy`) may be more useful curried.
         * Note that this functions preserves the JavaScript-style behavior for
         * modulo. For mathematical modulo see `mathMod`
         */
        modulo(__: Placeholder, b: number): (a: number) => number;
        modulo(__: Placeholder): (b: number, a: number) => number;
        modulo(a: number, b: number): number;
        modulo(a: number): (b: number) => number;

        /**
         * Multiplies two numbers. Equivalent to a * b but curried.
         */
        multiply(a: number, b: number): number;
        multiply(a: number): (b: number) => number;

        /**
         * Moves an item, at index `from`, to index `to`, in a `list` of elements.
         * A new list will be created containing the new elements order.
         */
        move<T>(from: number, to: number, list: ReadonlyArray<T>): T[];
        move(from: number, to: number): <T>(list: ReadonlyArray<T>) => T[];
        move(from: number): {
            <T>(to: number, list: ReadonlyArray<T>): T[];
            (to: number): <T>(list: ReadonlyArray<T>) => T[];
        };

        /**
         * Wraps a function of any arity (including nullary) in a function that accepts exactly n parameters.
         * Any extraneous parameters will not be passed to the supplied function.
         */
        nAry(n: number, fn: (...arg: any[]) => any): (...a: any[]) => any;
        nAry(n: number): (fn: (...arg: any[]) => any) => (...a: any[]) => any;

        /**
         * Negates its argument.
         */
        negate(n: number): number;

        /**
         * Returns true if no elements of the list match the predicate, false otherwise.
         */
        none<T>(fn: (a: T) => boolean, list: ReadonlyArray<T>): boolean;
        none<T>(fn: (a: T) => boolean): (list: ReadonlyArray<T>) => boolean;

        /**
         * A function wrapping a call to the given function in a `!` operation.  It will return `true` when the
         * underlying function would return a false-y value, and `false` when it would return a truth-y one.
         */
        not(value: any): boolean;

        /**
         * Returns the nth element in a list.
         */
        nth<T>(n: number, list: ReadonlyArray<T>): T | undefined;
        nth(n: number): <T>(list: ReadonlyArray<T>) => T | undefined;

        /**
         * Returns a function which returns its nth argument.
         */
        nthArg(n: number): (...a: any[]) => any;

        /**
         * Creates an object containing a single key:value pair.
         */
        objOf<T, K extends string>(key: K, value: T): Record<K, T>;
        objOf<K extends string>(key: K): <T>(value: T) => Record<K, T>;

        /**
         * Returns a singleton array containing the value provided.
         */
        of<T>(x: T): T[];

        /**
         * Returns a partial copy of an object omitting the keys specified.
         */
        omit<T, K extends string>(names: ReadonlyArray<K>, obj: T): Omit<T, K>;
        omit<K extends string>(names: ReadonlyArray<K>): <T>(obj: T) => Omit<T, K>;

        /**
         * Accepts a function fn and returns a function that guards invocation of fn such that fn can only ever be
         * called once, no matter how many times the returned function is invoked. The first value calculated is
         * returned in subsequent invocations.
         */
        once(fn: (...a: any[]) => any): (...a: any[]) => any;
        once<T>(fn: (...a: any[]) => T): (...a: any[]) => T;

        /**
         * A function that returns the first truthy of two arguments otherwise the last argument. Note that this is
         * NOT short-circuited, meaning that if expressions are passed they are both evaluated.
         * Dispatches to the or method of the first argument if applicable.
         */
        or<T, U>(a: T, b: U): T | U;
        or<T>(a: T): <U>(b: U) => T | U;
        or<T extends { or?: ((...a: any[]) => any); }, U>(fn1: T, val2: U): T | U;
        or<T extends { or?: ((...a: any[]) => any); }>(fn1: T): <U>(val2: U) => T | U;

        /**
         * Returns the result of applying the onFailure function to the value inside a failed promise.
         * This is useful for handling rejected promises inside function compositions.
         */
        otherwise<A, B>(onError: (error: any) => B | Promise<B>, promise: Promise<A>): Promise<B>;
        otherwise<A, B>(onError: (error: any) => B | Promise<B>): (promise: Promise<A>) => Promise<B>;

        /**
         * Returns the result of "setting" the portion of the given data structure
         * focused by the given lens to the given value.
         */
        over<T>(lens: Lens, fn: Arity1Fn, value: T): T;
        over<T>(lens: Lens, fn: Arity1Fn, value: T[]): T[];
        over(lens: Lens, fn: Arity1Fn): <T>(value: T) => T;
        over(lens: Lens, fn: Arity1Fn): <T>(value: T[]) => T[];
        over(lens: Lens): <T>(fn: Arity1Fn, value: T) => T;
        over(lens: Lens): <T>(fn: Arity1Fn, value: T[]) => T[];

        /**
         * Takes two arguments, fst and snd, and returns [fst, snd].
         */
        pair<F, S>(fst: F, snd: S): [F, S];

        /**
         * Takes a function `f` and a list of arguments, and returns a function `g`.
         * When applied, `g` returns the result of applying `f` to the arguments
         * provided initially followed by the arguments provided to `g`.
         */
        partial<V0, V1, T>(fn: (x0: V0, x1: V1) => T, args: [V0]): (x1: V1) => T;

        partial<V0, V1, V2, T>(fn: (x0: V0, x1: V1, x2: V2) => T, args: [V0, V1]): (x2: V2) => T;
        partial<V0, V1, V2, T>(fn: (x0: V0, x1: V1, x2: V2) => T, args: [V0]): (x1: V1, x2: V2) => T;

        partial<V0, V1, V2, V3, T>(fn: (x0: V0, x1: V1, x2: V2, x3: V3) => T, args: [V0, V1, V2]): (x2: V3) => T;
        partial<V0, V1, V2, V3, T>(fn: (x0: V0, x1: V1, x2: V2, x3: V3) => T, args: [V0, V1]): (x2: V2, x3: V3) => T;
        partial<V0, V1, V2, V3, T>(fn: (x0: V0, x1: V1, x2: V2, x3: V3) => T, args: [V0]): (x1: V1, x2: V2, x3: V3) => T;

        partial<T>(fn: (...a: any[]) => T, args: any[]): (...a: any[]) => T;

        /**
         * Takes a function `f` and a list of arguments, and returns a function `g`.
         * When applied, `g` returns the result of applying `f` to the arguments
         * provided to `g` followed by the arguments provided initially.
         */
        partialRight<V0, V1, T>(fn: (x0: V0, x1: V1) => T, args: [V1]): (x1: V0) => T;

        partialRight<V0, V1, V2, T>(fn: (x0: V0, x1: V1, x2: V2) => T, args: [V1, V2]): (x2: V0) => T;
        partialRight<V0, V1, V2, T>(fn: (x0: V0, x1: V1, x2: V2) => T, args: [V2]): (x1: V0, x2: V1) => T;

        partialRight<V0, V1, V2, V3, T>(fn: (x0: V0, x1: V1, x2: V2, x3: V3) => T, args: [V1, V2, V3]): (x0: V0) => T;
        partialRight<V0, V1, V2, V3, T>(fn: (x0: V0, x1: V1, x2: V2, x3: V3) => T, args: [V2, V3]): (x0: V0, x1: V1) => T;
        partialRight<V0, V1, V2, V3, T>(fn: (x0: V0, x1: V1, x2: V2, x3: V3) => T, args: [V3]): (x0: V0, x1: V1, x2: V2) => T;

        partialRight<T>(fn: (...a: any[]) => T, args: any[]): (...a: any[]) => T;

        /**
         * Takes a predicate and a list and returns the pair of lists of elements
         * which do and do not satisfy the predicate, respectively.
         */
        partition(fn: (a: string) => boolean, list: ReadonlyArray<string>): [string[], string[]];
        partition<T>(fn: (a: T) => boolean, list: ReadonlyArray<T>): [T[], T[]];
        partition<T>(fn: (a: T) => boolean): (list: ReadonlyArray<T>) => [T[], T[]];
        partition(fn: (a: string) => boolean): (list: ReadonlyArray<string>) => [string[], string[]];

        /**
         * Retrieve the value at a given path.
         */
        path<T>(path: Path, obj: any): T | undefined;
        path<T>(path: Path): (obj: any) => T | undefined;

        /**
         * Determines whether a nested path on an object has a specific value,
         * in `R.equals` terms. Most likely used to filter a list.
         */
        pathEq(path: Path, val: any, obj: any): boolean;
        pathEq(path: Path, val: any): (obj: any) => boolean;
        pathEq(path: Path): Curry.Curry<(a: any, b: any) => boolean>;

        /**
         * If the given, non-null object has a value at the given path, returns the value at that path.
         * Otherwise returns the provided default value.
         */
        pathOr<T>(defaultValue: T, path: Path, obj: any): any;
        pathOr<T>(defaultValue: T, path: Path): (obj: any) => any;
        pathOr<T>(defaultValue: T): Curry.Curry<(a: Path, b: any) => any>;

        /**
         * Returns true if the specified object property at given path satisfies the given predicate; false otherwise.
         */
        pathSatisfies<T, U>(pred: (val: T) => boolean, path: Path, obj: U): boolean;
        pathSatisfies<T, U>(pred: (val: T) => boolean, path: Path): (obj: U) => boolean;
        pathSatisfies<T, U>(pred: (val: T) => boolean): Curry.Curry<(a: Path, b: U) => boolean>;

        /**
         * Returns a partial copy of an object containing only the keys specified.  If the key does not exist, the
         * property is ignored.
         */
        pick<T, K extends string>(names: ReadonlyArray<K>, obj: T): Pick<T, Exclude<keyof T, Exclude<keyof T, K>>>;
        pick<K extends string>(names: ReadonlyArray<K>): <T>(obj: T) => Pick<T, Exclude<keyof T, Exclude<keyof T, K>>>;

        /**
         * Similar to `pick` except that this one includes a `key: undefined` pair for properties that don't exist.
         */
        pickAll<T, U>(names: ReadonlyArray<string>, obj: T): U;
        pickAll(names: ReadonlyArray<string>): <T, U>(obj: T) => U;

        /**
         * Returns a partial copy of an object containing only the keys that satisfy the supplied predicate.
         */
        pickBy<T, U>(pred: ObjPred, obj: T): U;
        pickBy(pred: ObjPred): <T, U>(obj: T) => U;

        /**
         * Creates a new function that runs each of the functions supplied as parameters in turn,
         * passing the return value of each function invocation to the next function invocation,
         * beginning with whatever arguments were passed to the initial invocation.
         */
        pipe<T1>(fn0: () => T1): () => T1;
        pipe<V0, T1>(fn0: (x0: V0) => T1): (x0: V0) => T1;
        pipe<V0, V1, T1>(fn0: (x0: V0, x1: V1) => T1): (x0: V0, x1: V1) => T1;
        pipe<V0, V1, V2, T1>(fn0: (x0: V0, x1: V1, x2: V2) => T1): (x0: V0, x1: V1, x2: V2) => T1;

        pipe<T1, T2>(fn0: () => T1, fn1: (x: T1) => T2): () => T2;
        pipe<V0, T1, T2>(fn0: (x0: V0) => T1, fn1: (x: T1) => T2): (x0: V0) => T2;
        pipe<V0, V1, T1, T2>(fn0: (x0: V0, x1: V1) => T1, fn1: (x: T1) => T2): (x0: V0, x1: V1) => T2;
        pipe<V0, V1, V2, T1, T2>(fn0: (x0: V0, x1: V1, x2: V2) => T1, fn1: (x: T1) => T2): (x0: V0, x1: V1, x2: V2) => T2;

        pipe<T1, T2, T3>(fn0: () => T1, fn1: (x: T1) => T2, fn2: (x: T2) => T3): () => T3;
        pipe<V0, T1, T2, T3>(fn0: (x: V0) => T1, fn1: (x: T1) => T2, fn2: (x: T2) => T3): (x: V0) => T3;
        pipe<V0, V1, T1, T2, T3>(fn0: (x0: V0, x1: V1) => T1, fn1: (x: T1) => T2, fn2: (x: T2) => T3): (x0: V0, x1: V1) => T3;
        pipe<V0, V1, V2, T1, T2, T3>(fn0: (x0: V0, x1: V1, x2: V2) => T1, fn1: (x: T1) => T2, fn2: (x: T2) => T3): (x0: V0, x1: V1, x2: V2) => T3;

        pipe<T1, T2, T3, T4>(fn0: () => T1, fn1: (x: T1) => T2, fn2: (x: T2) => T3, fn3: (x: T3) => T4): () => T4;
        pipe<V0, T1, T2, T3, T4>(fn0: (x: V0) => T1, fn1: (x: T1) => T2, fn2: (x: T2) => T3, fn3: (x: T3) => T4): (x: V0) => T4;
        pipe<V0, V1, T1, T2, T3, T4>(fn0: (x0: V0, x1: V1) => T1, fn1: (x: T1) => T2, fn2: (x: T2) => T3, fn3: (x: T3) => T4): (x0: V0, x1: V1) => T4;
        pipe<V0, V1, V2, T1, T2, T3, T4>(fn0: (x0: V0, x1: V1, x2: V2) => T1, fn1: (x: T1) => T2, fn2: (x: T2) => T3, fn3: (x: T3) => T4): (x0: V0, x1: V1, x2: V2) => T4;

        pipe<T1, T2, T3, T4, T5>(fn0: () => T1, fn1: (x: T1) => T2, fn2: (x: T2) => T3, fn3: (x: T3) => T4, fn4: (x: T4) => T5): () => T5;
        pipe<V0, T1, T2, T3, T4, T5>(fn0: (x: V0) => T1, fn1: (x: T1) => T2, fn2: (x: T2) => T3, fn3: (x: T3) => T4, fn4: (x: T4) => T5): (x: V0) => T5;
        pipe<V0, V1, T1, T2, T3, T4, T5>(fn0: (x0: V0, x1: V1) => T1, fn1: (x: T1) => T2, fn2: (x: T2) => T3, fn3: (x: T3) => T4, fn4: (x: T4) => T5): (x0: V0, x1: V1) => T5;
        pipe<V0, V1, V2, T1, T2, T3, T4, T5>(fn0: (x0: V0, x1: V1, x2: V2) => T1, fn1: (x: T1) => T2, fn2: (x: T2) => T3, fn3: (x: T3) => T4, fn4: (x: T4) => T5): (x0: V0, x1: V1, x2: V2) => T5;

        pipe<T1, T2, T3, T4, T5, T6>(fn0: () => T1, fn1: (x: T1) => T2, fn2: (x: T2) => T3, fn3: (x: T3) => T4, fn4: (x: T4) => T5, fn5: (x: T5) => T6): () => T6;
        pipe<V0, T1, T2, T3, T4, T5, T6>(fn0: (x: V0) => T1, fn1: (x: T1) => T2, fn2: (x: T2) => T3, fn3: (x: T3) => T4, fn4: (x: T4) => T5, fn5: (x: T5) => T6): (x: V0) => T6;
        pipe<V0, V1, T1, T2, T3, T4, T5, T6>(fn0: (x0: V0, x1: V1) => T1, fn1: (x: T1) => T2, fn2: (x: T2) => T3, fn3: (x: T3) => T4, fn4: (x: T4) => T5, fn5: (x: T5) => T6): (x0: V0, x1: V1) => T6;
        pipe<V0, V1, V2, T1, T2, T3, T4, T5, T6>(
            fn0: (x0: V0, x1: V1, x2: V2) => T1,
            fn1: (x: T1) => T2,
            fn2: (x: T2) => T3,
            fn3: (x: T3) => T4,
            fn4: (x: T4) => T5,
            fn5: (x: T5) => T6): (x0: V0, x1: V1, x2: V2) => T6;

        pipe<T1, T2, T3, T4, T5, T6, T7>(
            fn0: () => T1,
            fn1: (x: T1) => T2,
            fn2: (x: T2) => T3,
            fn3: (x: T3) => T4,
            fn4: (x: T4) => T5,
            fn5: (x: T5) => T6,
            fn: (x: T6) => T7): () => T7;
        pipe<V0, T1, T2, T3, T4, T5, T6, T7>(
            fn0: (x: V0) => T1,
            fn1: (x: T1) => T2,
            fn2: (x: T2) => T3,
            fn3: (x: T3) => T4,
            fn4: (x: T4) => T5,
            fn5: (x: T5) => T6,
            fn: (x: T6) => T7): (x: V0) => T7;
        pipe<V0, V1, T1, T2, T3, T4, T5, T6, T7>(
            fn0: (x0: V0, x1: V1) => T1,
            fn1: (x: T1) => T2,
            fn2: (x: T2) => T3,
            fn3: (x: T3) => T4,
            fn4: (x: T4) => T5,
            fn5: (x: T5) => T6,
            fn6: (x: T6) => T7): (x0: V0, x1: V1) => T7;
        pipe<V0, V1, V2, T1, T2, T3, T4, T5, T6, T7>(
            fn0: (x0: V0, x1: V1, x2: V2) => T1,
            fn1: (x: T1) => T2,
            fn2: (x: T2) => T3,
            fn3: (x: T3) => T4,
            fn4: (x: T4) => T5,
            fn5: (x: T5) => T6,
            fn6: (x: T6) => T7): (x0: V0, x1: V1, x2: V2) => T7;

        pipe<T1, T2, T3, T4, T5, T6, T7, T8>(
            fn0: () => T1,
            fn1: (x: T1) => T2,
            fn2: (x: T2) => T3,
            fn3: (x: T3) => T4,
            fn4: (x: T4) => T5,
            fn5: (x: T5) => T6,
            fn6: (x: T6) => T7,
            fn: (x: T7) => T8): () => T8;
        pipe<V0, T1, T2, T3, T4, T5, T6, T7, T8>(
            fn0: (x: V0) => T1,
            fn1: (x: T1) => T2,
            fn2: (x: T2) => T3,
            fn3: (x: T3) => T4,
            fn4: (x: T4) => T5,
            fn5: (x: T5) => T6,
            fn6: (x: T6) => T7,
            fn: (x: T7) => T8): (x: V0) => T8;
        pipe<V0, V1, T1, T2, T3, T4, T5, T6, T7, T8>(
            fn0: (x0: V0, x1: V1) => T1,
            fn1: (x: T1) => T2,
            fn2: (x: T2) => T3,
            fn3: (x: T3) => T4,
            fn4: (x: T4) => T5,
            fn5: (x: T5) => T6,
            fn6: (x: T6) => T7,
            fn7: (x: T7) => T8): (x0: V0, x1: V1) => T8;
        pipe<V0, V1, V2, T1, T2, T3, T4, T5, T6, T7, T8>(
            fn0: (x0: V0, x1: V1, x2: V2) => T1,
            fn1: (x: T1) => T2,
            fn2: (x: T2) => T3,
            fn3: (x: T3) => T4,
            fn4: (x: T4) => T5,
            fn5: (x: T5) => T6,
            fn6: (x: T6) => T7,
            fn7: (x: T7) => T8): (x0: V0, x1: V1, x2: V2) => T8;

        pipe<T1, T2, T3, T4, T5, T6, T7, T8, T9>(
            fn0: () => T1,
            fn1: (x: T1) => T2,
            fn2: (x: T2) => T3,
            fn3: (x: T3) => T4,
            fn4: (x: T4) => T5,
            fn5: (x: T5) => T6,
            fn6: (x: T6) => T7,
            fn7: (x: T7) => T8,
            fn8: (x: T8) => T9): () => T9;
        pipe<V0, T1, T2, T3, T4, T5, T6, T7, T8, T9>(
            fn0: (x0: V0) => T1,
            fn1: (x: T1) => T2,
            fn2: (x: T2) => T3,
            fn3: (x: T3) => T4,
            fn4: (x: T4) => T5,
            fn5: (x: T5) => T6,
            fn6: (x: T6) => T7,
            fn7: (x: T7) => T8,
            fn8: (x: T8) => T9): (x0: V0) => T9;
        pipe<V0, V1, T1, T2, T3, T4, T5, T6, T7, T8, T9>(
            fn0: (x0: V0, x1: V1) => T1,
            fn1: (x: T1) => T2,
            fn2: (x: T2) => T3,
            fn3: (x: T3) => T4,
            fn4: (x: T4) => T5,
            fn5: (x: T5) => T6,
            fn6: (x: T6) => T7,
            fn7: (x: T7) => T8,
            fn8: (x: T8) => T9): (x0: V0, x1: V1) => T9;
        pipe<V0, V1, V2, T1, T2, T3, T4, T5, T6, T7, T8, T9>(
            fn0: (x0: V0, x1: V1, x2: V2) => T1,
            fn1: (x: T1) => T2,
            fn2: (x: T2) => T3,
            fn3: (x: T3) => T4,
            fn4: (x: T4) => T5,
            fn5: (x: T5) => T6,
            fn6: (x: T6) => T7,
            fn7: (x: T7) => T8,
            fn8: (x: T8) => T9): (x0: V0, x1: V1, x2: V2) => T9;

        pipe<T1, T2, T3, T4, T5, T6, T7, T8, T9, T10>(
            fn0: () => T1,
            fn1: (x: T1) => T2,
            fn2: (x: T2) => T3,
            fn3: (x: T3) => T4,
            fn4: (x: T4) => T5,
            fn5: (x: T5) => T6,
            fn6: (x: T6) => T7,
            fn7: (x: T7) => T8,
            fn8: (x: T8) => T9,
            fn9: (x: T9) => T10): () => T10;
        pipe<V0, T1, T2, T3, T4, T5, T6, T7, T8, T9, T10>(
            fn0: (x0: V0) => T1,
            fn1: (x: T1) => T2,
            fn2: (x: T2) => T3,
            fn3: (x: T3) => T4,
            fn4: (x: T4) => T5,
            fn5: (x: T5) => T6,
            fn6: (x: T6) => T7,
            fn7: (x: T7) => T8,
            fn8: (x: T8) => T9,
            fn9: (x: T9) => T10): (x0: V0) => T10;
        pipe<V0, V1, T1, T2, T3, T4, T5, T6, T7, T8, T9, T10>(
            fn0: (x0: V0, x1: V1) => T1,
            fn1: (x: T1) => T2,
            fn2: (x: T2) => T3,
            fn3: (x: T3) => T4,
            fn4: (x: T4) => T5,
            fn5: (x: T5) => T6,
            fn6: (x: T6) => T7,
            fn7: (x: T7) => T8,
            fn8: (x: T8) => T9,
            fn9: (x: T9) => T10): (x0: V0, x1: V1) => T10;
        pipe<V0, V1, V2, T1, T2, T3, T4, T5, T6, T7, T8, T9, T10>(
            fn0: (x0: V0, x1: V1, x2: V2) => T1,
            fn1: (x: T1) => T2,
            fn2: (x: T2) => T3,
            fn3: (x: T3) => T4,
            fn4: (x: T4) => T5,
            fn5: (x: T5) => T6,
            fn6: (x: T6) => T7,
            fn7: (x: T7) => T8,
            fn8: (x: T8) => T9,
            fn9: (x: T9) => T10): (x0: V0, x1: V1, x2: V2) => T10;

        /**
         * Returns the left-to-right Kleisli composition of the provided functions, each of which must return a value of a type supported by chain.
         * The typings currently support arrays only as return values.
         * All functions need to be unary.
         * R.pipeK(f, g, h) is equivalent to R.pipe(f, R.chain(g), R.chain(h)).
         *
         * @deprecated since 0.26 in favor of pipeWith(chain)
         */
        pipeK<V0, T1>(
            fn0: (x0: V0) => T1[]): (x0: V0) => T1[];
        pipeK<V0, T1, T2>(
            fn0: (x0: V0) => T1[],
            fn1: (x: T1) => T2[]): (x0: V0) => T2[];
        pipeK<V0, T1, T2, T3>(
            fn0: (x: V0) => T1[],
            fn1: (x: T1) => T2[],
            fn2: (x: T2) => T3[]): (x: V0) => T3[];
        pipeK<V0, T1, T2, T3, T4>(
            fn0: (x: V0) => T1[],
            fn1: (x: T1) => T2[],
            fn2: (x: T2) => T3[],
            fn3: (x: T3) => T4[]): (x: V0) => T4[];
        pipeK<V0, T1, T2, T3, T4, T5>(
            fn0: (x: V0) => T1[],
            fn1: (x: T1) => T2[],
            fn2: (x: T2) => T3[],
            fn3: (x: T3) => T4[],
            fn4: (x: T4) => T5[]): (x: V0) => T5[];
        pipeK<V0, T1, T2, T3, T4, T5, T6>(
            fn0: (x: V0) => T1[],
            fn1: (x: T1) => T2[],
            fn2: (x: T2) => T3[],
            fn3: (x: T3) => T4[],
            fn4: (x: T4) => T5[],
            fn5: (x: T5) => T6[]): (x: V0) => T6[];
        pipeK<V0, T1, T2, T3, T4, T5, T6, T7>(
            fn0: (x: V0) => T1[],
            fn1: (x: T1) => T2[],
            fn2: (x: T2) => T3[],
            fn3: (x: T3) => T4[],
            fn4: (x: T4) => T5[],
            fn5: (x: T5) => T6[],
            fn: (x: T6) => T7[]): (x: V0) => T7[];
        pipeK<V0, T1, T2, T3, T4, T5, T6, T7, T8>(
            fn0: (x: V0) => T1[],
            fn1: (x: T1) => T2[],
            fn2: (x: T2) => T3[],
            fn3: (x: T3) => T4[],
            fn4: (x: T4) => T5[],
            fn5: (x: T5) => T6[],
            fn6: (x: T6) => T7[],
            fn: (x: T7) => T8[]): (x: V0) => T8[];
        pipeK<V0, T1, T2, T3, T4, T5, T6, T7, T8, T9>(
            fn0: (x0: V0) => T1[],
            fn1: (x: T1) => T2[],
            fn2: (x: T2) => T3[],
            fn3: (x: T3) => T4[],
            fn4: (x: T4) => T5[],
            fn5: (x: T5) => T6[],
            fn6: (x: T6) => T7[],
            fn7: (x: T7) => T8[],
            fn8: (x: T8) => T9[]): (x0: V0) => T9[];
        pipeK<V0, T1, T2, T3, T4, T5, T6, T7, T8, T9, T10>(
            fn0: (x0: V0) => T1[],
            fn1: (x: T1) => T2[],
            fn2: (x: T2) => T3[],
            fn3: (x: T3) => T4[],
            fn4: (x: T4) => T5[],
            fn5: (x: T5) => T6[],
            fn6: (x: T6) => T7[],
            fn7: (x: T7) => T8[],
            fn8: (x: T8) => T9[],
            fn9: (x: T9) => T10[]): (x0: V0) => T10[];

        /**
         * Performs left-to-right composition of one or more Promise-returning functions.
         * All functions need to be unary.
         *
         * @deprecated since 0.26 in favor of pipeWith(then)
         */
        pipeP<V0, T1>(
            fn0: (x0: V0) => Promise<T1>): (x0: V0) => Promise<T1>;
        pipeP<V0, T1, T2>(
            fn0: (x0: V0) => Promise<T1>,
            fn1: (x: T1) => Promise<T2>): (x0: V0) => Promise<T2>;
        pipeP<V0, T1, T2, T3>(
            fn0: (x: V0) => Promise<T1>,
            fn1: (x: T1) => Promise<T2>,
            fn2: (x: T2) => Promise<T3>): (x: V0) => Promise<T3>;
        pipeP<V0, T1, T2, T3, T4>(
            fn0: (x: V0) => Promise<T1>,
            fn1: (x: T1) => Promise<T2>,
            fn2: (x: T2) => Promise<T3>,
            fn3: (x: T3) => Promise<T4>): (x: V0) => Promise<T4>;
        pipeP<V0, T1, T2, T3, T4, T5>(
            fn0: (x: V0) => Promise<T1>,
            fn1: (x: T1) => Promise<T2>,
            fn2: (x: T2) => Promise<T3>,
            fn3: (x: T3) => Promise<T4>,
            fn4: (x: T4) => Promise<T5>): (x: V0) => Promise<T5>;
        pipeP<V0, T1, T2, T3, T4, T5, T6>(
            fn0: (x: V0) => Promise<T1>,
            fn1: (x: T1) => Promise<T2>,
            fn2: (x: T2) => Promise<T3>,
            fn3: (x: T3) => Promise<T4>,
            fn4: (x: T4) => Promise<T5>,
            fn5: (x: T5) => Promise<T6>): (x: V0) => Promise<T6>;
        pipeP<V0, T1, T2, T3, T4, T5, T6, T7>(
            fn0: (x: V0) => Promise<T1>,
            fn1: (x: T1) => Promise<T2>,
            fn2: (x: T2) => Promise<T3>,
            fn3: (x: T3) => Promise<T4>,
            fn4: (x: T4) => Promise<T5>,
            fn5: (x: T5) => Promise<T6>,
            fn: (x: T6) => Promise<T7>): (x: V0) => Promise<T7>;
        pipeP<V0, T1, T2, T3, T4, T5, T6, T7, T8>(
            fn0: (x: V0) => Promise<T1>,
            fn1: (x: T1) => Promise<T2>,
            fn2: (x: T2) => Promise<T3>,
            fn3: (x: T3) => Promise<T4>,
            fn4: (x: T4) => Promise<T5>,
            fn5: (x: T5) => Promise<T6>,
            fn6: (x: T6) => Promise<T7>,
            fn: (x: T7) => Promise<T8>): (x: V0) => Promise<T8>;
        pipeP<V0, T1, T2, T3, T4, T5, T6, T7, T8, T9>(
            fn0: (x0: V0) => Promise<T1>,
            fn1: (x: T1) => Promise<T2>,
            fn2: (x: T2) => Promise<T3>,
            fn3: (x: T3) => Promise<T4>,
            fn4: (x: T4) => Promise<T5>,
            fn5: (x: T5) => Promise<T6>,
            fn6: (x: T6) => Promise<T7>,
            fn7: (x: T7) => Promise<T8>,
            fn8: (x: T8) => Promise<T9>): (x0: V0) => Promise<T9>;
        pipeP<V0, T1, T2, T3, T4, T5, T6, T7, T8, T9, T10>(
            fn0: (x0: V0) => Promise<T1>,
            fn1: (x: T1) => Promise<T2>,
            fn2: (x: T2) => Promise<T3>,
            fn3: (x: T3) => Promise<T4>,
            fn4: (x: T4) => Promise<T5>,
            fn5: (x: T5) => Promise<T6>,
            fn6: (x: T6) => Promise<T7>,
            fn7: (x: T7) => Promise<T8>,
            fn8: (x: T8) => Promise<T9>,
            fn9: (x: T9) => Promise<T10>): (x0: V0) => Promise<T10>;

        /*
         * Performs left-to-right function composition using transforming function.
         * With the current typings, all functions must be unary.
         */
        pipeWith<V0, T>(composer: (a: any) => any, fns: PipeWithFns<V0, T>): (x0: V0) => T;
        pipeWith(composer: (a: any) => any): <V0, T>(fns: PipeWithFns<V0, T>) => (x0: V0) => T;

        /**
         * Returns a new list by plucking the same named property off all objects in the list supplied.
         */
        pluck<K extends keyof T, T>(p: K, list: ReadonlyArray<T>): Array<T[K]>;
        pluck<T>(p: number, list: ReadonlyArray<{ [k: number]: T }>): T[];
        pluck<P extends string>(p: P): <T>(list: ReadonlyArray<Record<P, T>>) => T[];
        pluck(p: number): <T>(list: ReadonlyArray<{ [k: number]: T }>) => T[];

        /**
         * Returns a new list with the given element at the front, followed by the contents of the
         * list.
         */
        prepend<T>(el: T, list: ReadonlyArray<T>): T[];
        prepend<T>(el: T): (list: ReadonlyArray<T>) => T[];

        /**
         * Multiplies together all the elements of a list.
         */
        product(list: ReadonlyArray<number>): number;

        /**
         * Reasonable analog to SQL `select` statement.
         */
        project<T, U>(props: ReadonlyArray<string>, objs: ReadonlyArray<T>): U[];
        project<T, U>(props: ReadonlyArray<string>): (objs: ReadonlyArray<T>) => U[];

        /**
         * Returns a function that when supplied an object returns the indicated property of that object, if it exists.
         */
        prop<T>(__: Placeholder, obj: T): <P extends keyof T>(p: P) => T[P];
        prop<P extends keyof T, T>(p: P, obj: T): T[P];
        prop<P extends string>(p: P): <T>(obj: Record<P, T>) => T;
        prop<P extends string, T>(p: P): (obj: Record<P, T>) => T;

        /**
         * Determines whether the given property of an object has a specific
         * value according to strict equality (`===`).  Most likely used to
         * filter a list.
         */
        propEq<T>(name: string | number, val: T, obj: any): boolean;
        propEq<T>(name: string | number, val: T): (obj: any) => boolean;
        propEq(name: string | number): {
            <T>(val: T, obj: any): boolean;
            <T>(val: T): (obj: any) => boolean;
        };

        /**
         * Returns true if the specified object property is of the given type; false otherwise.
         */
        propIs(type: any, name: string, obj: any): boolean;
        propIs(type: any, name: string): (obj: any) => boolean;
        propIs(type: any): {
            (name: string, obj: any): boolean;
            (name: string): (obj: any) => boolean;
        };

        /**
         * If the given, non-null object has an own property with the specified name, returns the value of that property.
         * Otherwise returns the provided default value.
         */
        propOr<T, U>(val: T, __: Placeholder, obj: U): <V>(p: string) => V;
        propOr<U>(__: Placeholder, p: string, obj: U): <T, V>(val: T) => V;
        propOr<T, U, V>(val: T, p: string, obj: U): V;
        propOr<T>(val: T, p: string): <U, V>(obj: U) => V;
        propOr<T>(val: T): <U, V>(p: string, obj: U) => V;

        /**
         * Returns the value at the specified property.
         * The only difference from `prop` is the parameter order.
         * Note: TS1.9 # replace any by dictionary
         */
        props<P extends string, T>(ps: ReadonlyArray<P>, obj: Record<P, T>): T[];
        props<P extends string>(ps: ReadonlyArray<P>): <T>(obj: Record<P, T>) => T[];
        props<P extends string, T>(ps: ReadonlyArray<P>): (obj: Record<P, T>) => T[];

        /**
         * Returns true if the specified object property satisfies the given predicate; false otherwise.
         */
        propSatisfies<T, U>(pred: (val: T) => boolean, name: string, obj: U): boolean;
        propSatisfies<T, U>(pred: (val: T) => boolean, name: string): (obj: U) => boolean;
        propSatisfies<T, U>(pred: (val: T) => boolean): Curry.Curry<(a: string, b: U) => boolean>;

        /**
         * Returns a list of numbers from `from` (inclusive) to `to`
         * (exclusive). In mathematical terms, `range(a, b)` is equivalent to
         * the half-open interval `[a, b)`.
         */
        range(from: number, to: number): number[];
        range(from: number): (to: number) => number[];

        /**
         * Returns a single item by iterating through the list, successively calling the iterator
         * function and passing it an accumulator value and the current value from the array, and
         * then passing the result to the next call.
         */
        reduce<T, TResult>(fn: (acc: TResult, elem: T) => TResult | Reduced<TResult>, acc: TResult, list: ReadonlyArray<T>): TResult;
        reduce<T, TResult>(fn: (acc: TResult, elem: T) => TResult | Reduced<TResult>): (acc: TResult, list: ReadonlyArray<T>) => TResult;
        reduce<T, TResult>(fn: (acc: TResult, elem: T) => TResult | Reduced<TResult>, acc: TResult): (list: ReadonlyArray<T>) => TResult;

        /**
         * Groups the elements of the list according to the result of calling the String-returning function keyFn on each
         * element and reduces the elements of each group to a single value via the reducer function valueFn.
         */
        reduceBy<T, TResult>(valueFn: (acc: TResult, elem: T) => TResult, acc: TResult, keyFn: (elem: T) => string, list: ReadonlyArray<T>): { [index: string]: TResult };
        reduceBy<T, TResult>(valueFn: (acc: TResult, elem: T) => TResult, acc: TResult, keyFn: (elem: T) => string): (list: ReadonlyArray<T>) => { [index: string]: TResult };
        reduceBy<T, TResult>(valueFn: (acc: TResult, elem: T) => TResult, acc: TResult): Curry.Curry<(a: (elem: T) => string, b: ReadonlyArray<T>) => { [index: string]: TResult }>;
        reduceBy<T, TResult>(valueFn: (acc: TResult, elem: T) => TResult): Curry.Curry<(a: TResult, b: (elem: T) => string, c: ReadonlyArray<T>) => { [index: string]: TResult }>;

        /**
         * Returns a value wrapped to indicate that it is the final value of the reduce and
         * transduce functions. The returned value should be considered a black box: the internal
         * structure is not guaranteed to be stable.
         */
        reduced<T>(elem: T): Reduced<T>;

        /**
         * Returns a single item by iterating through the list, successively calling the iterator
         * function and passing it an accumulator value and the current value from the array, and
         * then passing the result to the next call.
         */
        reduceRight<T, TResult>(fn: (elem: T, acc: TResult) => TResult, acc: TResult, list: ReadonlyArray<T>): TResult;
        reduceRight<T, TResult>(fn: (elem: T, acc: TResult) => TResult): (acc: TResult, list: ReadonlyArray<T>) => TResult;
        reduceRight<T, TResult>(fn: (elem: T, acc: TResult) => TResult, acc: TResult): (list: ReadonlyArray<T>) => TResult;

        /**
         * Like reduce, reduceWhile returns a single item by iterating through the list, successively
         * calling the iterator function. reduceWhile also takes a predicate that is evaluated before
         * each step. If the predicate returns false, it "short-circuits" the iteration and returns
         * the current value of the accumulator.
         */
        reduceWhile<T, TResult>(predicate: (acc: TResult, elem: T) => boolean, fn: (acc: TResult, elem: T) => TResult, acc: TResult, list: ReadonlyArray<T>): TResult;
        reduceWhile<T, TResult>(predicate: (acc: TResult, elem: T) => boolean, fn: (acc: TResult, elem: T) => TResult, acc: TResult): (list: ReadonlyArray<T>) => TResult;
        reduceWhile<T, TResult>(predicate: (acc: TResult, elem: T) => boolean, fn: (acc: TResult, elem: T) => TResult): Curry.Curry<(a: TResult, b: ReadonlyArray<T>) => TResult>;
        reduceWhile<T, TResult>(predicate: (acc: TResult, elem: T) => boolean): Curry.Curry<(a: (acc: TResult, elem: T) => TResult, b: TResult, c: ReadonlyArray<T>) => TResult>;

        /**
         * Similar to `filter`, except that it keeps only values for which the given predicate
         * function returns falsy.
         */
        reject: Filter;

        /**
         * Removes the sub-list of `list` starting at index `start` and containing `count` elements.
         */
        remove<T>(start: number, count: number, list: ReadonlyArray<T>): T[];
        remove<T>(start: number): (count: number, list: ReadonlyArray<T>) => T[];
        remove<T>(start: number, count: number): (list: ReadonlyArray<T>) => T[];

        /**
         * Returns a fixed list of size n containing a specified identical value.
         */
        repeat<T>(a: T, n: number): T[];
        repeat<T>(a: T): (n: number) => T[];

        /**
         * Replace a substring or regex match in a string with a replacement.
         */
        replace(pattern: RegExp | string, replacement: string | ((match: string, ...args: any[]) => string), str: string): string;
        replace(pattern: RegExp | string, replacement: string | ((match: string, ...args: any[]) => string)): (str: string) => string;
        replace(pattern: RegExp | string): (replacement: string | ((match: string, ...args: any[]) => string)) => (str: string) => string;

        /**
         * Returns a new list with the same elements as the original list, just in the reverse order.
         */
        reverse<T>(list: ReadonlyArray<T>): T[];
        /**
         * Returns a new string with the characters in reverse order.
         */
        reverse(str: string): string;

        /**
         * Scan is similar to reduce, but returns a list of successively reduced values from the left.
         */
        scan<T, TResult>(fn: (acc: TResult, elem: T) => any, acc: TResult, list: ReadonlyArray<T>): TResult[];
        scan<T, TResult>(fn: (acc: TResult, elem: T) => any, acc: TResult): (list: ReadonlyArray<T>) => TResult[];
        scan<T, TResult>(fn: (acc: TResult, elem: T) => any): (acc: TResult, list: ReadonlyArray<T>) => TResult[];

        /**
         * Returns the result of "setting" the portion of the given data structure focused by the given lens to the
         * given value.
         */
        set<T, U>(lens: Lens, a: U, obj: T): T;
        set<U>(lens: Lens, a: U): <T>(obj: T) => T;
        set(lens: Lens): <T, U>(a: U, obj: T) => T;

        /**
         * Returns the elements from `xs` starting at `a` and ending at `b - 1`.
         */
        slice(a: number, b: number, list: string): string;
        slice<T>(a: number, b: number, list: ReadonlyArray<T>): T[];
        slice(a: number, b: number): {
            (list: string): string;
            <T>(list: ReadonlyArray<T>): T[];
        };
        slice(a: number): {
            (b: number, list: string): string;
            <T>(b: number, list: ReadonlyArray<T>): T[];
        };

        /**
         * Returns a copy of the list, sorted according to the comparator function, which should accept two values at a
         * time and return a negative number if the first value is smaller, a positive number if it's larger, and zero
         * if they are equal.
         */
        sort<T>(fn: (a: T, b: T) => number, list: ReadonlyArray<T>): T[];
        sort<T>(fn: (a: T, b: T) => number): (list: ReadonlyArray<T>) => T[];

        /**
         * Sorts the list according to a key generated by the supplied function.
         */
        sortBy<T>(fn: (a: T) => Ord, list: ReadonlyArray<T>): T[];
        sortBy(fn: (a: any) => Ord): <T>(list: ReadonlyArray<T>) => T[];

        /**
         * Sorts a list according to a list of comparators.
         */
        sortWith<T>(fns: ReadonlyArray<((a: T, b: T) => number)>, list: ReadonlyArray<T>): T[];
        sortWith<T>(fns: ReadonlyArray<((a: T, b: T) => number)>): (list: ReadonlyArray<T>) => T[];

        /**
         * Splits a string into an array of strings based on the given
         * separator.
         */
        split(sep: string | RegExp): (str: string) => string[];
        split(sep: string | RegExp, str: string): string[];

        /**
         * Splits a given list or string at a given index.
         */
        splitAt<T>(index: number, list: ReadonlyArray<T>): [T[], T[]];
        splitAt(index: number, list: string): [string, string];
        splitAt(index: number): {
            <T>(list: ReadonlyArray<T>): [T[], T[]];
            (list: string): [string, string];
        };

        /**
         * Splits a collection into slices of the specified length.
         */
        splitEvery<T>(a: number, list: ReadonlyArray<T>): T[][];
        splitEvery(a: number, list: string): string[];
        splitEvery(a: number): {
            (list: string): string[];
            <T>(list: ReadonlyArray<T>): T[][];
        };

        /**
         * Takes a list and a predicate and returns a pair of lists with the following properties:
         * - the result of concatenating the two output lists is equivalent to the input list;
         * - none of the elements of the first output list satisfies the predicate; and
         * - if the second output list is non-empty, its first element satisfies the predicate.
         */
        splitWhen<T, U>(pred: (val: T) => boolean, list: ReadonlyArray<U>): U[][];
        splitWhen<T>(pred: (val: T) => boolean): <U>(list: ReadonlyArray<U>) => U[][];

        /**
         * Checks if a list starts with the provided values
         */
        startsWith(a: string, list: string): boolean;
        startsWith(a: string): (list: string) => boolean;
        startsWith<T>(a: T | ReadonlyArray<T>, list: ReadonlyArray<T>): boolean;
        startsWith<T>(a: T | ReadonlyArray<T>): (list: ReadonlyArray<T>) => boolean;

        /**
         * Subtracts two numbers. Equivalent to `a - b` but curried.
         */
        subtract(__: Placeholder, b: number): (a: number) => number;
        subtract(__: Placeholder): (b: number, a: number) => number;
        subtract(a: number, b: number): number;
        subtract(a: number): (b: number) => number;

        /**
         * Adds together all the elements of a list.
         */
        sum(list: ReadonlyArray<number>): number;

        /**
         * Finds the set (i.e. no duplicates) of all elements contained in the first or second list, but not both.
         */
        symmetricDifference<T>(list1: ReadonlyArray<T>, list2: ReadonlyArray<T>): T[];
        symmetricDifference<T>(list: ReadonlyArray<T>): <T>(list: ReadonlyArray<T>) => T[];

        /**
         * Finds the set (i.e. no duplicates) of all elements contained in the first or second list, but not both.
         * Duplication is determined according to the value returned by applying the supplied predicate to two list elements.
         */
        symmetricDifferenceWith<T>(pred: (a: T, b: T) => boolean, list1: ReadonlyArray<T>, list2: ReadonlyArray<T>): T[];
        symmetricDifferenceWith<T>(pred: (a: T, b: T) => boolean): Curry.Curry<(a: ReadonlyArray<T>, b: ReadonlyArray<T>) => T[]>;

        /**
         * A function that always returns true. Any passed in parameters are ignored.
         */
        T(): boolean;

        /**
         * Returns all but the first element of a list or string.
         */
        tail(list: string): string;
        tail<T extends any>(list: ReadonlyArray<T>): T[];

        /**
         * Returns a new list containing the first `n` elements of the given list.  If
         * `n > * list.length`, returns a list of `list.length` elements.
         */
        take<T>(n: number, xs: ReadonlyArray<T>): T[];
        take(n: number, xs: string): string;
        take<T>(n: number): {
            (xs: string): string;
            (xs: ReadonlyArray<T>): T[];
        };

        /**
         * Returns a new list containing the last n elements of the given list. If n > list.length,
         * returns a list of list.length elements.
         */
        takeLast<T>(n: number, xs: ReadonlyArray<T>): T[];
        takeLast(n: number, xs: string): string;
        takeLast(n: number): {
            <T>(xs: ReadonlyArray<T>): T[];
            (xs: string): string;
        };

        /**
         * Returns a new list containing the last n elements of a given list, passing each value
         * to the supplied predicate function, and terminating when the predicate function returns
         * false. Excludes the element that caused the predicate function to fail. The predicate
         * function is passed one argument: (value).
         */
        takeLastWhile<T>(pred: (a: T) => boolean, list: ReadonlyArray<T>): T[];
        takeLastWhile<T>(pred: (a: T) => boolean): <T>(list: ReadonlyArray<T>) => T[];

        /**
         * Returns a new list containing the first `n` elements of a given list, passing each value
         * to the supplied predicate function, and terminating when the predicate function returns
         * `false`.
         */
        takeWhile<T>(fn: (x: T) => boolean, list: ReadonlyArray<T>): T[];
        takeWhile<T>(fn: (x: T) => boolean): (list: ReadonlyArray<T>) => T[];

        /**
         * The function to call with x. The return value of fn will be thrown away.
         */
        tap<T>(fn: (a: T) => any, value: T): T;
        tap<T>(fn: (a: T) => any): (value: T) => T;

        /**
         * Determines whether a given string matches a given regular expression.
         */
        test(regexp: RegExp, str: string): boolean;
        test(regexp: RegExp): (str: string) => boolean;

        /**
         * Returns the result of applying the onSuccess function to the value inside a successfully resolved promise. This is useful for working with promises inside function compositions.
         */
        then<A, B>(onSuccess: (a: A) => B | Promise<B>, promise: Promise<A>): Promise<B>;
        then<A, B>(onSuccess: (a: A) => B | Promise<B>): (promise: Promise<A>) => Promise<B>;

        /**
         * Creates a thunk out of a function.
         * A thunk delays a calculation until its result is needed, providing lazy evaluation of arguments.
         */
        thunkify<F extends (...args: any[]) => any>(fn: F): Curry.Curry<(...args: Parameters<F>) => (() => ReturnType<F>)>;

        /**
         * Calls an input function `n` times, returning an array containing the results of those
         * function calls.
         */
        times<T>(fn: (i: number) => T, n: number): T[];
        times<T>(fn: (i: number) => T): (n: number) => T[];

        /**
         * The lower case version of a string.
         */
        toLower(str: string): string;

        /**
         * Converts an object into an array of key, value arrays.
         * Only the object's own properties are used.
         * Note that the order of the output array is not guaranteed to be
         * consistent across different JS platforms.
         */
        toPairs<S>(obj: { [k: string]: S } | { [k: number]: S }): Array<[string, S]>;

        /**
         * Converts an object into an array of key, value arrays.
         * The object's own properties and prototype properties are used.
         * Note that the order of the output array is not guaranteed to be
         * consistent across different JS platforms.
         */
        toPairsIn<S>(obj: { [k: string]: S } | { [k: number]: S }): Array<[string, S]>;

        /**
         * Returns the string representation of the given value. eval'ing the output should
         * result in a value equivalent to the input value. Many of the built-in toString
         * methods do not satisfy this requirement.
         *
         * If the given value is an [object Object] with a toString method other than
         * Object.prototype.toString, this method is invoked with no arguments to produce the
         * return value. This means user-defined constructor functions can provide a suitable
         * toString method.
         */
        toString<T>(val: T): string;

        /**
         * The upper case version of a string.
         */
        toUpper(str: string): string;

        /**
         * Initializes a transducer using supplied iterator function. Returns a single item by iterating through the
         * list, successively calling the transformed iterator function and passing it an accumulator value and the
         * current value from the array, and then passing the result to the next call.
         */
        transduce<T, U>(xf: (arg: T[]) => ReadonlyArray<T>, fn: (acc: U[], val: U) => ReadonlyArray<U>, acc: ReadonlyArray<T>, list: ReadonlyArray<T>): U;
        transduce<T, U>(xf: (arg: T[]) => ReadonlyArray<T>): (fn: (acc: U[], val: U) => ReadonlyArray<U>, acc: ReadonlyArray<T>, list: ReadonlyArray<T>) => U;
        transduce<T, U>(xf: (arg: T[]) => ReadonlyArray<T>, fn: (acc: U[], val: U) => ReadonlyArray<U>): (acc: ReadonlyArray<T>, list: ReadonlyArray<T>) => U;
        transduce<T, U>(xf: (arg: T[]) => ReadonlyArray<T>, fn: (acc: U[], val: U) => ReadonlyArray<U>, acc: ReadonlyArray<T>): (list: ReadonlyArray<T>) => U;

        /**
         * Transposes the rows and columns of a 2D list. When passed a list of n lists of length x, returns a list of x lists of length n.
         */
        transpose<T>(list: ReadonlyArray<T[]>): T[][];

        /**
         * Maps an Applicative-returning function over a Traversable, then uses
         * sequence to transform the resulting Traversable of Applicative into
         * an Applicative of Traversable.
         */
        traverse<A, B>(of: (a: B) => ReadonlyArray<B>, fn: (t: A) => ReadonlyArray<B>, list: ReadonlyArray<A>): B[][];
        traverse<A, B>(of: (a: B) => ReadonlyArray<B>, fn: (t: A) => ReadonlyArray<B>): (list: ReadonlyArray<A>) => B[][];
        traverse<A, B>(of: (a: B) => ReadonlyArray<B>): (fn: (t: A) => ReadonlyArray<B>, list: ReadonlyArray<A>) => B[][];

        /**
         * Removes (strips) whitespace from both ends of the string.
         */
        trim(str: string): string;

        /**
         * tryCatch takes two functions, a tryer and a catcher. The returned function evaluates the tryer; if it does
         * not throw, it simply returns the result. If the tryer does throw, the returned function evaluates the catcher
         * function and returns its result. Note that for effective composition with this function, both the tryer and
         * catcher functions must return the same type of results.
         */
        tryCatch<T>(tryer: (...args: any[]) => T, catcher: (...args: any[]) => T): (...args: any[]) => T;

        /**
         * Gives a single-word string description of the (native) type of a value, returning such answers as 'Object',
         * 'Number', 'Array', or 'Null'. Does not attempt to distinguish user Object types any further, reporting them
         * all as 'Object'.
         */
        type(val: any): 'Object' | 'Number' | 'Boolean' | 'String' | 'Null' | 'Array' | 'RegExp' | 'Function' | 'Undefined';

        /**
         * Takes a function fn, which takes a single array argument, and returns a function which:
         * - takes any number of positional arguments;
         * - passes these arguments to fn as an array; and
         * - returns the result.
         * In other words, R.unapply derives a variadic function from a function which takes an array.
         * R.unapply is the inverse of R.apply.
         */
        unapply<T>(fn: (args: any[]) => T): (...args: any[]) => T;

        /**
         * Wraps a function of any arity (including nullary) in a function that accepts exactly 1 parameter.
         * Any extraneous parameters will not be passed to the supplied function.
         */
        unary<T>(fn: (a: T, ...args: any[]) => any): (a: T) => any;

        /**
         * Returns a function of arity n from a (manually) curried function.
         */
        uncurryN<T>(len: number, fn: (a: any) => any): (...a: any[]) => T;

        /**
         * Builds a list from a seed value. Accepts an iterator function, which returns either false
         * to stop iteration or an array of length 2 containing the value to add to the resulting
         * list and the seed to be used in the next call to the iterator function.
         */
        unfold<T, TResult>(fn: (seed: T) => [TResult, T] | false, seed: T): TResult[];
        unfold<T, TResult>(fn: (seed: T) => [TResult, T] | false): (seed: T) => TResult[];

        /**
         * Combines two lists into a set (i.e. no duplicates) composed of the
         * elements of each list.
         */
        union<T>(as: ReadonlyArray<T>, bs: ReadonlyArray<T>): T[];
        union<T>(as: ReadonlyArray<T>): (bs: ReadonlyArray<T>) => T[];

        /**
         * Combines two lists into a set (i.e. no duplicates) composed of the elements of each list.  Duplication is
         * determined according to the value returned by applying the supplied predicate to two list elements.
         */
        unionWith<T>(pred: (a: T, b: T) => boolean, list1: ReadonlyArray<T>, list2: ReadonlyArray<T>): T[];
        unionWith<T>(pred: (a: T, b: T) => boolean): Curry.Curry<(a: ReadonlyArray<T>, b: ReadonlyArray<T>) => T[]>;

        /**
         * Returns a new list containing only one copy of each element in the original list.
         */
        uniq<T>(list: ReadonlyArray<T>): T[];

        /**
         * Returns a new list containing only one copy of each element in the original list,
         * based upon the value returned by applying the supplied function to each list element.
         * Prefers the first item if the supplied function produces the same value on two items.
         * R.equals is used for comparison.
         */
        uniqBy<T, U>(fn: (a: T) => U, list: ReadonlyArray<T>): T[];
        uniqBy<T, U>(fn: (a: T) => U): (list: ReadonlyArray<T>) => T[];

        /**
         * Returns a new list containing only one copy of each element in the original list, based upon the value
         * returned by applying the supplied predicate to two list elements.
         */
        uniqWith<T, U>(pred: (x: T, y: T) => boolean, list: ReadonlyArray<T>): T[];
        uniqWith<T, U>(pred: (x: T, y: T) => boolean): (list: ReadonlyArray<T>) => T[];

        /**
         * Tests the final argument by passing it to the given predicate function. If the predicate is not satisfied,
         * the function will return the result of calling the whenFalseFn function with the same argument. If the
         * predicate is satisfied, the argument is returned as is.
         */
        unless<T, U>(pred: (a: T) => boolean, whenFalseFn: (a: T) => U, obj: T): U;
        unless<T, U>(pred: (a: T) => boolean, whenFalseFn: (a: T) => U): (obj: T) => U;

        /**
         * Returns a new list by pulling every item at the first level of nesting out, and putting
         * them in a new array.
         */
        unnest<T>(x: ReadonlyArray<T[]> | ReadonlyArray<ReadonlyArray<T>> | ReadonlyArray<T>): T[];

        /**
         * Takes a predicate, a transformation function, and an initial value, and returns a value of the same type as
         * the initial value. It does so by applying the transformation until the predicate is satisfied, at which point
         * it returns the satisfactory value.
         */
        until<T, U>(pred: (val: T) => boolean, fn: (val: T) => U, init: U): U;
        until<T, U>(pred: (val: T) => boolean, fn: (val: T) => U): (init: U) => U;

        /**
         * Returns a new copy of the array with the element at the provided index replaced with the given value.
         */
        update<T>(index: number, value: T, list: ReadonlyArray<T>): T[];
        update<T>(index: number, value: T): (list: ReadonlyArray<T>) => T[];

        /**
         * Accepts a function fn and a list of transformer functions and returns a new curried function.
         * When the new function is invoked, it calls the function fn with parameters consisting of the
         * result of calling each supplied handler on successive arguments to the new function.
         *
         * If more arguments are passed to the returned function than transformer functions, those arguments
         * are passed directly to fn as additional parameters. If you expect additional arguments that don't
         * need to be transformed, although you can ignore them, it's best to pass an identity function so
         * that the new function reports the correct arity.
         */
        useWith(fn: ((...a: any[]) => any), transformers: Array<((...a: any[]) => any)>): (...a: any[]) => any;

        /**
         * Returns a list of all the enumerable own properties of the supplied object.
         * Note that the order of the output array is not guaranteed across
         * different JS platforms.
         */
        values<T extends object, K extends keyof T>(obj: T): Array<T[K]>;

        /**
         * Returns a list of all the properties, including prototype properties, of the supplied
         * object. Note that the order of the output array is not guaranteed to be consistent across different JS platforms.
         */
        valuesIn<T>(obj: any): T[];

        /**
         * Returns a "view" of the given data structure, determined by the given lens. The lens's focus determines which
         * portion of the data structure is visible.
         */
        view<T, U>(lens: Lens): (obj: T) => U;
        view<T, U>(lens: Lens, obj: T): U;

        /**
         * Tests the final argument by passing it to the given predicate function. If the predicate is satisfied, the function
         * will return the result of calling the whenTrueFn function with the same argument. If the predicate is not satisfied,
         * the argument is returned as is.
         */
        when<T, U>(pred: (a: T) => boolean, whenTrueFn: (a: T) => U, obj: T): U;
        when<T, U>(pred: (a: T) => boolean, whenTrueFn: (a: T) => U): (obj: T) => U;

        /**
         * Takes a spec object and a test object and returns true if the test satisfies the spec.
         * Any property on the spec that is not a function is interpreted as an equality
         * relation.
         *
         * If the spec has a property mapped to a function, then `where` evaluates the function, passing in
         * the test object's value for the property in question, as well as the whole test object.
         *
         * `where` is well suited to declarativley expressing constraints for other functions, e.g.,
         * `filter`, `find`, `pickWith`, etc.
         */
        where<T, U>(spec: T, testObj: U): boolean;
        where<T>(spec: T): <U>(testObj: U) => boolean;
        where<ObjFunc2, U>(spec: ObjFunc2, testObj: U): boolean;
        where<ObjFunc2>(spec: ObjFunc2): <U>(testObj: U) => boolean;

        /**
         * Takes a spec object and a test object; returns true if the test satisfies the spec,
         * false otherwise. An object satisfies the spec if, for each of the spec's own properties,
         * accessing that property of the object gives the same value (in R.eq terms) as accessing
         * that property of the spec.
         */
        whereEq<T, U>(spec: T, obj: U): boolean;
        whereEq<T>(spec: T): <U>(obj: U) => boolean;

        /**
         * Returns a new list without values in the first argument. R.equals is used to determine equality.
         * Acts as a transducer if a transformer is given in list position.
         */
        without<T>(list1: ReadonlyArray<T>, list2: ReadonlyArray<T>): T[];
        without<T>(list1: ReadonlyArray<T>): (list2: ReadonlyArray<T>) => T[];

        /**
         * Wrap a function inside another to allow you to make adjustments to the parameters, or do other processing
         * either before the internal function is called or with its results.
         */
        wrap(fn: (...a: any[]) => any, wrapper: (...a: any[]) => any): (...a: any[]) => any;

        /**
         * Creates a new list out of the two supplied by creating each possible pair from the lists.
         */
        xprod<K, V>(as: ReadonlyArray<K>, bs: ReadonlyArray<V>): Array<KeyValuePair<K, V>>;
        xprod<K>(as: ReadonlyArray<K>): <V>(bs: ReadonlyArray<V>) => Array<KeyValuePair<K, V>>;

        /**
         * Creates a new list out of the two supplied by pairing up equally-positioned items from
         * both lists. Note: `zip` is equivalent to `zipWith(function(a, b) { return [a, b] })`.
         */
        zip<K, V>(list1: ReadonlyArray<K>, list2: ReadonlyArray<V>): Array<KeyValuePair<K, V>>;
        zip<K>(list1: ReadonlyArray<K>): <V>(list2: ReadonlyArray<V>) => Array<KeyValuePair<K, V>>;

        /**
         * Creates a new object out of a list of keys and a list of values.
         */
        // TODO: Dictionary<T> as a return value is to specific, any seems to loose
        zipObj<T>(keys: ReadonlyArray<string>, values: ReadonlyArray<T>): { [index: string]: T };
        zipObj(keys: ReadonlyArray<string>): <T>(values: ReadonlyArray<T>) => { [index: string]: T };
        zipObj<T>(keys: ReadonlyArray<number>, values: ReadonlyArray<T>): { [index: number]: T };
        zipObj(keys: ReadonlyArray<number>): <T>(values: ReadonlyArray<T>) => { [index: number]: T };

        /**
         * Creates a new list out of the two supplied by applying the function to each
         * equally-positioned pair in the lists.
         */
        zipWith<T, U, TResult>(fn: (x: T, y: U) => TResult, list1: ReadonlyArray<T>, list2: ReadonlyArray<U>): TResult[];
        zipWith<T, U, TResult>(fn: (x: T, y: U) => TResult, list1: ReadonlyArray<T>): (list2: ReadonlyArray<U>) => TResult[];
        zipWith<T, U, TResult>(fn: (x: T, y: U) => TResult): (list1: ReadonlyArray<T>, list2: ReadonlyArray<U>) => TResult[];
    }
}

export = R;
export as namespace R;<|MERGE_RESOLUTION|>--- conflicted
+++ resolved
@@ -28,11 +28,8 @@
 //                 Krantisinh Deshmukh <https://github.com/krantisinh>
 //                 Pierre-Antoine Mills <https://github.com/pirix-gh>
 //                 Brekk Bockrath <https://github.com/brekk>
-<<<<<<< HEAD
 //                 Aram Kharazyan <https://github.com/nemo108>
-=======
 //                 Jituan Lin <https://github.com/jituanlin>
->>>>>>> be41fb29
 // Definitions: https://github.com/DefinitelyTyped/DefinitelyTyped
 // TypeScript Version: 3.3
 
