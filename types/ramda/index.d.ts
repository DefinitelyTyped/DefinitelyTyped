--- conflicted
+++ resolved
@@ -4394,10 +4394,6 @@
 };
 
 /**
-<<<<<<< HEAD
- * If the given, non-null object has an own property with the specified name, returns the value of that property.
- * Otherwise, returns the provided default value.
-=======
  * Return the specified property of the given non-null object
  * if the property is present and its value is not `null`, `undefined` or `NaN`.
  *
@@ -4417,7 +4413,6 @@
  * favorite(alice as any);     //=> undefined
  * favoriteWithDefault(alice); //=> 'Ramda'
  * ```
->>>>>>> ec6e5981
  */
 export function propOr<D, P extends ObjectKeyType, O extends object>(
     defaultValue: D,
