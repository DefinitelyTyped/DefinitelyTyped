// Type definitions for ramda 0.28
// Project: https://ramdajs.com
// Definitions by: Scott O'Malley <https://github.com/TheHandsomeCoder>
//                 Erwin Poeze <https://github.com/donnut>
//                 Matt DeKrey <https://github.com/mdekrey>
//                 Stephen King <https://github.com/sbking>
//                 Alejandro Fernandez Haro <https://github.com/afharo>
//                 Vítor Castro <https://github.com/teves-castro>
//                 Simon Højberg <https://github.com/hojberg>
//                 Samson Keung <https://github.com/samsonkeung>
//                 Angelo Ocana <https://github.com/angeloocana>
//                 Rayner Pupo <https://github.com/raynerd>
//                 Nikita Moshensky <https://github.com/moshensky>
//                 Ethan Resnick <https://github.com/ethanresnick>
//                 Tomas Szabo <https://github.com/deftomat>
//                 Maciek Blim <https://github.com/blimusiek>
//                 Marcin Biernat <https://github.com/biern>
//                 Rayhaneh Banyassady <https://github.com/rayhaneh>
//                 Ryan McCuaig <https://github.com/rgm>
//                 Drew Wyatt <https://github.com/drewwyatt>
//                 John Ottenlips <https://github.com/jottenlips>
//                 Nitesh Phadatare <https://github.com/minitesh>
//                 Krantisinh Deshmukh <https://github.com/krantisinh>
//                 Aram Kharazyan <https://github.com/nemo108>
//                 Jituan Lin <https://github.com/jituanlin>
//                 Philippe Mills <https://github.com/Philippe-mills>
//                 Saul Mirone <https://github.com/Saul-Mirone>
//                 Nicholai Nissen <https://github.com/Nicholaiii>
//                 Jorge Santana <https://github.com/LORDBABUINO>
//                 Mikael Couzic <https://github.com/couzic>
//                 Nikita Balikhin <https://github.com/NEWESTERS>
//                 Wang Zengdi <https://github.com/adispring>
//                 Marcus Blättermann <https://github.com/essenmitsosse>
// Definitions: https://github.com/DefinitelyTyped/DefinitelyTyped
// TypeScript Version: 4.2

import * as _ from 'ts-toolbelt';
import {
    AnyConstructor,
    AnyFunction,
    AtLeastOneFunctionsFlow,
    AtLeastOneFunctionsFlowFromRightToLeft,
    AssocPartialOne,
    CondPair,
    CondPairTypeguard,
    Dictionary,
    Evolvable,
    Evolve,
    Evolver,
    Falsy,
    Find,
    Functor,
    InputTypesOfFns,
    KeyValuePair,
    Lens,
    Merge,
    MergeAll,
    ObjectHavingSome,
    ObjPred,
    Ord,
    Ordering,
    Path,
    Placeholder,
    Pred,
    PredTypeguard,
    Reduced,
    ReturnTypesOfFns,
    ValueOfUnion,
    Take,
    ToTupleOfArray,
    ToTupleOfFunction,
    Tuple,
    Fn,
    IfFunctionsArgumentsDoNotOverlap,
    LargestArgumentsList,
    mergeArrWithLeft,
} from './tools';

export * from './tools';

// NOTE: Example doesn't work with current level of support
/**
 * A special placeholder value used to specify "gaps" within curried functions,
 * allowing partial application of any combination of arguments, regardless of their positions.
 *
 * If `g` is a curried ternary function and `_` is `R.__`, the following are equivalent:
 *  - `g(1, 2, 3)`
 *  - `g(_, 2, 3)(1)`
 *  - `g(_, _, 3)(1)(2)`
 *  - `g(_, _, 3)(1, 2)`
 *  - `g(_, 2, _)(1, 3)`
 *  - `g(_, 2)(1)(3)`
 *  - `g(_, 2)(1, 3)`
 *  - `g(_, 2)(_, 3)(1)`
 *
 * @example
 * ```typescript
 * const greet = R.replace('{name}', R.__, 'Hello, {name}!');
 * greet('Alice'); //=> 'Hello, Alice!'
 * ```
 */
export const __: Placeholder;

/**
 * Adds two values. Equivalent to `a + b` but curried.
 *
 * @example
 * ```typescript
 * R.add(2, 3);       //=>  5
 * R.add(7)(10);      //=> 17
 * ```
 */
export function add(a: number, b: number): number;
export function add(a: number): (b: number) => number;

/**
 * Creates a new list iteration function from an existing one by adding two new parameters to its callback
 * function: the current index, and the entire list.
 *
 * This would turn, for instance, {@link map `R.map`} function into one that more closely resembles `Array.prototype.map`.
 *
 * @note This will only work for functions in which the iteration callback function is the first parameter,
 * and where the list is the last parameter.
 * (This latter might be unimportant if the list parameter is not used.)
 *
 * See also {@link subtract}.
 *
 * @example
 * ```typescript
 * const mapIndexed = R.addIndex(R.map);
 * mapIndexed((val, idx) => idx + '-' + val, ['f', 'o', 'o', 'b', 'a', 'r']);
 * //=> ['0-f', '1-o', '2-o', '3-b', '4-a', '5-r']
 * ```
 */
/* Special case for forEach */
export function addIndex<T>(
    fn: (f: (item: T) => void, list: readonly T[]) => T[],
): _.F.Curry<(a: (item: T, idx: number, list: T[]) => void, b: readonly T[]) => T[]>;
/* Special case for filter */
export function addIndex<T>(
    fn: (f: (item: T) => boolean, list: readonly T[]) => T[],
): _.F.Curry<(a: (item: T, idx: number, list: T[]) => boolean, b: readonly T[]) => T[]>;
/* Special case for map */
export function addIndex<T, U>(
    fn: (f: (item: T) => U, list: readonly T[]) => U[],
): _.F.Curry<(a: (item: T, idx: number, list: T[]) => U, b: readonly T[]) => U[]>;
/* Special case for reduce */
export function addIndex<T, U>(
    fn: (f: (acc: U, item: T) => U, aci: U, list: readonly T[]) => U,
): _.F.Curry<(a: (acc: U, item: T, idx: number, list: T[]) => U, b: U, c: readonly T[]) => U>;

/**
 * Applies a function to the value at the given index of an array, returning a new copy of the array with the
 * element at the given index replaced with the result of the function application.
 *
 * See also {@link update}.
 *
 * @example
 * ```typescript
 * R.adjust(1, R.toUpper, ['a', 'b', 'c', 'd']);      //=> ['a', 'B', 'c', 'd']
 * R.adjust(-1, R.toUpper, ['a', 'b', 'c', 'd']);     //=> ['a', 'b', 'c', 'D']
 * ```
 */
export function adjust<T>(index: number, fn: (a: T) => T, list: readonly T[]): T[];
export function adjust<T>(index: number, fn: (a: T) => T): (list: readonly T[]) => T[];

/**
 * Returns `true` if all elements of the list match the predicate, `false` if there are any that don't.
 *
 * Dispatches to the `all` method of the second argument, if present.
 *
 * Acts as a transducer if a transformer is given in list position.
 *
 * See also {@link any}, {@link none}, {@link transduce}.
 *
 * @example
 * ```typescript
 * const equals3 = R.equals(3);
 * R.all(equals3)([3, 3, 3, 3]); //=> true
 * R.all(equals3)([3, 3, 1, 3]); //=> false
 * ```
 */
export function all<T>(fn: (a: T) => boolean, list: readonly T[]): boolean;
export function all<T>(fn: (a: T) => boolean): (list: readonly T[]) => boolean;

/**
 * Takes a list of predicates and returns a predicate that returns true for a given list of arguments
 * if every one of the provided predicates is satisfied by those arguments.
 *
 * The function returned is a curried function whose arity matches that of the highest-arity predicate.
 *
 * See also {@link anyPass}.
 *
 * @example
 * ```typescript
 * type Card = { rank: string; suit: string; };
 *
 * const isQueen = R.propEq('rank', 'Q');
 * const isSpade = R.propEq('suit', '♠︎');
 * const isQueenOfSpades = R.allPass<R.Pred<[Card]>>([isQueen, isSpade]);
 *
 * isQueenOfSpades({rank: 'Q', suit: '♣︎'}); //=> false
 * isQueenOfSpades({rank: 'Q', suit: '♠︎'}); //=> true
 * ```
 */
export function allPass<T, TF1 extends T, TF2 extends T>(
    preds: [PredTypeguard<T, TF1>, PredTypeguard<T, TF2>],
): (a: T) => a is TF1 & TF2;
export function allPass<T, TF1 extends T, TF2 extends T, TF3 extends T>(
    preds: [PredTypeguard<T, TF1>, PredTypeguard<T, TF2>, PredTypeguard<T, TF3>],
): (a: T) => a is TF1 & TF2 & TF3;
export function allPass<T, TF1 extends T, TF2 extends T, TF3 extends T>(
    preds: [PredTypeguard<T, TF1>, PredTypeguard<T, TF2>, PredTypeguard<T, TF3>],
): (a: T) => a is TF1 & TF2 & TF3;
export function allPass<T, TF1 extends T, TF2 extends T, TF3 extends T, TF4 extends T>(
    preds: [PredTypeguard<T, TF1>, PredTypeguard<T, TF2>, PredTypeguard<T, TF3>, PredTypeguard<T, TF4>],
): (a: T) => a is TF1 & TF2 & TF3 & TF4;
export function allPass<T, TF1 extends T, TF2 extends T, TF3 extends T, TF4 extends T, TF5 extends T>(
    preds: [
        PredTypeguard<T, TF1>,
        PredTypeguard<T, TF2>,
        PredTypeguard<T, TF3>,
        PredTypeguard<T, TF4>,
        PredTypeguard<T, TF5>,
    ],
): PredTypeguard<T, TF1 & TF2 & TF3 & TF4 & TF5>;
export function allPass<T, TF1 extends T, TF2 extends T, TF3 extends T, TF4 extends T, TF5 extends T, TF6 extends T>(
    preds: [
        PredTypeguard<T, TF1>,
        PredTypeguard<T, TF2>,
        PredTypeguard<T, TF3>,
        PredTypeguard<T, TF4>,
        PredTypeguard<T, TF5>,
        PredTypeguard<T, TF6>,
    ],
): PredTypeguard<T, TF1 & TF2 & TF3 & TF4 & TF5 & TF6>;
export function allPass<F extends Pred>(preds: readonly F[]): F;

/**
 * Returns a function that always returns the given value.
 *
 * @note For non-primitives the value returned is a reference to the original value.
 *
 * This function is known as `const`, `constant`, or `K` (for K combinator) in other languages and libraries.
 *
 * @example
 * ```typescript
 * const t = R.always('Tee');
 * t(); //=> 'Tee'
 * ```
 */
export function always<T>(val: T): (...args: unknown[]) => T;

/**
 * A function that returns the first argument if it's falsy otherwise the second argument.
 *
 * See also {@link both}, {@link or}, {@link xor}.
 *
 * @note This is **not** short-circuited, meaning that if expressions are passed they are both evaluated.
 *
 * @example
 * ```typescript
 * R.and(true, true); //=> true
 * R.and(true, false); //=> false
 * R.and(false, true); //=> false
 * R.and(false, false); //=> false
 * ```
 */
export function and<T, U>(a: T, b: U): T | U;
export function and<T>(a: T): <U>(b: U) => T | U;

/**
 * Returns the result of applying the `onSuccess` function to the value inside a successfully resolved `Promise`.
 * This is useful for working with `Promise`s inside function compositions.
 *
 * See also {@link otherwise}.
 *
 * @example
 * ```typescript
 * type Query = { query: { email: string; }; };
 *
 * const makeQuery = (email: string) => ({ query: { email }});
 * const fetchMember = (request: Query) =>
 *   Promise.resolve({ firstName: 'Bob', lastName: 'Loblaw', id: 42 });
 *
 * //getMemberName :: String -> Promise ({ firstName, lastName })
 * const getMemberName = R.pipe(
 *   makeQuery,
 *   fetchMember,
 *   R.andThen(R.pick(['firstName', 'lastName']))
 * );
 *
 * getMemberName('bob@gmail.com').then(console.log);
 * ```
 */
export function andThen<A, B>(onSuccess: (a: A) => B | Promise<B>, promise: Promise<A>): Promise<B>;
export function andThen<A, B>(onSuccess: (a: A) => B | Promise<B>): (promise: Promise<A>) => Promise<B>;

/**
 * Returns `true` if at least one of elements of the list match the predicate, `false` otherwise.
 *
 * Dispatches to the `any` method of the second argument, if present.
 *
 * Acts as a transducer if a transformer is given in list position.
 *
 * See also {@link all}, {@link none}, {@link transduce}.
 *
 * @example
 * ```typescript
 * const lessThan0 = R.flip(R.lt)(0);
 * const lessThan2 = R.flip(R.lt)(2);
 * R.any(lessThan0)([1, 2]); //=> false
 * R.any(lessThan2)([1, 2]); //=> true
 * ```
 */
export function any<T>(fn: (a: T) => boolean, list: readonly T[]): boolean;
export function any<T>(fn: (a: T) => boolean): (list: readonly T[]) => boolean;

/**
 * Takes a list of predicates and returns a predicate that returns true for a
 * given list of arguments if at least one of the provided predicates is
 * satisfied by those arguments.
 *
 * The function returned is a curried function whose arity matches that of the
 * highest-arity predicate.
 *
 * See also {@link allPass}.
 *
 * @example
 * ```typescript
 * type Card = { rank: string; suit: string; };
 *
 * const isClub = R.propEq('suit', '♣');
 * const isSpade = R.propEq('suit', '♠');
 * const isBlackCard = R.anyPass<R.Pred<[Card]>>([isClub, isSpade]);
 *
 * isBlackCard({rank: '10', suit: '♣'}); //=> true
 * isBlackCard({rank: 'Q', suit: '♠'}); //=> true
 * isBlackCard({rank: 'Q', suit: '♦'}); //=> false
 * ```
 */
export function anyPass<T, TF1 extends T, TF2 extends T>(
    preds: [PredTypeguard<T, TF1>, PredTypeguard<T, TF2>],
): (a: T) => a is TF1 | TF2;
export function anyPass<T, TF1 extends T, TF2 extends T, TF3 extends T>(
    preds: [PredTypeguard<T, TF1>, PredTypeguard<T, TF2>, PredTypeguard<T, TF3>],
): (a: T) => a is TF1 | TF2 | TF3;
export function anyPass<T, TF1 extends T, TF2 extends T, TF3 extends T>(
    preds: [PredTypeguard<T, TF1>, PredTypeguard<T, TF2>, PredTypeguard<T, TF3>],
): (a: T) => a is TF1 | TF2 | TF3;
export function anyPass<T, TF1 extends T, TF2 extends T, TF3 extends T, TF4 extends T>(
    preds: [PredTypeguard<T, TF1>, PredTypeguard<T, TF2>, PredTypeguard<T, TF3>, PredTypeguard<T, TF4>],
): (a: T) => a is TF1 | TF2 | TF3 | TF4;
export function anyPass<T, TF1 extends T, TF2 extends T, TF3 extends T, TF4 extends T, TF5 extends T>(
    preds: [
        PredTypeguard<T, TF1>,
        PredTypeguard<T, TF2>,
        PredTypeguard<T, TF3>,
        PredTypeguard<T, TF4>,
        PredTypeguard<T, TF5>,
    ],
): PredTypeguard<T, TF1 | TF2 | TF3 | TF4 | TF5>;
export function anyPass<T, TF1 extends T, TF2 extends T, TF3 extends T, TF4 extends T, TF5 extends T, TF6 extends T>(
    preds: [
        PredTypeguard<T, TF1>,
        PredTypeguard<T, TF2>,
        PredTypeguard<T, TF3>,
        PredTypeguard<T, TF4>,
        PredTypeguard<T, TF5>,
        PredTypeguard<T, TF6>,
    ],
): PredTypeguard<T, TF1 | TF2 | TF3 | TF4 | TF5 | TF6>;
export function anyPass<F extends Pred>(preds: readonly F[]): F;

/**
 * `ap` applies a list of functions to a list of values.
 *
 * Dispatches to the `ap` method of the first argument, if present.
 * Also treats curried functions as applicatives.
 *
 * @example
 * ```typescript
 * R.ap([R.multiply(2), R.add(3)], [1,2,3]); //=> [2, 4, 6, 4, 5, 6]
 * R.ap([R.concat('tasty '), R.toUpper], ['pizza', 'salad']); //=> ["tasty pizza", "tasty salad", "PIZZA", "SALAD"]
 *
 * // R.ap can also be used as S combinator
 * // when only two functions are passed
 * R.ap((s, s2) => R.concat(s, s2), R.toUpper)('Ramda') //=> 'RamdaRAMDA'
 * ```
 */
export function ap<T, U>(fns: ReadonlyArray<(a: T) => U>, vs: readonly T[]): U[];
export function ap<T, U>(fns: ReadonlyArray<(a: T) => U>): (vs: readonly T[]) => U[];
export function ap<R, A, B>(fn: (r: R, a: A) => B, fn1: (r: R) => A): (r: R) => B;

/**
 * Returns a new list, composed of n-tuples of consecutive elements.
 * If `n` is greater than the length of the list, an empty list is returned.
 *
 * Acts as a transducer if a transformer is given in list position.
 *
 * See also {@link transduce}.
 *
 * @example
 * ```typescript
 * R.aperture(2, [1, 2, 3, 4, 5]); //=> [[1, 2], [2, 3], [3, 4], [4, 5]]
 * R.aperture(3, [1, 2, 3, 4, 5]); //=> [[1, 2, 3], [2, 3, 4], [3, 4, 5]]
 * R.aperture(7, [1, 2, 3, 4, 5]); //=> []
 * ```
 */
export function aperture<N extends number, T>(n: N, list: readonly T[]): Array<Tuple<T, N>> | [];
export function aperture<N extends number>(n: N): <T>(list: readonly T[]) => Array<Tuple<T, N>> | [];

/**
 * Returns a new list containing the contents of the given list, followed by the given element.
 *
 * See also {@link prepend}.
 *
 * @example
 * ```typescript
 * R.append('tests', ['write', 'more']); //=> ['write', 'more', 'tests']
 * R.append('tests', []); //=> ['tests']
 * R.append<string | string[]>(['tests'], ['write', 'more']); //=> ['write', 'more', ['tests']]
 * ```
 */
export function append<T>(el: T, list: readonly T[]): T[];
export function append<T>(el: T): (list: readonly T[]) => T[];

/**
 * Applies function `fn` to the argument list `args`.
 * This is useful for creating a fixed-arity function from a variadic function.
 * `fn` should be a bound function if context is significant.
 *
 * See also {@link call}, {@link unapply}.
 */
export function apply<F extends AnyFunction>(fn: F, args: Parameters<F>): ReturnType<F>;
export function apply<F extends AnyFunction>(fn: F): (args: Parameters<F>) => ReturnType<F>;

/**
 * Given a spec object recursively mapping properties to functions,
 * creates a function producing an object of the same structure,
 * by mapping each property to the result of calling its associated function with the supplied arguments.
 *
 * See also {@link converge}, {@link juxt}.
 *
 * @example
 * ```typescript
 * const getMetrics = R.applySpec({
 *   sum: R.add,
 *   nested: { mul: R.multiply }
 * });
 * getMetrics(2, 4); // => { sum: 6, nested: { mul: 8 } }
 * ```
 */
export function applySpec<Obj extends Record<string, AnyFunction>>(
    obj: Obj,
<<<<<<< HEAD
): (...args: Parameters<ValueOfRecord<Obj>>) => { [Key in keyof Obj]: ReturnType<Obj[Key]> };
export function applySpec<T>(obj: any): (...args: unknown[]) => T;
=======
): (...args: Parameters<Obj[keyof Obj]>) => { [Key in keyof Obj]: ReturnType<Obj[Key]> };
export function applySpec<T>(obj: any): (...args: readonly any[]) => T;
>>>>>>> e6f4b0d5

/**
 * Takes a value and applies a function to it.
 *
 * This function is also known as the `thrush` combinator.
 *
 * @example
 * ```typescript
 * const t42 = R.applyTo(42);
 * t42(R.identity); //=> 42
 * t42(R.add(1)); //=> 43
 * ```
 */
export function applyTo<T, U>(el: T, fn: (t: T) => U): U;
export function applyTo<T>(el: T): <U>(fn: (t: T) => U) => U;

/**
 * Makes an ascending comparator function out of a function that returns a value that can be compared with `<` and `>`.
 *
 * See also {@link descend}.
 *
 * @example
 * ```typescript
 * const byAge = R.ascend(R.prop<'age', number>('age'));
 * const people = [
 *   { name: 'Emma', age: 70 },
 *   { name: 'Peter', age: 78 },
 *   { name: 'Mikhail', age: 62 },
 * ];
 * const peopleByYoungestFirst = R.sort(byAge, people);
 *   //=> [{ name: 'Mikhail', age: 62 },{ name: 'Emma', age: 70 }, { name: 'Peter', age: 78 }]
 * ```
 */
export function ascend<T>(fn: (obj: T) => Ord, a: T, b: T): Ordering;
export function ascend<T>(fn: (obj: T) => Ord): (a: T, b: T) => Ordering;

/**
 * Makes a shallow clone of an object, setting or overriding the specified property with the given value.
 *
 * @note This copies and flattens prototype properties onto the new object as well.
 * All non-primitive properties are copied by reference.
 *
 * See also {@link dissoc}, {@link pick}.
 *
 * @example
 * ```typescript
 * R.assoc('c', 3, {a: 1, b: 2}); //=> {a: 1, b: 2, c: 3}
 * ```
 */
export function assoc<T, U>(__: Placeholder, val: T, obj: U): <K extends string>(prop: K) => Record<K, T> & Omit<U, K>;
export function assoc<U, K extends string>(prop: K, __: Placeholder, obj: U): <T>(val: T) => Record<K, T> & Omit<U, K>;
export function assoc<T, U, K extends string>(prop: K, val: T, obj: U): Record<K, T> & Omit<U, K>;
export function assoc<T, K extends string>(prop: K, val: T): <U>(obj: U) => Record<K, T> & Omit<U, K>;
export function assoc<K extends string>(prop: K): AssocPartialOne<K>;

/**
 * Makes a shallow clone of an object,
 * setting or overriding the nodes required to create the given path,
 * and placing the specific value at the tail end of that path.
 *
 * @note This copies and flattens prototype properties onto the new object as well.
 * All non-primitive properties are copied by reference.
 *
 * See also {@link dissocPath}.
 *
 * @example
 * ```typescript
 * R.assocPath(['a', 'b', 'c'], 42, {a: {b: {c: 0}}}); //=> {a: {b: {c: 42}}}
 *
 * // Any missing or non-object keys in path will be overridden
 * R.assocPath(['a', 'b', 'c'], 42, {a: 5}); //=> {a: {b: {c: 42}}}
 * ```
 */
export function assocPath<T, U>(__: Placeholder, val: T, obj: U): (path: Path) => U;
export function assocPath<T, U>(path: Path, __: Placeholder, obj: U): (val: T) => U;
export function assocPath<T, U>(path: Path, val: T, obj: U): U;
export function assocPath<T, U>(path: Path, val: T): (obj: U) => U;
export function assocPath<T, U>(path: Path): _.F.Curry<(a: T, b: U) => U>;

/**
 * Wraps a function of any arity (including nullary) in a function that accepts exactly 2
 * parameters. Any extraneous parameters will not be passed to the supplied function.
 *
 * See also {@link nAry}, {@link unary}.
 *
 * @example
 * ```typescript
 * const takesThreeArgs = function(a: number, b: number, c: number) {
 *   return [a, b, c];
 * };
 * takesThreeArgs.length; //=> 3
 * takesThreeArgs(1, 2, 3); //=> [1, 2, 3]
 *
 * const takesTwoArgs = R.binary(takesThreeArgs);
 * takesTwoArgs.length; //=> 2
 * // Only 2 arguments are passed to the wrapped function
 * // @ts-expect-error TypeScript is designed to not let you do this
 * takesTwoArgs(1, 2, 3); //=> [1, 2, undefined]
 * ```
 */
export function binary<T extends AnyFunction>(fn: T): (...arg: _.T.Take<Parameters<T>, '2'>) => ReturnType<T>;

/**
 * Creates a function that is bound to a context.
 *
 * @note `R.bind` does not provide the additional argument-binding capabilities of `Function.prototype.bind`.
 *
 * @example
 * ```typescript
 * const log = R.bind(console.log, console);
 * R.pipe(R.assoc('a', 2), R.tap(log), R.assoc('a', 3))({a: 1}); //=> {a: 3}
 * // logs {a: 2}
 * ```
 */
export function bind<F extends AnyFunction, T>(
    fn: F,
    thisObj: T,
): (...args: Parameters<F>) => ReturnType<F>;
export function bind<F extends AnyFunction, T>(
    fn: F,
): (thisObj: T) => (...args: Parameters<F>) => ReturnType<F>;

/**
 * A function which calls the two provided functions and returns the `&&` of the
 * results. It returns the result of the first function if it is falsy and
 * the result of the second function otherwise.
 *
 * @note This is short-circuited,
 * meaning that the second function will not be invoked if the first returns a falsy value.
 *
 * In addition to functions, `R.both` also accepts any fantasy-land compatible applicative functor.
 *
 * See also {@link either}, {@link and}.
 *
 * @example
 * ```typescript
 * const gt10 = R.gt(R.__, 10)
 * const lt20 = R.lt(R.__, 20)
 * const f = R.both(gt10, lt20);
 * f(15); //=> true
 * f(30); //=> false
 * ```
 */
export function both<T, TF1 extends T, TF2 extends T>(
    pred1: PredTypeguard<T, TF1>,
    pred2: PredTypeguard<T, TF2>,
): (a: T) => a is TF1 & TF2;
export function both<T extends Pred>(pred1: T, pred2: T): T;
export function both<T extends Pred>(pred1: T): (pred2: T) => T;

// NOTE: It is currently difficult to use it as a converging function for `R.converge`
/**
 * Returns the result of calling its first argument with the remaining arguments.
 * This is occasionally useful as a converging function for {@link converge `R.converge`}:
 * the first branch can produce a function
 * while the remaining branches produce values to be passed to that function as its arguments.
 *
 * See also {@link apply}.
 *
 * @example
 * ```typescript
 * R.call<(a: number, b: number) => number>(R.add, 1, 2); //=> 3
 *
 * const indentN = R.pipe(
 *   R.repeat(' '),
 *   R.join(''),
 *   R.replace(/^(?!$)/gm)
 * );
 * ```
 */
export function call<T extends AnyFunction>(fn: T, ...args: Parameters<T>): ReturnType<T>;

/**
 * `chain` maps a function over a list and concatenates the results. `chain` is also known as `flatMap` in some libraries.
 *
 * Dispatches to the `chain` method of the second argument, if present, according to the FantasyLand Chain spec.
 *
 * If second argument is a function, `chain(f, g)(x)` is equivalent to `f(g(x), x)`.
 *
 * Acts as a transducer if a transformer is given in list position.
 *
 * See also {@link transduce}.
 *
 * @example
 * ```typescript
 * const duplicate = <T>(n: T) => [n, n];
 * R.chain(duplicate, [1, 2, 3]); //=> [1, 1, 2, 2, 3, 3]
 *
 * R.chain(R.append, R.head)([1, 2, 3]); //=> [1, 2, 3, 1]
 * ```
 */
export function chain<A, B, T = never>(fn: (n: A) => readonly B[], list: readonly A[]): B[];
export function chain<A, B, T = never>(fn: (n: A) => readonly B[]): (list: readonly A[]) => B[];

export function chain<A, B, R>(aToMb: (a: A, r: R) => B, Ma: (r: R) => A): (r: R) => B;
export function chain<A, B, R>(aToMb: (a: A, r: R) => B): (Ma: (r: R) => A) => (r: R) => B;

/**
 * Restricts a number to be within a range.
 * Also works for other ordered types such as strings and `Date`s.
 *
 * @example
 * ```typescript
 * R.clamp(1, 10, -5) // => 1
 * R.clamp(1, 10, 15) // => 10
 * R.clamp(1, 10, 4)  // => 4
 * ```
 */
export function clamp<T>(min: T, max: T, value: T): T;
export function clamp<T>(min: T, max: T): (value: T) => T;
export function clamp<T>(min: T): (max: T, value: T) => T;
export function clamp<T>(min: T): (max: T) => (value: T) => T;

/**
 * Creates a deep copy of the source that can be used in place of the source object without retaining any references to it.
 * The source object may contain (nested) `Array`s and `Object`s, numbers, strings, booleans and `Date`s.
 * `Functions` are assigned by reference rather than copied.
 *
 * Dispatches to a `clone` method if present.
 *
 * Note that if the source object has multiple nodes that share a reference,
 * the returned object will have the same structure,
 * but the references will be pointed to the location within the cloned value.
 *
 * @example
 * ```typescript
 * const objects = [{}, {}, {}];
 * const objectsClone = R.clone(objects);
 * objects === objectsClone; //=> false
 * objects[0] === objectsClone[0]; //=> false
 * ```
 */
export function clone<T>(value: T): T;
export function clone<T>(value: readonly T[]): T[];

/**
 * Makes a comparator function out of a function that reports whether the first element is less than the second.
 *
 * @example
 * ```typescript
 * type Person = { name: string; age: number; };
 *
 * const byAge = R.comparator<Person>((a, b) => a.age < b.age);
 * const people = [
 *   { name: 'Emma', age: 70 },
 *   { name: 'Peter', age: 78 },
 *   { name: 'Mikhail', age: 62 },
 * ];
 * const peopleByIncreasingAge = R.sort(byAge, people);
 *   //=> [{ name: 'Mikhail', age: 62 },{ name: 'Emma', age: 70 }, { name: 'Peter', age: 78 }]
 * ```
 */
export function comparator<T>(pred: (a: T, b: T) => boolean): (x: T, y: T) => Ordering;

/**
 * Takes a function `f` and returns a function `g` such that
 * if called with the same arguments
 * when `f` returns a truthy value, `g` returns `false`
 * and when `f` returns a falsy value `g` returns `true`.
 *
 * `R.complement` may be applied to any functor.
 *
 * See also {@link not}.
 *
 * @example
 * ```typescript
 * const isNotNil = R.complement(R.isNil);
 * R.isNil(null); //=> true
 * isNotNil(null); //=> false
 * R.isNil(7); //=> false
 * isNotNil(7); //=> true
 * ```
 */
export function complement<T, TFiltered extends T>(
    pred: (value: T) => value is TFiltered,
): (value: T) => value is Exclude<T, TFiltered>;
export function complement<TArgs extends any[]>(pred: (...args: TArgs) => unknown): (...args: TArgs) => boolean;

/**
 * Performs right-to-left function composition.
 * The rightmost function may have any arity;
 * the remaining functions must be unary.
 *
 * @note The result of `R.compose` is not automatically curried.
 *
 * See also {@link pipe}.
 *
 * @example
 * ```typescript
 * const classyGreeting = (firstName: string, lastName: string) => "The name's " + lastName + ", " + firstName + " " + lastName
 * const yellGreeting = R.compose(R.toUpper, classyGreeting);
 * yellGreeting('James', 'Bond'); //=> "THE NAME'S BOND, JAMES BOND"
 *
 * R.compose(Math.abs, R.add(1), R.multiply(2))(-4) //=> 7
 * ```
 */
export function compose<TArgs extends any[], R1, R2, R3, R4, R5, R6, R7, TResult>(
    ...func: [
        fnLast: (a: any) => TResult,
        ...func: Array<(a: any) => any>,
        f7: (a: R6) => R7,
        f6: (a: R5) => R6,
        f5: (a: R4) => R5,
        f4: (a: R3) => R4,
        f3: (a: R2) => R3,
        f2: (a: R1) => R2,
        f1: (...args: TArgs) => R1,
    ]
): (...args: TArgs) => TResult; // fallback overload if number of composed functions greater than 7
export function compose<TArgs extends any[], R1, R2, R3, R4, R5, R6, R7>(
    f7: (a: R6) => R7,
    f6: (a: R5) => R6,
    f5: (a: R4) => R5,
    f4: (a: R3) => R4,
    f3: (a: R2) => R3,
    f2: (a: R1) => R2,
    f1: (...args: TArgs) => R1,
): (...args: TArgs) => R7;
export function compose<TArgs extends any[], R1, R2, R3, R4, R5, R6, R7>(
    f7: (a: R6) => R7,
    f6: (a: R5) => R6,
    f5: (a: R4) => R5,
    f4: (a: R3) => R4,
    f3: (a: R2) => R3,
    f2: (a: R1) => R2,
    f1: (...args: TArgs) => R1,
): (...args: TArgs) => R7;
export function compose<TArgs extends any[], R1, R2, R3, R4, R5, R6>(
    f6: (a: R5) => R6,
    f5: (a: R4) => R5,
    f4: (a: R3) => R4,
    f3: (a: R2) => R3,
    f2: (a: R1) => R2,
    f1: (...args: TArgs) => R1,
): (...args: TArgs) => R6;
export function compose<TArgs extends any[], R1, R2, R3, R4, R5>(
    f5: (a: R4) => R5,
    f4: (a: R3) => R4,
    f3: (a: R2) => R3,
    f2: (a: R1) => R2,
    f1: (...args: TArgs) => R1,
): (...args: TArgs) => R5;
export function compose<TArgs extends any[], R1, R2, R3, R4>(
    f4: (a: R3) => R4,
    f3: (a: R2) => R3,
    f2: (a: R1) => R2,
    f1: (...args: TArgs) => R1,
): (...args: TArgs) => R4;
export function compose<TArgs extends any[], R1, R2, R3>(
    f3: (a: R2) => R3,
    f2: (a: R1) => R2,
    f1: (...args: TArgs) => R1,
): (...args: TArgs) => R3;
export function compose<TArgs extends any[], R1, R2>(
    f2: (a: R1) => R2,
    f1: (...args: TArgs) => R1,
): (...args: TArgs) => R2;
export function compose<TArgs extends any[], R1>(f1: (...args: TArgs) => R1): (...args: TArgs) => R1;

/**
 * Returns the right-to-left Kleisli composition of the provided functions, each of which must return a value of a type supported by chain.
 * The typings only support arrays for now.
 * All functions must be unary.
 * R.composeK(h, g, f) is equivalent to R.compose(R.chain(h), R.chain(g), f).
 *
 * @deprecated since 0.26 in favor of composeWith(chain)
 */
export function composeK<V0, T1>(fn0: (x0: V0) => T1[]): (x0: V0) => T1[];
export function composeK<V0, T1, T2>(fn1: (x: T1) => T2[], fn0: (x0: V0) => T1[]): (x0: V0) => T2[];
export function composeK<V0, T1, T2, T3>(
    fn2: (x: T2) => T3[],
    fn1: (x: T1) => T2[],
    fn0: (x: V0) => T1[],
): (x: V0) => T3[];
export function composeK<V0, T1, T2, T3, T4>(
    fn3: (x: T3) => T4[],
    fn2: (x: T2) => T3[],
    fn1: (x: T1) => T2[],
    fn0: (x: V0) => T1[],
): (x: V0) => T4[];
export function composeK<V0, T1, T2, T3, T4, T5>(
    fn4: (x: T4) => T5[],
    fn3: (x: T3) => T4[],
    fn2: (x: T2) => T3[],
    fn1: (x: T1) => T2[],
    fn0: (x: V0) => T1[],
): (x: V0) => T5[];
export function composeK<V0, T1, T2, T3, T4, T5, T6>(
    fn5: (x: T5) => T6[],
    fn4: (x: T4) => T5[],
    fn3: (x: T3) => T4[],
    fn2: (x: T2) => T3[],
    fn1: (x: T1) => T2[],
    fn0: (x: V0) => T1[],
): (x: V0) => T6[];

/**
 * Performs right-to-left composition of one or more Promise-returning functions.
 * All functions must be unary.
 *
 * @deprecated since 0.26 in favor of composeWith(then)
 */
export function composeP<V0, T1>(fn0: (x0: V0) => Promise<T1>): (x0: V0) => Promise<T1>;
export function composeP<V0, T1, T2>(
    fn1: (x: T1) => Promise<T2>,
    fn0: (x0: V0) => Promise<T1>,
): (x0: V0) => Promise<T2>;
export function composeP<V0, T1, T2, T3>(
    fn2: (x: T2) => Promise<T3>,
    fn1: (x: T1) => Promise<T2>,
    fn0: (x: V0) => Promise<T1>,
): (x: V0) => Promise<T3>;
export function composeP<V0, T1, T2, T3, T4>(
    fn3: (x: T3) => Promise<T4>,
    fn2: (x: T2) => Promise<T3>,
    fn1: (x: T1) => Promise<T2>,
    fn0: (x: V0) => Promise<T1>,
): (x: V0) => Promise<T4>;
export function composeP<V0, T1, T2, T3, T4, T5>(
    fn4: (x: T4) => Promise<T5>,
    fn3: (x: T3) => Promise<T4>,
    fn2: (x: T2) => Promise<T3>,
    fn1: (x: T1) => Promise<T2>,
    fn0: (x: V0) => Promise<T1>,
): (x: V0) => Promise<T5>;
export function composeP<V0, T1, T2, T3, T4, T5, T6>(
    fn5: (x: T5) => Promise<T6>,
    fn4: (x: T4) => Promise<T5>,
    fn3: (x: T3) => Promise<T4>,
    fn2: (x: T2) => Promise<T3>,
    fn1: (x: T1) => Promise<T2>,
    fn0: (x: V0) => Promise<T1>,
): (x: V0) => Promise<T6>;

/**
 * Performs right-to-left function composition using transforming function.
 * The last function may have any arity; the remaining functions must be unary.
 *
 * @note The result of `R.composeWith` is not automatically curried.
 * The transforming function is not used on the last argument.
 *
 * See also {@link compose}, {@link pipeWith}.
 *
 * @example
 * ```typescript
 * const composeWhileNotNil = R.composeWith((f, res) => R.isNil(res) ? res : f(res));
 *
 * composeWhileNotNil([R.inc, R.prop('age')])({age: 1}) //=> 2
 * ```
 */
export function composeWith<TArgs extends any[], TResult>(
    transformer: (fn: AnyFunction, intermediatResult: any) => any,
    fns: AtLeastOneFunctionsFlowFromRightToLeft<TArgs, TResult>,
): (...args: TArgs) => TResult;
export function composeWith(
    transformer: (fn: AnyFunction, intermediatResult: any) => any,
): <TArgs extends any[], TResult>(
    fns: AtLeastOneFunctionsFlowFromRightToLeft<TArgs, TResult>,
) => (...args: TArgs) => TResult;

/**
 * Returns the result of concatenating the given lists or strings.
 *
 * @note `R.concat` expects both arguments to be of the same type,
 * unlike the native `Array.prototype.concat` method.
 * It will throw an error if you concat an `Array` with a non-`Array` value.
 *
 * Dispatches to the `concat` method of the first argument, if present.
 * Can also concatenate two members of a fantasy-land compatible semigroup.
 *
 * @example
 * ```typescript
 * R.concat('ABC', 'DEF'); // 'ABCDEF'
 * R.concat([4, 5, 6], [1, 2, 3]); //=> [4, 5, 6, 1, 2, 3]
 * R.concat([], []); //=> []
 * ```
 */
export function concat(
    placeholder: Placeholder,
): (<L1 extends any[], L2 extends any[]>(list1: L1, list2: L2) => [...L1, ...L2]) &
    (<S1 extends string, S2 extends string>(s1: S1, s2: S2) => `${S1}${S2}`);
export function concat<L2 extends any[]>(
    placeholder: Placeholder,
    list2: L2,
): <L1 extends any[]>(list1: L1) => [...L1, ...L2];
export function concat<S2 extends string>(
    placeholder: Placeholder,
    s2: S2,
): <S1 extends string>(s1: S1) => `${S1}${S2}`;
export function concat<L1 extends any[]>(list1: L1): <L2 extends any[]>(list2: L2) => [...L1, ...L2];
export function concat<S1 extends string>(s1: S1): <S2 extends string>(s2: S2) => `${S1}${S2}`;
export function concat<L1 extends any[], L2 extends any[]>(list1: L1, list2: L2): [...L1, ...L2];
export function concat<S1 extends string, S2 extends string>(s1: S1, s2: S2): `${S1}${S2}`;
export function concat(s1: string, s2: string): string;
export function concat(s1: string): (s2: string) => string;

/**
 * Returns a function, `fn`, which encapsulates `if/else, if/else, ...` logic.
 * `R.cond` takes a list of [predicate, transformer] pairs. All of the arguments
 * to `fn` are applied to each of the predicates in turn until one returns a
 * "truthy" value, at which point `fn` returns the result of applying its
 * arguments to the corresponding transformer. If none of the predicates
 * matches, `fn` returns undefined.
 *
 * @note This is not a direct substitute for a `switch` statement.
 * Remember that both elements of every pair passed to `cond` are *functions*,
 * and `cond` returns a function.
 *
 * @note When using this function with a typeguard as predicate,
 * **all** predicates in all pairs must be typeguards.
 *
 * See also {@link ifElse}, {@link unless}, {@link when}.
 *
 * @example
 * ```typescript
 * const fn = R.cond([
 *   [R.equals(0),   R.always('water freezes at 0°C')],
 *   [R.equals(100), R.always('water boils at 100°C')],
 *   [R.T,           temp => 'nothing special happens at ' + temp + '°C']
 * ]);
 * fn(0); //=> 'water freezes at 0°C'
 * fn(50); //=> 'nothing special happens at 50°C'
 * fn(100); //=> 'water boils at 100°C'
 * ```
 */
export function cond<T, TF1 extends T, R>(pairs: [CondPairTypeguard<T, TF1, R>]): (value: T) => R;
export function cond<T, TF1 extends T, TF2 extends T, R>(
    pairs: [CondPairTypeguard<T, TF1, R>, CondPairTypeguard<T, TF2, R>],
): (value: T) => R;
export function cond<T, TF1 extends T, TF2 extends T, TF3 extends T, R>(
    pairs: [CondPairTypeguard<T, TF1, R>, CondPairTypeguard<T, TF2, R>, CondPairTypeguard<T, TF3, R>],
): (value: T) => R;
export function cond<T, TF1 extends T, TF2 extends T, TF3 extends T, TF4 extends T, R>(
    pairs: [
        CondPairTypeguard<T, TF1, R>,
        CondPairTypeguard<T, TF2, R>,
        CondPairTypeguard<T, TF3, R>,
        CondPairTypeguard<T, TF4, R>,
    ],
): (value: T) => R;
export function cond<T, TF1 extends T, TF2 extends T, TF3 extends T, TF4 extends T, TF5 extends T, R>(
    pairs: [
        CondPairTypeguard<T, TF1, R>,
        CondPairTypeguard<T, TF2, R>,
        CondPairTypeguard<T, TF3, R>,
        CondPairTypeguard<T, TF4, R>,
        CondPairTypeguard<T, TF5, R>,
    ],
): (value: T) => R;
export function cond<T, TF1 extends T, TF2 extends T, TF3 extends T, TF4 extends T, TF5 extends T, TF6 extends T, R>(
    pairs: [
        CondPairTypeguard<T, TF1, R>,
        CondPairTypeguard<T, TF2, R>,
        CondPairTypeguard<T, TF3, R>,
        CondPairTypeguard<T, TF4, R>,
        CondPairTypeguard<T, TF5, R>,
        CondPairTypeguard<T, TF6, R>,
    ],
): (value: T) => R;
export function cond<
    T,
    TF1 extends T,
    TF2 extends T,
    TF3 extends T,
    TF4 extends T,
    TF5 extends T,
    TF6 extends T,
    TF7 extends T,
    R,
>(
    pairs: [
        CondPairTypeguard<T, TF1, R>,
        CondPairTypeguard<T, TF2, R>,
        CondPairTypeguard<T, TF3, R>,
        CondPairTypeguard<T, TF4, R>,
        CondPairTypeguard<T, TF5, R>,
        CondPairTypeguard<T, TF6, R>,
        CondPairTypeguard<T, TF7, R>,
    ],
): (value: T) => R;
export function cond<
    T,
    TF1 extends T,
    TF2 extends T,
    TF3 extends T,
    TF4 extends T,
    TF5 extends T,
    TF6 extends T,
    TF7 extends T,
    TF8 extends T,
    R,
>(
    pairs: [
        CondPairTypeguard<T, TF1, R>,
        CondPairTypeguard<T, TF2, R>,
        CondPairTypeguard<T, TF3, R>,
        CondPairTypeguard<T, TF4, R>,
        CondPairTypeguard<T, TF5, R>,
        CondPairTypeguard<T, TF6, R>,
        CondPairTypeguard<T, TF7, R>,
        CondPairTypeguard<T, TF8, R>,
    ],
): (value: T) => R;
export function cond<
    T,
    TF1 extends T,
    TF2 extends T,
    TF3 extends T,
    TF4 extends T,
    TF5 extends T,
    TF6 extends T,
    TF7 extends T,
    TF8 extends T,
    TF9 extends T,
    R,
>(
    pairs: [
        CondPairTypeguard<T, TF1, R>,
        CondPairTypeguard<T, TF2, R>,
        CondPairTypeguard<T, TF3, R>,
        CondPairTypeguard<T, TF4, R>,
        CondPairTypeguard<T, TF5, R>,
        CondPairTypeguard<T, TF6, R>,
        CondPairTypeguard<T, TF7, R>,
        CondPairTypeguard<T, TF8, R>,
        CondPairTypeguard<T, TF9, R>,
    ],
): (value: T) => R;
export function cond<
    T,
    TF1 extends T,
    TF2 extends T,
    TF3 extends T,
    TF4 extends T,
    TF5 extends T,
    TF6 extends T,
    TF7 extends T,
    TF8 extends T,
    TF9 extends T,
    TF10 extends T,
    R,
>(
    pairs: [
        CondPairTypeguard<T, TF1, R>,
        CondPairTypeguard<T, TF2, R>,
        CondPairTypeguard<T, TF3, R>,
        CondPairTypeguard<T, TF4, R>,
        CondPairTypeguard<T, TF5, R>,
        CondPairTypeguard<T, TF6, R>,
        CondPairTypeguard<T, TF7, R>,
        CondPairTypeguard<T, TF8, R>,
        CondPairTypeguard<T, TF9, R>,
        CondPairTypeguard<T, TF10, R>,
    ],
): (value: T) => R;
export function cond<T extends any[], R>(pairs: ReadonlyArray<CondPair<T, R>>): (...args: T) => R;

/**
 * Wraps a constructor function inside a curried function that can be called with the same arguments and returns the same type.
 *
 * See also {@link invoker}.
 *
 * @example
 * ```typescript
 * // Constructor function
 * class Animal {
 *   constructor(public kind: string) {}
 *
 *   sighting() {
 *     return "It's a " + this.kind + "!";
 *   }
 * }
 *
 * const AnimalConstructor = R.construct(Animal)
 *
 * // Notice we no longer need the 'new' keyword:
 * AnimalConstructor('Pig'); //=> {"kind": "Pig", "sighting": function (){...}};
 *
 * const animalTypes = ["Lion", "Tiger", "Bear"];
 * const animalSighting = R.invoker(0, 'sighting');
 * const sightNewAnimal = R.compose(animalSighting, AnimalConstructor);
 * R.map(sightNewAnimal, animalTypes); //=> ["It's a Lion!", "It's a Tiger!", "It's a Bear!"]
 * ```
 */
export function construct<A extends any[], T>(
    constructor: { new (...args: A): T } | ((...args: A) => T),
): _.F.Curry<(...args: A) => T>;

// NOTE: Example doesn't work with this typing
/**
 * Wraps a constructor function inside a curried function that can be called with the same arguments and returns the same type.
 * The arity of the function returned is specified to allow using variadic constructor functions.
 */
export function constructN<A extends any[], T, N extends number>(
    n: N,
    constructor: { new (...args: A): T } | ((...args: A) => T),
): _.F.Curry<(...args: mergeArrWithLeft<Tuple<any, N>, A>) => T>;

/**
 * Returns `true` if the specified item is somewhere in the list, `false` otherwise.
 * Equivalent to `indexOf(a)(list) > -1`. Uses strict (`===`) equality checking.
 *
 * @deprecated since 0.26 in favor of includes
 */
export function contains(__: Placeholder, list: string): (a: string) => boolean;
export function contains<T>(__: Placeholder, list: readonly T[]): (a: T) => boolean;
export function contains(__: Placeholder): (list: string, a: string) => boolean;
export function contains<T>(__: Placeholder): (list: readonly T[], a: T) => boolean;
export function contains(a: string, list: string): boolean;
export function contains<T>(a: T, list: readonly T[]): boolean;
export function contains(a: string): (list: string) => boolean;
export function contains<T>(a: T): (list: readonly T[]) => boolean;

// NOTE: Example doesn't work with this typing
/**
 * Accepts a converging function and a list of branching functions and returns a new function.
 * When invoked, this new function is applied to some arguments,
 * each branching function is applied to those same arguments.
 * The results of each branching function are passed as arguments to the converging function
 * to produce the return value.
 *
 * See also {@link useWith}.
 */
export function converge<
    TResult,
    FunctionsList extends ReadonlyArray<Fn> &
        IfFunctionsArgumentsDoNotOverlap<_Fns, 'Functions arguments types must overlap'>,
    _Fns extends ReadonlyArray<Fn> = FunctionsList,
>(
    converging: (...args: ReturnTypesOfFns<FunctionsList>) => TResult,
    branches: FunctionsList,
): _.F.Curry<(...args: LargestArgumentsList<FunctionsList>) => TResult>;
export function converge<
    CArgs extends ReadonlyArray<any>,
    TResult,
    FunctionsList extends readonly [
        ...{
            [Index in keyof CArgs]: (...args: ReadonlyArray<any>) => CArgs[Index];
        },
    ] &
        IfFunctionsArgumentsDoNotOverlap<_Fns, 'Functions arguments types must overlap'>,
    _Fns extends ReadonlyArray<Fn> = FunctionsList,
>(
    converging: (...args: CArgs) => TResult,
    branches: FunctionsList,
): _.F.Curry<(...args: LargestArgumentsList<FunctionsList>) => TResult>;

/**
 * Returns the number of items in a given `list` matching the predicate `f`.
 *
 * @example
 * ```typescript
 * const even = (x: number) => x % 2 == 0;
 *
 * R.count(even, [1, 2, 3, 4, 5]); // => 2
 * R.map(R.count(even), [[1, 1, 1], [2, 3, 4, 5], [6]]); // => [0, 2, 1]
 * ```
 */
export function count<T>(fn: (a: T) => boolean, list: readonly T[]): number;
export function count<T>(fn: (a: T) => boolean): (list: readonly T[]) => number;

/**
 * Counts the elements of a list according to how many match each value of a key generated by the supplied function.
 * Returns an object mapping the keys produced by `fn` to the number of occurrences in the list.
 * Note that all keys are coerced to strings because of how JavaScript objects work.
 *
 * Acts as a transducer if a transformer is given in list position.
 *
 * See also {@link transduce}.
 *
 * @example
 * ```typescript
 * const numbers = [1.0, 1.1, 1.2, 2.0, 3.0, 2.2];
 * R.countBy(Math.floor)(numbers);    //=> {'1': 3, '2': 2, '3': 1}
 *
 * const letters = ['a', 'b', 'A', 'a', 'B', 'c'];
 * R.countBy(R.toLower)(letters);   //=> {'a': 3, 'b': 2, 'c': 1}
 * ```
 */
export function countBy<T>(fn: (a: T) => string | number, list: readonly T[]): { [index: string]: number };
export function countBy<T>(fn: (a: T) => string | number): (list: readonly T[]) => { [index: string]: number };

/**
 * Returns a curried equivalent of the provided function.
 *
 * See also {@link curryN}, {@link partial}.
 *
 * The curried function has two unusual capabilities.
 *
 * First, its arguments needn't be provided one at a time.
 * If `f` is a ternary function and `g` is `R.curry(f)`, the following are equivalent:
 *  - `g(1)(2)(3)`
 *  - `g(1)(2, 3)`
 *  - `g(1, 2)(3)`
 *  - `g(1, 2, 3)`
 *
 * Secondly, the special placeholder value `R.__` may be used to specify "gaps",
 * allowing partial application of any combination of arguments,
 * regardless of their positions.
 * If `g` is as above and `_` is `R.__`, the following are equivalent:
 *  - `g(1, 2, 3)`
 *  - `g(_, 2, 3)(1)`
 *  - `g(_, _, 3)(1)(2)`
 *  - `g(_, _, 3)(1, 2)`
 *  - `g(_, 2)(1)(3)`
 *  - `g(_, 2)(1, 3)`
 *  - `g(_, 2)(_, 3)(1)`
 *
 * @example
 * ```typescript
 * const addFourNumbers = (a: number, b: number, c: number, d: number) => a + b + c + d;
 *
 * const curriedAddFourNumbers = R.curry(addFourNumbers);
 * const f = curriedAddFourNumbers(1, 2);
 * const g = f(3);
 * g(4); //=> 10
 * ```
 */
export function curry<F extends AnyFunction>(f: F): _.F.Curry<F>;

/**
 * Returns a curried equivalent of the provided function, with the specified arity.
 *
 * See also {@link curry}.
 *
 * The curried function has two unusual capabilities.
 *
 * First, its arguments needn't be provided one at a time.
 * If `f` is a ternary function and `g` is `R.curry(f)`, the following are equivalent:
 *  - `g(1)(2)(3)`
 *  - `g(1)(2, 3)`
 *  - `g(1, 2)(3)`
 *  - `g(1, 2, 3)`
 *
 * Secondly, the special placeholder value `R.__` may be used to specify "gaps",
 * allowing partial application of any combination of arguments,
 * regardless of their positions.
 * If `g` is as above and `_` is `R.__`, the following are equivalent:
 *  - `g(1, 2, 3)`
 *  - `g(_, 2, 3)(1)`
 *  - `g(_, _, 3)(1)(2)`
 *  - `g(_, _, 3)(1, 2)`
 *  - `g(_, 2)(1)(3)`
 *  - `g(_, 2)(1, 3)`
 *  - `g(_, 2)(_, 3)(1)`
 *
 * @example
 * ```typescript
 * const sumArgs = (...args: number[]) => R.sum(args);
 *
 * const curriedAddFourNumbers = R.curryN(4, sumArgs);
 * const f = curriedAddFourNumbers(1, 2);
 * const g = f(3);
 * g(4); //=> 10
 * ```
 */
export function curryN<N extends number, F extends AnyFunction>(
    length: N,
    fn: F,
): _.F.Curry<(...args: _.T.Take<Parameters<F>, _.N.NumberOf<N>>) => ReturnType<F>>;
export function curryN<N extends number>(
    length: N,
): <F extends AnyFunction>(
    fn: F,
) => _.F.Curry<(...args: _.T.Take<Parameters<F>, _.N.NumberOf<N>>) => ReturnType<F>>;

/**
 * Decrements its argument.
 *
 * See also {@link inc}.
 *
 * @example
 * ```typescript
 * R.dec(42); //=> 41
 * ```
 */
export function dec(n: number): number;

/**
 * Returns the second argument if it is not `null`, `undefined` or `NaN`; otherwise the first argument is returned.
 *
 * @example
 * ```typescript
 * const defaultTo42 = R.defaultTo(42);
 *
 * defaultTo42(null);      //=> 42
 * defaultTo42(undefined); //=> 42
 * defaultTo42(false);     //=> false
 * defaultTo42('Ramda');   //=> 'Ramda'
 * // parseInt('string') results in NaN
 * defaultTo42(parseInt('string')); //=> 42
 * ```
 */
export function defaultTo<T, U>(a: T, b: U | null | undefined): T | U;
export function defaultTo<T>(a: T): <U>(b: U | null | undefined) => T | U;

/**
 * Makes a descending comparator function out of a function that returns a value that can be compared with `<` and `>`.
 *
 * See also {@link ascend}.
 *
 * @example
 * ```typescript
 * type Person = { name: string; age: number; };
 *
 * const byAge = R.descend<Person>(R.prop('age'));
 * const people = [
 *   { name: 'Emma', age: 70 },
 *   { name: 'Peter', age: 78 },
 *   { name: 'Mikhail', age: 62 },
 * ];
 * const peopleByOldestFirst = R.sort(byAge, people);
 *   //=> [{ name: 'Peter', age: 78 }, { name: 'Emma', age: 70 }, { name: 'Mikhail', age: 62 }]
 * ```
 */
export function descend<T>(fn: (obj: T) => Ord, a: T, b: T): Ordering;
export function descend<T>(fn: (obj: T) => Ord): (a: T, b: T) => Ordering;

/**
 * Finds the set (i.e. no duplicates) of all elements in the first list not contained in the second list.
 * `Object`s and `Array`s are compared in terms of value equality, not reference equality.
 *
 * See also {@link differenceWith}, {@link symmetricDifference}, {@link symmetricDifferenceWith}, {@link without}.
 *
 * @example
 * ```typescript
 * R.difference([1,2,3,4], [7,6,5,4,3]); //=> [1,2]
 * R.difference([7,6,5,4,3], [1,2,3,4]); //=> [7,6,5]
 * R.difference<{ a: number; } | { b: number; } | { c: number; }>([{a: 1}, {b: 2}], [{a: 1}, {c: 3}]) //=> [{b: 2}]
 * ```
 */
export function difference<T>(list1: readonly T[], list2: readonly T[]): T[];
export function difference<T>(list1: readonly T[]): (list2: readonly T[]) => T[];

/**
 * Finds the set (i.e. no duplicates) of all elements in the first list not contained in the second list.
 * Duplication is determined according to the value returned
 * by applying the supplied predicate to two list elements.
 *
 * See also See also {@link difference}, {@link symmetricDifference}, {@link symmetricDifferenceWith}.
 *
 * @example
 * ```typescript
 * const cmp = (x: { a: number; }, y: { a: number; }) => x.a === y.a;
 * const l1 = [{a: 1}, {a: 2}, {a: 3}];
 * const l2 = [{a: 3}, {a: 4}];
 * R.differenceWith(cmp, l1, l2); //=> [{a: 1}, {a: 2}]
 * ```
 */
export function differenceWith<T1, T2>(
    pred: (a: T1, b: T2) => boolean,
    list1: readonly T1[],
    list2: readonly T2[],
): T1[];
export function differenceWith<T1, T2>(
    pred: (a: T1, b: T2) => boolean,
): (list1: readonly T1[], list2: readonly T2[]) => T1[];
export function differenceWith<T1, T2>(
    pred: (a: T1, b: T2) => boolean,
    list1: readonly T1[],
): (list2: readonly T2[]) => T1[];

/**
 * Returns a new object that does not contain the given property.
 *
 * See also {@link assoc}, {@link omit}.
 *
 * @example
 * ```typescript
 * R.dissoc('b', {a: 1, b: 2, c: 3}); //=> {a: 1, c: 3}
 * ```
 */
export function dissoc<T extends object, K extends keyof T>(prop: K, obj: T): Omit<T, K>;
export function dissoc<K extends string | number>(prop: K): <T extends object>(obj: T) => Omit<T, K>;

/**
 * Makes a shallow clone of an object, omitting the property at the given path.
 *
 * @note This copies and flattens prototype properties onto the new object as well.
 * All non-primitive properties are copied by reference.
 *
 * @example
 * ```typescript
 * R.dissocPath(['a', 'b', 'c'], {a: {b: {c: 42}}}); //=> {a: {b: {}}}
 * ```
 */
export function dissocPath<T>(path: Path, obj: any): T;
export function dissocPath<T>(path: Path): (obj: any) => T;

/**
 * Divides two numbers. Equivalent to `a / b` but curried.
 *
 * See also {@link multiply}.
 *
 * @example
 * ```typescript
 * R.divide(71, 100); //=> 0.71
 *
 * const half = R.divide(R.__, 2);
 * half(42); //=> 21
 *
 * const reciprocal = R.divide(1);
 * reciprocal(4);   //=> 0.25
 * ```
 */
export function divide(__: Placeholder, b: number): (a: number) => number;
export function divide(__: Placeholder): (b: number, a: number) => number;
export function divide(a: number, b: number): number;
export function divide(a: number): (b: number) => number;

/**
 * Returns all but the first `n` elements of the given list, string, or transducer/transformer.
 *
 * Dispatches to the `drop` method of the second argument, if present.
 *
 * See also {@link take}, {@link transduce}, {@link dropLast}, {@link dropWhile}.
 *
 * @example
 * ```typescript
 * R.drop(1, ['foo', 'bar', 'baz']); //=> ['bar', 'baz']
 * R.drop(2, ['foo', 'bar', 'baz']); //=> ['baz']
 * R.drop(3, ['foo', 'bar', 'baz']); //=> []
 * R.drop(4, ['foo', 'bar', 'baz']); //=> []
 * R.drop(3, 'ramda');               //=> 'da'
 * ```
 */
export function drop<T>(n: number, xs: readonly T[]): T[];
export function drop(n: number, xs: string): string;
export function drop<T>(n: number): {
    (xs: string): string;
    (xs: readonly T[]): T[];
};

/**
 * Returns a list containing all but the last `n` elements of the given list.
 *
 * Acts as a transducer if a transformer is given in list position.
 *
 * See also {@link takeLast}, {@link drop}, {@link dropWhile}, {@link dropLastWhile}, {@link transduce}.
 *
 * @example
 * ```typescript
 * R.dropLast(1, ['foo', 'bar', 'baz']); //=> ['foo', 'bar']
 * R.dropLast(2, ['foo', 'bar', 'baz']); //=> ['foo']
 * R.dropLast(3, ['foo', 'bar', 'baz']); //=> []
 * R.dropLast(4, ['foo', 'bar', 'baz']); //=> []
 * R.dropLast(3, 'ramda');               //=> 'ra'
 * ```
 */
export function dropLast<T>(n: number, xs: readonly T[]): T[];
export function dropLast(n: number, xs: string): string;
export function dropLast<T>(n: number): {
    (xs: readonly T[]): T[];
    (xs: string): string;
};

/**
 * Returns a new list excluding all the tailing elements of a given list which satisfy the supplied predicate function.
 * It passes each value from the right to the supplied predicate function,
 * skipping elements until the predicate function returns a falsy value.
 *
 * Acts as a transducer if a transformer is given in list position.
 *
 * See also {@link takeLastWhile}, {@link addIndex}, {@link drop}, {@link dropWhile}, {@link transduce}.
 *
 * @example
 * ```typescript
 * const lteThree = (x: number) => x <= 3;
 *
 * R.dropLastWhile(lteThree, [1, 2, 3, 4, 3, 2, 1]); //=> [1, 2, 3, 4]
 *
 * R.dropLastWhile(x => x !== 'd', 'Ramda'); //=> 'Ramd'
 * ```
 */
export function dropLastWhile<T>(fn: (a: T) => boolean, list: readonly T[]): T[];
export function dropLastWhile<T>(fn: (a: T) => boolean): (list: readonly T[]) => T[];

/**
 * Returns a new list without any consecutively repeating elements.
 * {@link equals `R.equals`} is used to determine equality.
 *
 * Acts as a transducer if a transformer is given in list position.
 *
 * See also {@link transduce}.
 *
 * @example
 * ```typescript
 * R.dropRepeats([1, 1, 1, 2, 3, 4, 4, 2, 2]); //=> [1, 2, 3, 4, 2]
 * ```
 */
export function dropRepeats<T>(list: readonly T[]): T[];

/**
 * Returns a new list without any consecutively repeating elements.
 * Equality is determined by applying the supplied predicate to each pair of consecutive elements.
 * The first element in a series of equal elements will be preserved.
 *
 * Acts as a transducer if a transformer is given in list position.
 *
 * See also {@link transduce}.
 *
 * @example
 * ```typescript
 * const l = [1, -1, 1, 3, 4, -4, -4, -5, 5, 3, 3];
 * R.dropRepeatsWith(R.eqBy(Math.abs), l); //=> [1, 3, 4, -5, 3]
 * ```
 */
export function dropRepeatsWith<T>(predicate: (left: T, right: T) => boolean, list: readonly T[]): T[];
export function dropRepeatsWith<T>(predicate: (left: T, right: T) => boolean): (list: readonly T[]) => T[];

/**
 * Returns a new list excluding the leading elements of a given list
 * which satisfy the supplied predicate function.
 * It passes each value to the supplied predicate function,
 * skipping elements while the predicate function returns a truthy value.
 *
 * Dispatches to the `dropWhile` method of the second argument, if present.
 *
 * Acts as a transducer if a transformer is given in list position.
 *
 * See also {@link takeWhile}, {@link addIndex}, {@link transduce}.
 *
 * @example
 * ```typescript
 * const lteTwo = (x: number) => x <= 2;
 *
 * R.dropWhile(lteTwo, [1, 2, 3, 4, 3, 2, 1]); //=> [3, 4, 3, 2, 1]
 *
 * R.dropWhile(x => x !== 'd' , 'Ramda'); //=> 'da'
 * ```
 */
export function dropWhile<T>(fn: (a: T) => boolean, list: readonly T[]): T[];
export function dropWhile<T>(fn: (a: T) => boolean): (list: readonly T[]) => T[];

/**
 * A function wrapping calls to the two functions in an `||` operation,
 * returning the result of the first function if it is truthy
 * and the result of the second function otherwise.
 *
 * @note This is short-circuited, meaning that the second function will not be invoked if the first returns a truthy value.
 *
 * See also {@link both}, {@link or}.
 *
 * @example
 * ```typescript
 * const gt10 = (x: number) => x > 10;
 * const even = (x: number) => x % 2 === 0;
 * const f = R.either(gt10, even);
 * f(101); //=> true
 * f(8); //=> true
 * ```
 */
export function either<T extends Pred>(pred1: T, pred2: T): T;
export function either<T extends Pred>(pred1: T): (pred2: T) => T;

/**
 * Returns the empty value of its argument's type.
 * Ramda defines the empty value of `Array` (`[]`), `Object` (`{}`), string (`''`),
 * `TypedArray` (`Uint8Array []`, `Float32Array []`, etc) and arguments.
 *
 * Other types are supported if they define `<Type>.empty`, `<Type>.prototype.empty`
 * or implement the FantasyLand Monoid spec.
 *
 * Dispatches to the `empty` method of the first argument, if present.
 *
 * @example
 * ```typescript
 * R.empty([1, 2, 3]);                  //=> []
 * R.empty('unicorns');                 //=> ''
 * R.empty({x: 1, y: 2});               //=> {}
 * R.empty(Uint8Array.from([1, 2, 3])); //=> Uint8Array []
 * ```
 */
export function empty<T>(x: T): T;

/**
 * Checks if a list ends with the provided sublist.
 *
 * Similarly, checks if a string ends with the provided substring.
 *
 * See also {@link startsWith}.
 *
 * @example
 * ```typescript
 * R.endsWith('c', 'abc')                //=> true
 * R.endsWith('b', 'abc')                //=> false
 * R.endsWith(['c'], ['a', 'b', 'c'])    //=> true
 * R.endsWith(['b'], ['a', 'b', 'c'])    //=> false
 * ```
 */
export function endsWith(substr: string, str: string): boolean;
export function endsWith(substr: string): (str: string) => boolean;
export function endsWith<T>(subList: readonly T[], list: readonly T[]): boolean;
export function endsWith<T>(subList: readonly T[]): (list: readonly T[]) => boolean;

/**
 * Takes a function and two values in its domain and returns `true` if the values map to the same value in the codomain;
 * `false` otherwise.
 *
 * @example
 * ```typescript
 * R.eqBy(Math.abs, 5, -5); //=> true
 * ```
 */
export function eqBy<T>(fn: (a: T) => unknown, a: T, b: T): boolean;
export function eqBy<T>(fn: (a: T) => unknown, a: T): (b: T) => boolean;
export function eqBy<T>(fn: (a: T) => unknown): {
    (a: T, b: T): boolean;
    (a: T): (b: T) => boolean;
};

/**
 * Reports whether two objects have the same value, in {@link equals `R.equals`} terms, for the specified property.
 * Useful as a curried predicate.
 *
 * @example
 * ```typescript
 * const o1 = { a: 1, b: 2, c: 3, d: 4 };
 * const o2 = { a: 10, b: 20, c: 3, d: 40 };
 * R.eqProps('a', o1, o2); //=> false
 * R.eqProps('c', o1, o2); //=> true
 * ```
 */
export function eqProps<T, U>(prop: string, obj1: T, obj2: U): boolean;
export function eqProps<P extends string>(prop: P): <T, U>(obj1: Record<P, T>, obj2: Record<P, U>) => boolean;
export function eqProps<T>(prop: string, obj1: T): <U>(obj2: U) => boolean;

/**
 * Returns `true` if its arguments are equivalent, `false` otherwise.
 * Handles cyclical data structures.
 *
 * Dispatches symmetrically to the `equals` methods of both arguments, if present.
 *
 * @example
 * ```typescript
 * R.equals(1, 1); //=> true
 * R.equals([1, 2, 3], [1, 2, 3]); //=> true
 *
 * type Recursive = { v: Recursive; };
 *
 * const a: Recursive = {} as Recursive; a.v = a;
 * const b: Recursive = {} as Recursive; b.v = b;
 * R.equals(a, b); //=> true
 * ```
 */
export function equals<T>(__: Placeholder, b: T): (a: T) => boolean;
export function equals<T>(a: T, b: T): boolean;
export function equals<T>(a: T): (b: T) => boolean;

/**
 * Creates a new object by evolving a shallow copy of the `object`,
 * according to the functions in `transformations`.
 * All non-primitive properties are copied by reference.
 *
 * A function in `transformations` will not be invoked if its corresponding key does not exist in the evolved object.
 *
 * @example
 * ```typescript
 * const tomato = {firstName: '  Tomato ', data: {elapsed: 100, remaining: 1400}, id:123};
 * const transformations = {
 *   firstName: R.trim,
 *   lastName: R.trim, // Will not get invoked.
 *   data: {elapsed: R.add(1), remaining: R.add(-1)}
 * };
 * R.evolve(transformations, tomato); //=> {firstName: 'Tomato', data: {elapsed: 101, remaining: 1399}, id:123}
 * ```
 */
export function evolve<E extends Evolver, V extends Evolvable<E>>(transformations: E, obj: V): Evolve<V, E>;
export function evolve<E extends Evolver>(transformations: E): <V extends Evolvable<E>>(obj: V) => Evolve<V, E>;

/**
 * A function that always returns `false`.
 * Any passed in parameters are ignored.
 *
 * See also {@link T}.
 *
 * @example
 * ```typescript
 * R.F(); //=> false
 * ```
 */
export function F(...args: unknown[]): false;

/**
 * Takes a predicate and a `Filterable`,
 * and returns a new `Filterable` of the same type
 * containing the members of the given `Filterable` which satisfy the given predicate.
 * Filterable objects include plain objects or any object that has a filter method such as Array.
 *
 * Dispatches to the `filter` method of the second argument, if present.
 *
 * Acts as a transducer if a transformer is given in list position.
 *
 * See also {@link reject}, {@link transduce}, {@link addIndex}.
 *
 * @example
 * ```typescript
 * const isEven = (n: number) => n % 2 === 0;
 *
 * R.filter(isEven, [1, 2, 3, 4]); //=> [2, 4]
 *
 * R.filter(isEven, {a: 1, b: 2, c: 3, d: 4}); //=> {b: 2, d: 4}
 * ```
 */
export function filter<A, P extends A>(
    pred: (val: A) => val is P,
): {
    <B extends A>(list: readonly B[]): P[];
    <B extends A>(dict: Dictionary<B>): Dictionary<P>;
};
export function filter<T>(
    pred: (value: T) => boolean,
): <P extends T, C extends readonly P[] | Dictionary<P>>(collection: C) => C;
export function filter<T, P extends T>(pred: (val: T) => val is P, list: readonly T[]): P[];
export function filter<T, P extends T>(pred: (val: T) => val is P, dict: Dictionary<T>): Dictionary<P>;
export function filter<T, C extends readonly T[] | Dictionary<T>>(pred: (value: T) => boolean, collection: C): C;

/**
 * Returns the first element of the list which matches the predicate,
 * or `undefined` if no element matches.
 *
 * Dispatches to the `find` method of the second argument, if present.
 *
 * Acts as a transducer if a transformer is given in list position.
 *
 * See also {@link transduce}.
 *
 * @example
 * ```typescript
 * const xs = [{a: 1}, {a: 2}, {a: 3}];
 * R.find(R.propEq('a', 2))(xs); //=> {a: 2}
 * R.find(R.propEq('a', 4))(xs); //=> undefined
 * ```
 */
export function find<T, P extends T>(pred: (val: T) => val is P, list: readonly T[]): P | undefined;
export function find<T>(pred: (val: T) => boolean, list: readonly T[]): T | undefined;
export function find<T, P extends T>(pred: (val: T) => val is P): (list: readonly T[]) => P | undefined;
export function find<T>(pred: (val: T) => boolean): (list: readonly T[]) => T | undefined;

/**
 * Returns the index of the first element of the list which matches the predicate,
 * or `-1` if no element matches.
 *
 * Acts as a transducer if a transformer is given in list position.
 *
 * See also {@link indexOf}, {@link transduce}.
 *
 * @example
 * ```typescript
 * const xs = [{a: 1}, {a: 2}, {a: 3}];
 * R.findIndex(R.propEq('a', 2))(xs); //=> 1
 * R.findIndex(R.propEq('a', 4))(xs); //=> -1
 * ```
 */
export function findIndex<T>(fn: (a: T) => boolean, list: readonly T[]): number;
export function findIndex<T>(fn: (a: T) => boolean): (list: readonly T[]) => number;

/**
 * Returns the last element of the list which matches the predicate, or `undefined` if no element matches.
 *
 * Acts as a transducer if a transformer is given in list position.
 *
 * See also {@link transduce}.
 *
 * @example
 * ```typescript
 * const xs = [{a: 1, b: 0}, {a:1, b: 1}];
 * R.findLast(R.propEq('a', 1))(xs); //=> {a: 1, b: 1}
 * R.findLast(R.propEq('a', 4))(xs); //=> undefined
 * ```
 */
export function findLast<T, P extends T>(pred: (val: T) => val is P, list: readonly T[]): P | undefined;
export function findLast<T>(pred: (val: T) => boolean, list: readonly T[]): T | undefined;
export function findLast<T, P extends T>(pred: (val: T) => val is P): (list: readonly T[]) => P | undefined;
export function findLast<T>(pred: (val: T) => boolean): (list: readonly T[]) => T | undefined;

/**
 * Returns the index of the last element of the list which matches the predicate,
 * or `-1` if no element matches.
 *
 * Acts as a transducer if a transformer is given in list position.
 *
 * See also {@link lastIndexOf}, {@link transduce}.
 *
 * @example
 * ```typescript
 * const xs = [{a: 1, b: 0}, {a:1, b: 1}];
 * R.findLastIndex(R.propEq('a', 1))(xs); //=> 1
 * R.findLastIndex(R.propEq('a', 4))(xs); //=> -1
 * ```
 */
export function findLastIndex<T>(fn: (a: T) => boolean, list: readonly T[]): number;
export function findLastIndex<T>(fn: (a: T) => boolean): (list: readonly T[]) => number;

/**
 * Returns a new list by pulling every item out of it (and all its sub-arrays)
 * and putting them in a new array, depth-first.
 *
 * See also {@link unnest}.
 *
 * @example
 * ```typescript
 * R.flatten([1, 2, [3, 4], 5, [6, [7, 8, [9, [10, 11], 12]]]]);
 * //=> [1, 2, 3, 4, 5, 6, 7, 8, 9, 10, 11, 12]
 * ```
 */
export function flatten<T extends readonly any[]>(list: T): _.T.Flatten<T>;

/**
 * Flips the order of the first two arguments to the given function.
 *
 * @example
 * ```typescript
 * const mergeThree = <T>(a: T, b: T, c: T) => ([] as T[]).concat(a, b, c);
 *
 * mergeThree(1, 2, 3); //=> [1, 2, 3]
 *
 * R.flip(mergeThree)(1, 2, 3); //=> [2, 1, 3]
 * ```
 */
export function flip<T, U, TResult>(fn: (arg0: T, arg1: U) => TResult): (arg1: U, arg0?: T) => TResult;
export function flip<F extends AnyFunction, P extends _.F.Parameters<F>>(
    fn: F,
): _.F.Curry<(...args: _.T.Merge<[P[1], P[0]], P>) => _.F.Return<F>>;

/**
 * Iterate over the given list, calling the given function for each element in the list.
 *
 * @note `R.forEach` does not skip deleted or unassigned indices (sparse arrays),
 * unlike the native `Array.prototype.forEach` method.
 *
 * Also note that, unlike `Array.prototype.forEach`, `R.forEach` returns the original array.
 * In some libraries this function is named `each`.
 *
 * Dispatches to the `forEach` method of the second argument, if present.
 *
 * @example
 * ```typescript
 * const printXPlusFive = (x: number) => console.log(x + 5);
 * R.forEach(printXPlusFive, [1, 2, 3]); //=> [1, 2, 3]
 * // logs 6
 * // logs 7
 * // logs 8
 * ```
 */
export function forEach<T>(fn: (x: T) => void, list: readonly T[]): T[];
export function forEach<T>(fn: (x: T) => void): (list: readonly T[]) => T[];
export function forEach<T>(fn: (x: T) => void, list: readonly T[]): T[];
export function forEach<T>(fn: (x: T) => void): (list: readonly T[]) => T[];

/**
 * Iterate over the given object, calling the given function for each key and value in the object.
 *
 * @example
 * ```typescript
 * const printKeyConcatValue = (value: unknown, key: string) => console.log(key + ':' + value);
 * R.forEachObjIndexed(printKeyConcatValue, {x: 1, y: 2}); //=> {x: 1, y: 2}
 * // logs x:1
 * // logs y:2
 * ```
 */
export function forEachObjIndexed<T>(fn: (value: T[keyof T], key: keyof T, obj: T) => void, obj: T): T;
export function forEachObjIndexed<T>(fn: (value: T[keyof T], key: keyof T, obj: T) => void): (obj: T) => T;

/**
 * Creates a new object from a list key-value pairs.
 * If a key appears in multiple pairs,
 * the rightmost pair is included in the object.
 *
 * See also {@link toPairs}, {@link pair}.
 *
 * @example
 * ```typescript
 * R.fromPairs([['a', 1], ['b', 2], ['c', 3]]); //=> {a: 1, b: 2, c: 3}
 * ```
 */
export function fromPairs<V>(
    pairs: ReadonlyArray<Readonly<KeyValuePair<string, V>>> | ReadonlyArray<Readonly<KeyValuePair<number, V>>>,
): { [index: string]: V };

/**
 * Splits a list into sub-lists stored in an object,
 * based on the result of calling a key-returning function on each element,
 * and grouping the results according to values returned.
 *
 * Dispatches to the `groupBy` method of the second argument, if present.
 *
 * Acts as a transducer if a transformer is given in list position.
 *
 * See also {@link reduceBy}, {@link indexBy}, {@link transduce}.
 *
 * @example
 * ```typescript
 * type Student = { name: string; score: number; }
 *
 * const byGrade = R.groupBy((student: Student) => {
 *   const score = student.score;
 *   return score < 65 ? 'F' :
 *          score < 70 ? 'D' :
 *          score < 80 ? 'C' :
 *          score < 90 ? 'B' : 'A';
 * });
 * const students = [{name: 'Abby', score: 84},
 *                   {name: 'Eddy', score: 58},
 *                   // ...
 *                   {name: 'Jack', score: 69}];
 * byGrade(students);
 * // {
 * //   'A': [{name: 'Dianne', score: 99}],
 * //   'B': [{name: 'Abby', score: 84}]
 * //   // ...,
 * //   'F': [{name: 'Eddy', score: 58}]
 * // }
 * ```
 */
export function groupBy<T, K extends string = string>(fn: (a: T) => K, list: readonly T[]): Record<K, T[]>;
export function groupBy<T, K extends string = string>(fn: (a: T) => K): (list: readonly T[]) => Record<K, T[]>;

/**
 * Takes a list and returns a list of lists
 * where every adjacent element of each sublist satisfies the given predicate.
 *
 * @example
 * ```typescript
 * R.groupWith(R.equals, [0, 1, 1, 2, 3, 5, 8, 13, 21])
 * //=> [[0], [1, 1], [2], [3], [5], [8], [13], [21]]
 *
 * R.groupWith((a, b) => a + 1 === b, [0, 1, 1, 2, 3, 5, 8, 13, 21])
 * //=> [[0, 1], [1, 2, 3], [5], [8], [13], [21]]
 *
 * R.groupWith((a, b) => a % 2 === b % 2, [0, 1, 1, 2, 3, 5, 8, 13, 21])
 * //=> [[0], [1, 1], [2], [3, 5], [8], [13, 21]]
 *
 * const isVowel = R.test(/^[aeiou]$/i);
 * R.groupWith(R.eqBy(isVowel), 'aestiou')
 * //=> ['ae', 'st', 'iou']
 * ```
 */
export function groupWith<T>(fn: (x: T, y: T) => boolean): (list: readonly T[]) => T[][];
export function groupWith<T>(fn: (x: T, y: T) => boolean, list: readonly T[]): T[][];
export function groupWith<T>(fn: (x: T, y: T) => boolean, list: string): string[];

/**
 * Returns `true` if the first parameter is greater than the second; `false` otherwise.
 *
 * See also {@link gte}, {@link lt}, {@link lte}.
 *
 * @example
 * ```typescript
 * R.gt(2, 1); //=> true
 * R.gt(2, 2); //=> false
 * R.gt(2, 3); //=> false
 * R.gt('a', 'z'); //=> false
 * R.gt('z', 'a'); //=> true
 * ```
 */
export function gt(__: Placeholder, b: number): (a: number) => boolean;
export function gt(__: Placeholder): (b: number, a: number) => boolean;
export function gt(a: number, b: number): boolean;
export function gt(a: string, b: string): boolean;
export function gt(a: number): (b: number) => boolean;

/**
 * Returns `true` if the first parameter is greater than or equal to the second; `false` otherwise.
 *
 * See also {@link gt}, {@link lt}, {@link lte}.
 *
 * @example
 * ```typescript
 * R.gte(2, 1); //=> true
 * R.gte(2, 2); //=> true
 * R.gte(2, 3); //=> false
 * R.gte('a', 'z'); //=> false
 * R.gte('z', 'a'); //=> true
 * ```
 */
export function gte(__: Placeholder, b: number): (a: number) => boolean;
export function gte(__: Placeholder): (b: number, a: number) => boolean;
export function gte(a: number, b: number): boolean;
export function gte(a: string, b: string): boolean;
export function gte(a: number): (b: number) => boolean;

/**
 * Returns whether or not an object has an own property with the specified name.
 *
 * @example
 * ```typescript
 * const hasName = R.has('name');
 * hasName({name: 'alice'});   //=> true
 * hasName({name: 'bob'});     //=> true
 * hasName({});                //=> false
 *
 * const point = {x: 0, y: 0};
 * const pointHas = R.has(R.__, point);
 * pointHas('x'); //=> true
 * pointHas('y'); //=> true
 * pointHas('z'); //=> false
 * ```
 */
export function has(__: Placeholder, obj: unknown): (s: string) => boolean;
export function has(__: Placeholder): <P extends string>(obj: unknown, s: P) => obj is ObjectHavingSome<P>;
export function has<P extends string>(s: P, obj: unknown): obj is ObjectHavingSome<P>;
export function has<P extends string>(s: P): (obj: unknown) => obj is ObjectHavingSome<P>;

/**
 * Returns whether or not an object or its prototype chain has a property with the specified name.
 *
 * @example
 * ```typescript
 * class Rectangle {
 *   constructor(public width: number, public height: number) {}
 *
 *   area() {
 *     return this.width * this.height;
 *   }
 * }
 *
 * const square = new Rectangle(2, 2);
 * R.hasIn('width', square); //=> true
 * R.hasIn('area', square);  //=> true
 * ```
 */
export function hasIn<T>(s: string, obj: T): boolean;
export function hasIn(s: string): <T>(obj: T) => boolean;

/**
 * Returns whether or not a path exists in an object. Only the object's own properties are checked.
 *
 * See also {@link has}.
 *
 * @example
 * ```typescript
 * R.hasPath(['a', 'b'], {a: {b: 2}});         // => true
 * R.hasPath(['a', 'b'], {a: {b: undefined}}); // => true
 * R.hasPath(['a', 'b'], {a: {c: 2}});         // => false
 * R.hasPath(['a', 'b'], {});                  // => false
 * ```
 */
export function hasPath<T>(list: readonly string[], obj: T): boolean;
export function hasPath(list: readonly string[]): <T>(obj: T) => boolean;

/**
 * Returns the first element in a list.
 * In some libraries this function is named `first`.
 *
 * See also {@link tail}, {@link init}, {@link last}.
 *
 * @example
 * ```typescript
 * R.head(['fi', 'fo', 'fum']); //=> 'fi'
 * R.head([]); //=> undefined
 *
 * R.head('abc'); //=> 'a'
 * R.head(''); //=> ''
 * ```
 */
export function head(str: string): string;
export function head(list: readonly []): undefined;
export function head<T>(list: readonly T[]): T | undefined;

/**
 * Returns `true` if its arguments are identical, `false` otherwise.
 * Values are identical if they reference the same memory.
 * `NaN` is identical to `NaN`; `0` and `-0` are not identical.
 *
 * @note This is merely a curried version of ES6 `Object.is`.
 *
 * @example
 * ```typescript
 * const o = {};
 * R.identical(o, o); //=> true
 * R.identical(1, 1); //=> true
 * R.identical<string | number>(1, '1'); //=> false
 * R.identical([], []); //=> false
 * R.identical(0, -0); //=> false
 * R.identical(NaN, NaN); //=> true
 * ```
 */
export function identical<T>(a: T, b: T): boolean;
export function identical<T>(a: T): (b: T) => boolean;

/**
 * A function that returns its argument.
 * Good as a default or placeholder function.
 *
 * @example
 * ```typescript
 * R.identity(1); //=> 1
 *
 * const obj = {};
 * R.identity(obj) === obj; //=> true
 * ```
 */
export function identity<T>(a: T): T;

/**
 * Creates a function that will process either the onTrue or the onFalse function depending upon the result
 * of the condition predicate.
 *
 * See also {@link unless}, {@link when}, {@link cond}.
 *
 * @example
 * ```typescript
 * const incCount = R.ifElse(
 *   R.has('count'),
 *   R.over(R.lensProp<{ count: number; }>('count'), R.inc),
 *   R.assoc('count', 1)
 * );
 * incCount({ count: 1 }); //=> { count: 2 }
 * ```
 */
export function ifElse<T, TF extends T, TOnTrueResult, TOnFalseResult>(
    pred: PredTypeguard<T, TF>,
    onTrue: (a: TF) => TOnTrueResult,
    onFalse: (a: Exclude<T, TF>) => TOnFalseResult,
): (a: T) => TOnTrueResult | TOnFalseResult;
export function ifElse<TArgs extends any[], TOnTrueResult, TOnFalseResult>(
    fn: Pred<TArgs>,
    onTrue: (...args: TArgs) => TOnTrueResult,
    onFalse: (...args: TArgs) => TOnFalseResult,
): (...args: TArgs) => TOnTrueResult | TOnFalseResult;

/**
 * Increments its argument.
 *
 * See also {@link dec}.
 *
 * @example
 * ```typescript
 * R.inc(42); //=> 43
 * ```
 */
export function inc(n: number): number;

/**
 * Returns `true` if the specified value is equal, in `R.equals` terms,
 * to at least one element of the given list; `false` otherwise.
 * Also works with strings.
 *
 * See also {@link any}.
 *
 * @example
 * ```typescript
 * R.includes(3, [1, 2, 3]);   //=> true
 * R.includes(4, [1, 2, 3]);   //=> false
 * R.includes([42], [[42]]);   //=> true
 * R.includes('ba', 'banana'); //=> true
 * R.includes({ name: 'Fred' }, [{ name: 'Fred' }]); //=> true
 * ```
 */
export function includes(__: Placeholder, list: readonly string[] | string): (s: string) => boolean;
export function includes<T>(__: Placeholder, list: readonly T[]): (target: T) => boolean;
export function includes(__: Placeholder): (list: readonly string[] | string, s: string) => boolean;
export function includes<T>(__: Placeholder): (list: readonly T[], target: T) => boolean;
export function includes(s: string, list: readonly string[] | string): boolean;
export function includes(s: string): (list: readonly string[] | string) => boolean;
export function includes<T>(target: T, list: readonly T[]): boolean;
export function includes<T>(target: T): (list: readonly T[]) => boolean;

/**
 * Given a function that generates a key,
 * turns a list of objects into an object indexing the objects by the given key.
 *
 * @note If multiple objects generate the same value for the indexing key
 * only the last value will be included in the generated object.
 *
 * Acts as a transducer if a transformer is given in list position.
 *
 * See also {@link groupBy}, {@link transduce}.
 *
 * @example
 * ```typescript
 * const list = [{id: 'xyz', title: 'A'}, {id: 'abc', title: 'B'}];
 * R.indexBy(R.prop('id'), list);
 * //=> {abc: {id: 'abc', title: 'B'}, xyz: {id: 'xyz', title: 'A'}}
 * ```
 */
export function indexBy<T, K extends string | number = string>(fn: (a: T) => K, list: readonly T[]): { [key in K]: T };
export function indexBy<T, K extends string | number | undefined = string>(
    fn: (a: T) => K,
    list: readonly T[],
): { [key in NonNullable<K>]?: T };
export function indexBy<T, K extends string | number = string>(
    fn: (a: T) => K,
): (list: readonly T[]) => { [key in K]: T };
export function indexBy<T, K extends string | number | undefined = string>(
    fn: (a: T) => K | undefined,
): (list: readonly T[]) => { [key in NonNullable<K>]?: T };

/**
 * Returns the position of the first occurrence of an item in an array,
 * or -1 if the item is not included in the array.
 * {@link equals `R.equals`} is used to determine equality.
 *
 * See also {@link lastIndexOf}, {@link findIndex}.
 *
 * @example
 * ```typescript
 * R.indexOf(3, [1,2,3,4]);  //=> 2
 * R.indexOf(10, [1,2,3,4]); //=> -1
 * ```
 */
export function indexOf(target: string, list: readonly string[] | string): number;
export function indexOf(target: string): (list: readonly string[] | string) => number;
export function indexOf<T>(target: T, list: readonly T[]): number;
export function indexOf<T>(target: T): (list: readonly T[]) => number;

/**
 * Returns all but the last element of the given list or string.
 *
 * See also {@link last}, {@link head}, {@link tail}.
 *
 * @example
 * ```typescript
 * R.init([1, 2, 3]); //=> [1, 2]
 * R.init([1, 2]);    //=> [1]
 * R.init([1]);       //=> []
 * R.init([]);        //=> []
 *
 * R.init('abc'); //=> 'ab'
 * R.init('ab');  //=> 'a'
 * R.init('a');   //=> ''
 * R.init('');    //=> ''
 * ```
 */
export function init<T>(list: readonly T[]): T[];
export function init(list: string): string;

/**
 * Takes a predicate `pred`, a list `xs`, and a list `ys`,
 * and returns a list `xs'` comprising each of the elements of `xs`
 * which is equal to one or more elements of `ys` according to `pred`.
 *
 * `pred` must be a binary function expecting an element from each list.
 *
 * `xs`, `ys`, and `xs'` are treated as sets, semantically, so ordering should not be significant,
 * but since `xs'` is ordered the implementation guarantees
 * that its values are in the same order as they appear in `xs`.
 * Duplicates are not removed, so `xs'` may contain duplicates if `xs` contains duplicates.
 *
 * See also {@link intersection}.
 *
 * @example
 * ```typescript
 * R.innerJoin(
 *   (record, id) => record.id === id,
 *   [{id: 824, name: 'Richie Furay'},
 *    {id: 956, name: 'Dewey Martin'},
 *    {id: 313, name: 'Bruce Palmer'},
 *    {id: 456, name: 'Stephen Stills'},
 *    {id: 177, name: 'Neil Young'}],
 *   [177, 456, 999]
 * );
 * //=> [{id: 456, name: 'Stephen Stills'}, {id: 177, name: 'Neil Young'}]
 * ```
 */
export function innerJoin<T1, T2>(pred: (a: T1, b: T2) => boolean, list1: readonly T1[], list2: readonly T2[]): T1[];
export function innerJoin<T1, T2>(
    pred: (a: T1, b: T2) => boolean,
): (list1: readonly T1[], list2: readonly T2[]) => T1[];
export function innerJoin<T1, T2>(
    pred: (a: T1, b: T2) => boolean,
    list1: readonly T1[],
): (list2: readonly T2[]) => T1[];

/**
 * Returns a copy of the list with the element inserted at the index.
 *
 * @example
 * ```typescript
 * R.insert<string | number>(2, 'x', [1,2,3,4]); //=> [1,2,'x',3,4]
 * ```
 */
export function insert<T>(index: number, elt: T, list: readonly T[]): T[];
export function insert<T>(index: number, elt: T): (list: readonly T[]) => T[];
export function insert(index: number): <T>(elt: T, list: readonly T[]) => T[];

/**
 * Returns a copy of the list with the elements inserted at the index.
 *
 * @example
 * ```typescript
 * R.insertAll<string | number>(2, ['x','y','z'], [1,2,3,4]); //=> [1,2,'x','y','z',3,4]
 * ```
 */
export function insertAll<T>(index: number, elts: readonly T[], list: readonly T[]): T[];
export function insertAll<T>(index: number, elts: readonly T[]): (list: readonly T[]) => T[];
export function insertAll(index: number): <T>(elts: readonly T[], list: readonly T[]) => T[];

/**
 * Combines two lists into a set (i.e. no duplicates) composed of those elements common to both lists.
 *
 * See also {@link innerJoin}.
 *
 * @example
 * ```typescript
 * R.intersection([1,2,3,4], [7,6,5,4,3]); //=> [4, 3]
 * ```
 */
export function intersection<T>(list1: readonly T[], list2: readonly T[]): T[];
export function intersection<T>(list1: readonly T[]): (list2: readonly T[]) => T[];

/**
 * Creates a new list with the separator interposed between elements.
 *
 * Dispatches to the `intersperse` method of the second argument, if present.
 *
 * @example
 * ```typescript
 * R.intersperse('a', ['b', 'n', 'n', 's']); //=> ['b', 'a', 'n', 'a', 'n', 'a', 's']
 * ```
 */
export function intersperse<T>(separator: T, list: readonly T[]): T[];
export function intersperse<T>(separator: T): (list: readonly T[]) => T[];

/**
 * Transforms the items of the list with the transducer
 * and appends the transformed items to the accumulator
 * using an appropriate iterator function based on the accumulator type.
 *
 * The accumulator can be an array, string, object or a transformer.
 * Iterated items will be appended to arrays and concatenated to strings.
 * Objects will be merged directly or 2-item tuples will be merged as key, value pairs.
 *
 * The accumulator can also be a transformer object that provides:
 * - A 2-arity iterator function, which is passed directly to reduce.
 * - A 0-arity initial value function, which is used to provide the initial accumulator.
 * - A 1-arity result extraction function, which is used to convert the final accumulator into the return type.
 * In most cases is it is {@link identity `R.identity`}.
 *
 * The iteration is performed with {@link reduce `R.reduce`} after initializing the transducer.
 *
 * See also {@link transduce}.
 *
 * @example
 * ```typescript
 * const numbers = [1, 2, 3, 4];
 * const transducer = R.compose(R.map(R.add(1)), R.take(2));
 *
 * R.into([], transducer, numbers); //=> [2, 3]
 *
 * const intoArray = R.into([]);
 * intoArray(transducer, numbers); //=> [2, 3]
 * ```
 */
export function into<T>(acc: any, xf: AnyFunction, list: readonly T[]): T[];
export function into<T, R>(acc: any, xf: (...args: any[]) => R[], list: readonly T[]): R[];
export function into(acc: any, xf: AnyFunction): <T>(list: readonly T[]) => T[];
export function into(acc: any): <T>(xf: AnyFunction, list: readonly T[]) => T[];

/**
 * Same as `R.invertObj`,
 * however this accounts for objects with duplicate values by putting the values into an array.
 *
 * See also {@link invertObj}.
 *
 * @example
 * ```typescript
 * const raceResultsByFirstName = {
 *   first: 'alice',
 *   second: 'jake',
 *   third: 'alice',
 * };
 * R.invert(raceResultsByFirstName);
 * //=> { 'alice': ['first', 'third'], 'jake': ['second'] }
 * ```
 */
export function invert<T>(obj: T): { [index: string]: string[] };

/**
 * Returns a new object with the keys of the given object as values, and the values of the given object as keys.
 *
 * @note If multiple objects generate the same value for the indexing key
 * only the last value will be included in the generated object.
 *
 * See also {@link invert}.
 *
 * @example
 * ```typescript
 * const raceResults = {
 *   first: 'alice',
 *   second: 'jake'
 * };
 * R.invertObj(raceResults);
 * //=> { 'alice': 'first', 'jake':'second' }
 *
 * // Alternatively:
 * const raceResults = ['alice', 'jake'];
 * R.invertObj(raceResults);
 * //=> { 'alice': '0', 'jake':'1' }
 * ```
 */
export function invertObj(obj: { [index: string]: string } | { [index: number]: string }): { [index: string]: string };

/**
 * Turns a named method with a specified arity into a function that can be called directly
 * supplied with arguments and a target object.
 *
 * The returned function is curried and accepts `arity + 1` parameters
 * where the final parameter is the target object.
 *
 * @example
 * ```typescript
 * const sliceFrom = R.invoker<(start: number, s: string) => string>(1, 'slice');
 * sliceFrom(6, 'abcdefghijklm'); //=> 'ghijklm'
 * const sliceFrom6 = R.invoker<(start: number, end: number, s: string) => string>(2, 'slice')(6);
 * sliceFrom6(8, 'abcdefghijklm'); //=> 'gh'
 *
 * const dog = {
 *   speak: async () => 'Woof!'
 * };
 * const speak = R.invoker<(speaker: { speak: () => Promise<string> }) => Promise<string>>(0, 'speak');
 * speak(dog).then(console.log) //~> 'Woof!'
 * ```
 */
export function invoker(arity: number, method: string): (...args: unknown[]) => any;

/**
 * See if an object (`val`) is an instance of the supplied constructor.
 * This function will check up the inheritance chain, if any.
 * If `val` was created using `Object.create`, `R.is(Object, val) === true`.
 *
 * See also {@link propIs}.
 */
export function is<C extends AnyFunction>(ctor: C, val: any): val is ReturnType<C>;
export function is<C extends AnyConstructor>(ctor: C, val: any): val is InstanceType<C>;
export function is<C extends AnyFunction>(ctor: C): (val: any) => val is ReturnType<C>;
export function is<C extends AnyConstructor>(ctor: C): (val: any) => val is InstanceType<C>;

/**
 * Returns `true` if the given value is its type's empty value; `false` otherwise.
 *
 * See also {@link empty}.
 *
 * @example
 * ```typescript
 * R.isEmpty([1, 2, 3]);           //=> false
 * R.isEmpty([]);                  //=> true
 * R.isEmpty('');                  //=> true
 * R.isEmpty(null);                //=> false
 * R.isEmpty({});                  //=> true
 * R.isEmpty({length: 0});         //=> false
 * R.isEmpty(Uint8Array.from([])); //=> true
 * ```
 */
export function isEmpty(value: any): boolean;

/**
 * Checks if the input value is `null` or `undefined`.
 *
 * @example
 * ```typescript
 * R.isNil(null); //=> true
 * R.isNil(undefined); //=> true
 * R.isNil(0); //=> false
 * R.isNil([]); //=> false
 * ```
 */
export function isNil(value: any): value is null | undefined;

/**
 * Returns a string made by inserting the given separator between each element
 * and concatenating all the elements into a single string.
 *
 * See also {@link split}.
 *
 * @example
 * ```typescript
 * const spacer = R.join(' ');
 * spacer(['a', 2, 3.4]);  //=> 'a 2 3.4'
 * R.join('|', [1, 2, 3]); //=> '1|2|3'
 * ```
 */
export function join(x: string, xs: readonly any[]): string;
export function join(x: string): (xs: readonly any[]) => string;

/**
 * Applies a list of functions to a list of values.
 *
 * See also {@link applySpec}.
 *
 * @example
 * ```typescript
 * const getRange = R.juxt([Math.min, Math.max]);
 * getRange(3, 4, 9, -3); //=> [-3, 9]
 * ```
 */
export function juxt<A extends any[], R1>(fns: [(...args: A) => R1]): (...args: A) => [R1];
export function juxt<A extends any[], R1, R2>(fns: [(...args: A) => R1, (...args: A) => R2]): (...args: A) => [R1, R2];
export function juxt<A extends any[], R1, R2, R3>(
    fns: [(...args: A) => R1, (...args: A) => R2, (...args: A) => R3],
): (...args: A) => [R1, R2, R3];
export function juxt<A extends any[], R1, R2, R3, R4>(
    fns: [(...args: A) => R1, (...args: A) => R2, (...args: A) => R3, (...args: A) => R4],
): (...args: A) => [R1, R2, R3, R4];
export function juxt<A extends any[], R1, R2, R3, R4, R5>(
    fns: [(...args: A) => R1, (...args: A) => R2, (...args: A) => R3, (...args: A) => R4, (...args: A) => R5],
): (...args: A) => [R1, R2, R3, R4, R5];
export function juxt<A extends any[], U>(fns: ReadonlyArray<(...args: A) => U>): (...args: A) => U[];

/**
 * Returns a list containing the names of all the enumerable own properties of the supplied object.
 *
 * @note The order of the output array is not guaranteed to be consistent across different JS platforms.
 *
 * See also {@link keysIn}, {@link values}, {@link toPairs}.
 *
 * @example
 * ```typescript
 * R.keys({a: 1, b: 2, c: 3}); //=> ['a', 'b', 'c']
 * ```
 */
export function keys<T extends object>(x: T): Array<keyof T>;
export function keys<T>(x: T): string[];

/**
 * Returns a list containing the names of all the properties of the supplied object,
 * including prototype properties.
 *
 * @note The order of the output array is not guaranteed to be consistent across different JS platforms.
 *
 * See also {@link keys}, {@link valuesIn}.
 *
 * @example
 * ```typescript
 * class F {
 *   y = 'Y';
 *   constructor(public x: string = 'X') {}
 * }
 *
 * const f = new F();
 * R.keysIn(f); //=> ['x', 'y']
 * ```
 */
export function keysIn<T>(obj: T): string[];

/**
 * Returns the last element of the given list or string.
 *
 * See also {@link init}, {@link head}, {@link tail}.
 *
 * @example
 * ```typescript
 * R.last(['fi', 'fo', 'fum']); //=> 'fum'
 * R.last([]);    //=> undefined
 *
 * R.last('abc'); //=> 'c'
 * R.last('');    //=> ''
 * ```
 */
export function last(str: string): string;
export function last(list: readonly []): undefined;
export function last<T>(list: readonly T[]): T | undefined;

/**
 * Returns the position of the last occurrence of an item in an array,
 * or `-1` if the item is not included in the array.
 * {@link equals `R.equals`} is used to determine equality.
 *
 * See also {@link indexOf}, {@link findLastIndex}.
 *
 * @example
 * ```typescript
 * R.lastIndexOf(3, [-1,3,3,0,1,2,3,4]); //=> 6
 * R.lastIndexOf(10, [1,2,3,4]); //=> -1
 * ```
 */
export function lastIndexOf(target: string, list: readonly string[] | string): number;
export function lastIndexOf(target: string): (list: readonly string[] | string) => number;
export function lastIndexOf<T>(target: T, list: readonly T[]): number;
export function lastIndexOf<T>(target: T): (list: readonly T[]) => number;

/**
 * Returns the number of elements in the array by returning `list.length`.
 *
 * @example
 * ```typescript
 * R.length([]); //=> 0
 * R.length([1, 2, 3]); //=> 3
 * ```
 */
export function length<T extends ArrayLike<unknown>>(list: T): number;

/**
 * Returns a lens for the given getter and setter functions.
 * The getter "gets" the value of the focus; the setter "sets" the value of the focus.
 * The setter should not mutate the data structure.
 *
 * See also {@link view}, {@link set}, {@link over}, {@link lensIndex}, {@link lensProp}.
 */
export function lens<S, A>(getter: (s: S) => A, setter: (a: A, s: S) => S): Lens<S, A>;

/**
 * Returns a lens whose focus is the specified index.
 *
 * See also {@link view}, {@link set}, {@link over}, {@link nth}, {@link lens}.
 *
 * @example
 * ```typescript
 * const headLens = R.lensIndex<string>(0);
 *
 * R.view(headLens, ['a', 'b', 'c']);            //=> 'a'
 * R.set(headLens, 'x', ['a', 'b', 'c']);        //=> ['x', 'b', 'c']
 * R.over(headLens, R.toUpper, ['a', 'b', 'c']); //=> ['A', 'b', 'c']
 * ```
 */
export function lensIndex<A>(n: number): Lens<A[], A>;
export function lensIndex<A extends any[], N extends number>(n: N): Lens<A, A[N]>;

/**
 * Returns a lens whose focus is the specified path.
 *
 * See also {@link view}, {@link set}, {@link over}, {@link lens}.
 *
 * @example
 * ```typescript
 * const xHeadYLens = R.lensPath<{ x: { y: number; z: number; }[]; }, 'x', 0, 'y'>(['x', 0, 'y']);
 *
 * R.view(xHeadYLens, {x: [{y: 2, z: 3}, {y: 4, z: 5}]});
 * //=> 2
 * R.set(xHeadYLens, 1, {x: [{y: 2, z: 3}, {y: 4, z: 5}]});
 * //=> {x: [{y: 1, z: 3}, {y: 4, z: 5}]}
 * R.over(xHeadYLens, R.negate, {x: [{y: 2, z: 3}, {y: 4, z: 5}]});
 * //=> {x: [{y: -2, z: 3}, {y: 4, z: 5}]}
 * ```
 */
export function lensPath<S, K0 extends keyof S = keyof S>(path: [K0]): Lens<S, S[K0]>;
export function lensPath<S, K0 extends keyof S = keyof S, K1 extends keyof S[K0] = keyof S[K0]>(
    path: [K0, K1],
): Lens<S, S[K0][K1]>;
export function lensPath<
    S,
    K0 extends keyof S = keyof S,
    K1 extends keyof S[K0] = keyof S[K0],
    K2 extends keyof S[K0][K1] = keyof S[K0][K1],
>(path: [K0, K1, K2]): Lens<S, S[K0][K1][K2]>;
export function lensPath<
    S,
    K0 extends keyof S = keyof S,
    K1 extends keyof S[K0] = keyof S[K0],
    K2 extends keyof S[K0][K1] = keyof S[K0][K1],
    K3 extends keyof S[K0][K1][K2] = keyof S[K0][K1][K2],
>(path: [K0, K1, K2, K3]): Lens<S, S[K0][K1][K2][K3]>;
export function lensPath<
    S,
    K0 extends keyof S = keyof S,
    K1 extends keyof S[K0] = keyof S[K0],
    K2 extends keyof S[K0][K1] = keyof S[K0][K1],
    K3 extends keyof S[K0][K1][K2] = keyof S[K0][K1][K2],
    K4 extends keyof S[K0][K1][K2][K3] = keyof S[K0][K1][K2][K3],
>(path: [K0, K1, K2, K3, K4]): Lens<S, S[K0][K1][K2][K3][K4]>;
export function lensPath<
    S,
    K0 extends keyof S = keyof S,
    K1 extends keyof S[K0] = keyof S[K0],
    K2 extends keyof S[K0][K1] = keyof S[K0][K1],
    K3 extends keyof S[K0][K1][K2] = keyof S[K0][K1][K2],
    K4 extends keyof S[K0][K1][K2][K3] = keyof S[K0][K1][K2][K3],
    K5 extends keyof S[K0][K1][K2][K3][K4] = keyof S[K0][K1][K2][K3][K4],
>(path: [K0, K1, K2, K3, K4, K5]): Lens<S, S[K0][K1][K2][K3][K4][K5]>;

export function lensPath<S = any, A = any>(path: Path): Lens<S, A>;

/**
 * Returns a lens whose focus is the specified property.
 *
 * See also {@link view}, {@link set}, {@link over}, {@link lens}.
 *
 * @example
 * ```typescript
 * type Point = { x: number; y: number; };
 *
 * const xLens = R.lensProp<Point, 'x'>('x');
 *
 * R.view(xLens, {x: 1, y: 2});           //=> 1
 * R.set(xLens, 4, {x: 1, y: 2});         //=> {x: 4, y: 2}
 * R.over(xLens, R.negate, {x: 1, y: 2}); //=> {x: -1, y: 2}
 * ```
 */
export function lensProp<S, K extends keyof S = keyof S>(prop: K): Lens<S, S[K]>;

/**
 * "lifts" a function of arity > 1 so that it may "map over" a list,
 * `Function` or other object that satisfies the FantasyLand Apply spec.
 *
 * See also {@link liftN}.
 *
 * @example
 * ```typescript
 * const madd3 = R.lift((a: number, b: number, c: number) => a + b + c);
 *
 * madd3([100, 200], [30, 40], [5, 6, 7]); //=> [135, 136, 137, 145, 146, 147, 235, 236, 237, 245, 246, 247]
 *
 * const madd5 = R.lift((a: number, b: number, c: number, d: number, e: number) => a + b + c + d + e);
 *
 * madd5([10, 20], [1], [2, 3], [4], [100, 200]); //=> [117, 217, 118, 218, 127, 227, 128, 228]
 * ```
 */
export function lift<F extends AnyFunction>(
    fn: F,
): {
    (...args: ToTupleOfArray<Parameters<F>>): Array<ReturnType<F>>;
    <R>(...args: ToTupleOfFunction<R, Parameters<F>>): (arg: R) => ReturnType<F>;
};

/**
 * "lifts" a function to be the specified arity,
 * so that it may "map over" that many lists, Functions or other objects
 * that satisfy the FantasyLand Apply spec.
 *
 * See also {@link lift}, {@link ap}.
 *
 * @example
 * ```typescript
 * const madd3 = R.liftN(3, (...args: [number, number, number]) => R.sum(args));
 * madd3([1,2,3], [1,2,3], [1]); //=> [3, 4, 5, 4, 5, 6, 5, 6, 7]
 * ```
 */
export function liftN<N extends number, F extends AnyFunction>(
    n: N,
    fn: F,
): {
    (...args: Take<N, ToTupleOfArray<Parameters<F>>>): Array<ReturnType<F>>;
    <R>(...args: Take<N, ToTupleOfFunction<R, Parameters<F>>>): (arg: R) => ReturnType<F>;
};

/**
 * Returns `true` if the first parameter is less than the second; `false` otherwise.
 *
 * See also {@link gt}, {@link gte}, {@link lte}.
 *
 * @example
 * ```typescript
 * R.lt(2, 1); //=> false
 * R.lt(2, 2); //=> false
 * R.lt(2, 3); //=> true
 * R.lt('a', 'z'); //=> true
 * R.lt('z', 'a'); //=> false
 * ```
 */
export function lt(__: Placeholder, b: number): (a: number) => boolean;
export function lt(__: Placeholder): (b: number, a: number) => boolean;
export function lt(a: number, b: number): boolean;
export function lt(a: string, b: string): boolean;
export function lt(a: number): (b: number) => boolean;

/**
 * Returns `true` if the first parameter is less than or equal to the second; `false` otherwise.
 *
 * See also {@link gt}, {@link gte}, {@link lt}.
 *
 * @example
 * ```typescript
 * R.lte(2, 1); //=> false
 * R.lte(2, 2); //=> true
 * R.lte(2, 3); //=> true
 * R.lte('a', 'z'); //=> true
 * R.lte('z', 'a'); //=> false
 * ```
 */
export function lte(__: Placeholder, b: number): (a: number) => boolean;
export function lte(__: Placeholder): (b: number, a: number) => boolean;
export function lte(a: number, b: number): boolean;
export function lte(a: string, b: string): boolean;
export function lte(a: number): (b: number) => boolean;

/**
 * Takes a function and a functor,
 * applies the function to each of the functor's values,
 * and returns a functor of the same shape.
 *
 * Ramda provides suitable `map` implementations for `Array` and `Object`,
 * so this function may be applied to `[1, 2, 3]` or `{x: 1, y: 2, z: 3}`.
 *
 * Dispatches to the `map` method of the second argument, if present.
 *
 * Acts as a transducer if a transformer is given in list position.
 *
 * Also treats functions as functors and will compose them together.
 *
 * See also {@link addIndex}, {@link pluck}, {@link project}, {@link transduce}.
 *
 * @example
 * ```typescript
 * const double = x => x * 2;
 *
 * R.map(double, [1, 2, 3]); //=> [2, 4, 6]
 *
 * R.map(double, {x: 1, y: 2, z: 3}); //=> {x: 2, y: 4, z: 6}
 * ```
 */
export function map<T, U>(fn: (x: T) => U, list: readonly T[]): U[];
export function map<T, U>(fn: (x: T) => U): (list: readonly T[]) => U[];
export function map<T, U>(fn: (x: T[keyof T & keyof U] | ValueOfUnion<T>) => U[keyof T & keyof U], list: T): U;
export function map<T, U>(fn: (x: T[keyof T & keyof U] | ValueOfUnion<T>) => U[keyof T & keyof U]): (list: T) => U;
export function map<T, U>(fn: (x: T) => U, obj: Functor<T>): Functor<U>; // used in functors
export function map<T, U>(fn: (x: T) => U): (obj: Functor<T>) => Functor<U>; // used in functors

/**
 * The `mapAccum` function behaves like a combination of map and reduce;
 * it applies a function to each element of a list,
 * passing an accumulating parameter from left to right,
 * and returning a final value of this accumulator together with the new list.
 *
 * The iterator function receives two arguments, `acc` and `value`,
 * and should return a tuple `[acc, value]`.
 *
 * See also {@link scan}, {@link addIndex}, {@link mapAccumRight}.
 *
 * @example
 * ```typescript
 * const digits = ['1', '2', '3', '4'];
 * const appender = (a: string, b: string) => [a + b, a + b] as const;
 *
 * R.mapAccum(appender, '0', digits); //=> ['01234', ['01', '012', '0123', '01234']]
 * ```
 */
export function mapAccum<T, U, TResult>(
    fn: (acc: U, value: T) => [U, TResult],
    acc: U,
    list: readonly T[],
): [U, TResult[]];
export function mapAccum<T, U, TResult>(
    fn: (acc: U, value: T) => [U, TResult],
): (acc: U, list: readonly T[]) => [U, TResult[]];
export function mapAccum<T, U, TResult>(
    fn: (acc: U, value: T) => [U, TResult],
    acc: U,
): (list: readonly T[]) => [U, TResult[]];

/**
 * Applies a function to each element of a list,
 * passing an accumulating parameter from right to left,
 * and returning a final value of this accumulator together with the new list.
 *
 * Similar to `R.mapAccum`, except moves through the input list from the right to the left.
 *
 * The iterator function receives two arguments, `acc` and `value`,
 * and should return a tuple `[acc, value]`.
 *
 * See also {@link addIndex}, {@link mapAccum}.
 *
 * @example
 * ```typescript
 * const digits = ['1', '2', '3', '4'];
 * const appender = (a: string, b: string) => [b + a, b + a] as const;
 *
 * R.mapAccumRight(appender, '5', digits); //=> ['12345', ['12345', '2345', '345', '45']]
 * ```
 */
export function mapAccumRight<T, U, TResult>(
    fn: (acc: U, value: T) => [U, TResult],
    acc: U,
    list: readonly T[],
): [U, TResult[]];
export function mapAccumRight<T, U, TResult>(
    fn: (acc: U, value: T) => [U, TResult],
): (acc: U, list: readonly T[]) => [U, TResult[]];
export function mapAccumRight<T, U, TResult>(
    fn: (acc: U, value: T) => [U, TResult],
    acc: U,
): (list: readonly T[]) => [U, TResult[]];

/**
 * Like mapObj, but but passes additional arguments to the predicate function.
 */
type PartialRecord<K extends keyof any, T> = {
    [P in K]?: T;
};
export function mapObjIndexed<T, TResult, TKey extends string>(
    fn: (value: T, key: TKey, obj?: Record<TKey, T>) => TResult,
    obj: Record<TKey, T>,
): Record<TKey, TResult>;
export function mapObjIndexed<T, TResult, TKey extends string>(
    fn: (value: T, key: TKey, obj?: Record<TKey, T>) => TResult,
    obj: PartialRecord<TKey, T>,
): PartialRecord<TKey, TResult>;
export function mapObjIndexed<T, TResult, TKey extends string>(
    fn: (value: T, key: TKey, obj?: Record<TKey, T>) => TResult,
): (obj: Record<TKey, T>) => Record<TKey, TResult>;
export function mapObjIndexed<T, TResult, TKey extends string>(
    fn: (value: T, key: TKey, obj?: PartialRecord<TKey, T>) => TResult,
): (obj: Record<TKey, T>) => PartialRecord<TKey, TResult>;
export function mapObjIndexed<T, TResult>(
    fn: (
        value: T,
        key: string,
        obj?: {
            [key: string]: T;
        },
    ) => TResult,
    obj: {
        [key: string]: T;
    },
): {
    [key: string]: TResult;
};

/**
 * Tests a `RegExp` against a String.
 *
 * @note This function will return an empty array when there are no matches.
 * This differs from `String.prototype.match` which returns `null` when there are no matches.
 *
 * @example
 * ```typescript
 * R.match(/([a-z]a)/g, 'bananas'); //=> ['ba', 'na', 'na']
 * R.match(/a/, 'b'); //=> []
 * ```
 */
export function match(regexp: RegExp, str: string): string[];
export function match(regexp: RegExp): (str: string) => string[];

/**
 * `mathMod` behaves like the modulo operator should mathematically,
 * unlike the `%` operator (and by extension, `R.modulo`).
 * So while `-17 % 5` is `-2`, `mathMod(-17, 5)` is `3`.
 * `mathMod` requires integer arguments,
 * and returns `NaN` when the modulus is zero or negative.
 *
 * See also {@link modulo}.
 *
 * @example
 * ```typescript
 * R.mathMod(-17, 5);  //=> 3
 * R.mathMod(17, 5);   //=> 2
 * R.mathMod(17, -5);  //=> NaN
 * R.mathMod(17, 0);   //=> NaN
 * R.mathMod(17.2, 5); //=> NaN
 * R.mathMod(17, 5.3); //=> NaN
 *
 * const clock = R.mathMod(R.__, 12);
 * clock(15); //=> 3
 * clock(24); //=> 0
 *
 * const seventeenMod = R.mathMod(17);
 * seventeenMod(3);  //=> 2
 * seventeenMod(4);  //=> 1
 * seventeenMod(10); //=> 7
 * ```
 */
export function mathMod(__: Placeholder, b: number): (a: number) => number;
export function mathMod(__: Placeholder): (b: number, a: number) => number;
export function mathMod(a: number, b: number): number;
export function mathMod(a: number): (b: number) => number;

/**
 * Returns the larger of its two arguments.
 *
 * See also {@link maxBy}, {@link min}, {@link minBy}.
 *
 * @example
 * ```typescript
 * R.max(789, 123); //=> 789
 * R.max('a', 'b'); //=> 'b'
 * ```
 */
export function max<T extends Ord>(a: T, b: T): T;
export function max<T extends Ord>(a: T): (b: T) => T;

/**
 * Takes a function and two values, and returns whichever value produces
 * the larger result when passed to the provided function.
 *
 * See also {@link max}, {@link min}, {@link minBy}.
 *
 * @example
 * ```typescript
 * //  square :: Number -> Number
 * const square = (n: number) => n * n;
 *
 * R.maxBy(square, -3, 2); //=> -3
 *
 * R.reduce(R.maxBy(square), 0, [3, -5, 4, 1, -2]); //=> -5
 * R.reduce(R.maxBy(square), 0, [] as number[]); //=> 0
 * ```
 */
export function maxBy<T>(keyFn: (a: T) => Ord, a: T, b: T): T;
export function maxBy<T>(keyFn: (a: T) => Ord, a: T): (b: T) => T;
export function maxBy<T>(keyFn: (a: T) => Ord): _.F.Curry<(a: T, b: T) => T>;

/**
 * Returns the mean of the given list of numbers.
 *
 * See also {@link median}.
 *
 * @example
 * ```typescript
 * R.mean([2, 7, 9]); //=> 6
 * R.mean([]); //=> NaN
 * ```
 */
export function mean(list: readonly number[]): number;

/**
 * Returns the median of the given list of numbers.
 *
 * See also {@link mean}.
 *
 * @example
 * ```typescript
 * R.median([2, 9, 7]); //=> 7
 * R.median([7, 2, 10, 9]); //=> 8
 * R.median([]); //=> NaN
 * ```
 */
export function median(list: readonly number[]): number;

/**
 * Creates a new function that, when invoked,
 * caches the result of calling the given function for a given argument set and returns the result.
 * Subsequent calls to the memoized function with the same argument set will return the cached result.
 *
 * @example
 * ```typescript
 * let count = 0;
 * const factorial = R.memoizeWith(String, (n: number) => {
 *   count += 1;
 *   return R.product(R.range(1, n + 1));
 * });
 * factorial(5); //=> 120
 * factorial(5); //=> 120
 * factorial(5); //=> 120
 * count; //=> 1
 * ```
 */
export function memoizeWith<T extends AnyFunction>(
    keyFn: (...v: Parameters<T>) => string,
    fn: T,
): T;

/**
 * Create a new object with the own properties of a
 * merged with the own properties of object b.
 * This function will *not* mutate passed-in objects.
 *
 * @deprecated since 0.26 in favor of mergeRight
 */
export function merge<O2 extends object>(__: Placeholder, b: O2): <O1 extends object>(a: O1) => Merge<O2, O1, 'flat'>;
export function merge(__: Placeholder): <O1 extends object, O2 extends object>(b: O2, a: O1) => Merge<O2, O1, 'flat'>;
export function merge<O1 extends object, O2 extends object>(a: O1, b: O2): Merge<O2, O1, 'flat'>;
export function merge<O1 extends object>(a: O1): <O2 extends object>(b: O2) => Merge<O2, O1, 'flat'>;

/**
 * Creates one new object with the own properties from a list of objects.
 * If a key exists in more than one object,
 * the value from the last object it exists in will be used.
 *
 * See also {@link reduce}.
 *
 * @example
 * ```typescript
 * R.mergeAll([{foo:1},{bar:2},{baz:3}]); //=> {foo:1,bar:2,baz:3}
 * R.mergeAll([{foo:1},{foo:2},{bar:2}]); //=> {foo:2,bar:2}
 * ```
 */
export function mergeAll<Os extends readonly object[]>(list: Os): MergeAll<Os>;

/**
 * Creates a new object with the own properties of the first object
 * merged with the own properties of the second object.
 *
 * If a key exists in both objects:
 * - and both values are objects, the two values will be recursively merged
 * - otherwise the value from the first object will be used.
 *
 * See also {@link mergeDeepRight}, {@link mergeDeepWith}, {@link mergeDeepWithKey}.
 *
 * @example
 * ```typescript
 * R.mergeDeepLeft({ name: 'fred', age: 10, contact: { email: 'moo@example.com' }},
 *                 { age: 40, contact: { email: 'baa@example.com' }});
 * //=> { name: 'fred', age: 10, contact: { email: 'moo@example.com' }}
 * ```
 */
export function mergeDeepLeft<O1 extends object, O2 extends object>(o1: O1, o2: O2): Merge<O1, O2, 'deep'>;
export function mergeDeepLeft<O1 extends object>(o1: O1): <O2 extends object>(o2: O2) => Merge<O1, O2, 'deep'>;

/**
 * Creates a new object with the own properties of the first object
 * merged with the own properties of the second object.
 *
 * If a key exists in both objects:
 * - and both values are objects, the two values will be recursively merged
 * - otherwise the value from the second object will be used.
 *
 * See also {@link mergeDeepLeft}, {@link mergeDeepWith}, {@link mergeDeepWithKey}.
 *
 * @example
 * ```typescript
 * R.mergeDeepRight({ name: 'fred', age: 10, contact: { email: 'moo@example.com' }},
 *                  { age: 40, contact: { email: 'baa@example.com' }});
 * //=> { name: 'fred', age: 40, contact: { email: 'baa@example.com' }}
 * ```
 */
export function mergeDeepRight<O1 extends object, O2 extends object>(o1: O1, o2: O2): Merge<O2, O1, 'deep'>;
export function mergeDeepRight<O1 extends object>(a: O1): <O2 extends object>(o2: O2) => Merge<O2, O1, 'deep'>;

/**
 * Creates a new object with the own properties of the two provided objects.
 *
 * If a key exists in both objects:
 * - and both associated values are also objects then the values will be recursively merged.
 * - otherwise the provided function is applied to associated values
 * using the resulting value as the new value associated with the key.
 * If a key only exists in one object,
 * the value will be associated with the key of the resulting object.
 *
 * See also {@link mergeWith}, {@link mergeDeepWithKey}.
 *
 * @example
 * ```typescript
 * R.mergeDeepWith(R.concat,
 *                 { a: true, c: { values: [10, 20] }},
 *                 { b: true, c: { values: [15, 35] }});
 * //=> { a: true, b: true, c: { values: [10, 20, 15, 35] }}
 * ```
 */
export function mergeDeepWith<T1, T2>(fn: (x: any, z: any) => any, a: T1, b: T2): any;
export function mergeDeepWith<T1, T2>(fn: (x: any, z: any) => any, a: T1): (b: T2) => any;
export function mergeDeepWith<T1, T2>(fn: (x: any, z: any) => any): (a: T1, b: T2) => any;

/**
 * Creates a new object with the own properties of the two provided objects. If a key exists in both objects:
 * and both associated values are also objects then the values will be recursively merged.
 * otherwise the provided function is applied to the key and associated values using the resulting value as
 * the new value associated with the key. If a key only exists in one object, the value will be associated with
 * the key of the resulting object.
 *
 * See also {@link mergeWith}, {@link mergeWithKey}, {@link mergeDeepWith}.
 *
 * @example
 * ```typescript
 * let concatValues = <T>(k: string, l: T, r: T) => k == 'values' ? R.concat(l, r) : r
 * R.mergeDeepWithKey(concatValues,
 *                    { a: true, c: { thing: 'foo', values: [10, 20] }},
 *                    { b: true, c: { thing: 'bar', values: [15, 35] }});
 * //=> { a: true, b: true, c: { thing: 'bar', values: [10, 20, 15, 35] }}
 * ```
 */
export function mergeDeepWithKey<T1, T2>(fn: (k: string, x: any, z: any) => any, a: T1, b: T2): any;
export function mergeDeepWithKey<T1, T2>(fn: (k: string, x: any, z: any) => any, a: T1): (b: T2) => any;
export function mergeDeepWithKey<T1, T2>(fn: (k: string, x: any, z: any) => any): (a: T1, b: T2) => any;

/**
 * Create a new object with the own properties of the first object
 * merged with the own properties of the second object.
 * If a key exists in both objects,
 * the value from the first object will be used.
 *
 * See also {@link mergeRight}, {@link mergeDeepLeft}, {@link mergeWith}, {@link mergeWithKey}.
 *
 * @example
 * ```typescript
 * R.mergeLeft({ 'age': 40 }, { 'name': 'fred', 'age': 10 });
 * //=> { 'name': 'fred', 'age': 40 }
 *
 * const resetToDefault = R.mergeLeft({x: 0});
 * resetToDefault({x: 5, y: 2}); //=> {x: 0, y: 2}
 * ```
 */
export function mergeLeft<O1 extends object, O2 extends object>(a: O1, b: O2): Merge<O1, O2, 'flat'>;
export function mergeLeft<O1 extends object>(a: O1): <O2 extends object>(b: O2) => Merge<O1, O2, 'flat'>;

/**
 * Create a new object with the own properties of the first object merged with the own properties of the second object.
 * If a key exists in both objects, the value from the second object will be used.
 *
 * See also {@link mergeLeft}, {@link mergeDeepRight}, {@link mergeWith}, {@link mergeWithKey}.
 *
 * @example
 * ```typescript
 * R.mergeRight({ 'name': 'fred', 'age': 10 }, { 'age': 40 });
 * //=> { 'name': 'fred', 'age': 40 }
 *
 * const withDefaults = R.mergeRight({x: 0, y: 0});
 * withDefaults({y: 2}); //=> {x: 0, y: 2}
 * ```
 */
export function mergeRight<O1 extends object, O2 extends object>(a: O1, b: O2): Merge<O2, O1, 'flat'>;
export function mergeRight<O1 extends object>(a: O1): <O2 extends object>(b: O2) => Merge<O2, O1, 'flat'>;

/**
 * Creates a new object with the own properties of the two provided objects.
 * If a key exists in both objects,
 * the provided function is applied to the values associated with the key in each object,
 * with the result being used as the value associated with the key in the returned object.
 * The key will be excluded from the returned object
 * if the resulting value is `undefined`.
 *
 * See also {@link mergeDeepWith}, {@link merge}, {@link mergeWithKey}.
 *
 * @example
 * ```typescript
 * R.mergeWith(R.concat,
 *             { a: true, values: [10, 20] },
 *             { b: true, values: [15, 35] });
 * //=> { a: true, b: true, values: [10, 20, 15, 35] }
 * ```
 */
export function mergeWith<U, V>(fn: (x: any, z: any) => any, a: U, b: V): any;
export function mergeWith<U>(fn: (x: any, z: any) => any, a: U): <V>(b: V) => any;
export function mergeWith(fn: (x: any, z: any) => any): <U, V>(a: U, b: V) => any;

/**
 * Creates a new object with the own properties of the two provided objects.
 * If a key exists in both objects,
 * the provided function is applied to the key and the values associated with the key in each object,
 * with the result being used as the value associated with the key in the returned object.
 * The key will be excluded from the returned object
 * if the resulting value is `undefined`.
 *
 * See also {@link mergeDeepWithKey}, {@link merge}, {@link mergeWith}.
 *
 * @example
 * ```typescript
 * let concatValues = <T>(k: string, l: T, r: T) => k == 'values' ? R.concat(l as any, r as any) : r
 * R.mergeWithKey(concatValues,
 *                { a: true, thing: 'foo', values: [10, 20] },
 *                { b: true, thing: 'bar', values: [15, 35] });
 * //=> { a: true, b: true, thing: 'bar', values: [10, 20, 15, 35] }
 * ```
 */
export function mergeWithKey<U, V>(fn: (str: string, x: any, z: any) => any, a: U, b: V): any;
export function mergeWithKey<U>(fn: (str: string, x: any, z: any) => any, a: U): <V>(b: V) => any;
export function mergeWithKey(fn: (str: string, x: any, z: any) => any): <U, V>(a: U, b: V) => any;

/**
 * Returns the smaller of its two arguments.
 *
 * See also {@link minBy}, {@link max}.
 *
 * @example
 * ```typescript
 * R.min(789, 123); //=> 123
 * R.min('a', 'b'); //=> 'a'
 * ```
 */
export function min<T extends Ord>(a: T, b: T): T;
export function min<T extends Ord>(a: T): (b: T) => T;

/**
 * Takes a function and two values,
 * and returns whichever value produces the smaller result
 * when passed to the provided function.
 *
 * See also {@link min}, {@link maxBy}.
 *
 * @example
 * ```typescript
 * //  square :: Number -> Number
 * const square = (n: number) => n * n;
 *
 * R.minBy(square, -3, 2); //=> 2
 *
 * R.reduce(R.minBy(square), Infinity, [3, -5, 4, 1, -2]); //=> 1
 * R.reduce(R.minBy(square), Infinity, [] as number); //=> Infinity
 * ```
 */
export function minBy<T>(keyFn: (a: T) => Ord, a: T, b: T): T;
export function minBy<T>(keyFn: (a: T) => Ord, a: T): (b: T) => T;
export function minBy<T>(keyFn: (a: T) => Ord): _.F.Curry<(a: T, b: T) => T>;

/**
 * Returns the modulo of two numbers. Equivalent to `a % b` but curried.
 *
 * Divides the first parameter by the second and returns the remainder.
 * Note that this function preserves the JavaScript-style behavior for modulo.
 * For mathematical modulo see `R.mathMod`.
 *
 * See also {@link mathMod}.
 *
 * @example
 * ```typescript
 * R.modulo(17, 3); //=> 2
 * // JS behavior:
 * R.modulo(-17, 3); //=> -2
 * R.modulo(17, -3); //=> 2
 *
 * const isOdd = R.modulo(R.__, 2);
 * isOdd(42); //=> 0
 * isOdd(21); //=> 1
 * ```
 */
export function modulo(__: Placeholder, b: number): (a: number) => number;
export function modulo(__: Placeholder): (b: number, a: number) => number;
export function modulo(a: number, b: number): number;
export function modulo(a: number): (b: number) => number;

/**
 * Returns a copy of the given list
 * with the item at the given source index moved to the given destination index.
 *
 * @example
 * ```typescript
 * R.move(0, 2, ['a', 'b', 'c', 'd', 'e', 'f']); //=> ['b', 'c', 'a', 'd', 'e', 'f']
 * R.move(-1, 0, ['a', 'b', 'c', 'd', 'e', 'f']); //=> ['f', 'a', 'b', 'c', 'd', 'e'] list rotation
 * ```
 */
export function move<T>(from: number, to: number, list: readonly T[]): T[];
export function move(from: number, to: number): <T>(list: readonly T[]) => T[];
export function move(from: number): {
    <T>(to: number, list: readonly T[]): T[];
    (to: number): <T>(list: readonly T[]) => T[];
};

/**
 * Multiplies two numbers. Equivalent to `a * b` but curried.
 *
 * See also {@link divide}.
 *
 * @example
 * ```typescript
 * const double = R.multiply(2);
 * const triple = R.multiply(3);
 * double(3);        //=>  6
 * triple(4);        //=> 12
 * R.multiply(2, 5); //=> 10
 * ```
 */
export function multiply(a: number, b: number): number;
export function multiply(a: number): (b: number) => number;

/**
 * Wraps a function of any arity (including nullary) in a function that accepts exactly n parameters.
 * Any extraneous parameters will not be passed to the supplied function.
 *
 * See also {@link binary}, {@link unary}.
 *
 * @example
 * ```typescript
 * const takesTwoArgs = <T, U>(a: T, b: U) => [a, b];
 *
 * takesTwoArgs.length; //=> 2
 * takesTwoArgs(1, 2); //=> [1, 2]
 *
 * const takesOneArg = R.nAry(1, takesTwoArgs);
 * takesOneArg.length; //=> 1
 * // Only `n` arguments are passed to the wrapped function
 * takesOneArg(1); //=> [1, undefined]
 * ```
 */
export function nAry<N extends number, T extends AnyFunction>(
    n: N,
    fn: T,
): (...arg: _.T.Take<Parameters<T>, _.N.NumberOf<N>>) => ReturnType<T>;
export function nAry<N extends number>(
    n: N,
): <T extends AnyFunction>(fn: T) => (...arg: _.T.Take<Parameters<T>, _.N.NumberOf<N>>) => ReturnType<T>;

/**
 * Negates its argument.
 *
 * @example
 * ```typescript
 * R.negate(42); //=> -42
 * ```
 */
export function negate(n: number): number;

/**
 * Returns `true` if no elements of the list match the predicate, `false` otherwise.
 *
 * Dispatches to the `all` method of the second argument, if present.
 *
 * Acts as a transducer if a transformer is given in list position.
 *
 * See also {@link all}, {@link any}, {@link transduce}.
 *
 * @example
 * ```typescript
 * const isEven = (n: number) => n % 2 === 0;
 * const isOdd = (n: number) => n % 2 !== 0;
 *
 * R.none(isEven, [1, 3, 5, 7, 9, 11]); //=> true
 * R.none(isOdd, [1, 3, 5, 7, 8, 11]); //=> false
 * ```
 */
export function none<T>(fn: (a: T) => boolean, list: readonly T[]): boolean;
export function none<T>(fn: (a: T) => boolean): (list: readonly T[]) => boolean;

/**
 * A function that returns the `!` of its argument.
 * It will return true when passed falsy value, and false when passed a truthy one.
 *
 * See also {@link complement}.
 *
 * @example
 * ```typescript
 * R.not(true); //=> false
 * R.not(false); //=> true
 * R.not(0); //=> true
 * R.not(1); //=> false
 * ```
 */
export function not(value: any): boolean;

/**
 * Returns the nth element of the given list or string.
 *
 * If `n` is negative the element at index `length + n` is returned.
 *
 * @example
 * ```typescript
 * const list = ['foo', 'bar', 'baz', 'quux'];
 * R.nth(1, list); //=> 'bar'
 * R.nth(-1, list); //=> 'quux'
 * R.nth(-99, list); //=> undefined
 *
 * R.nth(2, 'abc'); //=> 'c'
 * R.nth(3, 'abc'); //=> ''
 * ```
 */
export function nth<T>(n: number, list: readonly T[]): T | undefined;
export function nth(n: number, list: string): string;
export function nth(n: number): {
    <T>(list: readonly T[]): T | undefined;
    (list: string): string;
};

/**
 * Returns a function which returns its nth argument.
 *
 * @example
 * ```typescript
 * R.nthArg(1)('a', 'b', 'c');  //=> 'b'
 * R.nthArg(-1)('a', 'b', 'c'); //=> 'c'
 * ```
 */
export function nthArg(n: number): (...args: unknown[]) => unknown;

/**
 * `o` is a curried composition function that returns a unary function.
 * Like `compose`, `o` performs right-to-left function composition.
 * Unlike `compose`, the rightmost function passed to `o` will be invoked with only one argument.
 * Also, unlike compose, `o` is limited to accepting only 2 unary functions.
 * The name `o` was chosen because of its similarity to the mathematical composition operator `∘`.
 *
 * See also {@link compose}, {@link pipe}.
 *
 * @example
 * ```typescript
 * type Name = { first: string; last: string; };
 *
 * const classyGreeting = (name: Name) => "The name's " + name.last + ", " + name.first + " " + name.last
 * const yellGreeting = R.o(R.toUpper, classyGreeting);
 * yellGreeting({first: 'James', last: 'Bond'}); //=> "THE NAME'S BOND, JAMES BOND"
 *
 * R.o(R.multiply(10), R.add(10))(-4) //=> 60
 * ```
 */
export function o<T1, T2, R>(f: (x: T2) => R, g: (x: T1) => T2, v: T1): R;
export function o<T1, T2, R>(f: (x: T2) => R, g: (x: T1) => T2): (v: T1) => R;
export function o<T2, R>(
    f: (x: T2) => R,
): {
    <T1>(g: (x: T1) => T2, v: T1): R;
    <T1>(g: (x: T1) => T2): (v: T1) => R;
};

/**
 * Creates an object containing a single key:value pair.
 *
 * See also {@link pair}.
 *
 * @example
 * ```typescript
 * const matchPhrases = R.compose(
 *   R.objOf('must'),
 *   R.map(R.objOf('match_phrase'))
 * );
 * matchPhrases(['foo', 'bar', 'baz']); //=> {must: [{match_phrase: 'foo'}, {match_phrase: 'bar'}, {match_phrase: 'baz'}]}
 * ```
 */
export function objOf<T, K extends string>(key: K, value: T): Record<K, T>;
export function objOf<K extends string>(key: K): <T>(value: T) => Record<K, T>;

/**
 * Returns a singleton array containing the value provided.
 *
 * @note This `of` is different from the ES6 `Array.of`.
 *
 * @example
 * ```typescript
 * R.of(null); //=> [null]
 * R.of([42]); //=> [[42]]
 * ```
 */
export function of<T>(x: T): T[];

/**
 * Returns a partial copy of an object omitting the keys specified.
 *
 * See also {@link pick}.
 *
 * @example
 * ```typescript
 * R.omit(['a', 'd'], {a: 1, b: 2, c: 3, d: 4}); //=> {b: 2, c: 3}
 * ```
 */
export function omit<T, K extends string>(names: readonly K[], obj: T): Omit<T, K>;
export function omit<K extends string>(names: readonly K[]): <T>(obj: T) => Omit<T, K>;

/**
 * Accepts a function `fn` and returns a function that guards invocation of `fn`
 * such that `fn` can only ever be called once,
 * no matter how many times the returned function is invoked.
 * The first value calculated is returned in subsequent invocations.
 *
 * @example
 * ```typescript
 * const addOneOnce = R.once((x: number) => x + 1);
 * addOneOnce(10); //=> 11
 * addOneOnce(addOneOnce(50)); //=> 11
 * ```
 */
export function once<F extends AnyFunction>(fn: F): F;

/**
 * Returns the first argument if it is truthy, otherwise the second argument.
 *
 * Acts as boolean `or` if both inputs are booleans.
 *
 * @note This is **not** short-circuited, meaning that if expressions are passed they are both evaluated.
 *
 * See also {@link either}, {@link and}, {@link xor}.
 *
 * @example
 * ```typescript
 * R.or(true, true); //=> true
 * R.or(true, false); //=> true
 * R.or(false, true); //=> true
 * R.or(false, false); //=> false
 * ```
 */
export function or<T, U>(a: T | Falsy, b: U): T | U;
export function or<T>(a: T | Falsy): <U>(b: U) => T | U;

/**
 * Returns the result of applying the `onFailure` function to the value inside a failed `Promise`.
 * This is useful for handling rejected `Promise`s inside function compositions.
 *
 * @example
 * ```typescript
 * const failedFetch = (id: number) => Promise.reject('bad ID');
 * const useDefault = () => ({ firstName: 'Bob', lastName: 'Loblaw' });
 *
 * //recoverFromFailure :: String -> Promise ({ firstName, lastName })
 * const recoverFromFailure = R.pipe(
 *   failedFetch,
 *   R.otherwise(useDefault),
 *   R.andThen(R.pick(['firstName', 'lastName'])),
 * );
 * recoverFromFailure(12345).then(console.log);
 * ```
 */
export function otherwise<A, B>(onError: (error: any) => B | Promise<B>, promise: Promise<A>): Promise<B>;
export function otherwise<A, B>(onError: (error: any) => B | Promise<B>): (promise: Promise<A>) => Promise<B>;

/**
 * Returns the result of "setting" the portion of the given data structure
 * focused by the given lens to the given value.
 *
 * See also {@link view}, {@link set}, {@link lens}, {@link lensIndex}, {@link lensProp}, {@link lensPath}.
 *
 * @example
 * ```typescript
 * const headLens = R.lensIndex<string>(0);
 *
 * R.over(headLens, R.toUpper, ['foo', 'bar', 'baz']); //=> ['FOO', 'bar', 'baz']
 * ```
 */
export function over<S, A>(lens: Lens<S, A>, fn: (a: A) => A, value: S): S;
export function over<S, A>(lens: Lens<S, A>, fn: (a: A) => A): (value: S) => S;
export function over<S, A>(lens: Lens<S, A>): (fn: (a: A) => A, value: S) => S;

/**
 * Takes two arguments, `fst` and `snd`, and returns `[fst, snd]`.
 *
 * See also {@link objOf}, {@link of}.
 *
 * @example
 * ```typescript
 * R.pair('foo', 'bar'); //=> ['foo', 'bar']
 * ```
 */
export function pair<F, S>(fst: F, snd: S): [F, S];
export function pair<F>(fst: F): <S>(snd: S) => [F, S];

/**
 * Takes a function `f` and a list of arguments, and returns a function `g`.
 * When applied, `g` returns the result of applying `f` to the arguments provided initially
 * followed by the arguments provided to `g`.
 *
 * See also {@link partialRight}, {@link curry}.
 *
 * @example
 * ```typescript
 * const multiply2 = (a: number, b: number) => a * b;
 * const double = R.partial(multiply2, [2]);
 * double(3); //=> 6
 *
 * const greet = (salutation: string, title: string, firstName: string, lastName: string) =>
 *   salutation + ', ' + title + ' ' + firstName + ' ' + lastName + '!';
 *
 * const sayHello = R.partial(greet, ['Hello']);
 * const sayHelloToMs = R.partial(sayHello, ['Ms.']);
 * sayHelloToMs('Jane', 'Jones'); //=> 'Hello, Ms. Jane Jones!'
 * ```
 */
export function partial<V0, V1, T>(fn: (x0: V0, x1: V1) => T, args: [V0]): (x1: V1) => T;
export function partial<V0, V1, V2, T>(fn: (x0: V0, x1: V1, x2: V2) => T, args: [V0, V1]): (x2: V2) => T;
export function partial<V0, V1, V2, T>(fn: (x0: V0, x1: V1, x2: V2) => T, args: [V0]): (x1: V1, x2: V2) => T;
export function partial<V0, V1, V2, V3, T>(
    fn: (x0: V0, x1: V1, x2: V2, x3: V3) => T,
    args: [V0, V1, V2],
): (x2: V3) => T;
export function partial<V0, V1, V2, V3, T>(
    fn: (x0: V0, x1: V1, x2: V2, x3: V3) => T,
    args: [V0, V1],
): (x2: V2, x3: V3) => T;
export function partial<V0, V1, V2, V3, T>(
    fn: (x0: V0, x1: V1, x2: V2, x3: V3) => T,
    args: [V0],
): (x1: V1, x2: V2, x3: V3) => T;
<<<<<<< HEAD

export function partial<T>(fn: (...args: any[]) => T, args: unknown[]): (...args: unknown[]) => T;
=======
export function partial<T>(fn: (...a: readonly any[]) => T, args: readonly any[]): (...a: readonly any[]) => T;
>>>>>>> e6f4b0d5

/**
 * Takes a function `f` and a list of arguments, and returns a function `g`.
 * When applied, `g` returns the result of applying `f` to the arguments
 * provided to `g` followed by the arguments provided initially.
 *
 * See also {@link partial}.
 *
 * @example
 * ```typescript
 * const greet = (salutation: string, title: string, firstName: string, lastName: string) =>
 * salutation + ', ' + title + ' ' + firstName + ' ' + lastName + '!';
 *
 * const greetMsJaneJones = R.partialRight(greet, ['Ms.', 'Jane', 'Jones']);
 *
 * greetMsJaneJones('Hello'); //=> 'Hello, Ms. Jane Jones!'
 * ```
 */
export function partialRight<V0, V1, T>(fn: (x0: V0, x1: V1) => T, args: [V1]): (x1: V0) => T;
export function partialRight<V0, V1, V2, T>(fn: (x0: V0, x1: V1, x2: V2) => T, args: [V1, V2]): (x2: V0) => T;
export function partialRight<V0, V1, V2, T>(fn: (x0: V0, x1: V1, x2: V2) => T, args: [V2]): (x1: V0, x2: V1) => T;
export function partialRight<V0, V1, V2, V3, T>(
    fn: (x0: V0, x1: V1, x2: V2, x3: V3) => T,
    args: [V1, V2, V3],
): (x0: V0) => T;
export function partialRight<V0, V1, V2, V3, T>(
    fn: (x0: V0, x1: V1, x2: V2, x3: V3) => T,
    args: [V2, V3],
): (x0: V0, x1: V1) => T;
export function partialRight<V0, V1, V2, V3, T>(
    fn: (x0: V0, x1: V1, x2: V2, x3: V3) => T,
    args: [V3],
): (x0: V0, x1: V1, x2: V2) => T;
<<<<<<< HEAD

export function partialRight<T>(fn: (...args: any[]) => T, args: unknown[]): (...args: unknown[]) => T;
=======
export function partialRight<T>(fn: (...a: readonly any[]) => T, args: readonly any[]): (...a: readonly any[]) => T;
>>>>>>> e6f4b0d5

/**
 * Takes a predicate and a list or other `Filterable` object
 * and returns the elements split into two lists
 * based on whether the element satisfied the predicate.
 * Filterable objects include plain objects
 * and objects with a `filter` method such as `Array`.
 *
 * See also {@link filter}, {@link reject}.
 *
 * @example
 * ```typescript
 * R.partition(R.includes('s'), ['sss', 'ttt', 'foo', 'bars']);
 * // => [ [ 'sss', 'bars' ],  [ 'ttt', 'foo' ] ]
 *
 * R.partition(R.includes('s'), { a: 'sss', b: 'ttt', foo: 'bars' });
 * // => [ { a: 'sss', foo: 'bars' }, { b: 'ttt' }  ]
 * ```
 */
export function partition(fn: (a: string) => boolean, list: readonly string[]): [string[], string[]];
export function partition<T>(fn: (a: T) => boolean, list: readonly T[]): [T[], T[]];
export function partition<T>(fn: (a: T) => boolean): (list: readonly T[]) => [T[], T[]];
export function partition(fn: (a: string) => boolean): (list: readonly string[]) => [string[], string[]];

/**
 * Retrieve the value at a given path.
 *
 * See also {@link prop}, {@link nth}.
 *
 * @example
 * ```typescript
 * R.path(['a', 'b'], {a: {b: 2}});             //=> 2
 * R.path(['a', 'b'], {c: {b: 2}});             //=> undefined
 * R.path(['a', 'b', 0], {a: {b: [1, 2, 3]}});  //=> 1
 * R.path(['a', 'b', -2], {a: {b: [1, 2, 3]}}); //=> 2
 * ```
 */
export function path<T>(path: Path, obj: any): T | undefined;
export function path<T>(path: Path): (obj: any) => T | undefined;

/**
 * Determines whether a nested path on an object has a specific value,
 * in {@link equals `R.equals`} terms.
 * Most likely used to filter a list.
 *
 * @example
 * ```typescript
 * const user1 = { address: { zipCode: 90210 } };
 * const user2 = { address: { zipCode: 55555 } };
 * const user3 = { name: 'Bob' };
 * const users = [ user1, user2, user3 ];
 * const isFamous = R.pathEq(['address', 'zipCode'], 90210);
 * R.filter(isFamous, users); //=> [ user1 ]
 * ```
 */
export function pathEq(path: Path, val: any, obj: any): boolean;
export function pathEq(path: Path, val: any): (obj: any) => boolean;
export function pathEq(path: Path): _.F.Curry<(a: any, b: any) => boolean>;

/**
 * If the given, non-null object has a value at the given path,
 * returns the value at that path.
 * Otherwise returns the provided default value.
 *
 * @example
 * ```typescript
 * R.pathOr('N/A', ['a', 'b'], {a: {b: 2}}); //=> 2
 * R.pathOr('N/A', ['a', 'b'], {c: {b: 2}}); //=> "N/A"
 * ```
 */
export function pathOr<T>(defaultValue: T, path: Path, obj: any): T;
export function pathOr<T>(defaultValue: T, path: Path): (obj: any) => T;
export function pathOr<T>(defaultValue: T): _.F.Curry<(a: Path, b: any) => T>;

/**
 * Retrieves the values at given paths of an object.
 *
 * See also {@link path}.
 *
 * @example
 * ```typescript
 * R.paths([['a', 'b'], ['p', 0, 'q']], {a: {b: 2}, p: [{q: 3}]}); //=> [2, 3]
 * R.paths([['a', 'b'], ['p', 'r']], {a: {b: 2}, p: [{q: 3}]}); //=> [2, undefined]
 * ```
 */
export function paths<T>(paths: readonly Path[], obj: any): Array<T | undefined>;
export function paths<T>(paths: readonly Path[]): (obj: any) => Array<T | undefined>;

/**
 * Returns `true` if the specified object property at given path satisfies the given predicate;
 * `false` otherwise.
 *
 * See also {@link propSatisfies}, {@link path}.
 *
 * @example
 * ```typescript
 * R.pathSatisfies((y: number) => y > 0, ['x', 'y'], {x: {y: 2}}); //=> true
 * R.pathSatisfies(R.is(Object), [], {x: {y: 2}}); //=> true
 * ```
 */
export function pathSatisfies<T, U>(pred: (val: T) => boolean, path: Path, obj: U): boolean;
export function pathSatisfies<T, U>(pred: (val: T) => boolean, path: Path): (obj: U) => boolean;
export function pathSatisfies<T, U>(pred: (val: T) => boolean): _.F.Curry<(a: Path, b: U) => boolean>;

/**
 * Returns a partial copy of an object containing only the keys specified.
 * If the key does not exist, the property is ignored.
 *
 * See also {@link omit}, {@link props}.
 *
 * @example
 * ```typescript
 * R.pick(['a', 'd'], {a: 1, b: 2, c: 3, d: 4}); //=> {a: 1, d: 4}
 * R.pick(['a', 'e', 'f'], {a: 1, b: 2, c: 3, d: 4}); //=> {a: 1}
 * ```
 */
export function pick<T, K extends string | number | symbol>(
    names: readonly K[],
    obj: T,
): Pick<T, Exclude<keyof T, Exclude<keyof T, K>>>;
export function pick<K extends string | number | symbol>(
    names: readonly K[],
): <T>(obj: T) => Pick<T, Exclude<keyof T, Exclude<keyof T, K>>>;

/**
 * Similar to `pick` except that this one includes a `key: undefined` pair for properties that don't exist.
 *
 * @example
 * ```typescript
 * R.pickAll(['a', 'd'], {a: 1, b: 2, c: 3, d: 4}); //=> {a: 1, d: 4}
 * R.pickAll(['a', 'e', 'f'], {a: 1, b: 2, c: 3, d: 4}); //=> {a: 1, e: undefined, f: undefined}
 * ```
 */
export function pickAll<T, U>(names: readonly string[], obj: T): U;
export function pickAll(names: readonly string[]): <T, U>(obj: T) => U;

/**
 * Returns a partial copy of an object containing only the keys that satisfy the supplied predicate.
 *
 * @example
 * ```typescript
 * const isUpperCase = <T>(_val: T, key: string) => key.toUpperCase() === key;
 * R.pickBy(isUpperCase, {a: 1, b: 2, A: 3, B: 4}); //=> {A: 3, B: 4}
 * ```
 */
export function pickBy<T, U>(pred: ObjPred<T>, obj: T): U;
export function pickBy<T>(pred: ObjPred<T>): <U, V extends T>(obj: V) => U;

/**
 * Creates a new function that runs each of the functions supplied as parameters in turn,
 * passing the return value of each function invocation to the next function invocation,
 * beginning with whatever arguments were passed to the initial invocation.
 *
 * Performs left-to-right function composition.
 * The first argument may have any arity; the remaining arguments must be unary.
 *
 * In some libraries this function is named `sequence`.
 *
 * @note The result of `pipe` is not automatically curried.
 *
 * See also {@link compose}.
 *
 * @example
 * ```typescript
 * const f = R.pipe(Math.pow, R.negate, R.inc);
 *
 * f(3, 4); // -(3^4) + 1
 * ```
 */
export function pipe<TArgs extends any[], R1, R2, R3, R4, R5, R6, R7, TResult>(
    ...funcs: [
        f1: (...args: TArgs) => R1,
        f2: (a: R1) => R2,
        f3: (a: R2) => R3,
        f4: (a: R3) => R4,
        f5: (a: R4) => R5,
        f6: (a: R5) => R6,
        f7: (a: R6) => R7,
        ...func: Array<(a: any) => any>,
        fnLast: (a: any) => TResult,
    ]
): (...args: TArgs) => TResult; // fallback overload if number of piped functions greater than 7
export function pipe<TArgs extends any[], R1, R2, R3, R4, R5, R6, R7>(
    f1: (...args: TArgs) => R1,
    f2: (a: R1) => R2,
    f3: (a: R2) => R3,
    f4: (a: R3) => R4,
    f5: (a: R4) => R5,
    f6: (a: R5) => R6,
    f7: (a: R6) => R7,
): (...args: TArgs) => R7;
export function pipe<TArgs extends any[], R1, R2, R3, R4, R5, R6>(
    f1: (...args: TArgs) => R1,
    f2: (a: R1) => R2,
    f3: (a: R2) => R3,
    f4: (a: R3) => R4,
    f5: (a: R4) => R5,
    f6: (a: R5) => R6,
): (...args: TArgs) => R6;
export function pipe<TArgs extends any[], R1, R2, R3, R4, R5>(
    f1: (...args: TArgs) => R1,
    f2: (a: R1) => R2,
    f3: (a: R2) => R3,
    f4: (a: R3) => R4,
    f5: (a: R4) => R5,
): (...args: TArgs) => R5;
export function pipe<TArgs extends any[], R1, R2, R3, R4>(
    f1: (...args: TArgs) => R1,
    f2: (a: R1) => R2,
    f3: (a: R2) => R3,
    f4: (a: R3) => R4,
): (...args: TArgs) => R4;
export function pipe<TArgs extends any[], R1, R2, R3>(
    f1: (...args: TArgs) => R1,
    f2: (a: R1) => R2,
    f3: (a: R2) => R3,
): (...args: TArgs) => R3;
export function pipe<TArgs extends any[], R1, R2>(
    f1: (...args: TArgs) => R1,
    f2: (a: R1) => R2,
): (...args: TArgs) => R2;
export function pipe<TArgs extends any[], R1>(f1: (...args: TArgs) => R1): (...args: TArgs) => R1;

/**
 * Returns the left-to-right Kleisli composition of the provided functions, each of which must return a value of a type supported by chain.
 * The typings currently support arrays only as return values.
 * All functions need to be unary.
 * R.pipeK(f, g, h) is equivalent to R.pipe(f, R.chain(g), R.chain(h)).
 *
 * @deprecated since 0.26 in favor of pipeWith(chain)
 */
export function pipeK<V0, T1>(fn0: (x0: V0) => T1[]): (x0: V0) => T1[];
export function pipeK<V0, T1, T2>(fn0: (x0: V0) => T1[], fn1: (x: T1) => T2[]): (x0: V0) => T2[];
export function pipeK<V0, T1, T2, T3>(
    fn0: (x: V0) => T1[],
    fn1: (x: T1) => T2[],
    fn2: (x: T2) => T3[],
): (x: V0) => T3[];
export function pipeK<V0, T1, T2, T3, T4>(
    fn0: (x: V0) => T1[],
    fn1: (x: T1) => T2[],
    fn2: (x: T2) => T3[],
    fn3: (x: T3) => T4[],
): (x: V0) => T4[];
export function pipeK<V0, T1, T2, T3, T4, T5>(
    fn0: (x: V0) => T1[],
    fn1: (x: T1) => T2[],
    fn2: (x: T2) => T3[],
    fn3: (x: T3) => T4[],
    fn4: (x: T4) => T5[],
): (x: V0) => T5[];
export function pipeK<V0, T1, T2, T3, T4, T5, T6>(
    fn0: (x: V0) => T1[],
    fn1: (x: T1) => T2[],
    fn2: (x: T2) => T3[],
    fn3: (x: T3) => T4[],
    fn4: (x: T4) => T5[],
    fn5: (x: T5) => T6[],
): (x: V0) => T6[];
export function pipeK<V0, T1, T2, T3, T4, T5, T6, T7>(
    fn0: (x: V0) => T1[],
    fn1: (x: T1) => T2[],
    fn2: (x: T2) => T3[],
    fn3: (x: T3) => T4[],
    fn4: (x: T4) => T5[],
    fn5: (x: T5) => T6[],
    fn: (x: T6) => T7[],
): (x: V0) => T7[];
export function pipeK<V0, T1, T2, T3, T4, T5, T6, T7, T8>(
    fn0: (x: V0) => T1[],
    fn1: (x: T1) => T2[],
    fn2: (x: T2) => T3[],
    fn3: (x: T3) => T4[],
    fn4: (x: T4) => T5[],
    fn5: (x: T5) => T6[],
    fn6: (x: T6) => T7[],
    fn: (x: T7) => T8[],
): (x: V0) => T8[];
export function pipeK<V0, T1, T2, T3, T4, T5, T6, T7, T8, T9>(
    fn0: (x0: V0) => T1[],
    fn1: (x: T1) => T2[],
    fn2: (x: T2) => T3[],
    fn3: (x: T3) => T4[],
    fn4: (x: T4) => T5[],
    fn5: (x: T5) => T6[],
    fn6: (x: T6) => T7[],
    fn7: (x: T7) => T8[],
    fn8: (x: T8) => T9[],
): (x0: V0) => T9[];
export function pipeK<V0, T1, T2, T3, T4, T5, T6, T7, T8, T9, T10>(
    fn0: (x0: V0) => T1[],
    fn1: (x: T1) => T2[],
    fn2: (x: T2) => T3[],
    fn3: (x: T3) => T4[],
    fn4: (x: T4) => T5[],
    fn5: (x: T5) => T6[],
    fn6: (x: T6) => T7[],
    fn7: (x: T7) => T8[],
    fn8: (x: T8) => T9[],
    fn9: (x: T9) => T10[],
): (x0: V0) => T10[];

/**
 * Performs left-to-right composition of one or more Promise-returning functions.
 * All functions need to be unary.
 *
 * @deprecated since 0.26 in favor of pipeWith(then)
 */
export function pipeP<V0, T1>(fn0: (x0: V0) => Promise<T1>): (x0: V0) => Promise<T1>;
export function pipeP<V0, T1, T2>(fn0: (x0: V0) => Promise<T1>, fn1: (x: T1) => Promise<T2>): (x0: V0) => Promise<T2>;
export function pipeP<V0, T1, T2, T3>(
    fn0: (x: V0) => Promise<T1>,
    fn1: (x: T1) => Promise<T2>,
    fn2: (x: T2) => Promise<T3>,
): (x: V0) => Promise<T3>;
export function pipeP<V0, T1, T2, T3, T4>(
    fn0: (x: V0) => Promise<T1>,
    fn1: (x: T1) => Promise<T2>,
    fn2: (x: T2) => Promise<T3>,
    fn3: (x: T3) => Promise<T4>,
): (x: V0) => Promise<T4>;
export function pipeP<V0, T1, T2, T3, T4, T5>(
    fn0: (x: V0) => Promise<T1>,
    fn1: (x: T1) => Promise<T2>,
    fn2: (x: T2) => Promise<T3>,
    fn3: (x: T3) => Promise<T4>,
    fn4: (x: T4) => Promise<T5>,
): (x: V0) => Promise<T5>;
export function pipeP<V0, T1, T2, T3, T4, T5, T6>(
    fn0: (x: V0) => Promise<T1>,
    fn1: (x: T1) => Promise<T2>,
    fn2: (x: T2) => Promise<T3>,
    fn3: (x: T3) => Promise<T4>,
    fn4: (x: T4) => Promise<T5>,
    fn5: (x: T5) => Promise<T6>,
): (x: V0) => Promise<T6>;
export function pipeP<V0, T1, T2, T3, T4, T5, T6, T7>(
    fn0: (x: V0) => Promise<T1>,
    fn1: (x: T1) => Promise<T2>,
    fn2: (x: T2) => Promise<T3>,
    fn3: (x: T3) => Promise<T4>,
    fn4: (x: T4) => Promise<T5>,
    fn5: (x: T5) => Promise<T6>,
    fn: (x: T6) => Promise<T7>,
): (x: V0) => Promise<T7>;
export function pipeP<V0, T1, T2, T3, T4, T5, T6, T7, T8>(
    fn0: (x: V0) => Promise<T1>,
    fn1: (x: T1) => Promise<T2>,
    fn2: (x: T2) => Promise<T3>,
    fn3: (x: T3) => Promise<T4>,
    fn4: (x: T4) => Promise<T5>,
    fn5: (x: T5) => Promise<T6>,
    fn6: (x: T6) => Promise<T7>,
    fn: (x: T7) => Promise<T8>,
): (x: V0) => Promise<T8>;
export function pipeP<V0, T1, T2, T3, T4, T5, T6, T7, T8, T9>(
    fn0: (x0: V0) => Promise<T1>,
    fn1: (x: T1) => Promise<T2>,
    fn2: (x: T2) => Promise<T3>,
    fn3: (x: T3) => Promise<T4>,
    fn4: (x: T4) => Promise<T5>,
    fn5: (x: T5) => Promise<T6>,
    fn6: (x: T6) => Promise<T7>,
    fn7: (x: T7) => Promise<T8>,
    fn8: (x: T8) => Promise<T9>,
): (x0: V0) => Promise<T9>;
export function pipeP<V0, T1, T2, T3, T4, T5, T6, T7, T8, T9, T10>(
    fn0: (x0: V0) => Promise<T1>,
    fn1: (x: T1) => Promise<T2>,
    fn2: (x: T2) => Promise<T3>,
    fn3: (x: T3) => Promise<T4>,
    fn4: (x: T4) => Promise<T5>,
    fn5: (x: T5) => Promise<T6>,
    fn6: (x: T6) => Promise<T7>,
    fn7: (x: T7) => Promise<T8>,
    fn8: (x: T8) => Promise<T9>,
    fn9: (x: T9) => Promise<T10>,
): (x0: V0) => Promise<T10>;

/**
 * Performs left-to-right function composition using transforming function.
 * The first function may have any arity; the remaining functions must be unary.
 *
 * @note The result of `pipeWith` is not automatically curried. Transforming function is not used on the first argument.
 *
 * See also {@link composeWith}, {@link pipe}.
 *
 * @example
 * ```typescript
 * const pipeWhileNotNil = R.pipeWith((f, res) => R.isNil(res) ? res : f(res));
 * const f = pipeWhileNotNil([Math.pow, R.negate, R.inc])
 *
 * f(3, 4); // -(3^4) + 1
 * ```
 */
export function pipeWith<TArgs extends any[], TResult>(
    transformer: (fn: AnyFunction, intermediateResult: any) => any,
    fns: AtLeastOneFunctionsFlow<TArgs, TResult>,
): (...args: TArgs) => TResult;
export function pipeWith(
    transformer: (fn: AnyFunction, intermediateResult: any) => any,
): <TArgs extends any[], TResult>(fns: AtLeastOneFunctionsFlow<TArgs, TResult>) => (...args: TArgs) => TResult;

/**
 * Returns a new list by plucking the same named property off all objects in the list supplied.
 *
 * `pluck` will work on any functor in addition to arrays, as it is equivalent to `R.map(R.prop(k), f)`.
 *
 * See also {@link project}, {@link prop}, {@link props}.
 *
 * @example
 * ```typescript
 * var getAges = R.pluck('age');
 * const people = [{name: 'fred', age: 29}, {name: 'wilma', age: 27}]
 * getAges(people); //=> [29, 27]
 *
 * R.pluck(0, [[1, 2], [3, 4]]);               //=> [1, 3]
 * R.pluck('val', {a: {val: 3}, b: {val: 5}}); //=> {a: 3, b: 5}
 * ```
 */
export function pluck<K extends keyof T, T>(p: K, list: readonly T[]): Array<T[K]>;
export function pluck<T>(p: number, list: ReadonlyArray<{ [k: number]: T }>): T[];
export function pluck<P extends string>(p: P): <T>(list: ReadonlyArray<Record<P, T>>) => T[];
export function pluck(p: number): <T>(list: ReadonlyArray<{ [k: number]: T }>) => T[];

/**
 * Returns a new list with the given element at the front,
 * followed by the contents of the list.
 *
 * See also {@link append}.
 *
 * @example
 * ```typescript
 * R.prepend('fee', ['fi', 'fo', 'fum']); //=> ['fee', 'fi', 'fo', 'fum']
 * ```
 */
export function prepend<T>(el: T, list: readonly T[]): T[];
export function prepend<T>(el: T): (list: readonly T[]) => T[];

/**
 * Multiplies together all the elements of a list.
 *
 * See also {@link reduce}.
 *
 * @example
 * ```typescript
 * R.product([2,4,6,8,100,1]); //=> 38400
 * ```
 */
export function product(list: readonly number[]): number;

/**
 * Reasonable analog to SQL `select` statement.
 *
 * See also {@link pluck}, {@link props}, {@link prop}.
 *
 * @example
 * ```typescript
 * const abby = {name: 'Abby', age: 7, hair: 'blond', grade: 2};
 * const fred = {name: 'Fred', age: 12, hair: 'brown', grade: 7};
 * const kids = [abby, fred];
 * R.project(['name', 'grade'], kids); //=> [{name: 'Abby', grade: 2}, {name: 'Fred', grade: 7}]
 * ```
 */
export function project<T, U>(props: readonly string[], objs: readonly T[]): U[];
export function project<T, U>(props: readonly string[]): (objs: readonly T[]) => U[];

/**
 * Returns a function that when supplied an object
 * returns the indicated property of that object, if it exists.
 *
 * See also {@link propOr}, {@link path}, {@link props}, {@link pluck}, {@link project}, {@link nth}.
 *
 * @example
 * ```typescript
 * R.prop('x', {x: 100}); //=> 100
 * R.prop(0, [100]); //=> 100
 * R.compose(R.inc, R.prop<'x', number>('x'))({ x: 3 }) //=> 4
 * ```
 */
export function prop<T>(__: Placeholder, obj: T): <P extends keyof T>(p: P) => T[P];
export function prop<P extends keyof T, T>(p: P, obj: T): T[P];
export function prop<P extends string>(p: P): <T>(obj: Record<P, T>) => T;
export function prop<P extends string, T>(p: P): (obj: Record<P, T>) => T;

// NOTE: `hair` property was added to `alois` to make example work.
// A union of two types is a valid usecase but doesn't work with current types
/**
 * Returns `true` if the specified object property is equal,
 * in `R.equals` terms, to the given value; `false` otherwise.
 * You can test multiple properties with `R.whereEq`.
 *
 * See also {@link whereEq}, {@link propSatisfies}, {@link equals}.
 *
 * @example
 * ```typescript
 * const abby = {name: 'Abby', age: 7, hair: 'blond'};
 * const fred = {name: 'Fred', age: 12, hair: 'brown'};
 * const rusty = {name: 'Rusty', age: 10, hair: 'brown'};
 * const alois = {name: 'Alois', age: 15, hair: 'brown', disposition: 'surly'};
 * const kids = [abby, fred, rusty, alois];
 * const hasBrownHair = R.propEq('hair', 'brown');
 * R.filter(hasBrownHair, kids); //=> [fred, rusty]
 * ```
 */
export function propEq<K extends string | number>(name: K, val: any, obj: Record<K, any>): boolean;
export function propEq<K extends string | number>(name: K, val: any): (obj: Record<K, any>) => boolean;
export function propEq<K extends string | number>(
    name: K,
): {
    (val: any, obj: Record<K, any>): boolean;
    (val: any): (obj: Record<K, any>) => boolean;
};

/**
 * Returns `true` if the specified object property is of the given type; `false` otherwise.
 *
 * See also {@link is}, {@link propSatisfies}.
 *
 * @example
 * ```typescript
 * R.propIs(Number, 'x', {x: 1, y: 2});  //=> true
 * R.propIs(Number, 'x', {x: 'foo'});    //=> false
 * R.propIs(Number, 'x', {});            //=> false
 * ```
 */
export function propIs<C extends AnyFunction, K extends PropertyKey>(
    type: C,
    name: K,
    obj: any,
): obj is Record<K, ReturnType<C>>;
export function propIs<C extends AnyConstructor, K extends PropertyKey>(
    type: C,
    name: K,
    obj: any,
): obj is Record<K, InstanceType<C>>;
export function propIs<C extends AnyFunction, K extends PropertyKey>(
    type: C,
    name: K,
): (obj: any) => obj is Record<K, ReturnType<C>>;
export function propIs<C extends AnyConstructor, K extends PropertyKey>(
    type: C,
    name: K,
): (obj: any) => obj is Record<K, InstanceType<C>>;
export function propIs<C extends AnyFunction>(
    type: C,
): {
    <K extends keyof any>(name: K, obj: any): obj is Record<K, ReturnType<C>>;
    <K extends keyof any>(name: K): (obj: any) => obj is Record<K, ReturnType<C>>;
};
export function propIs<C extends AnyConstructor>(
    type: C,
): {
    <K extends keyof any>(name: K, obj: any): obj is Record<K, InstanceType<C>>;
    <K extends keyof any>(name: K): (obj: any) => obj is Record<K, InstanceType<C>>;
};

/**
 * Return the specified property of the given non-null object
 * if the property is present and its value is not `null`, `undefined` or `NaN`.
 *
 * Otherwise the first argument is returned.
 *
 * See also {@link prop}.
 *
 * @example
 * ```typescript
 * const alice = {
 *   name: 'ALICE',
 *   age: 101
 * };
 * const favorite = R.prop('favoriteLibrary');
 * const favoriteWithDefault = R.propOr('Ramda', 'favoriteLibrary');
 *
 * favorite(alice as any);     //=> undefined
 * favoriteWithDefault(alice); //=> 'Ramda'
 * ```
 */
export function propOr<T, U>(val: T, __: Placeholder, obj: U): <V>(p: string) => V;
export function propOr<U>(__: Placeholder, p: string, obj: U): <T, V>(val: T) => V;
export function propOr<T, U, V>(val: T, p: string, obj: U): V;
export function propOr<T>(val: T, p: string): <U, V>(obj: U) => V;
export function propOr<T>(val: T): <U, V>(p: string, obj: U) => V;

/**
 * Acts as multiple `prop`: array of keys in, array of values out. Preserves order.
 *
 * See also {@link prop}, {@link pluck}, {@link project}.
 *
 * @example
 * ```typescript
 * R.props(['x', 'y'], {x: 1, y: 2}); //=> [1, 2]
 * R.props(['c', 'a', 'b'], {b: 2, a: 1, c: 3}); //=> [3, 1, 2]
 *
 * const fullName = R.compose(R.join(' '), R.props(['first', 'last']));
 * const tony = {last: 'Bullet-Tooth', age: 33, first: 'Tony'};
 * fullName(tony); //=> 'Tony Bullet-Tooth'
 * ```
 */
export function props<P extends string, T>(ps: readonly P[], obj: Record<P, T>): T[];
export function props<P extends string>(ps: readonly P[]): <T>(obj: Record<P, T>) => T[];
export function props<P extends string, T>(ps: readonly P[]): (obj: Record<P, T>) => T[];

/**
 * Returns `true` if the specified object property satisfies the given predicate; `false` otherwise.
 * You can test multiple properties with `R.where`.
 *
 * See also {@link where}, {@link propEq}, {@link propIs}.
 *
 * @example
 * ```typescript
 * const val = {x: 1, y: 2};
 * R.propSatisfies(x => x > 0, 'x', val); //=> true
 * ```
 */
export function propSatisfies<P, K extends keyof any>(
    pred: (val: any) => val is P,
    name: K,
    obj: any,
): obj is Record<K, P>;
export function propSatisfies<P, K extends keyof any>(
    pred: (val: any) => val is P,
    name: K,
): (obj: any) => obj is Record<K, P>;
export function propSatisfies<P>(pred: (val: any) => val is P): {
    <K extends keyof any>(name: K, obj: any): obj is Record<K, P>;
    <K extends keyof any>(name: K): (obj: any) => obj is Record<K, P>;
};
export function propSatisfies(pred: (val: any) => boolean, name: keyof any, obj: any): boolean;
export function propSatisfies(pred: (val: any) => boolean, name: keyof any): (obj: any) => boolean;
export function propSatisfies(pred: (val: any) => boolean): _.F.Curry<(a: keyof any, b: any) => boolean>;

/**
 * Returns a list of numbers from `from` (inclusive) to `to` (exclusive).
 * In mathematical terms, `range(a, b)` is equivalent to the half-open interval `[a, b)`.
 *
 * @example
 * ```typescript
 * R.range(1, 5);    //=> [1, 2, 3, 4]
 * R.range(50, 53);  //=> [50, 51, 52]
 * ```
 */
export function range(from: number, to: number): number[];
export function range(from: number): (to: number) => number[];

/**
 * Returns a single item by iterating through the list,
 * successively calling the iterator function and passing it an accumulator value and the current value from the array,
 * and then passing the result to the next call.
 *
 * The iterator function receives two values: `(acc, value)`. It may use `R.reduced` to shortcut the iteration.
 *
 * @note `R.reduce` does not skip deleted or unassigned indices (sparse arrays), unlike the native `Array.prototype.reduce` method.
 *
 * Dispatches to the `reduce` method of the third argument, if present.
 * When doing so, it is up to the user to handle the `R.reduced` shortcutting,
 * as this is not implemented by `reduce`.
 *
 * See also {@link reduced}, {@link addIndex}, {@link reduceRight}.
 *
 * @example
 * ```typescript
 * R.reduce(R.subtract, 0, [1, 2, 3, 4]) //=> ((((0 - 1) - 2) - 3) - 4) = -10
 * //          -               -10
 * //         / \              / \
 * //        -   4           -6   4
 * //       / \              / \
 * //      -   3   ==>     -3   3
 * //     / \              / \
 * //    -   2           -1   2
 * //   / \              / \
 * //  0   1            0   1
 * ```
 */
export function reduce<T, TResult>(
    fn: (acc: TResult, elem: T) => TResult | Reduced<TResult>,
    acc: TResult,
    list: readonly T[],
): TResult;
export function reduce<T, TResult>(
    fn: (acc: TResult, elem: T) => TResult | Reduced<TResult>,
): (acc: TResult, list: readonly T[]) => TResult;
export function reduce<T, TResult>(
    fn: (acc: TResult, elem: T) => TResult | Reduced<TResult>,
    acc: TResult,
): (list: readonly T[]) => TResult;

/**
 * Groups the elements of the list
 * according to the result of calling the string-returning function `keyFn` on each element
 * and reduces the elements of each group to a single value via the reducer function `valueFn`.
 *
 * The value function receives two values: `(acc, value)`.
 * It may use `R.reduced` to short circuit the iteration.
 *
 * This function is basically a more general `R.groupBy` function.
 *
 * Acts as a transducer if a transformer is given in list position.
 *
 * See also {@link groupBy}, {@link reduce}, {@link reduced}, {@link transduce}.
 *
 * @example
 * ```typescript
 * const groupNames = (acc: string[], { name }: { name: string; }) => acc.concat(name)
 * const toGrade = ({ score }: { score: number; }) =>
 *   score < 65 ? 'F' :
 *   score < 70 ? 'D' :
 *   score < 80 ? 'C' :
 *   score < 90 ? 'B' : 'A'
 *
 * var students = [
 *   {name: 'Abby', score: 83},
 *   {name: 'Bart', score: 62},
 *   {name: 'Curt', score: 88},
 *   {name: 'Dora', score: 92},
 * ]
 *
 * R.reduceBy(groupNames, [], toGrade, students)
 * //=> {"A": ["Dora"], "B": ["Abby", "Curt"], "F": ["Bart"]}
 * ```
 */
export function reduceBy<T, TResult>(
    valueFn: (acc: TResult, elem: T) => TResult,
    acc: TResult,
    keyFn: (elem: T) => string,
    list: readonly T[],
): { [index: string]: TResult };
export function reduceBy<T, TResult>(
    valueFn: (acc: TResult, elem: T) => TResult,
    acc: TResult,
    keyFn: (elem: T) => string,
): (list: readonly T[]) => { [index: string]: TResult };
export function reduceBy<T, TResult>(
    valueFn: (acc: TResult, elem: T) => TResult,
    acc: TResult,
): _.F.Curry<(a: (elem: T) => string, b: readonly T[]) => { [index: string]: TResult }>;
export function reduceBy<T, TResult>(
    valueFn: (acc: TResult, elem: T) => TResult,
): _.F.Curry<(a: TResult, b: (elem: T) => string, c: readonly T[]) => { [index: string]: TResult }>;

/**
 * Returns a value wrapped to indicate that it is the final value of the `R.reduce` and `R.transduce` functions.
 * The returned value should be considered a black box:
 * the internal structure is not guaranteed to be stable.
 *
 * This optimization is available to the below functions:
 *  - `R.reduce`
 *  - `R.reduceWhile`
 *  - `R.reduceBy`
 *  - `R.reduceRight`
 *  - `R.transduce`
 *
 * See also {@link reduce}, {@link reduceWhile}, {@link reduceBy}, {@link reduceRight}, {@link transduce}.
 *
 * @example
 * ```typescript
 * R.reduce(
 *  (acc, item) => item > 3 ? R.reduced(acc) : acc.concat(item),
 *  [] as number[],
 *  [1, 2, 3, 4, 5]) // [1, 2, 3]
 * ```
 */
export function reduced<T>(elem: T): Reduced<T>;

// NOTE: the example currently does not work, even if `R.__` overloads are removed
/**
 * Returns a single item by iterating through the list,
 * successively calling the iterator function
 * and passing it an accumulator value and the current value from the array,
 * and then passing the result to the next call.
 *
 * Similar to `R.reduce`, except moves through the input list from the right to the left.
 *
 * The iterator function receives two values: `(value, acc)`,
 * reversed compared to that of `R.reduce`'s iterator function.
 * `reduceRight` may use `R.reduced` to short circuit the iteration.
 *
 * @note `R.reduceRight` does not skip deleted or unassigned indices (sparse arrays),
 * unlike the native `Array.prototype.reduceRight` method.
 *
 * See also {@link reduce}, {@link addIndex}, {@link reduced}.
 *
 * @example
 * ```typescript
 * R.reduceRight(R.subtract, 0, [1, 2, 3, 4]) // => (1 - (2 - (3 - (4 - 0)))) = -2
 * //    -               -2
 * //   / \              / \
 * //  1   -            1   3
 * //     / \              / \
 * //    2   -     ==>    2  -1
 * //       / \              / \
 * //      3   -            3   4
 * //         / \              / \
 * //        4   0            4   0
 * ```
 */
export function reduceRight<T, TResult>(
    fn: (elem: T, acc: TResult) => TResult,
    acc: TResult,
    list: readonly T[],
): TResult;
export function reduceRight<T, TResult>(
    fn: (elem: T, acc: TResult) => TResult,
): (acc: TResult, list: readonly T[]) => TResult;
export function reduceRight<T, TResult>(
    fn: (elem: T, acc: TResult) => TResult,
    acc: TResult,
): (list: readonly T[]) => TResult;

/**
 * Like `R.reduce`, `R.reduceWhile` returns a single item by iterating through the list,
 * successively calling the iterator function.
 * `R.reduceWhile` also takes a predicate that is evaluated before each step.
 * If the predicate returns a falsy value,
 * it "short-circuits" the iteration and returns the current value of the accumulator.
 *
 * See also {@link reduce}, {@link reduced}.
 *
 * @example
 * ```typescript
 * const isOdd = (acc: number, x: number) => x % 2 !== 0;
 * const xs = [1, 3, 5, 60, 777, 800];
 * R.reduceWhile(isOdd, R.add, 0, xs); //=> 9
 *
 * const ys = [2, 4, 6]
 * R.reduceWhile(isOdd, R.add, 111, ys); //=> 111
 * ```
 */
export function reduceWhile<T, TResult>(
    predicate: (acc: TResult, elem: T) => boolean,
    fn: (acc: TResult, elem: T) => TResult,
    acc: TResult,
    list: readonly T[],
): TResult;
export function reduceWhile<T, TResult>(
    predicate: (acc: TResult, elem: T) => boolean,
    fn: (acc: TResult, elem: T) => TResult,
    acc: TResult,
): (list: readonly T[]) => TResult;
export function reduceWhile<T, TResult>(
    predicate: (acc: TResult, elem: T) => boolean,
    fn: (acc: TResult, elem: T) => TResult,
): _.F.Curry<(a: TResult, b: readonly T[]) => TResult>;
export function reduceWhile<T, TResult>(
    predicate: (acc: TResult, elem: T) => boolean,
): _.F.Curry<(a: (acc: TResult, elem: T) => TResult, b: TResult, c: readonly T[]) => TResult>;

/**
 * The complement of `R.filter`.
 *
 * Acts as a transducer if a transformer is given in list position.
 * `Filterable` objects include plain objects or any object that has a `filter` method such as `Array`.
 *
 * See also {@link filter}, {@link transduce}, {@link addIndex}.
 *
 * @example
 * ```typescript
 * const isOdd = (n: number) => n % 2 !== 0;
 *
 * R.reject(isOdd, [1, 2, 3, 4]); //=> [2, 4]
 *
 * R.reject(isOdd, {a: 1, b: 2, c: 3, d: 4}); //=> {b: 2, d: 4}
 * ```
 */
export function reject<A, P extends A>(
    pred: (val: A) => val is P,
): {
    <B extends A>(list: readonly B[]): Array<Exclude<B, P>>;
    <B extends A>(dict: Dictionary<B>): Dictionary<Exclude<B, P>>;
};
export function reject<T>(
    pred: (value: T) => boolean,
): <P extends T, C extends readonly P[] | Dictionary<P>>(collection: C) => C;
export function reject<A, B extends A, P extends A>(
    pred: (val: A) => val is P,
    list: readonly B[],
): Array<Exclude<B, P>>;
export function reject<A, B extends A, P extends A>(
    pred: (val: A) => val is P,
    dict: Dictionary<B>,
): Dictionary<Exclude<B, P>>;
export function reject<T, C extends readonly T[] | Dictionary<T>>(pred: (value: T) => boolean, collection: C): C;

/**
 * Returns a copy of the given list
 * with the given number of elements removed,
 * starting at the given start index.
 *
 * See also {@link without}.
 *
 * @example
 * ```typescript
 * R.remove(2, 3, [1,2,3,4,5,6,7,8]); //=> [1,2,6,7,8]
 * ```
 */
export function remove<T>(start: number, count: number, list: readonly T[]): T[];
export function remove<T>(start: number): {
    (count: number, list: readonly T[]): T[];
    (count: number): (list: readonly T[]) => T[];
};
export function remove<T>(start: number, count: number): (list: readonly T[]) => T[];

/**
 * Returns a fixed list of size `n`, containing a specified identical value.
 *
 * See also {@link times}.
 *
 * @example
 * ```typescript
 * R.repeat('hi', 5); //=> ['hi', 'hi', 'hi', 'hi', 'hi']
 *
 * const obj = {};
 * const repeatedObjs = R.repeat(obj, 5); //=> [{}, {}, {}, {}, {}]
 * repeatedObjs[0] === repeatedObjs[1]; //=> true
 * ```
 */
export function repeat<T>(a: T, n: number): T[];
export function repeat<T>(a: T): (n: number) => T[];

/**
 * Replace a substring or regex match in a string with a replacement.
 *
 * The first two parameters correspond to the parameters of `String.prototype.replace`,
 * so the second parameter can also be a function.
 *
 * @example
 * ```typescript
 * R.replace('foo', 'bar', 'foo foo foo'); //=> 'bar foo foo'
 * R.replace(/foo/, 'bar', 'foo foo foo'); //=> 'bar foo foo'
 *
 * // Use the "g" (global) flag to replace all occurrences:
 * R.replace(/foo/g, 'bar', 'foo foo foo'); //=> 'bar bar bar'
 * ```
 */
export function replace(
    pattern: RegExp | string,
    replacement: string | ((match: string, ...args: readonly any[]) => string),
    str: string,
): string;
export function replace(
    pattern: RegExp | string,
    replacement: string | ((match: string, ...args: readonly any[]) => string),
): (str: string) => string;
export function replace(
    pattern: RegExp | string,
): (replacement: string | ((match: string, ...args: readonly any[]) => string)) => (str: string) => string;

/**
 * Returns a new list or string with the elements in reverse order.
 *
 * @example
 * ```typescript
 * R.reverse([1, 2, 3]);  //=> [3, 2, 1]
 * R.reverse([1, 2]);     //=> [2, 1]
 * R.reverse([1]);        //=> [1]
 * R.reverse([]);         //=> []
 *
 * R.reverse('abc');      //=> 'cba'
 * R.reverse('ab');       //=> 'ba'
 * R.reverse('a');        //=> 'a'
 * R.reverse('');         //=> ''
 * ```
 */
export function reverse<T>(list: readonly T[]): T[];
export function reverse(str: string): string;

/**
 * Similar to `R.reduce`, but returns a list of successively reduced values from the left.
 *
 * See also {@link reduce}, {@link mapAccum}.
 *
 * @example
 * ```typescript
 * const numbers = [1, 2, 3, 4];
 * const factorials = R.scan(R.multiply, 1 as number, numbers); //=> [1, 1, 2, 6, 24]
 * ```
 */
export function scan<T, TResult>(fn: (acc: TResult, elem: T) => any, acc: TResult, list: readonly T[]): TResult[];
export function scan<T, TResult>(fn: (acc: TResult, elem: T) => any, acc: TResult): (list: readonly T[]) => TResult[];
export function scan<T, TResult>(fn: (acc: TResult, elem: T) => any): (acc: TResult, list: readonly T[]) => TResult[];

/**
 * Returns the result of "setting" the portion of the given data structure focused by the given lens
 * to the given value.
 *
 * See also {@link view}, {@link over}, {@link lens}, {@link lensIndex}, {@link lensProp}, {@link lensPath}.
 *
 * @example
 * ```typescript
 * const xLens = R.lensProp<'x', number>('x');
 *
 * const point = {x: 1, y: 2};
 * R.set(xLens, 4, point); //=> {x: 4, y: 2}
 * R.set(xLens, 8, point); //=> {x: 8, y: 2}
 * ```
 */
export function set<S, A>(lens: Lens<S, A>, a: A, obj: S): S;
export function set<S, A>(lens: Lens<S, A>, a: A): (obj: S) => S;
export function set<S, A>(lens: Lens<S, A>): (a: A, obj: S) => S;

/**
 * Returns the elements of the given list or string
 * from `fromIndex` (inclusive) to `toIndex` (exclusive).
 *
 * Dispatches to the `slice` method of the third argument, if present.
 *
 * @example
 * ```typescript
 * R.slice(1, 3, ['a', 'b', 'c', 'd']);        //=> ['b', 'c']
 * R.slice(1, Infinity, ['a', 'b', 'c', 'd']); //=> ['b', 'c', 'd']
 * R.slice(0, -1, ['a', 'b', 'c', 'd']);       //=> ['a', 'b', 'c']
 * R.slice(-3, -1, ['a', 'b', 'c', 'd']);      //=> ['b', 'c']
 * R.slice(0, 3, 'ramda');                     //=> 'ram'
 * ```
 */
export function slice(a: number, b: number, list: string): string;
export function slice<T>(a: number, b: number, list: readonly T[]): T[];
export function slice(
    a: number,
    b: number,
): {
    <T>(list: readonly T[]): T[];
    (list: string): string;
};
export function slice(a: number): {
    <T>(b: number, list: readonly T[]): T[];
    (b: number, list: string): string;
};

/**
 * Returns a copy of the list, sorted according to the comparator function,
 * which should accept two values at a time and return:
 *  - a negative number if the first value is smaller,
 *  - a positive number if it's larger, and
 *  - zero if they are equal.
 *
 * See also {@link sortBy}, {@link sortWith}, {@link ascend}, {@link descend}.
 *
 * @example
 * ```typescript
 * R.sort(R.subtract, [4,2,7,5]); //=> [2, 4, 5, 7]
 * ```
 */
export function sort<T>(fn: (a: T, b: T) => number, list: readonly T[]): T[];
export function sort<T>(fn: (a: T, b: T) => number): (list: readonly T[]) => T[];

/**
 * Sorts the list according to a key generated by the supplied function.
 *
 * See also {@link sort}, {@link sortWith}, {@link ascend}, {@link descend}.
 *
 * @example
 * ```typescript
 * type Person = { name: string; age: number; };
 *
 * const sortByFirstItem = R.sortBy(R.prop(0));
 * const pairs = [[-1, 1], [-2, 2], [-3, 3]];
 * sortByFirstItem(pairs); //=> [[-3, 3], [-2, 2], [-1, 1]]
 * const sortByNameCaseInsensitive = R.sortBy<Person>(R.compose(R.toLower, R.prop('name')));
 * const alice = {
 *   name: 'ALICE',
 *   age: 101
 * };
 * const bob = {
 *   name: 'Bob',
 *   age: -10
 * };
 * const clara = {
 *   name: 'clara',
 *   age: 314.159
 * };
 * const people = [clara, bob, alice];
 * sortByNameCaseInsensitive(people); //=> [alice, bob, clara]
 * ```
 */
export function sortBy<T>(fn: (a: T) => Ord, list: readonly T[]): T[];
export function sortBy<T>(fn: (a: T) => Ord): (list: readonly T[]) => T[];
export function sortBy(fn: (a: any) => Ord): <T>(list: readonly T[]) => T[];

/**
 * Sorts a list according to a list of comparators.
 *
 * See also {@link sort}, {@link sortBy}, {@link ascend}, {@link descend}.
 *
 * @example
 * ```typescript
 * type Person = { age: number; name: string; };
 *
 * const alice = {
 *   name: 'alice',
 *   age: 40
 * };
 * const bob = {
 *   name: 'bob',
 *   age: 30
 * };
 * const clara = {
 *   name: 'clara',
 *   age: 40
 * };
 * const people = [clara, bob, alice];
 * const ageNameSort = R.sortWith<Person>([
 *   R.descend(R.prop('age')),
 *   R.ascend(R.prop('name'))
 * ]);
 * ageNameSort(people); //=> [alice, clara, bob]
 * ```
 */
export function sortWith<T>(fns: ReadonlyArray<(a: T, b: T) => number>, list: readonly T[]): T[];
export function sortWith<T>(fns: ReadonlyArray<(a: T, b: T) => number>): (list: readonly T[]) => T[];

/**
 * Splits a string into an array of strings based on the given separator.
 *
 * See also {@link join}.
 *
 * @example
 * ```typescript
 * const pathComponents = R.split('/');
 * R.tail(pathComponents('/usr/local/bin/node')); //=> ['usr', 'local', 'bin', 'node']
 *
 * R.split('.', 'a.b.c.xyz.d'); //=> ['a', 'b', 'c', 'xyz', 'd']
 * ```
 */
export function split(sep: string | RegExp): (str: string) => string[];
export function split(sep: string | RegExp, str: string): string[];

/**
 * Splits a given list or string at a given index.
 *
 * @example
 * ```typescript
 * R.splitAt(1, [1, 2, 3]);          //=> [[1], [2, 3]]
 * R.splitAt(5, 'hello world');      //=> ['hello', ' world']
 * R.splitAt(-1, 'foobar');          //=> ['fooba', 'r']
 * ```
 */
export function splitAt<T>(index: number, list: readonly T[]): [T[], T[]];
export function splitAt(index: number, list: string): [string, string];
export function splitAt(index: number): {
    <T>(list: readonly T[]): [T[], T[]];
    (list: string): [string, string];
};

/**
 * Splits a collection into slices of the specified length.
 *
 * @example
 * ```typescript
 * R.splitEvery(3, [1, 2, 3, 4, 5, 6, 7]); //=> [[1, 2, 3], [4, 5, 6], [7]]
 * R.splitEvery(3, 'foobarbaz'); //=> ['foo', 'bar', 'baz']
 * ```
 */
export function splitEvery<T>(a: number, list: readonly T[]): T[][];
export function splitEvery(a: number, list: string): string[];
export function splitEvery(a: number): {
    (list: string): string[];
    <T>(list: readonly T[]): T[][];
};

/**
 * Takes a list and a predicate and returns a pair of lists.
 * The first list contains all elements
 * before (but not including) the first element for which the predicate returns a truthy value.
 * The second list contains the rest of the elements.
 * It will be empty if no elements satisfy the predicate.
 *
 * @example
 * ```typescript
 * R.splitWhen(R.equals(2), [1, 2, 3, 1, 2, 3]);   //=> [[1], [2, 3, 1, 2, 3]]
 * ```
 */
export function splitWhen<T, U>(pred: (val: T) => boolean, list: readonly U[]): U[][];
export function splitWhen<T>(pred: (val: T) => boolean): <U>(list: readonly U[]) => U[][];

/**
 * Checks if a list starts with the provided sublist.
 *
 * Similarly, checks if a string starts with the provided substring.
 *
 * See also {@link endsWith}.
 *
 * @example
 * ```typescript
 * R.startsWith('a', 'abc')                //=> true
 * R.startsWith('b', 'abc')                //=> false
 * R.startsWith(['a'], ['a', 'b', 'c'])    //=> true
 * R.startsWith(['b'], ['a', 'b', 'c'])    //=> false
 * ```
 */
export function startsWith(substr: string, str: string): boolean;
export function startsWith(substr: string): (str: string) => boolean;
export function startsWith<T>(subList: readonly T[], list: readonly T[]): boolean;
export function startsWith<T>(subList: readonly T[]): (list: readonly T[]) => boolean;

/**
 * Subtracts two numbers. Equivalent to `a - b` but curried.
 *
 * @example
 * ```typescript
 * R.subtract(10, 8); //=> 2
 *
 * const minus5 = R.subtract(R.__, 5);
 * minus5(17); //=> 12
 *
 * const complementaryAngle = R.subtract(90);
 * complementaryAngle(30); //=> 60
 * complementaryAngle(72); //=> 18
 * ```
 */
export function subtract(__: Placeholder, b: number): (a: number) => number;
export function subtract(__: Placeholder): (b: number, a: number) => number;
export function subtract(a: number, b: number): number;
export function subtract(a: number): (b: number) => number;

/**
 * Adds together all the elements of a list.
 *
 * See also {@link reduce}.
 *
 * @example
 * ```typescript
 * R.sum([2,4,6,8,100,1]); //=> 121
 * ```
 */
export function sum(list: readonly number[]): number;

/**
 * Finds the set (i.e. no duplicates) of all elements
 * contained in the first or second list, but not both.
 *
 * See also {@link symmetricDifferenceWith}, {@link difference}, {@link differenceWith}.
 *
 * @example
 * ```typescript
 * R.symmetricDifference([1,2,3,4], [7,6,5,4,3]); //=> [1,2,7,6,5]
 * R.symmetricDifference([7,6,5,4,3], [1,2,3,4]); //=> [7,6,5,1,2]
 * ```
 */
export function symmetricDifference<T>(list1: readonly T[], list2: readonly T[]): T[];
export function symmetricDifference<T>(list: readonly T[]): <T>(list: readonly T[]) => T[];

/**
 * Finds the set (i.e. no duplicates) of all elements contained in the first or second list, but not both.
 * Duplication is determined according to the value returned by applying the supplied predicate to two list elements.
 *
 * @example
 * ```typescript
 * const eqA = R.eqBy(R.prop<'a', number>('a'));
 * const l1 = [{a: 1}, {a: 2}, {a: 3}, {a: 4}];
 * const l2 = [{a: 3}, {a: 4}, {a: 5}, {a: 6}];
 * R.symmetricDifferenceWith(eqA, l1, l2); //=> [{a: 1}, {a: 2}, {a: 5}, {a: 6}]
 * ```
 */
export function symmetricDifferenceWith<T>(
    pred: (a: T, b: T) => boolean,
    list1: readonly T[],
    list2: readonly T[],
): T[];
export function symmetricDifferenceWith<T>(
    pred: (a: T, b: T) => boolean,
): _.F.Curry<(a: readonly T[], b: readonly T[]) => T[]>;

/**
 * A function that always returns `true`. Any passed in parameters are ignored.
 *
 * See also {@link F}.
 *
 * @example
 * ```typescript
 * R.T(); //=> true
 * ```
 */
export function T(...args: unknown[]): true;

/**
 * Returns all but the first element of a list or string.
 *
 * @example
 * ```typescript
 * R.tail([1, 2, 3]);  //=> [2, 3]
 * R.tail([1, 2]);     //=> [2]
 * R.tail([1]);        //=> []
 * R.tail([]);         //=> []
 *
 * R.tail('abc');  //=> 'bc'
 * R.tail('ab');   //=> 'b'
 * R.tail('a');    //=> ''
 * R.tail('');     //=> ''
 * ```
 */
export function tail(list: string): string;
export function tail<T>(list: readonly T[]): T[];

/**
 * Returns the first (at most) `n` elements of the given list, string, or transducer/transformer.
 *
 * Dispatches to the `take` method of the second argument, if present.
 *
 * See also {@link drop}.
 *
 * @example
 * ```typescript
 * R.take(1, ['foo', 'bar', 'baz']); //=> ['foo']
 * R.take(2, ['foo', 'bar', 'baz']); //=> ['foo', 'bar']
 * R.take(3, ['foo', 'bar', 'baz']); //=> ['foo', 'bar', 'baz']
 * R.take(4, ['foo', 'bar', 'baz']); //=> ['foo', 'bar', 'baz']
 * R.take(3, 'ramda');               //=> 'ram'
 *
 * const personnel = [
 *   'Dave Brubeck',
 *   'Paul Desmond',
 *   'Eugene Wright',
 *   'Joe Morello',
 *   'Gerry Mulligan',
 *   'Bob Bates',
 *   'Joe Dodge',
 *   'Ron Crotty'
 * ];
 *
 * const takeFive = R.take(5);
 * takeFive(personnel);
 * //=> ['Dave Brubeck', 'Paul Desmond', 'Eugene Wright', 'Joe Morello', 'Gerry Mulligan']
 * ```
 */
export function take<T>(n: number, xs: readonly T[]): T[];
export function take(n: number, xs: string): string;
export function take(n: number): {
    (xs: string): string;
    <T>(xs: readonly T[]): T[];
};
export function take<T>(n: number): (xs: readonly T[]) => T[];

/**
 * Returns a new list containing the last (at most) `n` elements of the given list.
 *
 * See also {@link dropLast}.
 *
 * @example
 * ```typescript
 * R.takeLast(1, ['foo', 'bar', 'baz']); //=> ['baz']
 * R.takeLast(2, ['foo', 'bar', 'baz']); //=> ['bar', 'baz']
 * R.takeLast(3, ['foo', 'bar', 'baz']); //=> ['foo', 'bar', 'baz']
 * R.takeLast(4, ['foo', 'bar', 'baz']); //=> ['foo', 'bar', 'baz']
 * R.takeLast(3, 'ramda');               //=> 'mda'
 * ```
 */
export function takeLast<T>(n: number, xs: readonly T[]): T[];
export function takeLast(n: number, xs: string): string;
export function takeLast(n: number): {
    (xs: string): string;
    <T>(xs: readonly T[]): T[];
};

/**
 * Returns a new list containing the last elements of a given list,
 * passing each value to the supplied predicate function
 * and terminating when the predicate function returns a falsy value.
 * Excludes the element that caused the predicate function to fail.
 *
 * See also {@link dropLastWhile}, {@link addIndex}.
 */
export function takeLastWhile<T>(pred: (a: T) => boolean, list: readonly T[]): T[];
export function takeLastWhile<T>(pred: (a: T) => boolean): <T>(list: readonly T[]) => T[];

/**
 * Returns a new list containing the first elements of a given list,
 * passing each value to the supplied predicate function,
 * and terminating when the predicate function returns a falsy value.
 *
 * Dispatches to the `takeWhile` method of the second argument, if present.
 *
 * Acts as a transducer if a transformer is given in list position.
 *
 * See also {@link dropWhile}, {@link addIndex}, {@link transduce}.
 */
export function takeWhile<T>(fn: (x: T) => boolean, list: readonly T[]): T[];
export function takeWhile<T>(fn: (x: T) => boolean): (list: readonly T[]) => T[];

/**
 * Runs the given function with the supplied object, then returns the object.
 * Acts as a transducer if a transformer is given as second parameter.
 *
 * @example
 * ```typescript
 * const sayX = <T>(x: T) => console.log('x is ' + x);
 * R.tap(sayX, 100); //=> 100
 * // logs 'x is 100'
 * ```
 */
export function tap<T>(fn: (a: T) => void, value: T): T;
export function tap<T>(fn: (a: T) => void): (value: T) => T;

/**
 * Determines whether a given string matches a given regular expression.
 *
 * See also {@link match}.
 *
 * @example
 * ```typescript
 * R.test(/^x/, 'xyz'); //=> true
 * R.test(/^y/, 'xyz'); //=> false
 * ```
 */
export function test(regexp: RegExp, str: string): boolean;
export function test(regexp: RegExp): (str: string) => boolean;

/**
 * Creates a thunk out of a function.
 * A thunk delays a calculation until its result is needed,
 * providing lazy evaluation of arguments.
 *
 * See also {@link partial}, {@link partialRight}.
 *
 * @example
 * ```typescript
 * R.thunkify(R.identity)(42)(); //=> 42
 * R.thunkify((a: number, b: number) => a + b)(25, 17)(); //=> 42
 * ```
 */
export function thunkify<F extends AnyFunction>(
    fn: F,
): _.F.Curry<(...args: Parameters<F>) => () => ReturnType<F>>;

/**
 * Calls an input function `n` times,
 * returning an array containing the results of those function calls.
 *
 * `fn` is passed one argument:
 * The current value of `n`,
 * which begins at `0` and is gradually incremented to `n - 1`.
 *
 * See also {@link repeat}.
 *
 * @example
 * ```typescript
 * R.times(R.identity, 5); //=> [0, 1, 2, 3, 4]
 * ```
 */
export function times<T>(fn: (i: number) => T, n: number): T[];
export function times<T>(fn: (i: number) => T): (n: number) => T[];

/**
 * The lower case version of a string.
 *
 * See also {@link toUpper}.
 *
 * @example
 * ```typescript
 * R.toLower('XYZ'); //=> 'xyz'
 * ```
 */
export function toLower<S extends string>(str: S): Lowercase<S>;
export function toLower(str: string): string;

/**
 * Converts an object into an array of key, value arrays.
 * Only the object's own properties are used.
 * Note that the order of the output array is not guaranteed to be consistent
 * across different JS platforms.
 *
 * See also {@link toPairsIn}, {@link fromPairs}, {@link keys}, {@link values}.
 */
export function toPairs<O extends object, K extends Extract<keyof O, string | number>>(
    obj: O,
): Array<{ [key in K]: [`${key}`, O[key]] }[K]>;
export function toPairs<S>(obj: Record<string | number, S>): Array<[string, S]>;

/**
 * Converts an object into an array of key, value arrays.
 * The object's own properties and prototype properties are used.
 * Note that the order of the output array is not guaranteed to be consistent
 * across different JS platforms.
 *
 * See also {@link toPairs}.=
 *
 * @example
 * ```typescript
 * class F {
 *   x: string;
 *   y = 'Y';
 *
 *   constructor() {
 *     this.x = 'X';
 *   }
 * }
 *
 * const f = new F();
 * R.toPairsIn(f); //=> [['x','X'], ['y','Y']]
 * ```
 */
export function toPairsIn<O extends object, K extends Extract<keyof O, string | number>>(
    obj: O,
): Array<{ [key in K]: [`${key}`, O[key]] }[K]>;
export function toPairsIn<S>(obj: Record<string | number, S>): Array<[string, S]>;

/**
 * Returns the string representation of the given value.
 * `eval`'ing the output should result in a value equivalent to the input value.
 * Many of the built-in `toString` methods do not satisfy this requirement.
 *
 * If the given value is an `Object` with a toString method other than `Object.prototype.toString`,
 * that method is invoked with no arguments to produce the return value.
 * This means user-defined constructor functions can provide a suitable `toString` method.
 *
 * @example
 * ```typescript
 * class Point {
 *   constructor(public x: number, public y: number) {}
 *
 *   toString() {
 *       return 'new Point(' + this.x + ', ' + this.y + ')';
 *   }
 * }
 *
 * R.toString(new Point(1, 2)); //=> 'new Point(1, 2)'
 * R.toString(42); //=> '42'
 * R.toString('abc'); //=> '"abc"'
 * R.toString([1, 2, 3]); //=> '[1, 2, 3]'
 * R.toString({foo: 1, bar: 2, baz: 3}); //=> '{"bar": 2, "baz": 3, "foo": 1}'
 * R.toString(new Date('2001-02-03T04:05:06Z')); //=> 'new Date("2001-02-03T04:05:06.000Z")'
 * ```
 */
export function toString(val: unknown): string;

/**
 * The upper case version of a string.
 *
 * See also {@link toLower}.
 *
 * @example
 * ```typescript
 * R.toUpper('abc'); //=> 'ABC'
 * ```
 */
export function toUpper<S extends string>(str: S): Uppercase<S>;
export function toUpper(str: string): string;

/**
 * Initializes a transducer using supplied iterator function.
 * Returns a single item by iterating through the list,
 * successively calling the transformed iterator function
 * and passing it an accumulator value and the current value from the array,
 * and then passing the result to the next call.
 *
 * The iterator function receives two values: `(acc, value)`.
 * It will be wrapped as a transformer to initialize the transducer.
 * A transformer can be passed directly in place of an iterator function.
 * In both cases, iteration may be stopped early with the `R.reduced` function.
 *
 * A transducer is a function that accepts a transformer and returns a transformer and can be composed directly.
 *
 * The accumulator can also be a transformer object that provides:
 * - A 2-arity iterator function, which is passed directly to reduce.
 * - A 0-arity initial value function, which is used to provide the initial accumulator.
 * This is ignored by `R.transduce`.
 * - A 1-arity result extraction function, which is used to convert the final accumulator into the return type.
 *
 * The iteration is performed with `R.reduce` after initializing the transducer.
 *
 * See also {@link reduce}, {@link reduced}, {@link into}.
 *
 * @example
 * ```typescript
 * const numbers = [1, 2, 3, 4];
 * const transducer = R.compose(R.map(R.add(1)), R.take<number>(2));
 * R.transduce(transducer, R.flip<number, number[], number[]>(R.append), [], numbers); //=> [2, 3]
 *
 * const isOdd = (x: number) => x % 2 !== 0;
 * const firstOddTransducer = R.compose(R.filter(isOdd), R.take(1));
 * R.transduce(firstOddTransducer, R.flip<number, number[], number[]>(R.append), [], R.range(0, 100)); //=> [1]
 * ```
 */
export function transduce<T, U, V>(
    xf: (arg: readonly T[]) => U[],
    fn: (acc: V, val: U) => V,
    acc: V,
    list: readonly T[],
): V;
export function transduce<T, U, V>(
    xf: (arg: readonly T[]) => U[],
): (fn: (acc: V, val: U) => V, acc: V, list: readonly T[]) => V;
export function transduce<T, U, V>(
    xf: (arg: readonly T[]) => U[],
    fn: (acc: V, val: U) => V,
): (acc: readonly T[], list: readonly T[]) => V;
export function transduce<T, U, V>(
    xf: (arg: readonly T[]) => U[],
    fn: (acc: V, val: U) => V,
    acc: readonly T[],
): (list: readonly T[]) => V;

/**
 * Transposes the rows and columns of a 2D list.
 * When passed a list of `n` lists of length `x`,
 * returns a list of `x` lists of length `n`.
 *
 * @example
 * ```typescript
 * R.transpose([[1, 'a'], [2, 'b'], [3, 'c']]) //=> [[1, 2, 3], ['a', 'b', 'c']]
 * R.transpose<string | number>([[1, 2, 3], ['a', 'b', 'c']]) //=> [[1, 'a'], [2, 'b'], [3, 'c']]
 *
 * // If some of the rows are shorter than the following rows, their elements are skipped:
 * R.transpose([[10, 11], [20], [], [30, 31, 32]]) //=> [[10, 20, 30], [11, 31], [32]]
 * ```
 */
export function transpose<T>(list: readonly T[][]): T[][];

/**
 * Maps an `Applicative`-returning function over a `Traversable`,
 * then uses `R.sequence` to transform the resulting `Traversable` of `Applicative`
 * into an `Applicative` of `Traversable`.
 *
 * Dispatches to the `traverse` method of the third argument, if present.
 *
 * See also {@link sequence}.
 *
 * @example
 * ```typescript
 * // Returns `[]` if the given divisor is `0`
 * const safeDiv = (n: number) => (d: number) => d === 0 ? [] : Array.of(n / d)
 *
 * R.traverse(Array.of, safeDiv(10), [2, 4, 5]); //=> [[5, 2.5, 2]]
 * R.traverse(Array.of, safeDiv(10), [2, 0, 5]); //=> []
 * ```
 */
export function traverse<A, B>(of: (a: B) => B[], fn: (t: A) => B[], list: readonly A[]): B[][];
export function traverse<A, B>(of: (a: B) => B[], fn: (t: A) => B[]): (list: readonly A[]) => B[][];
export function traverse<A, B>(of: (a: B) => B[]): (fn: (t: A) => B[], list: readonly A[]) => B[][];

/**
 * Removes (strips) whitespace from both ends of the string.
 *
 * @example
 * ```typescript
 * R.trim('   xyz  '); //=> 'xyz'
 * R.map(R.trim, R.split(',', 'x, y, z')); //=> ['x', 'y', 'z']
 * ```
 */
export function trim(str: string): string;

/**
 * `R.tryCatch` takes two functions, a `tryer` and a `catcher`.
 * The returned function evaluates the `tryer`;
 * if it does not throw, it simply returns the result.
 * If the `tryer` does throw,
 * the returned function evaluates the `catcher` function and returns its result.
 *
 * @note For effective composition with this function,
 * both the `tryer` and `catcher` functions must return the same type of results.
 *
 * @example
 * ```typescript
 * R.tryCatch(R.prop('x'), R.F)({ x: true }); //=> true
 * R.tryCatch((_s: string) => { throw 'foo' }, R.always('caught'))('bar') //=> 'caught'
 * // Don't do this, it's just an example
 * R.tryCatch(R.times(R.identity), R.always([]))('s' as never) //=> []
 * R.tryCatch((_s: string) => { throw 'this is not a valid value' }, (err, value)=>({ error: err,  value }))('bar')
 * //=> {'error': 'this is not a valid value', 'value': 'bar'}
 * ```
 */
export function tryCatch<F extends AnyFunction, RE = ReturnType<F>, E = unknown>(
    tryer: F,
    catcher: (error: E, ...args: _.F.Parameters<F>) => RE,
): F | (() => RE);
export function tryCatch<F extends AnyFunction>(
    tryer: F,
): <RE = ReturnType<F>, E = unknown>(catcher: (error: E, ...args: _.F.Parameters<F>) => RE) => F | (() => RE);

/**
 * Gives a single-word string description of the (native) type of a value,
 * returning such answers as `'Object'`, `'Number'`, `'Array'`, or `'Null'`.
 * Does not attempt to distinguish user `Object` types any further,
 * reporting them all as `'Object'`.
 *
 * Uses `Object.prototype.toString` internally for values other than `null` and `undefined`.
 *
 * @example
 * ```typescript
 * R.type({}); //=> "Object"
 * R.type(1); //=> "Number"
 * R.type(false); //=> "Boolean"
 * R.type('s'); //=> "String"
 * R.type(null); //=> "Null"
 * R.type([]); //=> "Array"
 * R.type(/[A-z]/); //=> "RegExp"
 * R.type(() => {}); //=> "Function"
 * R.type(undefined); //=> "Undefined"
 * ```
 */
export function type(
    val: any,
):
    | 'Object'
    | 'Number'
    | 'Boolean'
    | 'String'
    | 'Null'
    | 'Array'
    | 'RegExp'
    | 'Function'
    | 'Undefined'
    | 'Symbol'
    | 'Error';

/**
 * Takes a function `fn`, which takes a single array argument, and returns a function which:
 * - takes any number of positional arguments;
 * - passes these arguments to fn as an array; and
 * - returns the result.
 *
 * In other words, `R.unapply` derives a variadic function from a function which takes an array.
 * `R.unapply` is the inverse of `R.apply`.
 *
 * See also {@link apply}.
 *
 * @example
 * ```typescript
 * R.unapply(JSON.stringify)(1, 2, 3); //=> '[1,2,3]'
 * ```
 */
export function unapply<T>(fn: (args: any[]) => T): (...args: unknown[]) => T;

/**
 * Wraps a function of any arity (including nullary) in a function that accepts exactly 1 parameter.
 * Any extraneous parameters will not be passed to the supplied function.
 *
 * See also {@link binary}, {@link nAry}.
 *
 * @example
 * ```typescript
 * const takesTwoArgs = <T, U>(a: T, b: U) => [a, b];
 * takesTwoArgs.length; //=> 2
 * takesTwoArgs(1, 2); //=> [1, 2]
 *
 * const takesOneArg = R.unary(takesTwoArgs);
 * takesOneArg.length; //=> 1
 * // Only 1 argument is passed to the wrapped function
 * takesOneArg(1); //=> [1, undefined]
 * ```
 */
export function unary<T, R>(fn: (a: T, ...args: any[]) => R): (a: T) => R;

/**
 * Returns a function of arity n from a (manually) curried function.
 *
 * @note The returned function is actually a ramda style curryied function,
 * which can accept one or more arguments in each function calling.
 *
 * @example
 * ```typescript
 * const addFour = (a: number) => (b: number) => (c: number) => (d: number) => a + b + c + d;
 *
 * const uncurriedAddFour = R.uncurryN<number>(4, addFour);
 * uncurriedAddFour(1, 2, 3, 4); //=> 10
 * ```
 */
export function uncurryN<T>(len: number, fn: (a: any) => any): (...args: unknown[]) => T;

/**
 * Builds a list from a seed value.
 * Accepts an iterator function, which returns either a falsy value to stop iteration
 * or an array of length 2 containing the value to add to the resulting list
 * and the seed to be used in the next call to the iterator function.
 *
 * @example
 * ```typescript
 * const f = (n: number) => n > 50 ? false : [-n, n + 10] as const;
 * R.unfold(f, 10); //=> [-10, -20, -30, -40, -50]
 * ```
 */
export function unfold<T, TResult>(fn: (seed: T) => [TResult, T] | false, seed: T): TResult[];
export function unfold<T, TResult>(fn: (seed: T) => [TResult, T] | false): (seed: T) => TResult[];

/**
 * Combines two lists into a set (i.e. no duplicates) composed of the elements of each list.
 *
 * @example
 * ```typescript
 * R.union([1, 2, 3], [2, 3, 4]); //=> [1, 2, 3, 4]
 * ```
 */
export function union<T>(as: readonly T[], bs: readonly T[]): T[];
export function union<T>(as: readonly T[]): (bs: readonly T[]) => T[];

/**
 * Combines two lists into a set (i.e. no duplicates) composed of the elements of each list.
 * Duplication is determined according to the value returned
 * by applying the supplied predicate to two list elements.
 * If an element exists in both lists,
 * the first element from the first list will be used.
 *
 * @example
 * ```typescript
 * const l1 = [{a: 1}, {a: 2}];
 * const l2 = [{a: 1}, {a: 4}];
 * R.unionWith(R.eqBy(R.prop('a')), l1, l2); //=> [{a: 1}, {a: 2}, {a: 4}]
 * ```
 */
export function unionWith<T>(pred: (a: T, b: T) => boolean, list1: readonly T[], list2: readonly T[]): T[];
export function unionWith<T>(pred: (a: T, b: T) => boolean): _.F.Curry<(a: readonly T[], b: readonly T[]) => T[]>;

/**
 * Returns a new list containing only one copy of each element in the original list.
 *
 * @example
 * ```typescript
 * R.uniq([1, 1, 2, 1]); //=> [1, 2]
 * R.uniq([1, '1']);     //=> [1, '1']
 * R.uniq([[42], [42]]); //=> [[42]]
 * ```
 */
export function uniq<T>(list: readonly T[]): T[];

/**
 * Returns a new list containing only one copy of each element in the original list,
 * based upon the value returned by applying the supplied function to each list element.
 * Prefers the first item if the supplied function produces the same value on two items.
 * `R.equals` is used for comparison.
 *
 * @example
 * ```typescript
 * R.uniqBy(Math.abs, [-1, -5, 2, 10, 1, 2]); //=> [-1, -5, 2, 10]
 * ```
 */
export function uniqBy<T, U>(fn: (a: T) => U, list: readonly T[]): T[];
export function uniqBy<T, U>(fn: (a: T) => U): (list: readonly T[]) => T[];

/**
 * Returns a new list containing only one copy of each element in the original list,
 * based upon the value returned by applying the supplied predicate to two list elements.
 * Prefers the first item if two items compare equal based on the predicate.
 *
 * Acts as a transducer if a transformer is given in list position.
 *
 * See also {@link transduce}.
 *
 * @example
 * ```typescript
 * const strEq = R.eqBy(String);
 * R.uniqWith(strEq)([1, '1', 2, 1]); //=> [1, 2]
 * R.uniqWith(strEq)([{}, {}]);       //=> [{}]
 * R.uniqWith(strEq)([1, '1', 1]);    //=> [1]
 * R.uniqWith(strEq)(['1', 1, 1]);    //=> ['1']
 * ```
 */
export function uniqWith<T, U>(pred: (x: T, y: T) => boolean, list: readonly T[]): T[];
export function uniqWith<T, U>(pred: (x: T, y: T) => boolean): (list: readonly T[]) => T[];

/**
 * Tests the final argument by passing it to the given predicate function.
 * If the predicate is not satisfied,
 * the function will return the result of calling the `whenFalseFn` function with the same argument.
 * If the predicate is satisfied, the argument is returned as is.
 *
 * See also {@link ifElse}, {@link when}, {@link cond}.
 *
 * @example
 * ```typescript
 * let safeInc = R.unless<number | null | undefined, null | undefined>(R.isNil, R.inc);
 * safeInc(null); //=> null
 * safeInc(1); //=> 2
 * ```
 */
export function unless<T, U>(pred: (a: T) => boolean, whenFalseFn: (a: T) => U, a: T): T | U;
export function unless<T, U>(pred: (a: T) => boolean, whenFalseFn: (a: T) => U): (a: T) => T | U;

/**
 * Shorthand for `R.chain(R.identity)`,
 * which removes one level of nesting from any `Chain`.
 *
 * See also {@link flatten}, {@link chain}.
 *
 * @example
 * ```typescript
 * R.unnest([1, [2], [[3]]]); //=> [1, 2, [3]]
 * R.unnest([[1, 2], [3, 4], [5, 6]]); //=> [1, 2, 3, 4, 5, 6]
 * ```
 */
export function unnest<T extends readonly any[]>(list: T): _.T.UnNest<T>;

/**
 * Takes a predicate, a transformation function, and an initial value,
 * and returns a value of the same type as the initial value.
 * It does so by applying the transformation until the predicate is satisfied,
 * at which point it returns the satisfactory value.
 *
 * @example
 * ```typescript
 * R.until(R.gt(R.__, 100), R.multiply(2))(1) // => 128
 * ```
 */
export function until<T, U>(pred: (val: T) => boolean, fn: (val: T) => U, init: U): U;
export function until<T, U>(pred: (val: T) => boolean, fn: (val: T) => U): (init: U) => U;

/**
 * Returns a new copy of the array with the element at the provided index replaced with the given value.
 *
 * See also {@link adjust}.
 *
 * @example
 * ```typescript
 * R.update(1, '_', ['a', 'b', 'c']);      //=> ['a', '_', 'c']
 * R.update(-1, '_', ['a', 'b', 'c']);     //=> ['a', 'b', '_']
 * ```
 */
export function update<T>(index: number, value: T, list: readonly T[]): T[];
export function update<T>(index: number, value: T): (list: readonly T[]) => T[];

/**
 * Accepts a function fn and a list of transformer functions and returns a new curried function.
 * When the new function is invoked,
 * it calls the function fn with parameters
 * consisting of the result of calling each supplied handler on successive arguments to the new function.
 *
 * If more arguments are passed to the returned function than transformer functions,
 * those arguments are passed directly to fn as additional parameters.
 * If you expect additional arguments that don't need to be transformed,
 * although you can ignore them,
 * it's best to pass an identity function
 * so that the new function reports the correct arity.
 *
 * See also {@link converge}.
 *
 * @example
 * ```typescript
 * R.useWith(Math.pow, [(n: number) => n, (n: number) => n])(3, 4); //=> 81
 * R.useWith(Math.pow, [(n: number) => n, (n: number) => n])(3)(4); //=> 81
 * R.useWith(Math.pow, [R.dec, R.inc])(3, 4); //=> 32
 * R.useWith(Math.pow, [R.dec, R.inc])(3)(4); //=> 32
 * ```
 */
export function useWith<
    TArg1,
    TR1,
    TArg2,
    TR2,
    TArg3,
    TR3,
    TArg4,
    TR4,
    TArg5,
    TR5,
    TArg6,
    TR6,
    TArg7,
    TR7,
    TResult,
    RestFunctions extends AnyFunction[],
    TArgs extends [TArg1, TArg2, TArg3, TArg4, TArg5, TArg6, TArg7, ...InputTypesOfFns<RestFunctions>],
>(
    fn: (...args: [TR1, TR2, TR3, TR4, TR5, TR6, TR7, ...ReturnTypesOfFns<RestFunctions>]) => TResult,
    transformers: [
        (arg: TArg1) => TR1,
        (arg: TArg2) => TR2,
        (arg: TArg3) => TR3,
        (arg: TArg4) => TR4,
        (arg: TArg5) => TR5,
        (arg: TArg6) => TR6,
        (arg: TArg7) => TR7,
        ...RestFunctions,
    ],
): (...args: TArgs) => TResult;
export function useWith<TArg1, TR1, TArg2, TR2, TArg3, TR3, TArg4, TR4, TArg5, TR5, TArg6, TR6, TArg7, TR7, TResult>(
    fn: (...args: [TR1, TR2, TR3, TR4, TR5, TR6, TR7] & { length: 7 }) => TResult,
    transformers: [
        (arg: TArg1) => TR1,
        (arg: TArg2) => TR2,
        (arg: TArg3) => TR3,
        (arg: TArg4) => TR4,
        (arg: TArg5) => TR5,
        (arg: TArg6) => TR6,
        (arg: TArg7) => TR7,
    ],
): (...args: [TArg1, TArg2, TArg3, TArg4, TArg5, TArg7]) => TResult;
export function useWith<TArg1, TR1, TArg2, TR2, TArg3, TR3, TArg4, TR4, TArg5, TR5, TArg6, TR6, TResult>(
    fn: (...args: [TR1, TR2, TR3, TR4, TR5, TR6] & { length: 6 }) => TResult,
    transformers: [
        (arg: TArg1) => TR1,
        (arg: TArg2) => TR2,
        (arg: TArg3) => TR3,
        (arg: TArg4) => TR4,
        (arg: TArg5) => TR5,
        (arg: TArg6) => TR6,
    ],
): (...args: [TArg1, TArg2, TArg3, TArg4, TArg5, TArg6]) => TResult;
export function useWith<TArg1, TR1, TArg2, TR2, TArg3, TR3, TArg4, TR4, TArg5, TR5, TResult>(
    fn: (...args: [TR1, TR2, TR3, TR4, TR5] & { length: 5 }) => TResult,
    transformers: [
        (arg: TArg1) => TR1,
        (arg: TArg2) => TR2,
        (arg: TArg3) => TR3,
        (arg: TArg4) => TR4,
        (arg: TArg5) => TR5,
    ],
): (...args: [TArg1, TArg2, TArg3, TArg4, TArg5]) => TResult;
export function useWith<TArg1, TR1, TArg2, TR2, TArg3, TR3, TArg4, TR4, TResult>(
    fn: (...args: [TR1, TR2, TR3, TR4] & { length: 4 }) => TResult,
    transformers: [(arg: TArg1) => TR1, (arg: TArg2) => TR2, (arg: TArg3) => TR3, (arg: TArg4) => TR4],
): (...args: [TArg1, TArg2, TArg3, TArg4]) => TResult;
export function useWith<TArg1, TR1, TArg2, TR2, TArg3, TR3, TResult>(
    fn: (...args: [TR1, TR2, TR3] & { length: 3 }) => TResult,
    transformers: [(arg: TArg1) => TR1, (arg: TArg2) => TR2, (arg: TArg3) => TR3],
): (...args: [TArg1, TArg2, TArg3]) => TResult;
export function useWith<TArg1, TR1, TArg2, TR2, TResult>(
    fn: (...args: [TR1, TR2] & { length: 2 }) => TResult,
    transformers: [(arg: TArg1) => TR1, (arg: TArg2) => TR2],
): (...args: [TArg1, TArg2]) => TResult;
export function useWith<TArg1, TR1, TResult>(
    fn: (...args: [TR1]) => TResult,
    transformers: [(arg: TArg1) => TR1],
): (...args: [TArg1]) => TResult;

/**
 * Returns a list of all the enumerable own properties of the supplied object.
 *
 * @note The order of the output array is not guaranteed across different JS platforms.
 *
 * See also {@link valuesIn}, {@link keys}, {@link toPairs}.
 *
 * @example
 * ```typescript
 * R.values({a: 1, b: 2, c: 3}); //=> [1, 2, 3]
 * ```
 */
export function values<T extends object, K extends keyof T>(obj: T): Array<T[K] | ValueOfUnion<T>>;

/**
 * Returns a list of all the properties, including prototype properties, of the supplied
 * object. Note that the order of the output array is not guaranteed to be consistent across different JS platforms.
 *
 * See also {@link values}, {@link keysIn}.
 *
 * @example
 * ```typescript
 * lass F {
 *   x: string;
 *   y = 'Y';
 *
 *   constructor() {
 *     this.x = 'X';
 *   }
 * }
 *
 * const f = new F();
 * R.valuesIn(f); //=> ['X', 'Y']
 * ```
 */
export function valuesIn<T>(obj: any): T[];

/**
 * Returns a "view" of the given data structure, determined by the given lens.
 * The lens's focus determines which portion of the data structure is visible.
 *
 * See also {@link set}, {@link over}, {@link lens}, {@link lensIndex}, {@link lensProp}, {@link lensPath}.
 *
 * @example
 * ```typescript
 * const xLens = R.lensProp('x');
 *
 * const a = {x: 1, y: 2};
 * R.view(xLens, a);  //=> 1
 * const b = {x: 4, y: 2};
 * R.view(xLens, b);  //=> 4
 * ```
 */
export function view<S, A>(lens: Lens<S, A>): (obj: S) => A;
export function view<S, A>(lens: Lens<S, A>, obj: S): A;

/**
 * Tests the final argument by passing it to the given predicate function.
 * If the predicate is satisfied,
 * the function will return the result of calling the `whenTrueFn` function with the same argument.
 * If the predicate is not satisfied, the argument is returned as is.
 *
 * See also {@link ifElse}, {@link unless}, {@link cond}.
 *
 * @example
 * ```typescript
 * // truncate :: String -> String
 * const truncate = R.when(
 *   R.propSatisfies(R.gt(R.__, 10), 'length'),
 *   R.pipe(R.take(10), R.append('…'), R.join(''))
 * );
 * truncate('12345'.split(''));         //=> '12345'
 * truncate('0123456789ABC'.split('')); //=> '0123456789…'
 * ```
 */
export function when<T, U extends T, V>(pred: (a: T) => a is U, whenTrueFn: (a: U) => V, a: T): T | V;
export function when<T, U>(pred: (a: T) => boolean, whenTrueFn: (a: T) => U, a: T): T | U;
export function when<T, U extends T, V>(pred: (a: T) => a is U, whenTrueFn: (a: U) => V): (a: T) => T | V;
export function when<T, U>(pred: (a: T) => boolean, whenTrueFn: (a: T) => U): (a: T) => T | U;

/**
 * Takes a spec object and a test object and returns true if the test satisfies the spec.
 * Any property on the spec that is not a function
 * is interpreted as an equality relation.
 *
 * If the spec has a property mapped to a function,
 * then `where` evaluates the function,
 * passing in the test object's value for the property in question,
 * as well as the whole test object.
 *
 * `R.where` is well suited to declaratively expressing constraints for other functions,
 * e.g., `R.filter`, `R.find`, `R.pickWith`, etc.
 *
 * Seee also {@link propSatisfies}, {@link whereEq}.
 *
 * @example
 * ```typescript
 * // pred :: Object -> Boolean
 * const pred = R.where({
 *   a: R.equals('foo'),
 *   b: R.complement(R.equals('bar')),
 *   x: R.gt(R.__, 10),
 *   y: R.lt(R.__, 20)
 * });
 *
 * pred({a: 'foo', b: 'xxx', x: 11, y: 19}); //=> true
 * pred({a: 'xxx', b: 'xxx', x: 11, y: 19}); //=> false
 * pred({a: 'foo', b: 'bar', x: 11, y: 19}); //=> false
 * pred({a: 'foo', b: 'xxx', x: 10, y: 19}); //=> false
 * pred({a: 'foo', b: 'xxx', x: 11, y: 20}); //=> false
 * ```
 */
export function where<T, U>(spec: T, testObj: U): boolean;
export function where<T>(spec: T): <U>(testObj: U) => boolean;
export function where<ObjFunc2, U>(spec: ObjFunc2, testObj: U): boolean;
export function where<ObjFunc2>(spec: ObjFunc2): <U>(testObj: U) => boolean;

/**
 * Takes a spec object and a test object; returns `true` if the test satisfies the spec, `false` otherwise.
 * An object satisfies the spec if, for each of the spec's own properties,
 * accessing that property of the object gives the same value (in `R.eq` terms)
 * as accessing that property of the spec.
 *
 * `R.whereEq` is a specialization of `R.where`.
 *
 * See also {@link propEq}, {@link where}.
 *
 * @example
 * ```typescript
 * // pred :: Object -> Boolean
 * const pred = R.whereEq({a: 1, b: 2});
 *
 * pred({a: 1});              //=> false
 * pred({a: 1, b: 2});        //=> true
 * pred({a: 1, b: 2, c: 3});  //=> true
 * pred({a: 1, b: 1});        //=> false
 * ```
 */
export function whereEq<T, U>(spec: T, obj: U): boolean;
export function whereEq<T>(spec: T): <U>(obj: U) => boolean;

/**
 * Returns a new list without values in the first argument.
 * `R.equals` is used to determine equality.
 * Acts as a transducer if a transformer is given in list position.
 *
 * See also {@link transduce}, {@link difference}, {@link remove}.
 *
 * @example
 * ```typescript
 * R.without([1, 2], [1, 2, 1, 3, 4]); //=> [3, 4]
 * ```
 */
export function without<T>(list1: readonly T[], list2: readonly T[]): T[];
export function without<T>(list1: readonly T[]): (list2: readonly T[]) => T[];

/**
 * Exclusive disjunction logical operation.
 * Returns `true` if one of the arguments is truthy and the other is falsy.
 * Otherwise, it returns `false`.
 *
 * See also {@link or}, {@link and}.
 *
 * @example
 * ```typescript
 * R.xor(true, true); //=> false
 * R.xor(true, false); //=> true
 * R.xor(false, true); //=> true
 * R.xor(false, false); //=> false
 * ```
 */
export function xor(a: any, b: any): boolean;
export function xor(a: any): (b: any) => boolean;

/**
 * Creates a new list out of the two supplied by creating each possible pair from the lists
 *
 * Short for cross product.
 *
 * @example
 * ```typescript
 * R.xprod([1, 2], ['a', 'b']); //=> [[1, 'a'], [1, 'b'], [2, 'a'], [2, 'b']]
 * ```
 */
export function xprod<K, V>(as: readonly K[], bs: readonly V[]): Array<KeyValuePair<K, V>>;
export function xprod<K>(as: readonly K[]): <V>(bs: readonly V[]) => Array<KeyValuePair<K, V>>;

/**
 * Creates a new list out of the two supplied
 * by pairing up equally-positioned items from both lists.
 * The returned list is truncated
 * to the length of the shorter of the two input lists.
 *
 * @note `R.zip` is equivalent to `R.zipWith((a, b) => [a, b] as const)`.
 *
 * @example
 * ```typescript
 * R.zip([1, 2, 3], ['a', 'b', 'c']); //=> [[1, 'a'], [2, 'b'], [3, 'c']]
 * ```
 */
export function zip<K, V>(list1: readonly K[], list2: readonly V[]): Array<KeyValuePair<K, V>>;
export function zip<K>(list1: readonly K[]): <V>(list2: readonly V[]) => Array<KeyValuePair<K, V>>;

/**
 * Creates a new object out of a list of keys and a list of values.
 * Key/value pairing is truncated to the length of the shorter of the two lists.
 *
 * @note `R.zipObj` is equivalent to `R.pipe(R.zip, R.fromPairs)`.
 *
 * @example
 * ```typescript
 * R.zipObj(['a', 'b', 'c'], [1, 2, 3]); //=> {a: 1, b: 2, c: 3}
 * ```
 */
// TODO: Dictionary<T> as a return value is to specific, any seems to loose
export function zipObj<T, K extends string>(keys: readonly K[], values: readonly T[]): { [P in K]: T };
export function zipObj<K extends string>(keys: readonly K[]): <T>(values: readonly T[]) => { [P in K]: T };
export function zipObj<T, K extends number>(keys: readonly K[], values: readonly T[]): { [P in K]: T };
export function zipObj<K extends number>(keys: readonly K[]): <T>(values: readonly T[]) => { [P in K]: T };

/**
 * Creates a new list out of the two supplied
 * by applying the function to each equally-positioned pair in the lists.
 *
 * @example
 * ```typescript
 * const f = (x: number, y: string) => [x, y] as const;
 * R.zipWith(f, [1, 2, 3], ['a', 'b', 'c']);
 * //=> [f(1, 'a'), f(2, 'b'), f(3, 'c')]
 * ```
 */
export function zipWith<T, U, TResult>(
    fn: (x: T, y: U) => TResult,
    list1: readonly T[],
    list2: readonly U[],
): TResult[];
export function zipWith<T, U, TResult>(
    fn: (x: T, y: U) => TResult,
    list1: readonly T[],
): (list2: readonly U[]) => TResult[];
export function zipWith<T, U, TResult>(
    fn: (x: T, y: U) => TResult,
): (list1: readonly T[], list2: readonly U[]) => TResult[];

export as namespace R;<|MERGE_RESOLUTION|>--- conflicted
+++ resolved
@@ -453,13 +453,8 @@
  */
 export function applySpec<Obj extends Record<string, AnyFunction>>(
     obj: Obj,
-<<<<<<< HEAD
-): (...args: Parameters<ValueOfRecord<Obj>>) => { [Key in keyof Obj]: ReturnType<Obj[Key]> };
+): (...args: Parameters<Obj[keyof Obj]>) => { [Key in keyof Obj]: ReturnType<Obj[Key]> };
 export function applySpec<T>(obj: any): (...args: unknown[]) => T;
-=======
-): (...args: Parameters<Obj[keyof Obj]>) => { [Key in keyof Obj]: ReturnType<Obj[Key]> };
-export function applySpec<T>(obj: any): (...args: readonly any[]) => T;
->>>>>>> e6f4b0d5
 
 /**
  * Takes a value and applies a function to it.
@@ -3685,12 +3680,8 @@
     fn: (x0: V0, x1: V1, x2: V2, x3: V3) => T,
     args: [V0],
 ): (x1: V1, x2: V2, x3: V3) => T;
-<<<<<<< HEAD
 
 export function partial<T>(fn: (...args: any[]) => T, args: unknown[]): (...args: unknown[]) => T;
-=======
-export function partial<T>(fn: (...a: readonly any[]) => T, args: readonly any[]): (...a: readonly any[]) => T;
->>>>>>> e6f4b0d5
 
 /**
  * Takes a function `f` and a list of arguments, and returns a function `g`.
@@ -3724,12 +3715,8 @@
     fn: (x0: V0, x1: V1, x2: V2, x3: V3) => T,
     args: [V3],
 ): (x0: V0, x1: V1, x2: V2) => T;
-<<<<<<< HEAD
 
 export function partialRight<T>(fn: (...args: any[]) => T, args: unknown[]): (...args: unknown[]) => T;
-=======
-export function partialRight<T>(fn: (...a: readonly any[]) => T, args: readonly any[]): (...a: readonly any[]) => T;
->>>>>>> e6f4b0d5
 
 /**
  * Takes a predicate and a list or other `Filterable` object
