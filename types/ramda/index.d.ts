// Type definitions for ramda 0.25
// Project: https://github.com/donnut/typescript-ramda
// Definitions by: Erwin Poeze <https://github.com/donnut>
//                 Matt DeKrey <https://github.com/mdekrey>
//                 Matt Dziuban <https://github.com/mrdziuban>
//                 Stephen King <https://github.com/sbking>
//                 Alejandro Fernandez Haro <https://github.com/afharo>
//                 Vítor Castro <https://github.com/teves-castro>
//                 Jordan Quagliatini <https://github.com/1M0reBug>
//                 Simon Højberg <https://github.com/hojberg>
//                 Charles-Philippe Clermont <https://github.com/charlespwd>
//                 Samson Keung <https://github.com/samsonkeung>
//                 Angelo Ocana <https://github.com/angeloocana>
//                 Rayner Pupo <https://github.com/raynerd>
//                 Miika Hänninen <https://github.com/googol>
//                 Nikita Moshensky <https://github.com/moshensky>
// Definitions: https://github.com/DefinitelyTyped/DefinitelyTyped
// TypeScript Version: 2.4

declare let R: R.Static;

declare namespace R {
    type Ord = number | string | boolean;

    type Path = ReadonlyArray<(number | string)>;

    interface Functor<T> {
        map<U>(fn: (t: T) => U): Functor<U>;
    }

    interface KeyValuePair<K, V> extends Array<K | V> {
        0: K;
        1: V;
    }

    interface ArrayLike {
        nodeType: number;
    }

    type Arity0Fn = () => any;

    type Arity1Fn = (a: any) => any;

    type Arity2Fn = (a: any, b: any) => any;

    interface ObjFunc {
        [index: string]: (...a: any[]) => any;
    }

    interface ObjFunc2 {
        [index: string]: (x: any, y: any) => boolean;
    }

    type Pred = (...a: any[]) => boolean;

    type ObjPred = (value: any, key: string) => boolean;

    interface Dictionary<T> {
        [index: string]: T;
    }

    interface CharList extends String {
        push(x: string): void;
    }

    interface Lens {
        <T, U>(obj: T): U;
        set<T, U>(str: string, obj: T): U;
    }

    interface Filter<T> {
      (list: ReadonlyArray<T>): T[];
      (obj: Dictionary<T>): Dictionary<T>;
    }

    type Evolver<T> =
        | ((x: T) => T)
        | { [K in keyof T]?: Evolver<T[K]> };

    // @see https://gist.github.com/donnut/fd56232da58d25ceecf1, comment by @albrow
    interface CurriedTypeGuard2<T1, T2, R extends T2> {
        (t1: T1): (t2: T2) => t2 is R;
        (t1: T1, t2: T2): t2 is R;
    }

    interface CurriedTypeGuard3<T1, T2, T3, R extends T3> {
        (t1: T1): CurriedTypeGuard2<T2, T3, R>;
        (t1: T1, t2: T2): (t3: T3) => t3 is R;
        (t1: T1, t2: T2, t3: T3): t3 is R;
    }

    interface CurriedTypeGuard4<T1, T2, T3, T4, R extends T4> {
        (t1: T1): CurriedTypeGuard3<T2, T3, T4, R>;
        (t1: T1, t2: T2): CurriedTypeGuard2<T3, T4, R>;
        (t1: T1, t2: T2, t3: T3): (t4: T4) => t4 is R;
        (t1: T1, t2: T2, t3: T3, t4: T4): t4 is R;
    }

    interface CurriedTypeGuard5<T1, T2, T3, T4, T5, R extends T5> {
        (t1: T1): CurriedTypeGuard4<T2, T3, T4, T5, R>;
        (t1: T1, t2: T2): CurriedTypeGuard3<T3, T4, T5, R>;
        (t1: T1, t2: T2, t3: T3): CurriedTypeGuard2<T4, T5, R>;
        (t1: T1, t2: T2, t3: T3, t4: T4): (t5: T5) => t5 is R;
        (t1: T1, t2: T2, t3: T3, t4: T4, t5: T5): t5 is R;
    }

    interface CurriedTypeGuard6<T1, T2, T3, T4, T5, T6, R extends T6> {
        (t1: T1): CurriedTypeGuard5<T2, T3, T4, T5, T6, R>;
        (t1: T1, t2: T2): CurriedTypeGuard4<T3, T4, T5, T6, R>;
        (t1: T1, t2: T2, t3: T3): CurriedTypeGuard3<T4, T5, T6, R>;
        (t1: T1, t2: T2, t3: T3, t4: T4): CurriedTypeGuard2<T5, T6, R>;
        (t1: T1, t2: T2, t3: T3, t4: T4, t5: T5): (t6: T6) => t6 is R;
        (t1: T1, t2: T2, t3: T3, t4: T4, t5: T5, t6: T6): t6 is R;
    }

    interface CurriedFunction2<T1, T2, R> {
        (t1: T1): (t2: T2) => R;
        (t1: T1, t2: T2): R;
    }

    interface CurriedFunction3<T1, T2, T3, R> {
        (t1: T1): CurriedFunction2<T2, T3, R>;
        (t1: T1, t2: T2): (t3: T3) => R;
        (t1: T1, t2: T2, t3: T3): R;
    }

    interface CurriedFunction4<T1, T2, T3, T4, R> {
        (t1: T1): CurriedFunction3<T2, T3, T4, R>;
        (t1: T1, t2: T2): CurriedFunction2<T3, T4, R>;
        (t1: T1, t2: T2, t3: T3): (t4: T4) => R;
        (t1: T1, t2: T2, t3: T3, t4: T4): R;
    }

    interface CurriedFunction5<T1, T2, T3, T4, T5, R> {
        (t1: T1): CurriedFunction4<T2, T3, T4, T5, R>;
        (t1: T1, t2: T2): CurriedFunction3<T3, T4, T5, R>;
        (t1: T1, t2: T2, t3: T3): CurriedFunction2<T4, T5, R>;
        (t1: T1, t2: T2, t3: T3, t4: T4): (t5: T5) => R;
        (t1: T1, t2: T2, t3: T3, t4: T4, t5: T5): R;
    }

    interface CurriedFunction6<T1, T2, T3, T4, T5, T6, R> {
        (t1: T1): CurriedFunction5<T2, T3, T4, T5, T6, R>;
        (t1: T1, t2: T2): CurriedFunction4<T3, T4, T5, T6, R>;
        (t1: T1, t2: T2, t3: T3): CurriedFunction3<T4, T5, T6, R>;
        (t1: T1, t2: T2, t3: T3, t4: T4): CurriedFunction2<T5, T6, R>;
        (t1: T1, t2: T2, t3: T3, t4: T4, t5: T5): (t6: T6) => R;
        (t1: T1, t2: T2, t3: T3, t4: T4, t5: T5, t6: T6): R;
    }

    interface Reduced<T> {
        '@@transducer/value': T;
        '@@transducer/reduced': true;
    }

    interface Static {
        /**
         * Adds two numbers (or strings). Equivalent to a + b but curried.
         */
        add(a: number, b: number): number;
        add(a: string, b: string): string;
        add(a: number): (b: number) => number;
        add(a: string): (b: string) => string;

        /**
         * Creates a new list iteration function from an existing one by adding two new parameters to its callback
         * function: the current index, and the entire list.
         */
        addIndex<T, U>(fn: (f: (item: T) => U, list: T[]) => U[]): CurriedFunction2<(item: T, idx: number, list?: T[]) => U, ReadonlyArray<T>, U[]>;
        /* Special case for forEach */
        addIndex<T>(fn: (f: (item: T) => void, list: T[]) => T[]): CurriedFunction2<(item: T, idx: number, list?: T[]) => void, ReadonlyArray<T>, T[]>;
        /* Special case for reduce */
        addIndex<T, U>(fn: (f: (acc: U, item: T) => U, aci: U, list: T[]) => U): CurriedFunction3<(acc: U, item: T, idx: number, list?: T[]) => U, U, ReadonlyArray<T>, U>;

        /**
         * Applies a function to the value at the given index of an array, returning a new copy of the array with the
         * element at the given index replaced with the result of the function application.
         */
        adjust<T>(fn: (a: T) => T, index: number, list: ReadonlyArray<T>): T[];
        adjust<T>(fn: (a: T) => T, index: number): (list: ReadonlyArray<T>) => T[];

        /**
         * Returns true if all elements of the list match the predicate, false if there are any that don't.
         */
        all<T>(fn: (a: T) => boolean, list: ReadonlyArray<T>): boolean;
        all<T>(fn: (a: T) => boolean): (list: ReadonlyArray<T>) => boolean;

        /**
         * Given a list of predicates, returns a new predicate that will be true exactly when all of them are.
         */
        allPass(preds: ReadonlyArray<Pred>): Pred;

        /**
         * Returns a function that always returns the given value.
         */
        always<T>(val: T): () => T;

        /**
         * A function that returns the first argument if it's falsy otherwise the second argument. Note that this is
         * NOT short-circuited, meaning that if expressions are passed they are both evaluated.
         */
        and<T extends { and?: ((...a: any[]) => any); } | number | boolean | string>(fn1: T, val2: any): boolean;
        and<T extends { and?: ((...a: any[]) => any); } | number | boolean | string>(fn1: T): (val2: any) => boolean;

        /**
         * Returns true if at least one of elements of the list match the predicate, false otherwise.
         */
        any<T>(fn: (a: T) => boolean, list: ReadonlyArray<T>): boolean;
        any<T>(fn: (a: T) => boolean): (list: ReadonlyArray<T>) => boolean;

        /**
         * Given a list of predicates returns a new predicate that will be true exactly when any one of them is.
         */
        anyPass(preds: ReadonlyArray<Pred>): Pred;

        /**
         * ap applies a list of functions to a list of values.
         */
        ap<T, U>(fns: Array<((a: T) => U)>, vs: ReadonlyArray<T>): U[];
        ap<T, U>(fns: Array<((a: T) => U)>): (vs: ReadonlyArray<T>) => U[];

        /**
         * Returns a new list, composed of n-tuples of consecutive elements If n is greater than the length of the list,
         * an empty list is returned.
         */
        aperture<T>(n: number, list: ReadonlyArray<T>): T[][];
        aperture(n: number): <T>(list: ReadonlyArray<T>) => T[][];

        /**
         * Returns a new list containing the contents of the given list, followed by the given element.
         */
        append<T>(el: T, list: ReadonlyArray<T>): T[];
        append<T>(el: T): <T>(list: ReadonlyArray<T>) => T[];

        /**
         * Applies function fn to the argument list args. This is useful for creating a fixed-arity function from
         * a variadic function. fn should be a bound function if context is significant.
         */
        apply<T, U, TResult>(fn: (arg0: T, ...args: T[]) => TResult, args: ReadonlyArray<U>): TResult;
        apply<T, TResult>(fn: (arg0: T, ...args: T[]) => TResult): <U>(args: ReadonlyArray<U>) => TResult;

        /**
         * Given a spec object recursively mapping properties to functions, creates a function producing an object
         * of the same structure, by mapping each property to the result of calling its associated function with
         * the supplied arguments.
         */
        applySpec<T>(obj: any): (...args: any[]) => T;

        /**
         * Takes a value and applies a function to it.
         * This function is also known as the thrush combinator.
         */
        applyTo<T, U>(el: T, fn: (t: T) => U): U;
        applyTo<T>(el: T): <U>(fn: (t: T) => U) => U;

        /**
         * Makes an ascending comparator function out of a function that returns a value that can be compared with < and >.
         */
        ascend<T>(fn: (obj: T) => any, a: T, b: T): number;
        ascend<T>(fn: (obj: T) => any): (a: T, b: T) => number;

        /**
         * Makes a shallow clone of an object, setting or overriding the specified property with the given value.
         */
        assoc<T, U, K extends string>(prop: K, val: T, obj: U): Record<K, T> & U;
        assoc<K extends string>(prop: K): <T, U>(val: T, obj: U) => Record<K, T> & U;
        assoc<T, K extends string>(prop: K, val: T): <U>(obj: U) => Record<K, T> & U;

        /**
         * Makes a shallow clone of an object, setting or overriding the nodes required to create the given path, and
         * placing the specific value at the tail end of that path.
         */
        assocPath<T, U>(path: Path, val: T, obj: U): U;
        assocPath<T, U>(path: Path, val: T): (obj: U) => U;
        assocPath<T, U>(path: Path): CurriedFunction2<T, U, U>;

        /**
         * Wraps a function of any arity (including nullary) in a function that accepts exactly 2
         * parameters. Any extraneous parameters will not be passed to the supplied function.
         */
        binary(fn: (...args: any[]) => any): (...a: any[]) => any;

        /**
         * Creates a function that is bound to a context. Note: R.bind does not provide the additional argument-binding
         * capabilities of Function.prototype.bind.
         */
        bind<T>(thisObj: T, fn: (...args: any[]) => any): (...args: any[]) => any;

        /**
         * A function wrapping calls to the two functions in an && operation, returning the result of the first function
         * if it is false-y and the result of the second function otherwise. Note that this is short-circuited, meaning
         * that the second function will not be invoked if the first returns a false-y value.
         */
        both(pred1: Pred, pred2: Pred): Pred;
        both(pred1: Pred): (pred2: Pred) => Pred;

        /**
         * Returns the result of calling its first argument with the remaining arguments. This is occasionally useful
         * as a converging function for R.converge: the left branch can produce a function while the right branch
         * produces a value to be passed to that function as an argument.
         */
        call(fn: (...args: any[]) => (...args: any[]) => any, ...args: any[]): any;

        /**
         * `chain` maps a function over a list and concatenates the results.
         * This implementation is compatible with the Fantasy-land Chain spec
         */
        chain<T, U>(fn: (n: T) => U[], list: ReadonlyArray<T>): U[];
        chain<T, U>(fn: (n: T) => U[]): (list: ReadonlyArray<T>) => U[];

        /**
         * Restricts a number to be within a range.
         * Also works for other ordered types such as Strings and Date
         */
        clamp<T>(min: T, max: T, value: T): T;
        clamp<T>(min: T, max: T): (value: T) => T;
        clamp<T>(min: T): (max: T, value: T) => T;
        clamp<T>(min: T): (max: T) => (value: T) => T;

        /**
         * Creates a deep copy of the value which may contain (nested) Arrays and Objects, Numbers, Strings, Booleans and Dates.
         */
        clone<T>(value: T): T;
        clone<T>(value: ReadonlyArray<T>): T[];

        /**
         * Makes a comparator function out of a function that reports whether the first element is less than the second.
         */
        // comparator(pred: (a: any, b: any) => boolean): (x: number, y: number) => number;
        comparator<T>(pred: (a: T, b: T) => boolean): (x: T, y: T) => number;

        /**
         * Takes a function f and returns a function g such that:
         * - applying g to zero or more arguments will give true if applying the same arguments to f gives
         *   a logical false value; and
         * - applying g to zero or more arguments will give false if applying the same arguments to f gives
         *   a logical true value.
         */
        complement(pred: (...args: any[]) => boolean): (...args: any[]) => boolean;

        /**
         * Performs right-to-left function composition. The rightmost function may have any arity; the remaining
         * functions must be unary.
         */
        compose<V0, T1>(fn0: (x0: V0) => T1): (x0: V0) => T1;
        compose<V0, V1, T1>(fn0: (x0: V0, x1: V1) => T1): (x0: V0, x1: V1) => T1;
        compose<V0, V1, V2, T1>(fn0: (x0: V0, x1: V1, x2: V2) => T1): (x0: V0, x1: V1, x2: V2) => T1;

        compose<V0, T1, T2>(fn1: (x: T1) => T2, fn0: (x0: V0) => T1): (x0: V0) => T2;
        compose<V0, V1, T1, T2>(fn1: (x: T1) => T2, fn0: (x0: V0, x1: V1) => T1): (x0: V0, x1: V1) => T2;
        compose<V0, V1, V2, T1, T2>(fn1: (x: T1) => T2, fn0: (x0: V0, x1: V1, x2: V2) => T1): (x0: V0, x1: V1, x2: V2) => T2;

        compose<V0, T1, T2, T3>(fn2: (x: T2) => T3, fn1: (x: T1) => T2, fn0: (x: V0) => T1): (x: V0) => T3;
        compose<V0, V1, T1, T2, T3>(fn2: (x: T2) => T3, fn1: (x: T1) => T2, fn0: (x0: V0, x1: V1) => T1): (x0: V0, x1: V1) => T3;
        compose<V0, V1, V2, T1, T2, T3>(fn2: (x: T2) => T3, fn1: (x: T1) => T2, fn0: (x0: V0, x1: V1, x2: V2) => T1): (x0: V0, x1: V1, x2: V2) => T3;

        compose<V0, T1, T2, T3, T4>(fn3: (x: T3) => T4, fn2: (x: T2) => T3, fn1: (x: T1) => T2, fn0: (x: V0) => T1): (x: V0) => T4;
        compose<V0, V1, T1, T2, T3, T4>(fn3: (x: T3) => T4, fn2: (x: T2) => T3, fn1: (x: T1) => T2, fn0: (x0: V0, x1: V1) => T1): (x0: V0, x1: V1) => T4;
        compose<V0, V1, V2, T1, T2, T3, T4>(fn3: (x: T3) => T4, fn2: (x: T2) => T3, fn1: (x: T1) => T2, fn0: (x0: V0, x1: V1, x2: V2) => T1): (x0: V0, x1: V1, x2: V2) => T4;

        compose<V0, T1, T2, T3, T4, T5>(fn4: (x: T4) => T5, fn3: (x: T3) => T4, fn2: (x: T2) => T3, fn1: (x: T1) => T2, fn0: (x: V0) => T1): (x: V0) => T5;
        compose<V0, V1, T1, T2, T3, T4, T5>(fn4: (x: T4) => T5, fn3: (x: T3) => T4, fn2: (x: T2) => T3, fn1: (x: T1) => T2, fn0: (x0: V0, x1: V1) => T1): (x0: V0, x1: V1) => T5;
        compose<V0, V1, V2, T1, T2, T3, T4, T5>(fn4: (x: T4) => T5, fn3: (x: T3) => T4, fn2: (x: T2) => T3, fn1: (x: T1) => T2, fn0: (x0: V0, x1: V1, x2: V2) => T1): (x0: V0, x1: V1, x2: V2) => T5;

        compose<V0, T1, T2, T3, T4, T5, T6>(fn5: (x: T5) => T6, fn4: (x: T4) => T5, fn3: (x: T3) => T4, fn2: (x: T2) => T3, fn1: (x: T1) => T2, fn0: (x: V0) => T1): (x: V0) => T6;
        compose<V0, V1, T1, T2, T3, T4, T5, T6>(
            fn5: (x: T5) => T6,
            fn4: (x: T4) => T5,
            fn3: (x: T3) => T4,
            fn2: (x: T2) => T3,
            fn1: (x: T1) => T2,
            fn0: (x0: V0, x1: V1) => T1): (x0: V0, x1: V1) => T6;
        compose<V0, V1, V2, T1, T2, T3, T4, T5, T6>(
            fn5: (x: T5) => T6,
            fn4: (x: T4) => T5,
            fn3: (x: T3) => T4,
            fn2: (x: T2) => T3,
            fn1: (x: T1) => T2,
            fn0: (x0: V0, x1: V1, x2: V2) => T1): (x0: V0, x1: V1, x2: V2) => T6;

        /**
         * TODO composeK
         */

        /**
         * TODO composeP
         */

        /**
         * Returns a new list consisting of the elements of the first list followed by the elements
         * of the second.
         */
        concat<T>(list1: ReadonlyArray<T>, list2: ReadonlyArray<T>): T[];
        concat<T>(list1: ReadonlyArray<T>): (list2: ReadonlyArray<T>) => T[];
        concat(list1: string, list2: string): string;
        concat(list1: string): (list2: string) => string;

        /**
         * Returns a function, fn, which encapsulates if/else-if/else logic. R.cond takes a list of [predicate, transform] pairs.
         * All of the arguments to fn are applied to each of the predicates in turn until one returns a "truthy" value, at which
         * point fn returns the result of applying its arguments to the corresponding transformer. If none of the predicates
         * matches, fn returns undefined.
         */
        cond(fns: ReadonlyArray<[Pred, (...a: any[]) => any]>): (...a: any[]) => any;

        /**
         * Wraps a constructor function inside a curried function that can be called with the same arguments and returns the same type.
         */
        construct(fn: (...a: any[]) => any): (...a: any[]) => any;

        /**
         * Wraps a constructor function inside a curried function that can be called with the same arguments and returns the same type.
         * The arity of the function returned is specified to allow using variadic constructor functions.
         */
        constructN(n: number, fn: (...a: any[]) => any): (...a: any[]) => any;

        /**
         * Returns `true` if the specified item is somewhere in the list, `false` otherwise.
         * Equivalent to `indexOf(a)(list) > -1`. Uses strict (`===`) equality checking.
         */
        contains(a: string, list: string): boolean;
        contains<T>(a: T, list: ReadonlyArray<T>): boolean;
        contains(a: string): (list: string) => boolean;
        contains<T>(a: T): (list: ReadonlyArray<T>) => boolean;

        /**
         * Accepts a converging function and a list of branching functions and returns a new
         * function. When invoked, this new function is applied to some arguments, each branching
         * function is applied to those same arguments. The results of each branching function
         * are passed as arguments to the converging function to produce the return value.
         */
        converge(after: ((...a: any[]) => any), fns: ReadonlyArray<((...a: any[]) => any)>): (...a: any[]) => any;

        /**
         * Counts the elements of a list according to how many match each value
         * of a key generated by the supplied function. Returns an object
         * mapping the keys produced by `fn` to the number of occurrences in
         * the list. Note that all keys are coerced to strings because of how
         * JavaScript objects work.
         */
        countBy<T>(fn: (a: T) => string | number, list: ReadonlyArray<T>): { [index: string]: number };
        countBy<T>(fn: (a: T) => string | number): (list: ReadonlyArray<T>) => { [index: string]: number };

        /**
         * Returns a curried equivalent of the provided function. The curried function has two unusual capabilities.
         * First, its arguments needn't be provided one at a time.
         */
        curry<T1, T2, TResult extends T2>(fn: (a: T1, b: T2) => b is TResult): CurriedTypeGuard2<T1, T2, TResult>;
        curry<T1, T2, T3, TResult extends T3>(fn: (a: T1, b: T2, c: T3) => c is TResult): CurriedTypeGuard3<T1, T2, T3, TResult>;
        curry<T1, T2, T3, T4, TResult extends T4>(fn: (a: T1, b: T2, c: T3, d: T4) => d is TResult): CurriedTypeGuard4<T1, T2, T3, T4, TResult>;
        curry<T1, T2, T3, T4, T5, TResult extends T5>(fn: (a: T1, b: T2, c: T3, d: T4, e: T5) => e is TResult): CurriedTypeGuard5<T1, T2, T3, T4, T5, TResult>;
        curry<T1, T2, T3, T4, T5, T6, TResult extends T6>(fn: (a: T1, b: T2, c: T3, d: T4, e: T5, f: T6) => f is TResult): CurriedTypeGuard6<T1, T2, T3, T4, T5, T6, TResult>;
        curry<T1, T2, TResult>(fn: (a: T1, b: T2) => TResult): CurriedFunction2<T1, T2, TResult>;
        curry<T1, T2, T3, TResult>(fn: (a: T1, b: T2, c: T3) => TResult): CurriedFunction3<T1, T2, T3, TResult>;
        curry<T1, T2, T3, T4, TResult>(fn: (a: T1, b: T2, c: T3, d: T4) => TResult): CurriedFunction4<T1, T2, T3, T4, TResult>;
        curry<T1, T2, T3, T4, T5, TResult>(fn: (a: T1, b: T2, c: T3, d: T4, e: T5) => TResult): CurriedFunction5<T1, T2, T3, T4, T5, TResult>;
        curry<T1, T2, T3, T4, T5, T6, TResult>(fn: (a: T1, b: T2, c: T3, d: T4, e: T5, f: T6) => TResult): CurriedFunction6<T1, T2, T3, T4, T5, T6, TResult>;
        curry(fn: (...a: any[]) => any): (...a: any[]) => any;

        /**
         * Returns a curried equivalent of the provided function, with the specified arity. The curried function has
         * two unusual capabilities. First, its arguments needn't be provided one at a time.
         */
        curryN(length: number, fn: (...args: any[]) => any): (...a: any[]) => any;

        /**
         * Decrements its argument.
         */
        dec(n: number): number;

        /**
         * Returns the second argument if it is not null or undefined. If it is null or undefined, the
         * first (default) argument is returned.
         */
        defaultTo<T, U>(a: T, b: U): T | U;
        defaultTo<T>(a: T): <U>(b: U) => T | U;

        /**
         * Makes a descending comparator function out of a function that returns a value that can be compared with < and >.
         */
        descend<T>(fn: (obj: T) => any, a: T, b: T): number;
        descend<T>(fn: (obj: T) => any): (a: T, b: T) => number;

        /**
         * Finds the set (i.e. no duplicates) of all elements in the first list not contained in the second list.
         */
        difference<T>(list1: ReadonlyArray<T>, list2: ReadonlyArray<T>): T[];
        difference<T>(list1: ReadonlyArray<T>): (list2: ReadonlyArray<T>) => T[];

        /**
         * Finds the set (i.e. no duplicates) of all elements in the first list not contained in the second list.
         * Duplication is determined according to the value returned by applying the supplied predicate to two list
         * elements.
         */
        differenceWith<T>(pred: (a: T, b: T) => boolean, list1: ReadonlyArray<T>, list2: ReadonlyArray<T>): T[];

        /*
         * Returns a new object that does not contain a prop property.
         */
        // It seems impossible to infer the return type, so this may to be specified explicitely
        dissoc<T>(prop: string, obj: any): T;
        dissoc(prop: string): <U>(obj: any) => U;

        /**
         * Makes a shallow clone of an object, omitting the property at the given path.
         */
        dissocPath<T>(path: Path, obj: any): T;
        dissocPath<T>(path: Path): (obj: any) => T;

        /**
         * Divides two numbers. Equivalent to a / b.
         */
        divide(a: number, b: number): number;
        divide(a: number): (b: number) => number;

        /**
         * Returns a new list containing all but the first n elements of the given list.
         */
        drop<T>(n: number, xs: ReadonlyArray<T>): T[];
        drop(n: number, xs: string): string;
        drop<T>(n: number): {
            (xs: string): string;
            (xs: ReadonlyArray<T>): T[];
        };

        /**
         * Returns a list containing all but the last n elements of the given list.
         */
        dropLast<T>(n: number, xs: ReadonlyArray<T>): T[];
        dropLast(n: number, xs: string): string;
        dropLast<T>(n: number): {
            (xs: ReadonlyArray<T>): T[];
            (xs: string): string;
        };

        /**
         * Returns a new list containing all but last then elements of a given list, passing each value from the
         * right to the supplied predicate function, skipping elements while the predicate function returns true.
         */
        dropLastWhile<T>(fn: (a: T) => boolean, list: ReadonlyArray<T>): T[];
        dropLastWhile<T>(fn: (a: T) => boolean): (list: ReadonlyArray<T>) => T[];

        /**
         * Returns a new list containing the last n elements of a given list, passing each value to the supplied
         * predicate function, skipping elements while the predicate function returns true.
         */
        dropWhile<T>(fn: (a: T) => boolean, list: ReadonlyArray<T>): T[];
        dropWhile<T>(fn: (a: T) => boolean): (list: ReadonlyArray<T>) => T[];

        /**
         * A function wrapping calls to the two functions in an || operation, returning the result of the first
         * function if it is truth-y and the result of the second function otherwise. Note that this is
         * short-circuited, meaning that the second function will not be invoked if the first returns a truth-y value.
         */
        either(pred1: Pred, pred2: Pred): Pred;
        either(pred1: Pred): (pred2: Pred) => Pred;

        /**
         * Returns the empty value of its argument's type. Ramda defines the empty value of Array ([]), Object ({}),
         * String (''), and Arguments. Other types are supported if they define <Type>.empty and/or <Type>.prototype.empty.
         * Dispatches to the empty method of the first argument, if present.
         */
        empty<T>(x: T): T;

        /**
         * Checks if a list ends with the provided values
         */
        endsWith(a: string, list: string): boolean;
        endsWith(a: string): (list: string) => boolean;
        endsWith<T>(a: T | ReadonlyArray<T>, list: ReadonlyArray<T>): boolean;
        endsWith<T>(a: T | ReadonlyArray<T>): (list: ReadonlyArray<T>) => boolean;

        /**
         * Takes a function and two values in its domain and returns true if the values map to the same value in the
         * codomain; false otherwise.
         */
        eqBy<T>(fn: (a: T) => T, a: T, b: T): boolean;
        eqBy<T>(fn: (a: T) => T, a: T): (b: T) => boolean;
        eqBy<T>(fn: (a: T) => T): (a: T, b: T) => boolean;
        eqBy<T>(fn: (a: T) => T): (a: T) => (b: T) => boolean;

        /**
         * Reports whether two functions have the same value for the specified property.
         */
        eqProps<T, U>(prop: string, obj1: T, obj2: U): boolean;
        eqProps<P extends string>(prop: P): <T, U>(obj1: Record<P, T>, obj2: Record<P, U>) => boolean;
        eqProps<T>(prop: string, obj1: T): <U>(obj2: U) => boolean;

        /**
         * Returns true if its arguments are equivalent, false otherwise. Dispatches to an equals method if present.
         * Handles cyclical data structures.
         */
        equals<T>(a: T, b: T): boolean;
        equals<T>(a: T): (b: T) => boolean;

        /**
         * Creates a new object by evolving a shallow copy of object, according to the transformation functions.
         */
        evolve<V>(transformations: Evolver<V>, obj: V): V;
        evolve<V>(transformations: Evolver<V>): <W extends V>(obj: W) => W;

        /*
         * A function that always returns false. Any passed in parameters are ignored.
         */
        F(): boolean;

        /**
         * Returns a new list containing only those items that match a given predicate function. The predicate function is passed one argument: (value).
         */
        filter<T>(fn: (value: T) => boolean): Filter<T>;
        filter<T>(fn: (value: T) => boolean, list: ReadonlyArray<T>): T[];
        filter<T>(fn: (value: T) => boolean, obj: Dictionary<T>): Dictionary<T>;

        /**
         * Returns the first element of the list which matches the predicate, or `undefined` if no
         * element matches.
         */
        find<T>(fn: (a: T) => boolean, list: ReadonlyArray<T>): T | undefined;
        find<T>(fn: (a: T) => boolean): (list: ReadonlyArray<T>) => T | undefined;

        /**
         * Returns the index of the first element of the list which matches the predicate, or `-1`
         * if no element matches.
         */
        findIndex<T>(fn: (a: T) => boolean, list: ReadonlyArray<T>): number;
        findIndex<T>(fn: (a: T) => boolean): (list: ReadonlyArray<T>) => number;

        /**
         * Returns the last element of the list which matches the predicate, or `undefined` if no
         * element matches.
         */
        findLast<T>(fn: (a: T) => boolean, list: ReadonlyArray<T>): T | undefined;
        findLast<T>(fn: (a: T) => boolean): (list: ReadonlyArray<T>) => T | undefined;

        /**
         * Returns the index of the last element of the list which matches the predicate, or
         * `-1` if no element matches.
         */
        findLastIndex<T>(fn: (a: T) => boolean, list: ReadonlyArray<T>): number;
        findLastIndex<T>(fn: (a: T) => boolean): (list: ReadonlyArray<T>) => number;

        /**
         * Returns a new list by pulling every item out of it (and all its sub-arrays) and putting
         * them in a new array, depth-first.
         */
        flatten<T>(x: ReadonlyArray<T> | ReadonlyArray<T[]>): T[];

        /**
         * Returns a new function much like the supplied one, except that the first two arguments'
         * order is reversed.
         */
        flip<T, U, TResult>(fn: (arg0: T, arg1: U) => TResult): (arg1: U, arg0?: T) => TResult;
        flip<T, U, TResult>(fn: (arg0: T, arg1: U, ...args: any[]) => TResult): (arg1: U, arg0?: T, ...args: any[]) => TResult;

        /**
         * Iterate over an input list, calling a provided function fn for each element in the list.
         */
        forEach<T>(fn: (x: T) => void, list: T[]): T[];
        forEach<T>(fn: (x: T) => void): (list: T[]) => T[];
        forEach<T>(fn: (x: T) => void, list: ReadonlyArray<T>): ReadonlyArray<T>;
        forEach<T>(fn: (x: T) => void): (list: ReadonlyArray<T>) => ReadonlyArray<T>;

        /**
         * Iterate over an input object, calling a provided function fn for each key and value in the object.
         */
        forEachObjIndexed<T>(fn: (value: T[keyof T], key: keyof T, obj: T) => void, obj: T): T;
        forEachObjIndexed<T>(fn: (value: T[keyof T], key: keyof T, obj: T) => void): (obj: T) => T;

        /**
         * Creates a new object out of a list key-value pairs.
         */
        fromPairs<V>(pairs: Array<KeyValuePair<string, V>>): { [index: string]: V };
        fromPairs<V>(pairs: Array<KeyValuePair<number, V>>): { [index: number]: V };

        /**
         * Splits a list into sublists stored in an object, based on the result of
         * calling a String-returning function
         * on each element, and grouping the results according to values returned.
         */
        groupBy<T>(fn: (a: T) => string, list: ReadonlyArray<T>): { [index: string]: T[] };
        groupBy<T>(fn: (a: T) => string): <T>(list: ReadonlyArray<T>) => { [index: string]: T[] };

        /**
         * Takes a list and returns a list of lists where each sublist's elements are all "equal" according to the provided equality function
         */
        groupWith<T>(fn: (x: T, y: T) => boolean): (list: ReadonlyArray<T>) => T[][];
        groupWith<T>(fn: (x: T, y: T) => boolean, list: ReadonlyArray<T>): T[][];
        groupWith<T>(fn: (x: T, y: T) => boolean, list: string): string[];

        /**
         * Returns true if the first parameter is greater than the second.
         */
        gt(a: number, b: number): boolean;
        gt(a: number): (b: number) => boolean;

        /**
         * Returns true if the first parameter is greater than or equal to the second.
         */
        gte(a: number, b: number): boolean;
        gte(a: number): (b: number) => boolean;

        /**
         * Returns whether or not an object has an own property with the specified name.
         */
        has<T>(s: string, obj: T): boolean;
        has(s: string): <T>(obj: T) => boolean;

        /**
         * Returns whether or not an object or its prototype chain has a property with the specified name
         */
        hasIn<T>(s: string, obj: T): boolean;
        hasIn(s: string): <T>(obj: T) => boolean;

        /**
         * Returns the first element in a list.
         * In some libraries this function is named `first`.
         */
        head<T>(list: ReadonlyArray<T>): T | undefined;
        head(list: string): string;

        /**
         * Returns true if its arguments are identical, false otherwise. Values are identical if they reference the
         * same memory. NaN is identical to NaN; 0 and -0 are not identical.
         */
        identical<T>(a: T, b: T): boolean;
        identical<T>(a: T): (b: T) => boolean;

        /**
         * A function that does nothing but return the parameter supplied to it. Good as a default
         * or placeholder function.
         */
        identity<T>(a: T): T;

        /**
         * Creates a function that will process either the onTrue or the onFalse function depending upon the result
         * of the condition predicate.
         */
        ifElse(fn: Pred, onTrue: Arity1Fn, onFalse: Arity1Fn): Arity1Fn;

        /**
         * Increments its argument.
         */
        inc(n: number): number;

        /**
         * Given a function that generates a key, turns a list of objects into an object indexing the objects
         * by the given key.
         */
        indexBy<T>(fn: (a: T) => string, list: ReadonlyArray<T>): { [key: string]: T };
        indexBy<T>(fn: (a: T) => string): (list: ReadonlyArray<T>) => { [key: string]: T };

        /**
         * Returns the position of the first occurrence of an item in an array
         * (by strict equality),
         * or -1 if the item is not included in the array.
         */
        indexOf<T>(target: T, list: ReadonlyArray<T>): number;
        indexOf<T>(target: T): (list: ReadonlyArray<T>) => number;

        /**
         * Returns all but the last element of a list or string.
         */
        init<T>(list: ReadonlyArray<T>): T[];
        init(list: string): string;

        /**
         * Inserts the supplied element into the list, at index index. Note that
         * this is not destructive: it returns a copy of the list with the changes.
         */
        insert<T>(index: number, elt: T, list: ReadonlyArray<T>): T[];
        insert<T>(index: number, elt: T): (list: ReadonlyArray<T>) => T[];
        insert(index: number): <T>(elt: T, list: ReadonlyArray<T>) => T[];

        /**
         * Inserts the sub-list into the list, at index `index`.  _Note  that this
         * is not destructive_: it returns a copy of the list with the changes.
         */
        insertAll<T>(index: number, elts: ReadonlyArray<T>, list: ReadonlyArray<T>): T[];
        insertAll<T>(index: number, elts: ReadonlyArray<T>): (list: ReadonlyArray<T>) => T[];
        insertAll(index: number): <T>(elts: ReadonlyArray<T>, list: ReadonlyArray<T>) => T[];

        /**
         * Combines two lists into a set (i.e. no duplicates) composed of those elements common to both lists.
         */
        intersection<T>(list1: ReadonlyArray<T>, list2: ReadonlyArray<T>): T[];
        intersection<T>(list1: ReadonlyArray<T>): (list2: ReadonlyArray<T>) => T[];

        /**
         * Combines two lists into a set (i.e. no duplicates) composed of those
         * elements common to both lists.  Duplication is determined according
         * to the value returned by applying the supplied predicate to two list
         * elements.
         */
        intersectionWith<T>(pred: (a: T, b: T) => boolean, list1: ReadonlyArray<T>, list2: ReadonlyArray<T>): T[];

        /**
         * Creates a new list with the separator interposed between elements.
         */
        intersperse<T>(separator: T, list: ReadonlyArray<T>): T[];
        intersperse<T>(separator: T): (list: ReadonlyArray<T>) => T[];

        /**
         * Transforms the items of the list with the transducer and appends the transformed items to the accumulator
         * using an appropriate iterator function based on the accumulator type.
         */
        into<T>(acc: any, xf: (...a: any[]) => any, list: ReadonlyArray<T>): T[];
        into(acc: any, xf: (...a: any[]) => any): <T>(list: ReadonlyArray<T>) => T[];
        into(acc: any): <T>(xf: (...a: any[]) => any, list: ReadonlyArray<T>) => T[];

        /**
         * Same as R.invertObj, however this accounts for objects with duplicate values by putting the values into an array.
         */
        invert<T>(obj: T): { [index: string]: string[] };

        /**
         * Returns a new object with the keys of the given object as values, and the values of the given object as keys.
         */
        invertObj(obj: { [index: string]: string } | { [index: number]: string }): { [index: string]: string };

        /**
         * Turns a named method with a specified arity into a function that can be called directly
         * supplied with arguments and a target object.
         *
         * The returned function is curried and accepts `arity + 1` parameters where the final
         * parameter is the target object.
         */
        invoker(arity: number, method: string): (...a: any[]) => any;

        /**
         * See if an object (`val`) is an instance of the supplied constructor.
         * This function will check up the inheritance chain, if any.
         */
        is(ctor: any, val: any): boolean;
        is(ctor: any): (val: any) => boolean;

        /**
         * Tests whether or not an object is similar to an array.
         */
        isArrayLike(val: any): boolean;

        /**
         * Reports whether the list has zero elements.
         */
        isEmpty(value: any): boolean;

        /**
         * Returns true if the input value is NaN.
         */
        isNaN(x: any): boolean;

        /**
         * Checks if the input value is null or undefined.
         */
        isNil(value: any): value is null | undefined;

        /**
         * Returns a string made by inserting the `separator` between each
         * element and concatenating all the elements into a single string.
         */
        join(x: string, xs: ReadonlyArray<any>): string;
        join(x: string): (xs: ReadonlyArray<any>) => string;

        /**
         * Applies a list of functions to a list of values.
         */
        juxt<T, U>(fns: Array<(...args: T[]) => U>): (...args: T[]) => U[];

        /**
         * Returns a list containing the names of all the enumerable own
         * properties of the supplied object.
         */
        keys<T>(x: T): string[];

        /**
         * Returns a list containing the names of all the
         * properties of the supplied object, including prototype properties.
         */
        keysIn<T>(obj: T): string[];

        /**
         * Returns the last element from a list.
         */
        last<T>(list: ReadonlyArray<T>): T | undefined;
        last(list: string): string;

        /**
         * Returns the position of the last occurrence of an item (by strict equality) in
         * an array, or -1 if the item is not included in the array.
         */
        lastIndexOf<T>(target: T, list: ReadonlyArray<T>): number;

        /**
         * Returns the number of elements in the array by returning list.length.
         */
        length<T>(list: ReadonlyArray<T>): number;

        /**
         * Returns a lens for the given getter and setter functions. The getter
         * "gets" the value of the focus; the setter "sets" the value of the focus.
         * The setter should not mutate the data structure.
         */
        lens<T, U, V>(getter: (s: T) => U, setter: (a: U, s: T) => V): Lens;

        /**
         * Creates a lens that will focus on index n of the source array.
         */
        lensIndex(n: number): Lens;

        /**
         * Returns a lens whose focus is the specified path.
         * See also view, set, over.
         */
        lensPath(path: Path): Lens;

        /**
         * lensProp creates a lens that will focus on property k of the source object.
         */
        lensProp(str: string): {
            <T, U>(obj: T): U;
            set<T, U, V>(val: T, obj: U): V;
            /*map<T>(fn: (...a: any[]) => any, obj: T): T*/
        };

        /**
         * "lifts" a function of arity > 1 so that it may "map over" a list, Function or other object that satisfies
         * the FantasyLand Apply spec.
         */
        lift(fn: ((...a: any[]) => any), ...args: any[]): any;

        /**
         * "lifts" a function to be the specified arity, so that it may "map over" that many lists, Functions or other
         * objects that satisfy the FantasyLand Apply spec.
         */
        liftN(n: number, fn: ((...a: any[]) => any), ...args: any[]): any;

        /**
         * Returns true if the first parameter is less than the second.
         */
        lt(a: number, b: number): boolean;
        lt(a: number): (b: number) => boolean;

        /**
         * Returns true if the first parameter is less than or equal to the second.
         */
        lte(a: number, b: number): boolean;
        lte(a: number): (b: number) => boolean;

        /**
         * Returns a new list, constructed by applying the supplied function to every element of the supplied list.
         */
        map<T, U>(fn: (x: T) => U, list: ReadonlyArray<T>): U[];
        map<T, U>(fn: (x: T) => U, obj: Functor<T>): Functor<U>; // used in functors
        map<T, U>(fn: (x: T) => U): (list: ReadonlyArray<T>) => U[];
        map<T extends object, U extends {[P in keyof T]: U[P]}>(fn: (x: T[keyof T]) => U[keyof T], obj: T): U;
        map<T extends object, U extends {[P in keyof T]: U[P]}>(fn: (x: T[keyof T]) => U[keyof T]): (obj: T) => U;

        /**
         * The mapAccum function behaves like a combination of map and reduce.
         */
        mapAccum<T, U, TResult>(fn: (acc: U, value: T) => [U, TResult], acc: U, list: ReadonlyArray<T>): [U, TResult[]];
        mapAccum<T, U, TResult>(fn: (acc: U, value: T) => [U, TResult]): (acc: U, list: ReadonlyArray<T>) => [U, TResult[]];
        mapAccum<T, U, TResult>(fn: (acc: U, value: T) => [U, TResult], acc: U): (list: ReadonlyArray<T>) => [U, TResult[]];

        /**
         * The mapAccumRight function behaves like a combination of map and reduce.
         */
        mapAccumRight<T, U, TResult>(fn: (acc: U, value: T) => [U, TResult], acc: U, list: ReadonlyArray<T>): [U, TResult[]];
        mapAccumRight<T, U, TResult>(fn: (acc: U, value: T) => [U, TResult]): (acc: U, list: ReadonlyArray<T>) => [U, TResult[]];
        mapAccumRight<T, U, TResult>(fn: (acc: U, value: T) => [U, TResult], acc: U): (list: ReadonlyArray<T>) => [U, TResult[]];

        /**
         * Like mapObj, but but passes additional arguments to the predicate function.
         */
        mapObjIndexed<T, TResult>(fn: (value: T, key: string, obj?: any) => TResult, obj: any): { [index: string]: TResult };
        mapObjIndexed<T, TResult>(fn: (value: T, key: string, obj?: any) => TResult): (obj: any) => { [index: string]: TResult };

        /**
         * Tests a regular expression agains a String
         */
        match(regexp: RegExp, str: string): any[];
        match(regexp: RegExp): (str: string) => any[];

        /**
         * mathMod behaves like the modulo operator should mathematically, unlike the `%`
         * operator (and by extension, R.modulo). So while "-17 % 5" is -2,
         * mathMod(-17, 5) is 3. mathMod requires Integer arguments, and returns NaN
         * when the modulus is zero or negative.
         */
        mathMod(a: number, b: number): number;
        mathMod(a: number): (b: number) => number;

        /**
         * Returns the larger of its two arguments.
         */
        max<T extends Ord>(a: T, b: T): T;
        max<T extends Ord>(a: T): (b: T) => T;

        /**
         * Takes a function and two values, and returns whichever value produces
         * the larger result when passed to the provided function.
         */
        maxBy<T>(keyFn: (a: T) => Ord, a: T, b: T): T;
        maxBy<T>(keyFn: (a: T) => Ord, a: T): (b: T) => T;
        maxBy<T>(keyFn: (a: T) => Ord): CurriedFunction2<T, T, T>;

        /**
         * Returns the mean of the given list of numbers.
         */
        mean(list: ReadonlyArray<number>): number;

        /**
         * Returns the median of the given list of numbers.
         */
        median(list: ReadonlyArray<number>): number;

        /**
         * Creates a new function that, when invoked, caches the result of calling fn for a given argument set and
         * returns the result. Subsequent calls to the memoized fn with the same argument set will not result in an
         * additional call to fn; instead, the cached result for that set of arguments will be returned.
         */
        memoize<T = any>(fn: (...a: any[]) => T): (...a: any[]) => T;

        /**
         * Create a new object with the own properties of a
         * merged with the own properties of object b.
         * This function will *not* mutate passed-in objects.
         */
        merge<T1, T2>(a: T1, b: T2): T1 & T2;
        merge<T1>(a: T1): <T2>(b: T2) => T1 & T2;

        /**
         * Merges a list of objects together into one object.
         */
        mergeAll<T>(list: ReadonlyArray<any>): T;

        /**
         * Creates a new object with the own properties of the first object merged with the own properties of the second object.
         * If a key exists in both objects:
         * and both values are objects, the two values will be recursively merged
         * otherwise the value from the first object will be used.
         */
        mergeDeepLeft<T1, T2>(a: T1, b: T2): T1 & T2;
        mergeDeepLeft<T1>(a: T1): <T2>(b: T2) => T1 & T2;

        /**
         * Creates a new object with the own properties of the first object merged with the own properties of the second object.
         * If a key exists in both objects:
         * and both values are objects, the two values will be recursively merged
         * otherwise the value from the second object will be used.
         */
        mergeDeepRight<A, B>(a: A, b: B): A & B;
        mergeDeepRight<A>(a: A): <B>(b: B) => A & B;

        /**
         * Creates a new object with the own properties of the two provided objects. If a key exists in both objects:
         * and both associated values are also objects then the values will be recursively merged.
         * otherwise the provided function is applied to associated values using the resulting value as the new value
         * associated with the key. If a key only exists in one object, the value will be associated with the key of the resulting object.
         */
        mergeDeepWith<T1, T2>(fn: (x: any, z: any) => any, a: T1, b: T2): T1 & T2;
        mergeDeepWith<T1, T2>(fn: (x: any, z: any) => any, a: T1): (b: T2) => T1 & T2;
        mergeDeepWith<T1, T2>(fn: (x: any, z: any) => any): (a: T1, b: T2) => T1 & T2;

        /**
         * Creates a new object with the own properties of the two provided objects. If a key exists in both objects:
         * and both associated values are also objects then the values will be recursively merged.
         * otherwise the provided function is applied to the key and associated values using the resulting value as
         * the new value associated with the key. If a key only exists in one object, the value will be associated with
         * the key of the resulting object.
         */
        mergeDeepWithKey<T1, T2>(fn: (k: string, x: any, z: any) => any, a: T1, b: T2): T1 & T2;
        mergeDeepWithKey<T1, T2>(fn: (k: string, x: any, z: any) => any, a: T1): (b: T2) => T1 & T2;
        mergeDeepWithKey<T1, T2>(fn: (k: string, x: any, z: any) => any): (a: T1, b: T2) => T1 & T2;

        /**
         * Creates a new object with the own properties of the two provided objects. If a key exists in both objects,
         * the provided function is applied to the values associated with the key in each object, with the result being used as
         * the value associated with the key in the returned object. The key will be excluded from the returned object if the
         * resulting value is undefined.
         */
        mergeWith<U, V>(fn: (x: any, z: any) => any, a: U, b: V): U & V;
        mergeWith<U>(fn: (x: any, z: any) => any, a: U): <V>(b: V) => U & V;
        mergeWith(fn: (x: any, z: any) => any): <U, V>(a: U, b: V) => U & V;

        /**
         * Creates a new object with the own properties of the two provided objects. If a key exists in both objects,
         * the provided function is applied to the key and the values associated with the key in each object, with the
         * result being used as the value associated with the key in the returned object. The key will be excluded from
         * the returned object if the resulting value is undefined.
         */
        mergeWithKey<U, V>(fn: (str: string, x: any, z: any) => any, a: U, b: V): U & V;
        mergeWithKey<U>(fn: (str: string, x: any, z: any) => any, a: U): <V>(b: V) => U & V;
        mergeWithKey(fn: (str: string, x: any, z: any) => any): <U, V>(a: U, b: V) => U & V;

        /**
         * Returns the smaller of its two arguments.
         */
        min<T extends Ord>(a: T, b: T): T;
        min<T extends Ord>(a: T): (b: T) => T;

        /**
         * Takes a function and two values, and returns whichever value produces
         * the smaller result when passed to the provided function.
         */
        minBy<T>(keyFn: (a: T) => Ord, a: T, b: T): T;
        minBy<T>(keyFn: (a: T) => Ord, a: T): (b: T) => T;
        minBy<T>(keyFn: (a: T) => Ord): CurriedFunction2<T, T, T>;

        /**
         * Divides the second parameter by the first and returns the remainder.
         * The flipped version (`moduloBy`) may be more useful curried.
         * Note that this functions preserves the JavaScript-style behavior for
         * modulo. For mathematical modulo see `mathMod`
         */
        modulo(a: number, b: number): number;
        modulo(a: number): (b: number) => number;

        /**
         * Multiplies two numbers. Equivalent to a * b but curried.
         */
        multiply(a: number, b: number): number;
        multiply(a: number): (b: number) => number;

        /**
         * Wraps a function of any arity (including nullary) in a function that accepts exactly n parameters.
         * Any extraneous parameters will not be passed to the supplied function.
         */
        nAry(n: number, fn: (...arg: any[]) => any): (...a: any[]) => any;
        nAry(n: number): (fn: (...arg: any[]) => any) => (...a: any[]) => any;

        /**
         * Negates its argument.
         */
        negate(n: number): number;

        /**
         * Returns true if no elements of the list match the predicate, false otherwise.
         */
        none<T>(fn: (a: T) => boolean, list: ReadonlyArray<T>): boolean;
        none<T>(fn: (a: T) => boolean): (list: ReadonlyArray<T>) => boolean;

        /**
         * A function wrapping a call to the given function in a `!` operation.  It will return `true` when the
         * underlying function would return a false-y value, and `false` when it would return a truth-y one.
         */
        not(value: any): boolean;

        /**
         * Returns the nth element in a list.
         */
        nth<T>(n: number, list: ReadonlyArray<T>): T | undefined;
        nth(n: number): <T>(list: ReadonlyArray<T>) => T | undefined;

        /**
         * Returns a function which returns its nth argument.
         */
        nthArg(n: number): (...a: any[]) => any;

        /**
         * Creates an object containing a single key:value pair.
         */
        objOf<T, K extends string>(key: K, value: T): Record<K, T>;
        objOf<K extends string>(key: K): <T>(value: T) => Record<K, T>;

        /**
         * Returns a singleton array containing the value provided.
         */
        of<T>(x: T): T[];

        /**
         * Returns a partial copy of an object omitting the keys specified.
         */
        omit<T>(names: ReadonlyArray<string>, obj: T): T;
        omit(names: ReadonlyArray<string>): <T>(obj: T) => T;

        /**
         * Accepts a function fn and returns a function that guards invocation of fn such that fn can only ever be
         * called once, no matter how many times the returned function is invoked. The first value calculated is
         * returned in subsequent invocations.
         */
        once(fn: (...a: any[]) => any): (...a: any[]) => any;
        once<T>(fn: (...a: any[]) => T): (...a: any[]) => T;

        /**
         * A function that returns the first truthy of two arguments otherwise the last argument. Note that this is
         * NOT short-circuited, meaning that if expressions are passed they are both evaluated.
         * Dispatches to the or method of the first argument if applicable.
         */
        or<T, U>(a: T, b: U): T | U;
        or<T>(a: T): <U>(b: U) => T | U;
        or<T extends { or?: ((...a: any[]) => any); }, U>(fn1: T, val2: U): T | U;
        or<T extends { or?: ((...a: any[]) => any); }>(fn1: T): <U>(val2: U) => T | U;

        /**
         * Returns the result of "setting" the portion of the given data structure
         * focused by the given lens to the given value.
         */
        over<T>(lens: Lens, fn: Arity1Fn, value: T): T;
        over<T>(lens: Lens, fn: Arity1Fn, value: T[]): T[];
        over(lens: Lens, fn: Arity1Fn): <T>(value: T) => T;
        over(lens: Lens, fn: Arity1Fn): <T>(value: T[]) => T[];
        over(lens: Lens): <T>(fn: Arity1Fn, value: T) => T;
        over(lens: Lens): <T>(fn: Arity1Fn, value: T[]) => T[];

        /**
         * Takes two arguments, fst and snd, and returns [fst, snd].
         */
        pair<F, S>(fst: F, snd: S): [F, S];

        /**
         * Takes a function `f` and a list of arguments, and returns a function `g`.
         * When applied, `g` returns the result of applying `f` to the arguments
         * provided initially followed by the arguments provided to `g`.
         */
        partial<T>(fn: (...a: any[]) => T, args: any[]): (...a: any[]) => T;

        /**
         * Takes a function `f` and a list of arguments, and returns a function `g`.
         * When applied, `g` returns the result of applying `f` to the arguments
         * provided to `g` followed by the arguments provided initially.
         */
        partialRight<T>(fn: (...a: any[]) => T, args: any[]): (...a: any[]) => T;

        /**
         * Takes a predicate and a list and returns the pair of lists of elements
         * which do and do not satisfy the predicate, respectively.
         */
        partition(fn: (a: string) => boolean, list: ReadonlyArray<string>): string[][];
        partition<T>(fn: (a: T) => boolean, list: ReadonlyArray<T>): T[][];
        partition<T>(fn: (a: T) => boolean): (list: ReadonlyArray<T>) => T[][];
        partition(fn: (a: string) => boolean): (list: ReadonlyArray<string>) => string[][];

        /**
         * Retrieve the value at a given path.
         */
        path<T>(path: Path, obj: any): T;
        path<T>(path: Path): (obj: any) => T;

        /**
         * Determines whether a nested path on an object has a specific value,
         * in `R.equals` terms. Most likely used to filter a list.
         */
        pathEq(path: Path, val: any, obj: any): boolean;
        pathEq(path: Path, val: any): (obj: any) => boolean;
        pathEq(path: Path): CurriedFunction2<any, any, boolean>;

        /**
         * If the given, non-null object has a value at the given path, returns the value at that path.
         * Otherwise returns the provided default value.
         */
        pathOr<T>(defaultValue: T, path: Path, obj: any): any;
        pathOr<T>(defaultValue: T, path: Path): (obj: any) => any;
        pathOr<T>(defaultValue: T): CurriedFunction2<Path, any, any>;

        /**
         * Returns true if the specified object property at given path satisfies the given predicate; false otherwise.
         */
        pathSatisfies<T, U>(pred: (val: T) => boolean, path: Path, obj: U): boolean;
        pathSatisfies<T, U>(pred: (val: T) => boolean, path: Path): (obj: U) => boolean;
        pathSatisfies<T, U>(pred: (val: T) => boolean): CurriedFunction2<Path, U, boolean>;

        /**
         * Returns a partial copy of an object containing only the keys specified.  If the key does not exist, the
         * property is ignored.
         */
        pick<T, K extends keyof T>(names: ReadonlyArray<K | string>, obj: T): Pick<T, K>;
        pick(names: ReadonlyArray<string>): <T, U>(obj: T) => U;

        /**
         * Similar to `pick` except that this one includes a `key: undefined` pair for properties that don't exist.
         */
        pickAll<T, U>(names: ReadonlyArray<string>, obj: T): U;
        pickAll(names: ReadonlyArray<string>): <T, U>(obj: T) => U;

        /**
         * Returns a partial copy of an object containing only the keys that satisfy the supplied predicate.
         */
        pickBy<T, U>(pred: ObjPred, obj: T): U;
        pickBy(pred: ObjPred): <T, U>(obj: T) => U;

        /**
         * Creates a new function that runs each of the functions supplied as parameters in turn,
         * passing the return value of each function invocation to the next function invocation,
         * beginning with whatever arguments were passed to the initial invocation.
         */
        pipe<V0, T1>(fn0: (x0: V0) => T1): (x0: V0) => T1;
        pipe<V0, V1, T1>(fn0: (x0: V0, x1: V1) => T1): (x0: V0, x1: V1) => T1;
        pipe<V0, V1, V2, T1>(fn0: (x0: V0, x1: V1, x2: V2) => T1): (x0: V0, x1: V1, x2: V2) => T1;

        pipe<V0, T1, T2>(fn0: (x0: V0) => T1, fn1: (x: T1) => T2): (x0: V0) => T2;
        pipe<V0, V1, T1, T2>(fn0: (x0: V0, x1: V1) => T1, fn1: (x: T1) => T2): (x0: V0, x1: V1) => T2;
        pipe<V0, V1, V2, T1, T2>(fn0: (x0: V0, x1: V1, x2: V2) => T1, fn1: (x: T1) => T2): (x0: V0, x1: V1, x2: V2) => T2;

        pipe<V0, T1, T2, T3>(fn0: (x: V0) => T1, fn1: (x: T1) => T2, fn2: (x: T2) => T3): (x: V0) => T3;
        pipe<V0, V1, T1, T2, T3>(fn0: (x0: V0, x1: V1) => T1, fn1: (x: T1) => T2, fn2: (x: T2) => T3): (x0: V0, x1: V1) => T3;
        pipe<V0, V1, V2, T1, T2, T3>(fn0: (x0: V0, x1: V1, x2: V2) => T1, fn1: (x: T1) => T2, fn2: (x: T2) => T3): (x0: V0, x1: V1, x2: V2) => T3;

        pipe<V0, T1, T2, T3, T4>(fn0: (x: V0) => T1, fn1: (x: T1) => T2, fn2: (x: T2) => T3, fn3: (x: T3) => T4): (x: V0) => T4;
        pipe<V0, V1, T1, T2, T3, T4>(fn0: (x0: V0, x1: V1) => T1, fn1: (x: T1) => T2, fn2: (x: T2) => T3, fn3: (x: T3) => T4): (x0: V0, x1: V1) => T4;
        pipe<V0, V1, V2, T1, T2, T3, T4>(fn0: (x0: V0, x1: V1, x2: V2) => T1, fn1: (x: T1) => T2, fn2: (x: T2) => T3, fn3: (x: T3) => T4): (x0: V0, x1: V1, x2: V2) => T4;

        pipe<V0, T1, T2, T3, T4, T5>(fn0: (x: V0) => T1, fn1: (x: T1) => T2, fn2: (x: T2) => T3, fn3: (x: T3) => T4, fn4: (x: T4) => T5): (x: V0) => T5;
        pipe<V0, V1, T1, T2, T3, T4, T5>(fn0: (x0: V0, x1: V1) => T1, fn1: (x: T1) => T2, fn2: (x: T2) => T3, fn3: (x: T3) => T4, fn4: (x: T4) => T5): (x0: V0, x1: V1) => T5;
        pipe<V0, V1, V2, T1, T2, T3, T4, T5>(fn0: (x0: V0, x1: V1, x2: V2) => T1, fn1: (x: T1) => T2, fn2: (x: T2) => T3, fn3: (x: T3) => T4, fn4: (x: T4) => T5): (x0: V0, x1: V1, x2: V2) => T5;

        pipe<V0, T1, T2, T3, T4, T5, T6>(fn0: (x: V0) => T1, fn1: (x: T1) => T2, fn2: (x: T2) => T3, fn3: (x: T3) => T4, fn4: (x: T4) => T5, fn5: (x: T5) => T6): (x: V0) => T6;
        pipe<V0, V1, T1, T2, T3, T4, T5, T6>(fn0: (x0: V0, x1: V1) => T1, fn1: (x: T1) => T2, fn2: (x: T2) => T3, fn3: (x: T3) => T4, fn4: (x: T4) => T5, fn5: (x: T5) => T6): (x0: V0, x1: V1) => T6;
        pipe<V0, V1, V2, T1, T2, T3, T4, T5, T6>(
            fn0: (x0: V0, x1: V1, x2: V2) => T1,
            fn1: (x: T1) => T2,
            fn2: (x: T2) => T3,
            fn3: (x: T3) => T4,
            fn4: (x: T4) => T5,
            fn5: (x: T5) => T6): (x0: V0, x1: V1, x2: V2) => T6;

        pipe<V0, T1, T2, T3, T4, T5, T6, T7>(
            fn0: (x: V0) => T1,
            fn1: (x: T1) => T2,
            fn2: (x: T2) => T3,
            fn3: (x: T3) => T4,
            fn4: (x: T4) => T5,
            fn5: (x: T5) => T6,
            fn: (x: T6) => T7): (x: V0) => T7;
        pipe<V0, V1, T1, T2, T3, T4, T5, T6, T7>(
            fn0: (x0: V0, x1: V1) => T1,
            fn1: (x: T1) => T2,
            fn2: (x: T2) => T3,
            fn3: (x: T3) => T4,
            fn4: (x: T4) => T5,
            fn5: (x: T5) => T6,
            fn6: (x: T6) => T7): (x0: V0, x1: V1) => T7;
        pipe<V0, V1, V2, T1, T2, T3, T4, T5, T6, T7>(
            fn0: (x0: V0, x1: V1, x2: V2) => T1,
            fn1: (x: T1) => T2,
            fn2: (x: T2) => T3,
            fn3: (x: T3) => T4,
            fn4: (x: T4) => T5,
            fn5: (x: T5) => T6,
            fn6: (x: T6) => T7): (x0: V0, x1: V1, x2: V2) => T7;

        pipe<V0, T1, T2, T3, T4, T5, T6, T7, T8>(
            fn0: (x: V0) => T1,
            fn1: (x: T1) => T2,
            fn2: (x: T2) => T3,
            fn3: (x: T3) => T4,
            fn4: (x: T4) => T5,
            fn5: (x: T5) => T6,
            fn6: (x: T6) => T7,
            fn: (x: T7) => T8): (x: V0) => T8;
        pipe<V0, V1, T1, T2, T3, T4, T5, T6, T7, T8>(
            fn0: (x0: V0, x1: V1) => T1,
            fn1: (x: T1) => T2,
            fn2: (x: T2) => T3,
            fn3: (x: T3) => T4,
            fn4: (x: T4) => T5,
            fn5: (x: T5) => T6,
            fn6: (x: T6) => T7,
            fn7: (x: T7) => T8): (x0: V0, x1: V1) => T8;
        pipe<V0, V1, V2, T1, T2, T3, T4, T5, T6, T7, T8>(
            fn0: (x0: V0, x1: V1, x2: V2) => T1,
            fn1: (x: T1) => T2,
            fn2: (x: T2) => T3,
            fn3: (x: T3) => T4,
            fn4: (x: T4) => T5,
            fn5: (x: T5) => T6,
            fn6: (x: T6) => T7,
            fn7: (x: T7) => T8): (x0: V0, x1: V1, x2: V2) => T8;

        pipe<V0, T1, T2, T3, T4, T5, T6, T7, T8, T9>(
            fn0: (x0: V0) => T1,
            fn1: (x: T1) => T2,
            fn2: (x: T2) => T3,
            fn3: (x: T3) => T4,
            fn4: (x: T4) => T5,
            fn5: (x: T5) => T6,
            fn6: (x: T6) => T7,
            fn7: (x: T7) => T8,
            fn8: (x: T8) => T9): (x0: V0) => T9;
        pipe<V0, V1, T1, T2, T3, T4, T5, T6, T7, T8, T9>(
            fn0: (x0: V0, x1: V1) => T1,
            fn1: (x: T1) => T2,
            fn2: (x: T2) => T3,
            fn3: (x: T3) => T4,
            fn4: (x: T4) => T5,
            fn5: (x: T5) => T6,
            fn6: (x: T6) => T7,
            fn7: (x: T7) => T8,
            fn8: (x: T8) => T9): (x0: V0, x1: V1) => T9;
        pipe<V0, V1, V2, T1, T2, T3, T4, T5, T6, T7, T8, T9>(
            fn0: (x0: V0, x1: V1, x2: V2) => T1,
            fn1: (x: T1) => T2,
            fn2: (x: T2) => T3,
            fn3: (x: T3) => T4,
            fn4: (x: T4) => T5,
            fn5: (x: T5) => T6,
            fn6: (x: T6) => T7,
            fn7: (x: T7) => T8,
            fn8: (x: T8) => T9): (x0: V0, x1: V1, x2: V2) => T9;

        pipe<V0, T1, T2, T3, T4, T5, T6, T7, T8, T9, T10>(
            fn0: (x0: V0) => T1,
            fn1: (x: T1) => T2,
            fn2: (x: T2) => T3,
            fn3: (x: T3) => T4,
            fn4: (x: T4) => T5,
            fn5: (x: T5) => T6,
            fn6: (x: T6) => T7,
            fn7: (x: T7) => T8,
            fn8: (x: T8) => T9,
            fn9: (x: T9) => T10): (x0: V0) => T10;
        pipe<V0, V1, T1, T2, T3, T4, T5, T6, T7, T8, T9, T10>(
            fn0: (x0: V0, x1: V1) => T1,
            fn1: (x: T1) => T2,
            fn2: (x: T2) => T3,
            fn3: (x: T3) => T4,
            fn4: (x: T4) => T5,
            fn5: (x: T5) => T6,
            fn6: (x: T6) => T7,
            fn7: (x: T7) => T8,
            fn8: (x: T8) => T9,
            fn9: (x: T9) => T10): (x0: V0, x1: V1) => T10;
        pipe<V0, V1, V2, T1, T2, T3, T4, T5, T6, T7, T8, T9, T10>(
            fn0: (x0: V0, x1: V1, x2: V2) => T1,
            fn1: (x: T1) => T2,
            fn2: (x: T2) => T3,
            fn3: (x: T3) => T4,
            fn4: (x: T4) => T5,
            fn5: (x: T5) => T6,
            fn6: (x: T6) => T7,
            fn7: (x: T7) => T8,
            fn8: (x: T8) => T9,
            fn9: (x: T9) => T10): (x0: V0, x1: V1, x2: V2) => T10;

        /**
         * Returns a new list by plucking the same named property off all objects in the list supplied.
         */
        pluck<P extends string, T>(p: P, list: ReadonlyArray<Record<P, T>>): T[];
        pluck<T>(p: number, list: ReadonlyArray<{ [k: number]: T }>): T[];
        pluck<P extends string>(p: P): <T>(list: ReadonlyArray<Record<P, T>>) => T[];
        pluck(p: number): <T>(list: ReadonlyArray<{ [k: number]: T }>) => T[];

        /**
         * Returns a new list with the given element at the front, followed by the contents of the
         * list.
         */
        prepend<T>(el: T, list: ReadonlyArray<T>): T[];
        prepend<T>(el: T): (list: ReadonlyArray<T>) => T[];

        /**
         * Multiplies together all the elements of a list.
         */
        product(list: ReadonlyArray<number>): number;

        /**
         * Reasonable analog to SQL `select` statement.
         */
        project<T, U>(props: ReadonlyArray<string>, objs: ReadonlyArray<T>): U[];

        /**
         * Returns a function that when supplied an object returns the indicated property of that object, if it exists.
         */
        prop<P extends keyof T, T>(p: P, obj: T): T[P];
        prop<P extends string>(p: P): <T>(obj: Record<P, T>) => T;

        /**
         * Determines whether the given property of an object has a specific
         * value according to strict equality (`===`).  Most likely used to
         * filter a list.
         */
        // propEq<T>(name: string, val: T, obj: {[index:string]: T}): boolean;
        // propEq<T>(name: string, val: T, obj: {[index:number]: T}): boolean;
        propEq<T>(name: string, val: T, obj: any): boolean;
        // propEq<T>(name: number, val: T, obj: any): boolean;
        propEq<T>(name: string, val: T): (obj: any) => boolean;
        // propEq<T>(name: number, val: T): (obj: any) => boolean;
        propEq(name: string): <T>(val: T, obj: any) => boolean;
        // propEq(name: number): <T>(val: T, obj: any) => boolean;

        /**
         * Returns true if the specified object property is of the given type; false otherwise.
         */
        propIs(type: any, name: string, obj: any): boolean;
        propIs(type: any, name: string): (obj: any) => boolean;
        propIs(type: any): {
            (name: string, obj: any): boolean;
            (name: string): (obj: any) => boolean;
        };

        /**
         * If the given, non-null object has an own property with the specified name, returns the value of that property.
         * Otherwise returns the provided default value.
         */
        propOr<T, U, V>(val: T, p: string, obj: U): V;
        propOr<T>(val: T, p: string): <U, V>(obj: U) => V;
        propOr<T>(val: T): <U, V>(p: string, obj: U) => V;

        /**
         * Returns the value at the specified property.
         * The only difference from `prop` is the parameter order.
         * Note: TS1.9 # replace any by dictionary
         */
        props<P extends string, T>(ps: ReadonlyArray<P>, obj: Record<P, T>): T[];
        props<P extends string>(ps: ReadonlyArray<P>): <T>(obj: Record<P, T>) => T[];

        /**
         * Returns true if the specified object property satisfies the given predicate; false otherwise.
         */
        propSatisfies<T, U>(pred: (val: T) => boolean, name: string, obj: U): boolean;
        propSatisfies<T, U>(pred: (val: T) => boolean, name: string): (obj: U) => boolean;
        propSatisfies<T, U>(pred: (val: T) => boolean): CurriedFunction2<string, U, boolean>;

        /**
         * Returns a list of numbers from `from` (inclusive) to `to`
         * (exclusive). In mathematical terms, `range(a, b)` is equivalent to
         * the half-open interval `[a, b)`.
         */
        range(from: number, to: number): number[];
        range(from: number): (to: number) => number[];

        /**
         * Returns a single item by iterating through the list, successively calling the iterator
         * function and passing it an accumulator value and the current value from the array, and
         * then passing the result to the next call.
         */
<<<<<<< HEAD
        reduce<T, TResult>(fn: (acc: TResult, elem: T) => TResult | Reduced<TResult>, acc: TResult, list: T[]): TResult;
        reduce<T, TResult>(fn: (acc: TResult, elem: T) => TResult | Reduced<TResult>): (acc: TResult, list: T[]) => TResult;
        reduce<T, TResult>(fn: (acc: TResult, elem: T) => TResult | Reduced<TResult>, acc: TResult): (list: T[]) => TResult;
=======
        reduce<T, TResult>(fn: (acc: TResult, elem: T) => TResult | Reduced, acc: TResult, list: ReadonlyArray<T>): TResult;
        reduce<T, TResult>(fn: (acc: TResult, elem: T) => TResult | Reduced): (acc: TResult, list: ReadonlyArray<T>) => TResult;
        reduce<T, TResult>(fn: (acc: TResult, elem: T) => TResult | Reduced, acc: TResult): (list: ReadonlyArray<T>) => TResult;
>>>>>>> 36cd2eed

        /**
         * Groups the elements of the list according to the result of calling the String-returning function keyFn on each
         * element and reduces the elements of each group to a single value via the reducer function valueFn.
         */
        reduceBy<T, TResult>(valueFn: (acc: TResult, elem: T) => TResult, acc: TResult, keyFn: (elem: T) => string, list: ReadonlyArray<T>): { [index: string]: TResult };
        reduceBy<T, TResult>(valueFn: (acc: TResult, elem: T) => TResult, acc: TResult, keyFn: (elem: T) => string): (list: ReadonlyArray<T>) => { [index: string]: TResult };
        reduceBy<T, TResult>(valueFn: (acc: TResult, elem: T) => TResult, acc: TResult): CurriedFunction2<(elem: T) => string, ReadonlyArray<T>, { [index: string]: TResult }>;
        reduceBy<T, TResult>(valueFn: (acc: TResult, elem: T) => TResult): CurriedFunction3<TResult, (elem: T) => string, ReadonlyArray<T>, { [index: string]: TResult }>;

        /**
         * Returns a value wrapped to indicate that it is the final value of the reduce and
         * transduce functions. The returned value should be considered a black box: the internal
         * structure is not guaranteed to be stable.
         */
        reduced<T>(elem: T): Reduced<T>;

        /**
         * Returns a single item by iterating through the list, successively calling the iterator
         * function and passing it an accumulator value and the current value from the array, and
         * then passing the result to the next call.
         */
        reduceRight<T, TResult>(fn: (elem: T, acc: TResult) => TResult, acc: TResult, list: ReadonlyArray<T>): TResult;
        reduceRight<T, TResult>(fn: (elem: T, acc: TResult) => TResult): (acc: TResult, list: ReadonlyArray<T>) => TResult;
        reduceRight<T, TResult>(fn: (elem: T, acc: TResult) => TResult, acc: TResult): (list: ReadonlyArray<T>) => TResult;

        /**
         * Similar to `filter`, except that it keeps only values for which the given predicate
         * function returns falsy.
         */
        reject<T>(fn: (value: T) => boolean): Filter<T>;
        reject<T>(fn: (value: T) => boolean, list: ReadonlyArray<T>): T[];
        reject<T>(fn: (value: T) => boolean, obj: Dictionary<T>): Dictionary<T>;

        /**
         * Removes the sub-list of `list` starting at index `start` and containing `count` elements.
         */
        remove<T>(start: number, count: number, list: ReadonlyArray<T>): T[];
        remove<T>(start: number): (count: number, list: ReadonlyArray<T>) => T[];
        remove<T>(start: number, count: number): (list: ReadonlyArray<T>) => T[];

        /**
         * Returns a fixed list of size n containing a specified identical value.
         */
        repeat<T>(a: T, n: number): T[];
        repeat<T>(a: T): (n: number) => T[];

        /**
         * Replace a substring or regex match in a string with a replacement.
         */
        replace(pattern: RegExp | string, replacement: string, str: string): string;
        replace(pattern: RegExp | string, replacement: string): (str: string) => string;
        replace(pattern: RegExp | string): (replacement: string) => (str: string) => string;

        /**
         * Returns a new list with the same elements as the original list, just in the reverse order.
         */
        reverse<T>(list: ReadonlyArray<T>): T[];

        /**
         * Scan is similar to reduce, but returns a list of successively reduced values from the left.
         */
        scan<T, TResult>(fn: (acc: TResult, elem: T) => any, acc: TResult, list: ReadonlyArray<T>): TResult[];
        scan<T, TResult>(fn: (acc: TResult, elem: T) => any, acc: TResult): (list: ReadonlyArray<T>) => TResult[];
        scan<T, TResult>(fn: (acc: TResult, elem: T) => any): (acc: TResult, list: ReadonlyArray<T>) => TResult[];

        /**
         * Returns the result of "setting" the portion of the given data structure focused by the given lens to the
         * given value.
         */
        set<T, U>(lens: Lens, a: U, obj: T): T;
        set<U>(lens: Lens, a: U): <T>(obj: T) => T;
        set(lens: Lens): <T, U>(a: U, obj: T) => T;

        /**
         * Returns the elements from `xs` starting at `a` and ending at `b - 1`.
         */
        slice(a: number, b: number, list: string): string;
        slice<T>(a: number, b: number, list: ReadonlyArray<T>): T[];
        slice(a: number, b: number): {
            (list: string): string;
            <T>(list: ReadonlyArray<T>): T[];
        };
        slice(a: number): {
            (b: number, list: string): string;
            <T>(b: number, list: ReadonlyArray<T>): T[];
        };

        /**
         * Returns a copy of the list, sorted according to the comparator function, which should accept two values at a
         * time and return a negative number if the first value is smaller, a positive number if it's larger, and zero
         * if they are equal.
         */
        sort<T>(fn: (a: T, b: T) => number, list: ReadonlyArray<T>): T[];
        sort<T>(fn: (a: T, b: T) => number): (list: ReadonlyArray<T>) => T[];

        /**
         * Sorts the list according to a key generated by the supplied function.
         */
        sortBy<T>(fn: (a: T) => Ord, list: ReadonlyArray<T>): T[];
        sortBy(fn: (a: any) => Ord): <T>(list: ReadonlyArray<T>) => T[];

        /**
         * Sorts a list according to a list of comparators.
         */
        sortWith<T>(fns: ReadonlyArray<((a: T, b: T) => number)>, list: ReadonlyArray<T>): T[];
        sortWith<T>(fns: ReadonlyArray<((a: T, b: T) => number)>): (list: ReadonlyArray<T>) => T[];

        /**
         * Splits a string into an array of strings based on the given
         * separator.
         */
        split(sep: string | RegExp): (str: string) => string[];
        split(sep: string | RegExp, str: string): string[];

        /**
         * Splits a given list or string at a given index.
         */
        splitAt<T>(index: number, list: ReadonlyArray<T>): [T[], T[]];
        splitAt(index: number, list: string): [string, string];
        splitAt(index: number): {
            <T>(list: ReadonlyArray<T>): [T[], T[]];
            (list: string): [string, string];
        };

        /**
         * Splits a collection into slices of the specified length.
         */
        splitEvery<T>(a: number, list: ReadonlyArray<T>): T[][];
        splitEvery(a: number, list: string): string[];
        splitEvery(a: number): {
            (list: string): string[];
            <T>(list: ReadonlyArray<T>): T[][];
        };

        /**
         * Takes a list and a predicate and returns a pair of lists with the following properties:
         * - the result of concatenating the two output lists is equivalent to the input list;
         * - none of the elements of the first output list satisfies the predicate; and
         * - if the second output list is non-empty, its first element satisfies the predicate.
         */
        splitWhen<T, U>(pred: (val: T) => boolean, list: ReadonlyArray<U>): U[][];
        splitWhen<T>(pred: (val: T) => boolean): <U>(list: ReadonlyArray<U>) => U[][];

        /**
         * Checks if a list starts with the provided values
         */
        startsWith(a: string, list: string): boolean;
        startsWith(a: string): (list: string) => boolean;
        startsWith<T>(a: T | ReadonlyArray<T>, list: ReadonlyArray<T>): boolean;
        startsWith<T>(a: T | ReadonlyArray<T>): (list: ReadonlyArray<T>) => boolean;

        /**
         * Subtracts two numbers. Equivalent to `a - b` but curried.
         */
        subtract(a: number, b: number): number;
        subtract(a: number): (b: number) => number;

        /**
         * Adds together all the elements of a list.
         */
        sum(list: ReadonlyArray<number>): number;

        /**
         * Finds the set (i.e. no duplicates) of all elements contained in the first or second list, but not both.
         */
        symmetricDifference<T>(list1: ReadonlyArray<T>, list2: ReadonlyArray<T>): T[];
        symmetricDifference<T>(list: ReadonlyArray<T>): <T>(list: ReadonlyArray<T>) => T[];

        /**
         * Finds the set (i.e. no duplicates) of all elements contained in the first or second list, but not both.
         * Duplication is determined according to the value returned by applying the supplied predicate to two list elements.
         */
        symmetricDifferenceWith<T>(pred: (a: T, b: T) => boolean, list1: ReadonlyArray<T>, list2: ReadonlyArray<T>): T[];
        symmetricDifferenceWith<T>(pred: (a: T, b: T) => boolean): CurriedFunction2<ReadonlyArray<T>, ReadonlyArray<T>, T[]>;

        /**
         * A function that always returns true. Any passed in parameters are ignored.
         */
        T(): boolean;

        /**
         * Returns all but the first element of a list or string.
         */
        tail<T>(list: ReadonlyArray<T>): T[];
        tail(list: string): string;

        /**
         * Returns a new list containing the first `n` elements of the given list.  If
         * `n > * list.length`, returns a list of `list.length` elements.
         */
        take<T>(n: number, xs: ReadonlyArray<T>): T[];
        take(n: number, xs: string): string;
        take<T>(n: number): {
            (xs: string): string;
            (xs: ReadonlyArray<T>): T[];
        };

        /**
         * Returns a new list containing the last n elements of the given list. If n > list.length,
         * returns a list of list.length elements.
         */
        takeLast<T>(n: number, xs: ReadonlyArray<T>): T[];
        takeLast(n: number, xs: string): string;
        takeLast(n: number): {
            <T>(xs: ReadonlyArray<T>): T[];
            (xs: string): string;
        };

        /**
         * Returns a new list containing the last n elements of a given list, passing each value
         * to the supplied predicate function, and terminating when the predicate function returns
         * false. Excludes the element that caused the predicate function to fail. The predicate
         * function is passed one argument: (value).
         */
        takeLastWhile<T>(pred: (a: T) => boolean, list: ReadonlyArray<T>): T[];
        takeLastWhile<T>(pred: (a: T) => boolean): <T>(list: ReadonlyArray<T>) => T[];

        /**
         * Returns a new list containing the first `n` elements of a given list, passing each value
         * to the supplied predicate function, and terminating when the predicate function returns
         * `false`.
         */
        takeWhile<T>(fn: (x: T) => boolean, list: ReadonlyArray<T>): T[];
        takeWhile<T>(fn: (x: T) => boolean): (list: ReadonlyArray<T>) => T[];

        /**
         * The function to call with x. The return value of fn will be thrown away.
         */
        tap<T>(fn: (a: T) => any, value: T): T;
        tap<T>(fn: (a: T) => any): (value: T) => T;

        /**
         * Determines whether a given string matches a given regular expression.
         */
        test(regexp: RegExp, str: string): boolean;
        test(regexp: RegExp): (str: string) => boolean;

        /**
         * Calls an input function `n` times, returning an array containing the results of those
         * function calls.
         */
        times<T>(fn: (i: number) => T, n: number): T[];
        times<T>(fn: (i: number) => T): (n: number) => T[];

        /**
         * The lower case version of a string.
         */
        toLower(str: string): string;

        /**
         * Converts an object into an array of key, value arrays.
         * Only the object's own properties are used.
         * Note that the order of the output array is not guaranteed to be
         * consistent across different JS platforms.
         */
        toPairs<F, S>(obj: { [k: string]: S } | { [k: number]: S }): Array<[F, S]>;

        /**
         * Converts an object into an array of key, value arrays.
         * The object's own properties and prototype properties are used.
         * Note that the order of the output array is not guaranteed to be
         * consistent across different JS platforms.
         */
        toPairsIn<F, S>(obj: { [k: string]: S } | { [k: number]: S }): Array<[F, S]>;

        /**
         * Returns the string representation of the given value. eval'ing the output should
         * result in a value equivalent to the input value. Many of the built-in toString
         * methods do not satisfy this requirement.
         *
         * If the given value is an [object Object] with a toString method other than
         * Object.prototype.toString, this method is invoked with no arguments to produce the
         * return value. This means user-defined constructor functions can provide a suitable
         * toString method.
         */
        toString<T>(val: T): string;

        /**
         * The upper case version of a string.
         */
        toUpper(str: string): string;

        /**
         * Initializes a transducer using supplied iterator function. Returns a single item by iterating through the
         * list, successively calling the transformed iterator function and passing it an accumulator value and the
         * current value from the array, and then passing the result to the next call.
         */
        transduce<T, U>(xf: (arg: T[]) => ReadonlyArray<T>, fn: (acc: U[], val: U) => ReadonlyArray<U>, acc: ReadonlyArray<T>, list: ReadonlyArray<T>): U;
        transduce<T, U>(xf: (arg: T[]) => ReadonlyArray<T>): (fn: (acc: U[], val: U) => ReadonlyArray<U>, acc: ReadonlyArray<T>, list: ReadonlyArray<T>) => U;
        transduce<T, U>(xf: (arg: T[]) => ReadonlyArray<T>, fn: (acc: U[], val: U) => ReadonlyArray<U>): (acc: ReadonlyArray<T>, list: ReadonlyArray<T>) => U;
        transduce<T, U>(xf: (arg: T[]) => ReadonlyArray<T>, fn: (acc: U[], val: U) => ReadonlyArray<U>, acc: ReadonlyArray<T>): (list: ReadonlyArray<T>) => U;

        /**
         * Transposes the rows and columns of a 2D list. When passed a list of n lists of length x, returns a list of x lists of length n.
         */
        transpose<T>(list: ReadonlyArray<T[]>): T[][];

        /**
         * Maps an Applicative-returning function over a Traversable, then uses
         * sequence to transform the resulting Traversable of Applicative into
         * an Applicative of Traversable.
         */
        traverse<T, U, A>(of: (a: U[]) => A, fn: (t: T) => U, list: ReadonlyArray<T>): A;
        traverse<T, U, A>(of: (a: U[]) => A, fn: (t: T) => U): (list: ReadonlyArray<T>) => A;
        traverse<T, U, A>(of: (a: U[]) => A): (fn: (t: T) => U, list: ReadonlyArray<T>) => A;

        /**
         * Removes (strips) whitespace from both ends of the string.
         */
        trim(str: string): string;

        /**
         * tryCatch takes two functions, a tryer and a catcher. The returned function evaluates the tryer; if it does
         * not throw, it simply returns the result. If the tryer does throw, the returned function evaluates the catcher
         * function and returns its result. Note that for effective composition with this function, both the tryer and
         * catcher functions must return the same type of results.
         */
        tryCatch<T>(tryer: (...args: any[]) => T, catcher: (...args: any[]) => T): (...args: any[]) => T;

        /**
         * Gives a single-word string description of the (native) type of a value, returning such answers as 'Object',
         * 'Number', 'Array', or 'Null'. Does not attempt to distinguish user Object types any further, reporting them
         * all as 'Object'.
         */
        type(val: any): 'Object' | 'Number' | 'Boolean' | 'String' | 'Null' | 'Array' | 'RegExp' | 'Function' | 'Undefined';

        /**
         * Takes a function fn, which takes a single array argument, and returns a function which:
         * - takes any number of positional arguments;
         * - passes these arguments to fn as an array; and
         * - returns the result.
         * In other words, R.unapply derives a variadic function from a function which takes an array.
         * R.unapply is the inverse of R.apply.
         */
        unapply<T>(fn: (args: any[]) => T): (...args: any[]) => T;

        /**
         * Wraps a function of any arity (including nullary) in a function that accepts exactly 1 parameter.
         * Any extraneous parameters will not be passed to the supplied function.
         */
        unary<T>(fn: (a: T, ...args: any[]) => any): (a: T) => any;

        /**
         * Returns a function of arity n from a (manually) curried function.
         */
        uncurryN<T>(len: number, fn: (a: any) => any): (...a: any[]) => T;

        /**
         * Builds a list from a seed value. Accepts an iterator function, which returns either false
         * to stop iteration or an array of length 2 containing the value to add to the resulting
         * list and the seed to be used in the next call to the iterator function.
         */
        unfold<T, TResult>(fn: (seed: T) => [TResult, T] | false, seed: T): TResult[];
        unfold<T, TResult>(fn: (seed: T) => [TResult, T] | false): (seed: T) => TResult[];

        /**
         * Combines two lists into a set (i.e. no duplicates) composed of the
         * elements of each list.
         */
        union<T>(as: ReadonlyArray<T>, bs: ReadonlyArray<T>): T[];
        union<T>(as: ReadonlyArray<T>): (bs: ReadonlyArray<T>) => T[];

        /**
         * Combines two lists into a set (i.e. no duplicates) composed of the elements of each list.  Duplication is
         * determined according to the value returned by applying the supplied predicate to two list elements.
         */
        unionWith<T>(pred: (a: T, b: T) => boolean, list1: ReadonlyArray<T>, list2: ReadonlyArray<T>): T[];
        unionWith<T>(pred: (a: T, b: T) => boolean): CurriedFunction2<ReadonlyArray<T>, ReadonlyArray<T>, T[]>;

        /**
         * Returns a new list containing only one copy of each element in the original list.
         */
        uniq<T>(list: ReadonlyArray<T>): T[];

        /**
         * Returns a new list containing only one copy of each element in the original list,
         * based upon the value returned by applying the supplied function to each list element.
         * Prefers the first item if the supplied function produces the same value on two items.
         * R.equals is used for comparison.
         */
        uniqBy<T, U>(fn: (a: T) => U, list: ReadonlyArray<T>): T[];
        uniqBy<T, U>(fn: (a: T) => U): (list: ReadonlyArray<T>) => T[];

        /**
         * Returns a new list containing only one copy of each element in the original list, based upon the value
         * returned by applying the supplied predicate to two list elements.
         */
        uniqWith<T, U>(pred: (x: T, y: T) => boolean, list: ReadonlyArray<T>): T[];
        uniqWith<T, U>(pred: (x: T, y: T) => boolean): (list: ReadonlyArray<T>) => T[];

        /**
         * Tests the final argument by passing it to the given predicate function. If the predicate is not satisfied,
         * the function will return the result of calling the whenFalseFn function with the same argument. If the
         * predicate is satisfied, the argument is returned as is.
         */
        unless<T, U>(pred: (a: T) => boolean, whenFalseFn: (a: T) => U, obj: T): U;
        unless<T, U>(pred: (a: T) => boolean, whenFalseFn: (a: T) => U): (obj: T) => U;

        /**
         * Returns a new list by pulling every item at the first level of nesting out, and putting
         * them in a new array.
         */
        unnest<T>(x: ReadonlyArray<T[]> | ReadonlyArray<ReadonlyArray<T>> | ReadonlyArray<T>): T[];

        /**
         * Takes a predicate, a transformation function, and an initial value, and returns a value of the same type as
         * the initial value. It does so by applying the transformation until the predicate is satisfied, at which point
         * it returns the satisfactory value.
         */
        until<T, U>(pred: (val: T) => boolean, fn: (val: T) => U, init: U): U;
        until<T, U>(pred: (val: T) => boolean, fn: (val: T) => U): (init: U) => U;

        /**
         * Returns a new copy of the array with the element at the provided index replaced with the given value.
         */
        update<T>(index: number, value: T, list: ReadonlyArray<T>): T[];
        update<T>(index: number, value: T): (list: ReadonlyArray<T>) => T[];

        /**
         * Accepts a function fn and a list of transformer functions and returns a new curried function.
         * When the new function is invoked, it calls the function fn with parameters consisting of the
         * result of calling each supplied handler on successive arguments to the new function.
         *
         * If more arguments are passed to the returned function than transformer functions, those arguments
         * are passed directly to fn as additional parameters. If you expect additional arguments that don't
         * need to be transformed, although you can ignore them, it's best to pass an identity function so
         * that the new function reports the correct arity.
         */
        useWith(fn: ((...a: any[]) => any), transformers: Array<((...a: any[]) => any)>): (...a: any[]) => any;

        /**
         * Returns a list of all the enumerable own properties of the supplied object.
         * Note that the order of the output array is not guaranteed across
         * different JS platforms.
         */
        values<T extends object, K extends keyof T>(obj: T): Array<T[K]>;

        /**
         * Returns a list of all the properties, including prototype properties, of the supplied
         * object. Note that the order of the output array is not guaranteed to be consistent across different JS platforms.
         */
        valuesIn<T>(obj: any): T[];

        /**
         * Returns a "view" of the given data structure, determined by the given lens. The lens's focus determines which
         * portion of the data structure is visible.
         */
        view<T, U>(lens: Lens): (obj: T) => U;
        view<T, U>(lens: Lens, obj: T): U;

        /**
         * Tests the final argument by passing it to the given predicate function. If the predicate is satisfied, the function
         * will return the result of calling the whenTrueFn function with the same argument. If the predicate is not satisfied,
         * the argument is returned as is.
         */
        when<T, U>(pred: (a: T) => boolean, whenTrueFn: (a: T) => U, obj: T): U;
        when<T, U>(pred: (a: T) => boolean, whenTrueFn: (a: T) => U): (obj: T) => U;

        /**
         * Takes a spec object and a test object and returns true if the test satisfies the spec.
         * Any property on the spec that is not a function is interpreted as an equality
         * relation.
         *
         * If the spec has a property mapped to a function, then `where` evaluates the function, passing in
         * the test object's value for the property in question, as well as the whole test object.
         *
         * `where` is well suited to declarativley expressing constraints for other functions, e.g.,
         * `filter`, `find`, `pickWith`, etc.
         */
        where<T, U>(spec: T, testObj: U): boolean;
        where<T>(spec: T): <U>(testObj: U) => boolean;
        where<ObjFunc2, U>(spec: ObjFunc2, testObj: U): boolean;
        where<ObjFunc2>(spec: ObjFunc2): <U>(testObj: U) => boolean;

        /**
         * Takes a spec object and a test object; returns true if the test satisfies the spec,
         * false otherwise. An object satisfies the spec if, for each of the spec's own properties,
         * accessing that property of the object gives the same value (in R.eq terms) as accessing
         * that property of the spec.
         */
        whereEq<T, U>(spec: T, obj: U): boolean;
        whereEq<T>(spec: T): <U>(obj: U) => boolean;

        /**
         * Returns a new list without values in the first argument. R.equals is used to determine equality.
         * Acts as a transducer if a transformer is given in list position.
         */
        without<T>(list1: ReadonlyArray<T>, list2: ReadonlyArray<T>): T[];
        without<T>(list1: ReadonlyArray<T>): (list2: ReadonlyArray<T>) => T[];

        /**
         * Wrap a function inside another to allow you to make adjustments to the parameters, or do other processing
         * either before the internal function is called or with its results.
         */
        wrap(fn: (...a: any[]) => any, wrapper: (...a: any[]) => any): (...a: any[]) => any;

        /**
         * Creates a new list out of the two supplied by creating each possible pair from the lists.
         */
        xprod<K, V>(as: ReadonlyArray<K>, bs: ReadonlyArray<V>): Array<KeyValuePair<K, V>>;
        xprod<K>(as: ReadonlyArray<K>): <V>(bs: ReadonlyArray<V>) => Array<KeyValuePair<K, V>>;

        /**
         * Creates a new list out of the two supplied by pairing up equally-positioned items from
         * both lists. Note: `zip` is equivalent to `zipWith(function(a, b) { return [a, b] })`.
         */
        zip<K, V>(list1: ReadonlyArray<K>, list2: ReadonlyArray<V>): Array<KeyValuePair<K, V>>;
        zip<K>(list1: ReadonlyArray<K>): <V>(list2: ReadonlyArray<V>) => Array<KeyValuePair<K, V>>;

        /**
         * Creates a new object out of a list of keys and a list of values.
         */
        // TODO: Dictionary<T> as a return value is to specific, any seems to loose
        zipObj<T>(keys: ReadonlyArray<string>, values: ReadonlyArray<T>): { [index: string]: T };
        zipObj(keys: ReadonlyArray<string>): <T>(values: ReadonlyArray<T>) => { [index: string]: T };

        /**
         * Creates a new list out of the two supplied by applying the function to each
         * equally-positioned pair in the lists.
         */
        zipWith<T, U, TResult>(fn: (x: T, y: U) => TResult, list1: ReadonlyArray<T>, list2: ReadonlyArray<U>): TResult[];
        zipWith<T, U, TResult>(fn: (x: T, y: U) => TResult, list1: ReadonlyArray<T>): (list2: ReadonlyArray<U>) => TResult[];
        zipWith<T, U, TResult>(fn: (x: T, y: U) => TResult): (list1: ReadonlyArray<T>, list2: ReadonlyArray<U>) => TResult[];
    }
}

export = R;
export as namespace R;<|MERGE_RESOLUTION|>--- conflicted
+++ resolved
@@ -1522,15 +1522,9 @@
          * function and passing it an accumulator value and the current value from the array, and
          * then passing the result to the next call.
          */
-<<<<<<< HEAD
-        reduce<T, TResult>(fn: (acc: TResult, elem: T) => TResult | Reduced<TResult>, acc: TResult, list: T[]): TResult;
-        reduce<T, TResult>(fn: (acc: TResult, elem: T) => TResult | Reduced<TResult>): (acc: TResult, list: T[]) => TResult;
-        reduce<T, TResult>(fn: (acc: TResult, elem: T) => TResult | Reduced<TResult>, acc: TResult): (list: T[]) => TResult;
-=======
-        reduce<T, TResult>(fn: (acc: TResult, elem: T) => TResult | Reduced, acc: TResult, list: ReadonlyArray<T>): TResult;
-        reduce<T, TResult>(fn: (acc: TResult, elem: T) => TResult | Reduced): (acc: TResult, list: ReadonlyArray<T>) => TResult;
-        reduce<T, TResult>(fn: (acc: TResult, elem: T) => TResult | Reduced, acc: TResult): (list: ReadonlyArray<T>) => TResult;
->>>>>>> 36cd2eed
+        reduce<T, TResult>(fn: (acc: TResult, elem: T) => TResult | Reduced<TResult>, acc: TResult, list: ReadonlyArray<T>): TResult;
+        reduce<T, TResult>(fn: (acc: TResult, elem: T) => TResult | Reduced<TResult>): (acc: TResult, list: ReadonlyArray<T>) => TResult;
+        reduce<T, TResult>(fn: (acc: TResult, elem: T) => TResult | Reduced<TResult>, acc: TResult): (list: ReadonlyArray<T>) => TResult;
 
         /**
          * Groups the elements of the list according to the result of calling the String-returning function keyFn on each
