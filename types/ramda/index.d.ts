--- conflicted
+++ resolved
@@ -68,12 +68,9 @@
     ToTupleOfArray,
     ToTupleOfFunction,
     Tuple,
-<<<<<<< HEAD
     TuplePad,
     TupleUpTo,
     CondPairTypeguard,
-=======
->>>>>>> e6f4b0d5
     Fn,
     IfFunctionsArgumentsDoNotOverlap,
     LargestArgumentsList,
