--- conflicted
+++ resolved
@@ -27,11 +27,8 @@
 //                 John Ottenlips <https://github.com/jottenlips>
 //                 Nitesh Phadatare <https://github.com/minitesh>
 //                 Krantisinh Deshmukh <https://github.com/krantisinh>
-<<<<<<< HEAD
+//                 Pierre-Antoine Mills <https://github.com/pirix-gh>
 //                 Paulo Henrique Cuchi <https://github.com/cuchi>
-=======
-//                 Pierre-Antoine Mills <https://github.com/pirix-gh>
->>>>>>> 1382be09
 // Definitions: https://github.com/DefinitelyTyped/DefinitelyTyped
 // TypeScript Version: 3.2
 
