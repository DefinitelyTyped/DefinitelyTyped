// near copy of each of the tests from https://github.com/nodeca/argparse/tree/master/examples

import {
    ArgumentParser,
    RawDescriptionHelpFormatter,
    Action,
    ActionConstructorOptions,
    Namespace,
    ONE_OR_MORE,
    ZERO_OR_MORE,
    OPTIONAL,
    SUPPRESS,
    REMAINDER,
    ArgumentError,
    ArgumentTypeError,
<<<<<<< HEAD
} from "argparse";
=======
    BooleanOptionalAction,
} from 'argparse';
>>>>>>> a2db84d1
let args: any;

const simpleExample = new ArgumentParser({
    add_help: true,
    description: "Argparse example",
});
simpleExample.add_argument("-f", "--foo", {
    help: "foo bar",
});
simpleExample.add_argument("-b", "--bar", {
    help: "bar foo",
});
simpleExample.add_argument("positional", {
    help: "bar foo",
});

simpleExample.print_help();
console.log("-----------");

args = simpleExample.parse_args("-f 1 -b2".split(" "));
console.dir(args);
console.log("-----------");
args = simpleExample.parse_args("-f=3 --bar=4".split(" "));
console.dir(args);
console.log("-----------");
args = simpleExample.parse_args("--foo 5 --bar 6".split(" "));
console.dir(args);
console.log("-----------");

console.dir(simpleExample.convert_arg_line_to_args("foo  bar   asd"));
console.log("-----------");

const choicesExample = new ArgumentParser({
    add_help: true,
    description: "Argparse examples: choice",
});

choicesExample.add_argument("foo", { choices: "abc" });

choicesExample.print_help();
console.log("-----------");

args = choicesExample.parse_args(["c"]);
console.dir(args);
console.log("-----------");
// choicesExample.parse_args(['X']);
// console.dir(args);

const constantExample = new ArgumentParser({
    add_help: true,
    description: "Argparse examples: constant",
});

constantExample.add_argument("-a", {
    action: "store_const",
    dest: "answer",
    help: "store constant",
    const: 42,
});
constantExample.add_argument("--str", {
    action: "append_const",
    dest: "types",
    help: 'append constant "str" to types',
    const: "str",
});
constantExample.add_argument("--int", {
    action: "append_const",
    dest: "types",
    help: 'append constant "int" to types',
    const: "int",
});

constantExample.add_argument("--true", {
    action: "store_true",
    help: "store true constant",
});
constantExample.add_argument("--false", {
    action: "store_false",
    help: "store false constant",
});

constantExample.print_help();
console.log("-----------");

args = constantExample.parse_args("-a --str --int --true".split(" "));
console.dir(args);

const nargsExample = new ArgumentParser({
    add_help: true,
    description: "Argparse examples: nargs",
});
nargsExample.add_argument("-f", "--foo", {
    help: "foo bar",
    nargs: 1,
});
nargsExample.add_argument("-b", "--bar", {
    help: "bar foo",
    nargs: "*",
});

nargsExample.print_help();
console.log("-----------");

args = nargsExample.parse_args("--foo a --bar c d".split(" "));
console.dir(args);
console.log("-----------");
args = nargsExample.parse_args("--bar b c f --foo a".split(" "));
console.dir(args);

function positiveInt(s: string): number {
    const i = parseInt(s, 10);
    if (i <= 0) {
        throw new ArgumentTypeError("must be positive");
    }
    return i;
}

const parent_parser = new ArgumentParser({ add_help: false });
// note add_help:false to prevent duplication of the -h option
parent_parser.add_argument("--parent", { type: "int", help: "parent" });
parent_parser.add_argument("--blah", { type: positiveInt, help: "blah" });

const foo_parser = new ArgumentParser({
    parents: [parent_parser],
    description: "child1",
});
foo_parser.add_argument("foo");
args = foo_parser.parse_args(["--parent", "2", "XXX"]);
console.log(args);

const bar_parser = new ArgumentParser({
    parents: [parent_parser],
    description: "child2",
});
bar_parser.add_argument("--bar");
args = bar_parser.parse_args(["--bar", "YYY"]);
console.log(args);

const prefixCharsExample = new ArgumentParser({
    add_help: true,
    description: "Argparse examples: prefix_chars",
    prefix_chars: "-+",
});
prefixCharsExample.add_argument("+f", "++foo");
prefixCharsExample.add_argument("++bar", { action: "store_true" });

prefixCharsExample.print_help();
console.log("-----------");

args = prefixCharsExample.parse_args(["+f", "1"]);
console.dir(args);
args = prefixCharsExample.parse_args(["++bar"]);
console.dir(args);
args = prefixCharsExample.parse_args(["++foo", "2", "++bar"]);
console.dir(args);

const subparserExample = new ArgumentParser({
    add_help: true,
    description: "Argparse examples: sub-commands",
});

const subparsers = subparserExample.add_subparsers({
    title: "subcommands",
    dest: "subcommand_name",
});

let bar = subparsers.add_parser("c1", { add_help: true, help: "c1 help" });
bar.add_argument("-f", "--foo", {
    action: "store",
    help: "foo3 bar3",
});
bar = subparsers.add_parser("c2", { aliases: ["co"], add_help: true, help: "c2 help" });
bar.add_argument("-b", "--bar", {
    action: "store",
    type: "int",
    help: "foo3 bar3",
});
subparserExample.print_help();
console.log("-----------");

args = subparserExample.parse_args("c1 -f 2".split(" "));
console.dir(args);
console.log("-----------");
args = subparserExample.parse_args("c2 -b 1".split(" "));
console.dir(args);
console.log("-----------");
args = subparserExample.parse_args("co -b 1".split(" "));
console.dir(args);
console.log("-----------");
subparserExample.parse_args(["c1", "-h"]);

const functionExample = new ArgumentParser({ description: "Process some integers." });
function sum(arr: number[]) {
    return arr.reduce((a, b) => a + b, 0);
}
function max(arr: number[]) {
    return Math.max.apply(Math, arr);
}

functionExample.add_argument("integers", {
    metavar: "N",
    type: "int",
    nargs: "+",
    help: "an integer for the accumulator",
});
functionExample.add_argument("--sum", {
    dest: "accumulate",
    action: "store_const",
    const: sum,
    default: max,
    help: "sum the integers (default: find the max)",
});

args = functionExample.parse_args("--sum 1 2 -1".split(" "));
console.log(args.accumulate(args.integers));

const formatterExample = new ArgumentParser({
    prog: "PROG",
    formatter_class: RawDescriptionHelpFormatter,
    description: `Keep the formatting\nexactly as it is written\n\nhere\n`,
});

formatterExample.add_argument("--foo", {
    help: `foo help should not\nretain this odd formatting`,
});

formatterExample.add_argument("spam", {
    help: "spam help",
});

const group = formatterExample.add_argument_group({
    title: "title",
    description: `This text\nshould be indented\nexactly like it is here\n`,
});

group.add_argument("--bar", {
    help: "bar help",
});
formatterExample.print_help();

class CustomAction1 extends Action {
    constructor(options: ActionConstructorOptions) {
        super(options);
    }
    call(parser: ArgumentParser, namespace: Namespace, values: string | string[], optionString: string | null) {
        console.log("custom action 1");
    }
}

class CustomAction2 extends Action {
    call(parser: ArgumentParser, namespace: Namespace, values: string | string[], optionString: string | null) {
        console.log("custom action 2");
    }
}

const customActionExample = new ArgumentParser({ add_help: false });
customActionExample.add_argument("--abc", {
    action: CustomAction1,
});
customActionExample.add_argument("--def", {
    action: CustomAction2,
});

const constExample = new ArgumentParser();
constExample.add_argument("-f", "--foo", {
    help: "foo bar",
    nargs: ONE_OR_MORE,
});
constExample.add_argument("-b", "--bar", {
    help: "bar foo",
    nargs: ZERO_OR_MORE,
});
constExample.add_argument("--baz", {
    help: "baz",
    nargs: OPTIONAL,
});
constExample.add_argument("--qux", {
    help: SUPPRESS,
});
constExample.add_argument("quux", {
    help: "quux",
    nargs: REMAINDER,
});

constExample.print_help();
console.log("-----------");

args = constExample.parse_args("--foo x --bar --baz y --qux z a b c d e".split(" "));
console.dir(args);
console.log("-----------");

const versionExample = new ArgumentParser({ description: "Add version" });
versionExample.add_argument("-v", "--v", { action: "version", version: "1.0.0" });
versionExample.print_help();
console.log("-----------");

const noExitOnError = new ArgumentParser({
    exit_on_error: false,
});
noExitOnError.add_argument("-f", "--foo", { action: "store_true" });
try {
    noExitOnError.parse_args(["unknown"]);
} catch (err) {
    if (err instanceof ArgumentError) {
        const errorMessage: string = err.str();
        console.log(errorMessage);
    }
}
<<<<<<< HEAD
=======
console.log('-----------');

const booleanOptionalActionExample = new ArgumentParser();
booleanOptionalActionExample.add_argument("--foo", { action: BooleanOptionalAction });
booleanOptionalActionExample.print_help();
console.log("-----------");
booleanOptionalActionExample.parse_args(["--foo"]);
console.dir(args);
console.log("-----------");
booleanOptionalActionExample.parse_args(["--no-foo"]);
console.dir(args);
>>>>>>> a2db84d1
console.log("-----------");<|MERGE_RESOLUTION|>--- conflicted
+++ resolved
@@ -13,12 +13,8 @@
     REMAINDER,
     ArgumentError,
     ArgumentTypeError,
-<<<<<<< HEAD
+    BooleanOptionalAction,
 } from "argparse";
-=======
-    BooleanOptionalAction,
-} from 'argparse';
->>>>>>> a2db84d1
 let args: any;
 
 const simpleExample = new ArgumentParser({
@@ -327,9 +323,7 @@
         console.log(errorMessage);
     }
 }
-<<<<<<< HEAD
-=======
-console.log('-----------');
+console.log("-----------");
 
 const booleanOptionalActionExample = new ArgumentParser();
 booleanOptionalActionExample.add_argument("--foo", { action: BooleanOptionalAction });
@@ -340,5 +334,4 @@
 console.log("-----------");
 booleanOptionalActionExample.parse_args(["--no-foo"]);
 console.dir(args);
->>>>>>> a2db84d1
 console.log("-----------");