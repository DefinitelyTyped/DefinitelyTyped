// TODO: can be removed as soon as https://github.com/tapjs/node-tap/pull/607 is merged

<<<<<<< HEAD
import { EventEmitter } from 'events';

declare const tap: Tap;
export = tap;

declare class Test {
    constructor(options?: Options.Test);
    tearDown(fn: () => void | Promise<void>): void;
    teardown(fn: () => void | Promise<void>): void;
    setTimeout(n: number): void;
    endAll(): void;
    threw(error: Error, extra?: Error, proxy?: Test): void;
    pragma(set: Options.Pragma): void;
    plan(n: number, comment?: string): void;
    end(): void;
    test(name: string, extra?: Options.Test, cb?: (t: Test) => Promise<void> | void): Promise<void>;
    test(name: string, cb?: (t: Test) => Promise<void> | void): Promise<void>;
    todo(name: string, cb?: (t: Test) => Promise<void> | void): Promise<void>;
    todo(name: string, extra?: Options.Test, cb?: (t: Test) => Promise<void> | void): Promise<void>;
    skip(name: string, cb?: (t: Test) => Promise<void> | void): Promise<void>;
    skip(name: string, extra?: Options.Test, cb?: (t: Test) => Promise<void> | void): Promise<void>;
    only(name: string, cb?: (t: Test) => Promise<void> | void): Promise<void>;
    only(name: string, extra?: Options.Test, cb?: (t: Test) => Promise<void> | void): Promise<void>;
    current(): Test;
    stdin(name: string, extra?: Options.Bag): Promise<void>;
    spawn(cmd: string, args: string, options?: Options.Bag, name?: string, extra?: Options.Spawn): Promise<void>;
    done(): void;
    passing(): boolean;
    pass(message?: string, extra?: Options.Assert): boolean;
    fail(message?: string, extra?: Options.Assert): boolean;
    addAssert(name: string, length: number, fn: (...args: any[]) => boolean): boolean;
    comment(message: string, ...args: any[]): void;
    bailout(message?: string): void;
    beforeEach(fn: (done: () => void, childTest: Test) => void | Promise<void>): void;
    afterEach(fn: (done: () => void, childTest: Test) => void | Promise<void>): void;

    cleanSnapshot: (s: string) => string;
    formatSnapshot: (obj: any) => string;

    context: any;
    name: string;
    runOnly: boolean;
    jobs: number;

    // Assertions

    // Verifies that the object is truthy.
    ok: Assertions.Basic;
=======
/// <reference types="node" />
import { EventEmitter } from "events";

/**
 * Tap v15 deprecates **ALL** synonyms for assertions.
 */
declare class DeprecatedAssertionSynonyms {
    /**
     * @deprecated use ok() instead.
     */
>>>>>>> 9b7cd68b
    true: Assertions.Basic;
    /**
     * @deprecated use ok() instead.
     */
    assert: Assertions.Basic;

    /**
     * @deprecated use teardown() instead.
     */
    tearDown(fn: () => void | Promise<void>): void;

    /**
     * @deprecated use notOk() instead.
     */
    false: Assertions.Basic;
    /**
     * @deprecated use assertNot() instead.
     */
    assertNot: Assertions.Basic;

    /**
     * @deprecated use error() instead.
     */
    ifErr: Assertions.Basic;
    /**
     * @deprecated use error() instead.
     */
    ifError: Assertions.Basic;

    /**
     * @deprecated use doesNotThrow() instead.
     */
    notThrow: Assertions.DoesNotThrow;

    /**
     * @deprecated use throws() instead.
     */
    throw: Assertions.Throws;

    /**
     * @deprecated use equal() instead.
     */
    equals: Assertions.Equal;
    /**
     * @deprecated use equal() instead.
     */
    isEqual: Assertions.Equal;
    /**
     * @deprecated use equal() instead.
     */
    is: Assertions.Equal;
    /**
     * @deprecated use equal() instead.
     */
    strictEqual: Assertions.Equal;
    /**
     * @deprecated use equal() instead.
     */
    strictEquals: Assertions.Equal;
    /**
     * @deprecated use equal() instead.
     */
    strictIs: Assertions.Equal;
    /**
     * @deprecated use equal() instead.
     */
    isStrict: Assertions.Equal;
    /**
     * @deprecated use equal() instead.
     */
    isStrictly: Assertions.Equal;

    /**
     * @deprecated use not() instead.
     */
    notEqual: Assertions.NotEqual;
    /**
     * @deprecated use not() instead.
     */
    notEquals: Assertions.NotEqual;
    /**
     * @deprecated use not() instead.
     */
    inequal: Assertions.NotEqual;
    /**
     * @deprecated use not() instead.
     */
    notStrictEqual: Assertions.NotEqual;
    /**
     * @deprecated use not() instead.
     */
    notStrictEquals: Assertions.NotEqual;
    /**
     * @deprecated use not() instead.
     */
    isNotEqual: Assertions.NotEqual;
    /**
     * @deprecated use not() instead.
     */
    isNot: Assertions.NotEqual;
    /**
     * @deprecated use not() instead.
     */
    doesNotEqual: Assertions.NotEqual;
    /**
     * @deprecated use not() instead.
     */
    isInequal: Assertions.NotEqual;

    /**
     * @deprecated use same() instead.
     */
    equivalent: Assertions.Equal;
    /**
     * @deprecated use same() instead.
     */
    looseEqual: Assertions.Equal;
    /**
     * @deprecated use same() instead.
     */
    looseEquals: Assertions.Equal;
    /**
     * @deprecated use same() instead.
     */
    deepEqual: Assertions.Equal;
    /**
     * @deprecated use same() instead.
     */
    deepEquals: Assertions.Equal;
    /**
     * @deprecated use same() instead.
     */
    isLoose: Assertions.Equal;
    /**
     * @deprecated use same() instead.
     */
    looseIs: Assertions.Equal;

    /**
     * @deprecated use notSame() instead.
     */
    inequivalent: Assertions.NotEqual;
    /**
     * @deprecated use notSame() instead.
     */
    looseInequal: Assertions.NotEqual;
    /**
     * @deprecated use notSame() instead.
     */
    notDeep: Assertions.NotEqual;
    /**
     * @deprecated use notSame() instead.
     */
    deepInequal: Assertions.NotEqual;
    /**
     * @deprecated use notSame() instead.
     */
    notLoose: Assertions.NotEqual;
    /**
     * @deprecated use notSame() instead.
     */
    looseNot: Assertions.NotEqual;

    /**
     * @deprecated use strictSame() instead.
     */
    strictEquivalent: Assertions.Equal;
    /**
     * @deprecated use strictSame() instead.
     */
    strictDeepEqual: Assertions.Equal;
    /**
     * @deprecated use strictSame() instead.
     */
    sameStrict: Assertions.Equal;
    /**
     * @deprecated use strictSame() instead.
     */
    deepIs: Assertions.Equal;
    /**
     * @deprecated use strictSame() instead.
     */
    isDeeply: Assertions.Equal;
    /**
     * @deprecated use strictSame() instead.
     */
    isDeep: Assertions.Equal;
    /**
     * @deprecated use strictSame() instead.
     */
    strictDeepEquals: Assertions.Equal;

    /**
     * @deprecated use strictNotSame() instead.
     */
    strictInequivalent: Assertions.NotEqual;
    /**
     * @deprecated use strictNotSame() instead.
     */
    strictDeepInequal: Assertions.NotEqual;
    /**
     * @deprecated use strictNotSame() instead.
     */
    notSameStrict: Assertions.NotEqual;
    /**
     * @deprecated use strictNotSame() instead.
     */
    deepNot: Assertions.NotEqual;
    /**
     * @deprecated use strictNotSame() instead.
     */
    notDeeply: Assertions.NotEqual;
    /**
     * @deprecated use strictNotSame() instead.
     */
    strictDeepInequals: Assertions.NotEqual;
    /**
     * @deprecated use strictNotSame() instead.
     */
    notStrictSame: Assertions.NotEqual;

    /**
     * @deprecated use match() instead.
     */
    matches: Assertions.Match;
    /**
     * @deprecated use match() instead.
     */
    similar: Assertions.Match;
    /**
     * @deprecated use match() instead.
     */
    like: Assertions.Match;
    /**
     * @deprecated use match() instead.
     */
    isLike: Assertions.Match;
    /**
     * @deprecated use match() instead.
     */
    isSimilar: Assertions.Match;

    /**
     * @deprecated use notMatch() instead.
     */
    dissimilar: Assertions.Match;
    /**
     * @deprecated use notMatch() instead.
     */
    unsimilar: Assertions.Match;
    /**
     * @deprecated use notMatch() instead.
     */
    notSimilar: Assertions.Match;
    /**
     * @deprecated use notMatch() instead.
     */
    unlike: Assertions.Match;
    /**
     * @deprecated use notMatch() instead.
     */
    isUnlike: Assertions.Match;
    /**
     * @deprecated use notMatch() instead.
     */
    notLike: Assertions.Match;
    /**
     * @deprecated use notMatch() instead.
     */
    isNotLike: Assertions.Match;
    /**
     * @deprecated use notMatch() instead.
     */
    doesNotHave: Assertions.Match;
    /**
     * @deprecated use notMatch() instead.
     */
    isNotSimilar: Assertions.Match;
    /**
     * @deprecated use notMatch() instead.
     */
    isDissimilar: Assertions.Match;

    /**
     * @deprecated use type() instead.
     */
    isa: Assertions.Type;
    /**
     * @deprecated use type() instead.
     */
    isA: Assertions.Type;

    /**
     * @deprecated use has() instead.
     */
    hasFields: Assertions.Match;
    /**
     * @deprecated use has() instead.
     */
    includes: Assertions.Match;
    /**
     * @deprecated use has() instead.
     */
    include: Assertions.Match;
    /**
     * @deprecated use has() instead.
     */
    contains: Assertions.Match;
}

declare namespace Assertions {
    type Basic = (obj: any, message?: string, extra?: Options.Assert) => boolean;
    interface Throws {
        (fn?: (...args: any[]) => any, expectedError?: any, message?: string, extra?: Options.Assert): boolean;
        (fn?: (...args: any[]) => any, expectedError?: any, extra?: Options.Assert): boolean;
    }
    type DoesNotThrow = (fn?: (...args: any[]) => any, message?: string, extra?: Options.Assert) => boolean;
    type Equal = (found: any, wanted: any, message?: string, extra?: Options.Assert) => boolean;
    type NotEqual = (found: any, notWanted: any, message?: string, extra?: Options.Assert) => boolean;
    type Match = (
        found: any,
        pattern: any,
        message?: string,
        extra?: Options.Assert,
    ) => boolean;
    type Type = (
        found: any,
        type: string | (new(...args: any[]) => object),
        message?: string,
        extra?: Options.Assert,
    ) => boolean;
}

declare namespace Options {
    interface Bag {
        [key: string]: any;
    }

    interface Pragma {
        [key: string]: boolean;
    }

    interface Assert extends Bag {
        todo?: boolean | string | undefined;
        skip?: boolean | string | undefined;
        diagnostic?: boolean | undefined;
    }

    interface Spawn extends Assert {
        bail?: boolean | undefined;
        timeout?: number | undefined;
    }

    interface Test extends Assert {
        timeout?: number | undefined;
        bail?: boolean | undefined;
        autoend?: boolean | undefined;
        buffered?: boolean | undefined;
        jobs?: number | undefined;
        grep?: RegExp[] | undefined;
        only?: boolean | undefined;
        runOnly?: boolean | undefined;
    }
}

declare global {
    namespace Tap {
        class Test extends DeprecatedAssertionSynonyms {
            constructor(options?: Options.Test);

            /**
             * Run the supplied function when t.end() is called, or when t.plan is met.
             *
             * This function can return a promise to support async actions.
             * @see {@link https://node-tap.org/docs/api/test-lifecycle-events}
             * @param fn
             */
            teardown(fn: () => void | Promise<void>): void;

            /**
             * Fail the test with a timeout error if it goes longer than the specified number of ms.
             *
             * Call t.setTimeout(0) to remove the timeout setting.
             *
             * When this is called on the top-level tap object, it sets the runners timeout value
             * to the specified value for that test process as well.
             */
            setTimeout(n: number): void;

            /**
             * Call the end() method on all child tests, and then on this one.
             */
            endAll(): void;

            /**
             * Automatically end() the test on the next turn of the event loop after its internal queue is drained.
             */
            autoend(value: boolean): void;

            /**
             * When an uncaught exception is raised in the context of a test,
             * then this method is used to handle the error. It fails the test,
             * and prints out appropriate information about the stack, message, current test,
             * and so on.
             *
             * Generally, you never need to worry about this directly.
             */
            threw(error: Error, extra?: Error, proxy?: Test): void;

            /**
             * Sets a pragma switch for a set of boolean keys in the argument.
             *
             * The only pragma currently supported by the TAP parser is strict,
             * which tells the parser to treat non-TAP output as a failure.
             */
            pragma(set: Options.Pragma): void;

            /**
             * Specify that a given number of tests are going to be run.
             *
             * This may only be called before running any asserts or child tests.
             */
            plan(n: number, comment?: string): void;

            /**
             * Call when tests are done running. This is not necessary if t.plan() was used,
             * or if the test function returns a Promise.
             *
             * If you call t.end() explicitly more than once, an error will be raised.
             */
            end(): void;

            /**
             * Create a subtest.
             *
             * Returns a Promise which resolves with the parent when the child test is completed.
             * @param name - The name for this subtest.
             * @param extra - Any options this subtest should adhere to.
             * @param cb - The function containing the sub-tests. If not present, the test
             * will automatically be marked as a todo.
             */
            test(name: string, extra?: Options.Test, cb?: (t: Test) => Promise<void> | void): Promise<void>;

            /**
             * Create a subtest.
             *
             * Returns a Promise which resolves with the parent when the child test is completed.
             * @param name - The name for this subtest.
             * @param cb - The function containing the sub-tests. If not present, the test
             * will automatically be marked as a todo.
             */
            test(name: string, cb?: (t: Test) => Promise<void> | void): Promise<void>;

            /**
             * Exactly the same as t.test(), but adds todo: true in the options.
             */
            todo(name: string, cb?: (t: Test) => Promise<void> | void): Promise<void>;
            todo(name: string, extra?: Options.Test, cb?: (t: Test) => Promise<void> | void): Promise<void>;

            /**
             * Exactly the same as t.test(), but adds skip: true in the options.
             */
            skip(name: string, cb?: (t: Test) => Promise<void> | void): Promise<void>;
            skip(name: string, extra?: Options.Test, cb?: (t: Test) => Promise<void> | void): Promise<void>;

            /**
             * Exactly the same as t.test(), but adds only: true in the options.
             *
             * @see {@link https://node-tap.org/docs/api/only}
             */
            only(name: string, cb?: (t: Test) => Promise<void> | void): Promise<void>;
            only(name: string, extra?: Options.Test, cb?: (t: Test) => Promise<void> | void): Promise<void>;

            current(): Test;

            /**
             * Parse standard input as if it was a child test named /dev/stdin.
             *
             * Returns a Promise which resolves with the parent when the input stream is
             * completed.
             */
            stdin(name: string, extra?: Options.Bag): Promise<void>;

            /**
             * Sometimes, instead of running a child test directly inline, you might
             * want to run a TAP producting test as a child process, and treat its
             * standard output as the TAP stream.
             *
             * Returns a Promise which resolves with the parent when the child process
             * is completed.
             *
             * @see {@link https://node-tap.org/docs/api/advanced/#tspawncommand-arguments-options-name}
             */
            spawn(
                cmd: string,
                args: string,
                options?: Options.Bag,
                name?: string,
                extra?: Options.Spawn,
            ): Promise<void>;

            done(): void;

            /**
             * Return true if everything so far is ok.
             */
            passing(): boolean;

            pass(message?: string, extra?: Options.Assert): boolean;

            fail(message?: string, extra?: Options.Assert): boolean;

            /**
             * This is used for creating assertion methods on the Test class.
             *
             * @param name The name of the assertion method.
             * @param length The amount of arguments the assertion has.
             * @param fn The code to be ran when this assertion is called.
             *
             * @example
             * // Add an assertion that a string is in Title Case
             * // It takes one argument (the string to be tested)
             * t.Test.prototype.addAssert('titleCase', 1, function (str, message, extra) {
             *     message = message || 'should be in Title Case'
             *     // the string in Title Case
             *     const tc = str.toLowerCase().replace(/\b./, match => match.toUpperCase())
             *     // should always return another assert call, or
             *     // this.pass(message) or this.fail(message, extra)
             *     return this.equal(str, tc, message, extra)
             * })
             *
             * t.titleCase('This Passes')
             * t.titleCase('however, tHis tOTaLLy faILS')
             */
            addAssert(name: string, length: number, fn: (...args: any[]) => boolean): boolean;

            comment(message: string, ...args: any[]): void;

            /**
             * Use this when things are severely broken, and cannot be reasonably handled. Immediately terminates the entire test run.
             */
            bailout(reason?: string): void;

            /**
             * Run the provided function once before any tests are ran.
             * If this function returns a promise, it will wait for the promise to
             * resolve, before running any tests.
             */
            before(fn: () => any): void;

            /**
             * Before any child test (or any children of any child tests, etc.) the
             * supplied function is called with the test object that it's prefixing.
             *
             * If the function returns a Promise, then that is used as the indication of
             * doneness. Thus, async functions automatically end when all of their
             * awaited Promises are complete.
             */
            beforeEach(fn: (() => any) | ((childTest: any) => any)): void;

            /**
             * This is called after each child test (or any children of any child tests,
             * on down the tree). Like beforeEach, it's called with the child test
             * object, and can return a Promise to perform asynchronous operations.
             */
            afterEach(fn: (() => any) | ((childTest: any) => any)): void;

            /**
             * Formats a string from a snapshot. This can be used to remove variables
             * and replace them with sentinel values.
             *
             * @see {@link https://node-tap.org/docs/api/snapshot-testing/}
             *
             * @example
             * t.cleanSnapshot = s => {
             *     return s.replace(/ time=[0-9]+$/g, ' time={time}')
             * }
             */
            cleanSnapshot: (s: string) => string;

            /**
             * Formats the data argument of any snapshot into this string.
             *
             * @see {@link https://node-tap.org/docs/api/snapshot-testing/}
             *
             * @example t.formatSnapshot = object => JSON.stringify(object)
             */
            formatSnapshot: (obj: any) => string;

            /**
             * Create a fixture object to specify hard links and symbolic links
             * in the fixture definition object passed to t.testdir().
             */
            fixture(type: "symlink" | "link", content: string): Fixture.Instance;
            fixture(type: "file", content: string | Buffer): Fixture.Instance;
            fixture(type: "dir", content: Fixture.Spec): Fixture.Instance;

            /**
             * Create a fresh directory with the specified fixtures,
             * which is deleted on test teardown. Returns the directory name.
             *
             * @see {@link https://node-tap.org/docs/api/fixtures/}
             */
            testdir(spec?: Fixture.Spec): string;

            readonly testdirName: string;

            /**
             * This is an object which is inherited by child tests, and is a handy place to put
             * various contextual information.
             *
             * t.context will only be inherited by child tests if it is an object.
             *
             * This typically will be used with lifecycle events, such as beforeEach or afterEach.
             * @see {@link https://node-tap.org/docs/api/test-lifecycle-events}
             */
            context: any;

            /**
             * This is a read-only property set to the string value provided
             * as the name argument to t.test(), or an empty string if no name is provided.
             */
            readonly name: string;

            /**
             * Set to true to only run child tests that have only: true
             * set in their options (or are run with t.only(), which is the same thing).
             */
            runOnly: boolean;

            /**
             * If you set the t.jobs property to a number greater than 1,
             * then it will enable parallel execution of all of this test's children.
             */
            jobs: number;

            // TODO: Investigate whether - using generics - this could
            // return the type of module provided unioned with the mocks?

            /**
             * Takes a path to a module and returns the specified module in context of the
             * mocks provided.
             *
             * @see {@link https://node-tap.org/docs/api/mocks/}
             *
             * @param modulePath - The string path to the module that is being required,
             * relative to the current test file.
             * @param mocks - The key/value pairs of paths (relative to the current test)
             * and the value that should be returned when anything in the loaded module requires
             * those modules.
             */
            mock(modulePath: string, mocks: Record<string, any>): any;

            // ----
            // Assertions below this line!
            // ----

            /**
             * Verifies that the object is truthy.
             */
            ok: Assertions.Basic;

            /**
             * Verifies that the object is not truthy.
             */
            notOk: Assertions.Basic;

            /**
             * If the object is an error, then the assertion fails.
             *
             * Note: if an error is encountered unexpectedly,
             * it's often better to simply throw it. The Test object will handle this as a failure.
             */
            error: Assertions.Basic;

            /**
             * Verify that the event emitter emits the named event before the end of the test.
             */
            emits(eventEmitter: EventEmitter, event: string, message?: string, extra?: Options.Assert): void;

            /**
             * Verifies that the promise (or promise-returning function) rejects.
             *
             * If an expected error is provided,
             * then also verify that the rejection matches the expected error.
             */
            rejects(
                promiseOrFn: Promise<any> | ((...args: any[]) => Promise<any>),
                expectedError: any,
                message?: string,
                extra?: Options.Assert,
            ): Promise<void>;
            rejects(
                promiseOrFn: Promise<any> | ((...args: any[]) => Promise<any>),
                message?: string,
                extra?: Options.Assert,
            ): Promise<void>;

            /**
             * Verifies that the promise (or promise-returning function) resolves,
             * making no expectation about the value that the promise resolves to.
             */
            resolves(
                promiseOrFn: Promise<any> | ((...args: any[]) => Promise<any>),
                message?: string,
                extra?: Options.Assert,
            ): Promise<void>;

            /**
             * Verifies that the promise (or promise-returning function) resolves
             * and that the value of the promise matches the wanted pattern using t.match.
             *
             * @see match
             */
            resolveMatch(
                promiseOrFn: Promise<any> | ((...args: any[]) => Promise<any>),
                wanted: any,
                message?: string,
                extra?: Options.Assert,
            ): Promise<void>;

            /**
             * Verifies that the promise (or promise-returning function) resolves, and
             * furthermore that the value of the promise matches the snapshot.
             *
             * Note: since promises always reject and resolve asynchronously, this
             * assertion is implemented asynchronously. As such, it does not return a
             * boolean to indicate its passing status. Instead, it returns a Promise
             * that resolves when it is completed.
             */
            resolveMatchSnapshot(
                promiseOrFn: Promise<any> | ((...args: any[]) => Promise<any>),
                message?: string,
                extra?: Options.Assert,
            ): Promise<void>;

            // WARN: This is not described in the documentation formally anymore?

            /**
             * Checks if the output in data matches the data with this snapshot name.
             *
             * @see {@link https://node-tap.org/docs/api/snapshot-testing/}
             */
            matchSnapshot(output: any, message?: string, extra?: Options.Assert): boolean;

            /**
             * Expect the function to throw an error.
             * If an expected error is provided, then also verify that the thrown error
             * matches the expected error.
             *
             * If the function has a name, and the message is not provided,
             * then the function name will be used as the message.
             *
             * If the function is not provided, then this will be treated as a todo test.
             */
            throws: Assertions.Throws;

            /**
             * Verify that the provided function does not throw.
             *
             * If the function has a name, and the message is not provided,
             * then the function name will be used as the message.
             *
             * If the function is not provided, then this will be treated as a todo test.
             *
             * Note: If an error is encountered unexpectedly,
             * it's often better to simply throw it. The Test object will handle this as a failure.
             */
            doesNotThrow: Assertions.DoesNotThrow;

            /**
             * Expect the function to throw an uncaught exception at some point in the future,
             * before the test ends.
             * If the test ends without having thrown the expected error, then the test fails.
             *
             * If the error is thrown synchronously, or within a promise,
             * then the t.throws() or t.rejects() methods are more appropriate.
             *
             * If called multiple times, then the uncaught exception errors must be emitted in the order called.
             */
            expectUncaughtException(
                fn?: (...args: any[]) => any,
                expectedError?: Error,
                message?: string,
                extra?: Options.Assert,
            ): boolean;

            /**
             * Verify that the object found is exactly the same (that is, ===)
             * to the object that is wanted.
             */
            equal: Assertions.Equal;

            /**
             * Inverse of t.equal().
             *
             * Verify that the object found is not exactly the same (that is, !==)
             * as the object that is wanted.
             */
            not: Assertions.NotEqual;

            /**
             * Verify that the found object is deeply equivalent to the wanted object.
             *
             * Uses non-strict equality for scalars (ie, ==).
             */
            same: Assertions.Equal;

            /**
             * Inverse of t.same().
             *
             * Verify that the found object is not deeply equivalent to the unwanted object.
             * Uses non-strict inequality (ie, !=) for scalars.
             */
            notSame: Assertions.NotEqual;

            /**
             * Strict version of t.same().
             *
             * Verify that the found object is deeply equivalent to the wanted object.
             * Uses strict equality for scalars (ie, ===).
             */
            strictSame: Assertions.Equal;

            /**
             * Inverse of t.strictSame().
             *
             * Verify that the found object is not deeply equivalent to the unwanted object.
             * Uses strict equality for scalars (ie, ===).
             */
            strictNotSame: Assertions.NotEqual;

            /**
             * Verify that the found object contains all of the provided fields,
             * and that they are of the same type and value as the pattern provided.
             *
             * @see has
             */
            hasStrict: Assertions.Match;

            /**
             * Verify that the found object matches the pattern provided.
             *
             * If pattern is a regular expression, and found is a string, then verify that the string matches the pattern.
             * If the pattern is a string, and found is a string, then verify that the pattern occurs within the string somewhere.
             * If pattern is an object, then verify that all of the (enumerable) fields in the pattern match the corresponding fields in the object using this same algorithm.
             *
             * This is useful when you want to verify that an object has a certain set of required fields, but additional fields are ok.
             *
             * @example {x:/a[sdf]{3}/} would successfully match {x:'asdf',y:'z'}.
             */
            match: Assertions.Match;

            /**
             * Verify that the found object contains all of the provided fields, and that they coerce to the same values, even if the types do not match.
             *
             * This does not do advanced/loose matching based on constructor, regexp patterns, and so on, like t.match() does.
             * You may specify key: undefined in the pattern to ensure that a field is not defined in the found object,
             * but it will not differentiate between a missing property and a property set to undefined.
             */
            has: Assertions.Match;

            /**
             * Verify that the found object contains the provided property and that it is not undefined. Searches the prototype chain as well as "own" properties.
             *
             * @example t.hasProp({ a: 1, b: 2 }, 'a') would succeed, while both t.hasProp({ a: 1, b: 2 }, 'c') and t.hasProp({ a: undefined, b: 2 }, 'a') would fail.
             */
            hasProp: Assertions.Match;

            /**
             * Verifies that the object found contains each of the property names in propertyList, and that they are not undefined. Searches prototype chain as well as "own" properties.
             *
             * @example t.hasProps({ a: 1, b: 2 }, ['a', 'b']) would succeed, while both t.hasProp({ a: 1, b: 2 }, ['a', 'c']) and t.hasProp({ a: undefined, b: 2 }, ['a', 'b']) would fail.
             */
            hasProps: Assertions.Match;

            /**
             * Inverse of match().
             *
             * Verify that the found object does not match the pattern provided.
             */
            notMatch: Assertions.Match;

            /**
             * Verify that the object is of the type provided.
             *
             * Type can be a string that matches the typeof value of the object,
             * or the string name of any constructor in the object's prototype chain,
             * or a constructor function in the object's prototype chain.
             *
             * @example type(new Date(), "object") - true
             * @example type(new Date(), "Date") - true
             * @example type(new Date(), Date) - true
             */
            type: Assertions.Type;
        }

        namespace Fixture {
            interface Instance {
                type: "symlink" | "link" | "file" | "dir";
                content: string | Buffer | Spec;
            }

            interface Spec {
                [pathname: string]: string | Buffer | Instance | Spec;
            }
        }

        interface MochaIt {
            (name?: string, fn?: (a: any) => any): void;
            skip: (name?: string, fn?: (a: any) => any) => void;
            todo: (name?: string, fn?: (a: any) => any) => void;
        }

        interface Mocha {
            it: MochaIt;
            describe: (name?: string, fn?: (a: any) => any) => void;
            global: () => void;
        }

        // Little hack to simulate the Test class on the tap export
        interface TestConstructor {
            new(options?: Options.Test): Test;
            prototype: Test;
        }

        class Tap extends Test {
            Test: TestConstructor;
            mocha: Mocha;
            mochaGlobals: () => void;
        }
    }
}

declare const tap: Tap.Tap;
export = tap;<|MERGE_RESOLUTION|>--- conflicted
+++ resolved
@@ -1,56 +1,5 @@
 // TODO: can be removed as soon as https://github.com/tapjs/node-tap/pull/607 is merged
 
-<<<<<<< HEAD
-import { EventEmitter } from 'events';
-
-declare const tap: Tap;
-export = tap;
-
-declare class Test {
-    constructor(options?: Options.Test);
-    tearDown(fn: () => void | Promise<void>): void;
-    teardown(fn: () => void | Promise<void>): void;
-    setTimeout(n: number): void;
-    endAll(): void;
-    threw(error: Error, extra?: Error, proxy?: Test): void;
-    pragma(set: Options.Pragma): void;
-    plan(n: number, comment?: string): void;
-    end(): void;
-    test(name: string, extra?: Options.Test, cb?: (t: Test) => Promise<void> | void): Promise<void>;
-    test(name: string, cb?: (t: Test) => Promise<void> | void): Promise<void>;
-    todo(name: string, cb?: (t: Test) => Promise<void> | void): Promise<void>;
-    todo(name: string, extra?: Options.Test, cb?: (t: Test) => Promise<void> | void): Promise<void>;
-    skip(name: string, cb?: (t: Test) => Promise<void> | void): Promise<void>;
-    skip(name: string, extra?: Options.Test, cb?: (t: Test) => Promise<void> | void): Promise<void>;
-    only(name: string, cb?: (t: Test) => Promise<void> | void): Promise<void>;
-    only(name: string, extra?: Options.Test, cb?: (t: Test) => Promise<void> | void): Promise<void>;
-    current(): Test;
-    stdin(name: string, extra?: Options.Bag): Promise<void>;
-    spawn(cmd: string, args: string, options?: Options.Bag, name?: string, extra?: Options.Spawn): Promise<void>;
-    done(): void;
-    passing(): boolean;
-    pass(message?: string, extra?: Options.Assert): boolean;
-    fail(message?: string, extra?: Options.Assert): boolean;
-    addAssert(name: string, length: number, fn: (...args: any[]) => boolean): boolean;
-    comment(message: string, ...args: any[]): void;
-    bailout(message?: string): void;
-    beforeEach(fn: (done: () => void, childTest: Test) => void | Promise<void>): void;
-    afterEach(fn: (done: () => void, childTest: Test) => void | Promise<void>): void;
-
-    cleanSnapshot: (s: string) => string;
-    formatSnapshot: (obj: any) => string;
-
-    context: any;
-    name: string;
-    runOnly: boolean;
-    jobs: number;
-
-    // Assertions
-
-    // Verifies that the object is truthy.
-    ok: Assertions.Basic;
-=======
-/// <reference types="node" />
 import { EventEmitter } from "events";
 
 /**
@@ -60,7 +9,6 @@
     /**
      * @deprecated use ok() instead.
      */
->>>>>>> 9b7cd68b
     true: Assertions.Basic;
     /**
      * @deprecated use ok() instead.
