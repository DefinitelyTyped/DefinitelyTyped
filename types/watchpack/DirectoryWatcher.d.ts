--- conflicted
+++ resolved
@@ -1,17 +1,7 @@
-<<<<<<< HEAD
-/// <reference types="chokidar" />
-import { EventEmitter } from 'events';
-import fs = require('graceful-fs');
-import Watcher = require('./Watcher');
-import Watchpack = require('.');
-=======
-/// <reference types="node" />
-
 import { EventEmitter } from "events";
 import fs = require("graceful-fs");
 import Watcher = require("./Watcher");
 import Watchpack = require(".");
->>>>>>> 9b7cd68b
 
 declare class DirectoryWatcher extends EventEmitter {
     options: Watchpack.WatcherOptions;
