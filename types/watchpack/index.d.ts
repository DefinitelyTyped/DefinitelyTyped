--- conflicted
+++ resolved
@@ -1,15 +1,3 @@
-<<<<<<< HEAD
-// Type definitions for watchpack 1.1
-// Project: https://github.com/webpack/watchpack
-// Definitions by: e-cloud <https://github.com/e-cloud>
-// Definitions: https://github.com/DefinitelyTyped/DefinitelyTyped
-// TypeScript Version: 2.2
-
-import { EventEmitter } from 'events';
-import Watcher = require('./Watcher');
-=======
-/// <reference types="node" />
-
 import { EventEmitter } from "events";
 import Watcher = require("./Watcher");
 
@@ -19,7 +7,6 @@
     /** Only for file entries: the last modified timestamp of the file */
     timestamp: number;
 }
->>>>>>> 9b7cd68b
 
 declare class Watchpack extends EventEmitter {
     aggregatedChanges: Set<string>;
