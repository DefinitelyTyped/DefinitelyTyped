{
    "rules": {
        "@definitelytyped/dt-header": "off",
        "@definitelytyped/no-any-union": "off",
        "@definitelytyped/strict-export-declare-modifiers": "off",
<<<<<<< HEAD
        "@definitelytyped/npm-naming": "off"
=======
        "@typescript-eslint/ban-types": "off",
        "@typescript-eslint/naming-convention": "off",
        "@typescript-eslint/explicit-member-accessibility": "off",
        "@typescript-eslint/no-empty-interface": "off"
>>>>>>> c1744617
    }
}<|MERGE_RESOLUTION|>--- conflicted
+++ resolved
@@ -3,13 +3,10 @@
         "@definitelytyped/dt-header": "off",
         "@definitelytyped/no-any-union": "off",
         "@definitelytyped/strict-export-declare-modifiers": "off",
-<<<<<<< HEAD
-        "@definitelytyped/npm-naming": "off"
-=======
+        "@definitelytyped/npm-naming": "off",
         "@typescript-eslint/ban-types": "off",
         "@typescript-eslint/naming-convention": "off",
         "@typescript-eslint/explicit-member-accessibility": "off",
         "@typescript-eslint/no-empty-interface": "off"
->>>>>>> c1744617
     }
 }