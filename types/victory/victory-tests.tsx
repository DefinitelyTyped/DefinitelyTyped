--- conflicted
+++ resolved
@@ -20,13 +20,10 @@
     createContainer,
     VictoryZoomContainerProps,
     VictoryBrushContainerProps,
-<<<<<<< HEAD
     ScatterSymbolType,
     Flyout,
-    VictoryClipContainer
-=======
-    VictoryPortal,
->>>>>>> 9d4ba049
+    VictoryClipContainer,
+    VictoryPortal
 } from 'victory';
 
 const commonData1 = [
