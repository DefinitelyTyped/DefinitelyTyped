--- conflicted
+++ resolved
@@ -20,14 +20,9 @@
     clientID: string;
     callbackURL: string;
 
-<<<<<<< HEAD
-    clientSecret?: string;
-    scopeSeparator?: string;
-    customHeaders?: string;
-=======
+    clientSecret?: string | undefined;
     scopeSeparator?: string | undefined;
     customHeaders?: string | undefined;
->>>>>>> 218978ba
 }
 
 export interface StrategyOptionWithRequest extends StrategyOption {
