--- conflicted
+++ resolved
@@ -159,19 +159,6 @@
                         "https://sb-fhir-stu3.smarthealthit.org/smartstu3/open?_getpages=8bbd1c3c-a90f-49c6-8394-ca7524b46774&_getpagesoffset=10&_count=10&_pretty=true&_bundletype=searchset",
                 },
                 {
-<<<<<<< HEAD
-                    "relation": "next",
-                    // tslint:disable-next-line:max-line-length
-                    "url":
-                        "https://sb-fhir-stu3.smarthealthit.org/smartstu3/open?_getpages=8bbd1c3c-a90f-49c6-8394-ca7524b46774&_getpagesoffset=20&_count=10&_format=json&_pretty=true&_bundletype=searchset",
-                },
-                {
-                    "relation": "prev",
-                    // tslint:disable-next-line:max-line-length
-                    "url":
-                        "https://sb-fhir-stu3.smarthealthit.org/smartstu3/open?_getpages=8bbd1c3c-a90f-49c6-8394-ca7524b46774&_getpagesoffset=0&_count=10&_format=json&_pretty=true&_bundletype=searchset",
-                },
-=======
                     'relation': 'next',
                     'url': 'https://sb-fhir-stu3.smarthealthit.org/smartstu3/open?_getpages=8bbd1c3c-a90f-49c6-8394-ca7524b46774&_getpagesoffset=20&_count=10&_format=json&_pretty=true&_bundletype=searchset'
                 },
@@ -179,7 +166,6 @@
                     'relation': 'prev',
                     'url': 'https://sb-fhir-stu3.smarthealthit.org/smartstu3/open?_getpages=8bbd1c3c-a90f-49c6-8394-ca7524b46774&_getpagesoffset=0&_count=10&_format=json&_pretty=true&_bundletype=searchset'
                 }
->>>>>>> 7da74815
             ],
             "entry": [
                 {
@@ -310,19 +296,6 @@
                         "https://sb-fhir-stu3.smarthealthit.org/smartstu3/open?_getpages=8bbd1c3c-a90f-49c6-8394-ca7524b46774&_getpagesoffset=10&_count=10&_pretty=true&_bundletype=searchset",
                 },
                 {
-<<<<<<< HEAD
-                    "relation": "next",
-                    // tslint:disable-next-line:max-line-length
-                    "url":
-                        "https://sb-fhir-stu3.smarthealthit.org/smartstu3/open?_getpages=8bbd1c3c-a90f-49c6-8394-ca7524b46774&_getpagesoffset=20&_count=10&_format=json&_pretty=true&_bundletype=searchset",
-                },
-                {
-                    "relation": "prev",
-                    // tslint:disable-next-line:max-line-length
-                    "url":
-                        "https://sb-fhir-stu3.smarthealthit.org/smartstu3/open?_getpages=8bbd1c3c-a90f-49c6-8394-ca7524b46774&_getpagesoffset=0&_count=10&_format=json&_pretty=true&_bundletype=searchset",
-                },
-=======
                     'relation': 'next',
                     'url': 'https://sb-fhir-stu3.smarthealthit.org/smartstu3/open?_getpages=8bbd1c3c-a90f-49c6-8394-ca7524b46774&_getpagesoffset=20&_count=10&_format=json&_pretty=true&_bundletype=searchset'
                 },
@@ -330,7 +303,6 @@
                     'relation': 'prev',
                     'url': 'https://sb-fhir-stu3.smarthealthit.org/smartstu3/open?_getpages=8bbd1c3c-a90f-49c6-8394-ca7524b46774&_getpagesoffset=0&_count=10&_format=json&_pretty=true&_bundletype=searchset'
                 }
->>>>>>> 7da74815
             ],
             "entry": [
                 {
