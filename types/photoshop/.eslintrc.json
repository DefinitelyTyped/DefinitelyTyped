--- conflicted
+++ resolved
@@ -2,10 +2,7 @@
     "rules": {
         "@definitelytyped/no-single-element-tuple-type": "off",
         "@definitelytyped/strict-export-declare-modifiers": "off",
-<<<<<<< HEAD
-        "@definitelytyped/npm-naming": "off"
-=======
+        "@definitelytyped/npm-naming": "off",
         "@typescript-eslint/no-invalid-void-type": "off"
->>>>>>> c1744617
     }
 }