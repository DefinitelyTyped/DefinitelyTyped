<<<<<<< HEAD
import { ColorDescriptor, ColorConversionModel } from "../util/colorTypes";
=======
import { ColorDescriptor } from "../util/colorTypes";
>>>>>>> 9e373b66
/** @ignore */
declare type NotificationListener = (name: string, descriptor: ActionDescriptor) => void;
export interface ActionDescriptor {
    _obj: string;
    [prop: string]: any;
}
interface Scheduling {
    playLevel?: number;
    eventLevel?: number;
    timeOut?: number;
}
export interface BatchPlayCommandOptions {
    commandEnablement?: "normal" | "never" | "always";
    dialogOptions?: "silent" | "dontDisplay" | "display";
    propagateErrorToDefaultHandler?: boolean;
    historyStateInfo?: {
        name: string;
        target: object;
    };
    synchronousExecution?: boolean;
    modalBehavior?: "wait" | "execute" | "fail";
    useMultiGet?: boolean;
    suppressPlayLevelIncrease?: boolean;
}
export declare type CPUVendorKind = "Intel" | "AMD" | "ARM" | "Unknown";
export interface CPUInfo {
    vendor: CPUVendorKind;
    physicalCores: number;
    logicalCores: number;
    frequencyMhz: number;
    emulationMode?: "rosetta2";
}
export interface OpenGLDeviceInfo {
    version: string;
    memoryMB: number;
    name: string;
    driverVersion: string;
    vendor: string;
    isIntegrated: string;
    glDriver: string;
}
export interface OpenCLDeviceInfo {
    version: string;
    memoryMB: number;
    name: string;
    driverVersion: string;
    vendor: string;
    isIntegrated: string;
    oclBandwidth: number;
    oclCompute: number;
    clDeviceVersion: string;
    clPlatformVersion: string;
}
export interface GPUInfo {
    gpuInfoList?: OpenGLDeviceInfo[];
    clgpuInfoList?: OpenCLDeviceInfo[];
}
/**
 * These internal numbers are used by Photoshop as target color spaces during [[photoshopCore.convertColor]] calls.
 */
export declare const enum ColorConversionModel {
    "RGB" = 15,
    "HSB" = 4,
    "CMYK" = 5,
    "Lab" = 6,
    "Gray" = 16
}
export declare type CPUVendorKind = "Intel" | "AMD" | "ARM" | "Unknown";
export interface CPUInfo {
    vendor: CPUVendorKind;
    physicalCores: number;
    logicalCores: number;
    frequencyMhz: number;
    emulationMode?: "rosetta2";
}
export interface OpenGLDeviceInfo {
    version: string;
    memoryMB: number;
    name: string;
    driverVersion: string;
    vendor: string;
    isIntegrated: string;
    glDriver: string;
}
export interface OpenCLDeviceInfo {
    version: string;
    memoryMB: number;
    name: string;
    driverVersion: string;
    vendor: string;
    isIntegrated: string;
    oclBandwidth: number;
    oclCompute: number;
    clDeviceVersion: string;
    clPlatformVersion: string;
}
export interface GPUInfo {
    gpuInfoList?: OpenGLDeviceInfo[];
    clgpuInfoList?: OpenCLDeviceInfo[];
}
/**
 * The module that facilitates Actions being performed in the
 * UXP-Photoshop world. You may perform your own `batchPlay` commands,
 * or attach listeners using this module.
 *
 * ```javascript
 * var PhotoshopAction = require('photoshop').action;
 * ```
 *
 * @targetfolder media
 */
export declare namespace photoshopAction {
    /**
     * Performs a batchPlay call with the provided commands. Equivalent
     * to an `executeAction` in ExtendScript.
     * ```javascript
     * var target = { _ref: 'layer', _enum: 'ordinal', _value: 'targetEnum'}
     * var commands = [{ _obj: 'hide', _target: target }]
     * await PhotoshopAction.batchPlay(commands)
     * ```
     */
    function batchPlay(commands: ActionDescriptor[], options?: BatchPlayCommandOptions): Promise<Array<ActionDescriptor>>;
    /**
     * Performs a batchPlay call with the provided commands. Equivalent
     * to an `executeAction` in ExtendScript.
     * ```javascript
     * var target = { _ref: 'layer', _enum: 'ordinal', _value: 'targetEnum'}
     * var commands = [{ _obj: 'hide', _target: target }]
     * await PhotoshopAction.batchPlay(commands)
     * ```
     */
    function batchPlaySync(commands: ActionDescriptor[], options?: BatchPlayCommandOptions): Array<ActionDescriptor>;
    /**
     * Attach a listener to a Photoshop event. A callback in the form
     * of `(eventName: string, descriptor: Descriptor) => void` will be performed.
     * ```javascript
     * await PhotoshopAction.addNotificationListener(['open'], onOpenNewDocument)
     * ```
     */
    function addNotificationListener(events: string[], notifier: NotificationListener): Promise<void>;
    /**
     * Detaches a listener from a Photoshop event.
     * @see addNotificationListener
     * ```javascript
     * await PhotoshopAction.removeNotificationListener(['open'], onOpenNewDocument)
     * ```
     */
    function removeNotificationListener(events: string[], notifier: NotificationListener): Promise<void>;
}
/**
 * The module that allows access to specialized commands
 * within the application. Various application state can be
 * modified or queried here.
 *
 * ```javascript
 * var PhotoshopCore = require('photoshop').core;
 * ```
 *
 * @targetfolder media
 */
export declare namespace photoshopCore {
    /**
     * API Version declared by the plugin's manifest.json under `host.data.apiVersion` field.
     *
     * If value 1, you will have access to Photoshop 22.0 DOM and be able to make mutable calls outside a modal state.
     * If 2, you will have access to latest DOM, modal execution and everything else new we're adding.
     */
    let apiVersion: number;
    /**
<<<<<<< HEAD
     *  Returns true if the plugin is currently in a modal state using [[executeAsModal]]
     */
    function isModal(): boolean;
    /**
=======
>>>>>>> 9e373b66
     * Given a Photoshop ZString (of format `"$$$/slash/separated/key=english default value"`),
     * will return the translated string for the current UI language
     */
    function translateUIString(zstring: string): string;
    /**
     * Invokes the menu command via its `commandID`. Returns false
     * on failure, or if the command is not available.
     * ```javascript
     * // select all
     * await PhotoshopCore.performMenuCommand({ commandID: 1017 })
     * ```
     */
    function performMenuCommand(options: {
        commandID: number;
        scheduling?: Scheduling;
    }): Promise<boolean>;
    /**
     * Returns whether a command menu item is available for invoking.
     * ```javascript
     * // can a Fill be performed?
     * var canFill = await PhotoshopCore.getMenuCommandState({ commandID: 1042 })
     * ```
     */
    function getMenuCommandState(options: {
        commandID: number;
        scheduling?: Scheduling;
    }): Promise<boolean>;
    /**
     * Returns the localized menu title of the menu command item.
     * ```javascript
     * var renameLayerStr = await PhotoshopCore.getMenuCommandTitle({ commandID: 2983 })
     * ```
     */
    function getMenuCommandTitle(options: {
        commandID?: number;
        menuID?: number;
        scheduling?: Scheduling;
    }): Promise<string>;
    /**
     * Returns information about the active Photoshop tool.
     * ```javascript
     * { title } = await PhotoshopCore.getActiveTool()
     * ```
     */
    function getActiveTool(): Promise<{
        title: string;
        isModal: boolean;
        key: string;
        classID: string;
    }>;
    /**
     * Returns information about the host CPU.
     * ```javascript
     * { logicalCores, frequencyMhz, vendor } = PhotoshopCore.getCPUInfo()
     * var isAMD = vendor === "AMD"
     * var isARM = vendor === "ARM"
     * ```
     */
    function getCPUInfo(): CPUInfo;
    /**
     * Returns OpenGL and OpenCL information about the available graphics processor.
     * ```javascript
     * { gpuInfoList, clgpuInfoList } = PhotoshopCore.getGPUInfo()
     * console.log(JSON.stringify(gpuInfoList))
     * // > [{"version":"2.1 ATI-4.5.14","memoryMB":8192,"name":"16915464", ...}]
     * console.log(JSON.stringify(clgpuInfoList))
     * // > [{"version":"OpenCL 1.2 ","memoryMB":8589,"name":"AMD Radeon Pro 580X Compute Engine", ...}]
     * ```
     */
    function getGPUInfo(): GPUInfo;
    /**
     * End the current modal tool editing state.
     * ```javascript
     * // close the modal dialog, cancelling changes
     * await PhotoshopCore.endModalToolState(false)
     * ```
     */
    function endModalToolState(commit: boolean): Promise<void>;
    /**
     * Show a generic alert box to the user. 'OK' to dismiss.
     * ```javascript
     * // script has completed.
     * await PhotoshopCore.showAlert({ message: 'Operation successful'})
     * ```
     */
    function showAlert(options: {
        message: string;
    }): Promise<void>;
    /**
     * Returns the effective size of a dialog.
     * ```javascript
     * var idealSize = { width: 200, height: 500 }
     * { width, height} = await PhotoshopCore.calculateDialogSize(idealSize)
     * ```
     */
    function calculateDialogSize(preferredSize: {
        width: number;
        height: number;
    }, identifier?: string, minimumSize?: {
        width: number;
        height: number;
    }): Promise<{
        width: number;
        height: number;
    }>;
    /**
     * ExecuteAsModal is needed when a plugin wants to make modifications to the Photoshop state.
     * This includes scenarios where the plugin wants to create or modify documents,
     * or the plugin wants to update UI or preference state.
     *
     * ExecuteAsModal is only available to plugin that is using apiVersion 2 or higher.
     *
     * See [Modal Execution](../executeasmodal) for details
     */
    function executeAsModal(targetFunction: (executionContext: ExecutionContext) => Promise<any>, options: ExecuteAsModalOptions): Promise<void>;
    /**
     * Converts the given color (in descriptor form) to the
     * given color space, returning the color descriptor.
     *
     * This is an internal API that is used for [[SolidColor]]
     * and all the other color classes.
     *
     * Currently, this API uses the application color settings
     * for conversion (Edit > Color Settings...). '
     * In the future, we will provide color conversion
     * based on embedded color profiles.
     */
    function convertColor(sourceColor: ColorDescriptor, targetModel: ColorConversionModel): ColorDescriptor;
<<<<<<< HEAD
    /**
     * The execution mode can be used while debugging a plugin. It is only available
     * when the developer mode is enabled.
     *
     * The following example illustrate how to enable stacktraces for batchPlay commands
     * that fail. When stacktraces are enabled, then an error result descriptor from a
     * batchPlay request will include a stacktrace property. The property can be used when
     * reporting bugs to Adobe.
     * ```javascript
     * await PhotoshopCore.setExecutionMode({ enableErrorStacktraces: true })
     * ```
     * The following illustrates how to enable console warnings when a promise is rejected:
     * ```javascript
     * await PhotoshopCore.setExecutionMode({ logRejections: true })
     * ```
     */
    function setExecutionMode(options: {
        enableErrorStacktraces?: boolean;
        logRejections?: boolean;
    }): Promise<void>;
    /**
     * Return information about the execution of the plugin.
     * This method is intended for developing plugins.
     * Shipping code should not use this method.
     *
     * The returned information include the following properties:
     *
     * `numberOfPendingMainThreadTasks`: Number of pending promises.
     *
     * `batchPlayCount`: Number of `batchPlay` calls since the plugin was loaded.
     *
     * `mainThreadTimeOutCount`: Number of JavaScript calls that have timed out.
     * This is typically caused by executing commands while Photoshop is modal without using
     * `executeAsModal`.
     *
     * `v8HeapSize`: V8 heap allocated for the plugin. This number is only accurate
     * when loading plugins through the UXP Developer Tool.
     *
     * ```javascript
     * await PhotoshopCore.getPluginInfo()
     * ```
     */
    function getPluginInfo(): Promise<ActionDescriptor>;
    /**
     * Attach a listener to a Photoshop core event. A callback in the form
     * of `(eventName: string, descriptor: Descriptor) => void` will be performed.
     * The event(s) below are supported:
     *
     * group: '`UI`', event: '`userIdle`'
     *
     * - Invoked after the Photoshop user idles for a specified number of seconds. See [[setUserIdleTime]].
     * - Invoked a second time with the descriptor `{idleEnd: true}` if the user is no longer idle. This signal can
     * be used to finish up tasks being performed during the idle time.
     * ```javascript
     * await PhotoshopCore.addNotificationListener('UI', ['userIdle'], onUserIdle)
     * ```
     */
    function addNotificationListener(group: string, events: string[], notifier: NotificationListener): Promise<void>;
    /**
     * Specifies the number of seconds a user must be idle on Photoshop before invoking the
     * userIdle event handler defined with [[addNotificationListener]]. An idleTime of 0
     * turns off idle notifications.
     *
     * ```javascript
     * await PhotoshopCore.setUserIdleTIme(3)
     * ```
     */
    function setUserIdleTime(idleTime: number): Promise<void>;
=======
>>>>>>> 9e373b66
}
export interface ExecuteAsModalOptions {
    /**
     * Name of the command, it will be used in the progress bar if the operation takes a noticeable amount of time
     */
    commandName: string;
}
/**
 * Options for the history state that [[Document.suspendHistory]] will create
 */
export interface HistoryStateInfo {
    /**
     * Name of the history state to be shown in History panel
     */
    name: string;
    /**
     * A single document reference in an array with `_id` of the document whose history will be suspended
     */
    target: [{
        _ref: "document";
        _id: number;
    }];
}
/**
 * This object is passed to the callback of `core.executeAsModal` for modality related APIs
 */
export interface ExecutionContext {
    /**
     * True if user has cancelled the modal interaction.
     *
     * User can cancel by hitting the Escape key, or by pressing the "Cancel" button in the progress bar.
     */
    isCancelled: boolean;
    /**
     * If assigned a method, it will be called when user cancels the modal interaction.
     */
    onCancel: void;
    /**
     * Call this to customize the progress bar.
     */
    reportProgress: void;
    /**
     * Use the methods in here to control Photoshop state
     */
    hostControl: {
        /**
         * Call to suspend history on a target document, returns the suspension ID which can be used for resumeHistory
         */
        suspendHistory: (info: {
            historyStateInfo: HistoryStateInfo;
        }) => Promise<number>;
        /**
         * Call to resume history on a target document
         */
        resumeHistory: (suspensionID: number) => void;
    };
}
export {};<|MERGE_RESOLUTION|>--- conflicted
+++ resolved
@@ -1,8 +1,4 @@
-<<<<<<< HEAD
 import { ColorDescriptor, ColorConversionModel } from "../util/colorTypes";
-=======
-import { ColorDescriptor } from "../util/colorTypes";
->>>>>>> 9e373b66
 /** @ignore */
 declare type NotificationListener = (name: string, descriptor: ActionDescriptor) => void;
 export interface ActionDescriptor {
@@ -172,13 +168,10 @@
      */
     let apiVersion: number;
     /**
-<<<<<<< HEAD
      *  Returns true if the plugin is currently in a modal state using [[executeAsModal]]
      */
     function isModal(): boolean;
     /**
-=======
->>>>>>> 9e373b66
      * Given a Photoshop ZString (of format `"$$$/slash/separated/key=english default value"`),
      * will return the translated string for the current UI language
      */
@@ -307,7 +300,6 @@
      * based on embedded color profiles.
      */
     function convertColor(sourceColor: ColorDescriptor, targetModel: ColorConversionModel): ColorDescriptor;
-<<<<<<< HEAD
     /**
      * The execution mode can be used while debugging a plugin. It is only available
      * when the developer mode is enabled.
@@ -376,8 +368,6 @@
      * ```
      */
     function setUserIdleTime(idleTime: number): Promise<void>;
-=======
->>>>>>> 9e373b66
 }
 export interface ExecuteAsModalOptions {
     /**
