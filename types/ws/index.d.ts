// Type definitions for ws 7.4
// Project: https://github.com/websockets/ws
// Definitions by: Paul Loyd <https://github.com/loyd>
//                 Margus Lamp <https://github.com/mlamp>
//                 Philippe D'Alva <https://github.com/TitaneBoy>
//                 reduckted <https://github.com/reduckted>
//                 teidesu <https://github.com/teidesu>
//                 Bartosz Wojtkowiak <https://github.com/wojtkowiak>
//                 Kyle Hensel <https://github.com/k-yle>
// Definitions: https://github.com/DefinitelyTyped/DefinitelyTyped

/// <reference types="node" />

import { EventEmitter } from "events";
import {
    Agent,
    ClientRequest,
    ClientRequestArgs,
    IncomingMessage,
    OutgoingHttpHeaders,
    Server as HTTPServer,
} from "http";
import { Server as HTTPSServer } from "https";
import { Socket } from "net";
import { Duplex, DuplexOptions } from "stream";
import { SecureContextOptions } from "tls";
import { URL } from "url";
import { ZlibOptions } from "zlib";

// WebSocket socket.
declare class WebSocket extends EventEmitter {
    /** The connection is not yet open. */
    static readonly CONNECTING: 0;
    /** The connection is open and ready to communicate. */
    static readonly OPEN: 1;
    /** The connection is in the process of closing. */
    static readonly CLOSING: 2;
    /** The connection is closed. */
    static readonly CLOSED: 3;

    binaryType: "nodebuffer" | "arraybuffer" | "fragments";
    readonly bufferedAmount: number;
    readonly extensions: string;
    readonly protocol: string;
    /** The current state of the connection */
    readonly readyState:
        | typeof WebSocket.CONNECTING
        | typeof WebSocket.OPEN
        | typeof WebSocket.CLOSING
        | typeof WebSocket.CLOSED;
    readonly url: string;

    /** The connection is not yet open. */
    readonly CONNECTING: 0;
    /** The connection is open and ready to communicate. */
    readonly OPEN: 1;
    /** The connection is in the process of closing. */
    readonly CLOSING: 2;
    /** The connection is closed. */
    readonly CLOSED: 3;

    onopen: (event: WebSocket.OpenEvent) => void;
    onerror: (event: WebSocket.ErrorEvent) => void;
    onclose: (event: WebSocket.CloseEvent) => void;
    onmessage: (event: WebSocket.MessageEvent) => void;

    constructor(address: string | URL, options?: WebSocket.ClientOptions | ClientRequestArgs);
    constructor(
        address: string | URL,
        protocols?: string | string[],
        options?: WebSocket.ClientOptions | ClientRequestArgs,
    );

    close(code?: number, data?: string): void;
    ping(data?: any, mask?: boolean, cb?: (err: Error) => void): void;
    pong(data?: any, mask?: boolean, cb?: (err: Error) => void): void;
    send(data: any, cb?: (err?: Error) => void): void;
    send(
        data: any,
        options: { mask?: boolean; binary?: boolean; compress?: boolean; fin?: boolean },
        cb?: (err?: Error) => void,
    ): void;
    terminate(): void;

    // HTML5 WebSocket events
    addEventListener(
        method: "message",
        cb: (event: { data: any; type: string; target: WebSocket }) => void,
        options?: WebSocket.EventListenerOptions,
    ): void;
    addEventListener(
        method: "close",
        cb: (event: { wasClean: boolean; code: number; reason: string; target: WebSocket }) => void,
        options?: WebSocket.EventListenerOptions,
    ): void;
    addEventListener(
        method: "error",
        cb: (event: { error: any; message: any; type: string; target: WebSocket }) => void,
        options?: WebSocket.EventListenerOptions,
    ): void;
    addEventListener(
        method: "open",
        cb: (event: { target: WebSocket }) => void,
        options?: WebSocket.EventListenerOptions,
    ): void;
    addEventListener(method: string, listener: () => void, options?: WebSocket.EventListenerOptions): void;

    removeEventListener(method: "message", cb?: (event: { data: any; type: string; target: WebSocket }) => void): void;
    removeEventListener(
        method: "close",
        cb?: (event: { wasClean: boolean; code: number; reason: string; target: WebSocket }) => void,
    ): void;
    removeEventListener(
        method: "error",
        cb?: (event: { error: any; message: any; type: string; target: WebSocket }) => void,
    ): void;
    removeEventListener(method: "open", cb?: (event: { target: WebSocket }) => void): void;
    removeEventListener(method: string, listener?: () => void): void;

    // Events
    on(event: "close", listener: (this: WebSocket, code: number, reason: string) => void): this;
    on(event: "error", listener: (this: WebSocket, err: Error) => void): this;
    on(event: "upgrade", listener: (this: WebSocket, request: IncomingMessage) => void): this;
    on(event: "message", listener: (this: WebSocket, data: WebSocket.Data) => void): this;
    on(event: "open", listener: (this: WebSocket) => void): this;
    on(event: "ping" | "pong", listener: (this: WebSocket, data: Buffer) => void): this;
    on(
        event: "unexpected-response",
        listener: (this: WebSocket, request: ClientRequest, response: IncomingMessage) => void,
    ): this;
    on(event: string | symbol, listener: (this: WebSocket, ...args: any[]) => void): this;

    once(event: "close", listener: (this: WebSocket, code: number, reason: string) => void): this;
    once(event: "error", listener: (this: WebSocket, err: Error) => void): this;
    once(event: "upgrade", listener: (this: WebSocket, request: IncomingMessage) => void): this;
    once(event: "message", listener: (this: WebSocket, data: WebSocket.Data) => void): this;
    once(event: "open", listener: (this: WebSocket) => void): this;
    once(event: "ping" | "pong", listener: (this: WebSocket, data: Buffer) => void): this;
    once(
        event: "unexpected-response",
        listener: (this: WebSocket, request: ClientRequest, response: IncomingMessage) => void,
    ): this;
    once(event: string | symbol, listener: (this: WebSocket, ...args: any[]) => void): this;

    off(event: "close", listener: (this: WebSocket, code: number, reason: string) => void): this;
    off(event: "error", listener: (this: WebSocket, err: Error) => void): this;
    off(event: "upgrade", listener: (this: WebSocket, request: IncomingMessage) => void): this;
    off(event: "message", listener: (this: WebSocket, data: WebSocket.Data) => void): this;
    off(event: "open", listener: (this: WebSocket) => void): this;
    off(event: "ping" | "pong", listener: (this: WebSocket, data: Buffer) => void): this;
    off(
        event: "unexpected-response",
        listener: (this: WebSocket, request: ClientRequest, response: IncomingMessage) => void,
    ): this;
    off(event: string | symbol, listener: (this: WebSocket, ...args: any[]) => void): this;

    addListener(event: "close", listener: (code: number, message: string) => void): this;
    addListener(event: "error", listener: (err: Error) => void): this;
    addListener(event: "upgrade", listener: (request: IncomingMessage) => void): this;
    addListener(event: "message", listener: (data: WebSocket.Data) => void): this;
    addListener(event: "open", listener: () => void): this;
    addListener(event: "ping" | "pong", listener: (data: Buffer) => void): this;
    addListener(
        event: "unexpected-response",
        listener: (request: ClientRequest, response: IncomingMessage) => void,
    ): this;
    addListener(event: string | symbol, listener: (...args: any[]) => void): this;

    removeListener(event: "close", listener: (code: number, message: string) => void): this;
    removeListener(event: "error", listener: (err: Error) => void): this;
    removeListener(event: "upgrade", listener: (request: IncomingMessage) => void): this;
    removeListener(event: "message", listener: (data: WebSocket.Data) => void): this;
    removeListener(event: "open", listener: () => void): this;
    removeListener(event: "ping" | "pong", listener: (data: Buffer) => void): this;
    removeListener(
        event: "unexpected-response",
        listener: (request: ClientRequest, response: IncomingMessage) => void,
    ): this;
    removeListener(event: string | symbol, listener: (...args: any[]) => void): this;
}

declare namespace WebSocket {
    /**
     * Data represents the message payload received over the WebSocket.
     */
    type Data = string | Buffer | ArrayBuffer | Buffer[];

    /**
     * CertMeta represents the accepted types for certificate & key data.
     */
    type CertMeta = string | string[] | Buffer | Buffer[];

    /**
     * VerifyClientCallbackSync is a synchronous callback used to inspect the
     * incoming message. The return value (boolean) of the function determines
     * whether or not to accept the handshake.
     */
    type VerifyClientCallbackSync = (info: { origin: string; secure: boolean; req: IncomingMessage }) => boolean;

    /**
     * VerifyClientCallbackAsync is an asynchronous callback used to inspect the
     * incoming message. The return value (boolean) of the function determines
     * whether or not to accept the handshake.
     */
    type VerifyClientCallbackAsync = (
        info: { origin: string; secure: boolean; req: IncomingMessage },
        callback: (res: boolean, code?: number, message?: string, headers?: OutgoingHttpHeaders) => void,
    ) => void;

    interface ClientOptions extends SecureContextOptions {
        protocol?: string;
        followRedirects?: boolean;
        handshakeTimeout?: number;
        maxRedirects?: number;
        perMessageDeflate?: boolean | PerMessageDeflateOptions;
        localAddress?: string;
        protocolVersion?: number;
        headers?: { [key: string]: string };
        origin?: string;
        agent?: Agent;
        host?: string;
        family?: number;
        checkServerIdentity?(servername: string, cert: CertMeta): boolean;
        rejectUnauthorized?: boolean;
        maxPayload?: number;
    }

    interface PerMessageDeflateOptions {
        serverNoContextTakeover?: boolean;
        clientNoContextTakeover?: boolean;
        serverMaxWindowBits?: number;
        clientMaxWindowBits?: number;
        zlibDeflateOptions?: {
            flush?: number;
            finishFlush?: number;
            chunkSize?: number;
            windowBits?: number;
            level?: number;
            memLevel?: number;
            strategy?: number;
            dictionary?: Buffer | Buffer[] | DataView;
            info?: boolean;
        };
        zlibInflateOptions?: ZlibOptions;
        threshold?: number;
        concurrencyLimit?: number;
    }

    interface OpenEvent {
        target: WebSocket;
    }

    interface ErrorEvent {
        error: any;
        message: string;
        type: string;
        target: WebSocket;
    }

    interface CloseEvent {
        wasClean: boolean;
        code: number;
        reason: string;
        target: WebSocket;
    }

    interface MessageEvent {
        data: Data;
        type: string;
        target: WebSocket;
    }

    interface EventListenerOptions {
        once?: boolean;
    }

    interface ServerOptions {
        host?: string;
        port?: number;
        backlog?: number;
        server?: HTTPServer | HTTPSServer;
        verifyClient?: VerifyClientCallbackAsync | VerifyClientCallbackSync;
        handleProtocols?: any;
        path?: string;
        noServer?: boolean;
        clientTracking?: boolean;
        perMessageDeflate?: boolean | PerMessageDeflateOptions;
        maxPayload?: number;
    }

    interface AddressInfo {
        address: string;
        family: string;
        port: number;
    }

    // WebSocket Server
    class Server extends EventEmitter {
        options: ServerOptions;
        path: string;
        clients: Set<WebSocket>;

        constructor(options?: ServerOptions, callback?: () => void);

        address(): AddressInfo | string;
        close(cb?: (err?: Error) => void): void;
        handleUpgrade(
            request: IncomingMessage,
            socket: Socket,
            upgradeHead: Buffer,
            callback: (client: WebSocket, request: IncomingMessage) => void,
        ): void;
        shouldHandle(request: IncomingMessage): boolean | Promise<boolean>;

        // Events
        on(event: "connection", cb: (this: Server, socket: WebSocket, request: IncomingMessage) => void): this;
        on(event: "error", cb: (this: Server, error: Error) => void): this;
        on(event: "headers", cb: (this: Server, headers: string[], request: IncomingMessage) => void): this;
        on(event: "close" | "listening", cb: (this: Server) => void): this;
        on(event: string | symbol, listener: (this: Server, ...args: any[]) => void): this;

        once(event: "connection", cb: (this: Server, socket: WebSocket, request: IncomingMessage) => void): this;
        once(event: "error", cb: (this: Server, error: Error) => void): this;
        once(event: "headers", cb: (this: Server, headers: string[], request: IncomingMessage) => void): this;
        once(event: "close" | "listening", cb: (this: Server) => void): this;
        once(event: string | symbol, listener: (...args: any[]) => void): this;

        off(event: "connection", cb: (this: Server, socket: WebSocket, request: IncomingMessage) => void): this;
        off(event: "error", cb: (this: Server, error: Error) => void): this;
        off(event: "headers", cb: (this: Server, headers: string[], request: IncomingMessage) => void): this;
        off(event: "close" | "listening", cb: (this: Server) => void): this;
        off(event: string | symbol, listener: (this: Server, ...args: any[]) => void): this;

<<<<<<< HEAD
        addListener(event: "connection", cb: (client: WebSocket) => void): this;
        addListener(event: "error", cb: (err: Error) => void): this;
        addListener(event: "headers", cb: (headers: string[], request: IncomingMessage) => void): this;
        addListener(event: "close" | "listening", cb: () => void): this;
=======
        addListener(event: 'connection', cb: (client: WebSocket, request: http.IncomingMessage) => void): this;
        addListener(event: 'error', cb: (err: Error) => void): this;
        addListener(event: 'headers', cb: (headers: string[], request: http.IncomingMessage) => void): this;
        addListener(event: 'close' | 'listening', cb: () => void): this;
>>>>>>> 0a6c9582
        addListener(event: string | symbol, listener: (...args: any[]) => void): this;

        removeListener(event: "connection", cb: (client: WebSocket) => void): this;
        removeListener(event: "error", cb: (err: Error) => void): this;
        removeListener(event: "headers", cb: (headers: string[], request: IncomingMessage) => void): this;
        removeListener(event: "close" | "listening", cb: () => void): this;
        removeListener(event: string | symbol, listener: (...args: any[]) => void): this;
    }

    // WebSocket stream
    function createWebSocketStream(websocket: WebSocket, options?: DuplexOptions): Duplex;
}

export = WebSocket;<|MERGE_RESOLUTION|>--- conflicted
+++ resolved
@@ -331,17 +331,10 @@
         off(event: "close" | "listening", cb: (this: Server) => void): this;
         off(event: string | symbol, listener: (this: Server, ...args: any[]) => void): this;
 
-<<<<<<< HEAD
-        addListener(event: "connection", cb: (client: WebSocket) => void): this;
-        addListener(event: "error", cb: (err: Error) => void): this;
-        addListener(event: "headers", cb: (headers: string[], request: IncomingMessage) => void): this;
-        addListener(event: "close" | "listening", cb: () => void): this;
-=======
         addListener(event: 'connection', cb: (client: WebSocket, request: http.IncomingMessage) => void): this;
         addListener(event: 'error', cb: (err: Error) => void): this;
         addListener(event: 'headers', cb: (headers: string[], request: http.IncomingMessage) => void): this;
         addListener(event: 'close' | 'listening', cb: () => void): this;
->>>>>>> 0a6c9582
         addListener(event: string | symbol, listener: (...args: any[]) => void): this;
 
         removeListener(event: "connection", cb: (client: WebSocket) => void): this;
