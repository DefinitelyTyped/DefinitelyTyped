--- conflicted
+++ resolved
@@ -315,7 +315,27 @@
     });
 }
 
-<<<<<<< HEAD
+declare module 'ws' {
+    interface WebSocket {
+        id?: string;
+    }
+
+    interface Server {
+        getWebSocketId(): string;
+    }
+}
+
+{
+    const server = new wslib.WebSocketServer();
+
+    server.on('connection', (ws) => {
+        // $ExpectType string | undefined
+        ws.id;
+
+        ws.id = server.getWebSocketId();
+    });
+}
+
 {
     class CustomWebSocket extends WebSocket.WebSocket {
         foo(): 'foo' {
@@ -344,25 +364,5 @@
                 ws.foo();
             });
         }
-=======
-declare module 'ws' {
-    interface WebSocket {
-        id?: string;
-    }
-
-    interface Server {
-        getWebSocketId(): string;
-    }
-}
-
-{
-    const server = new wslib.WebSocketServer();
-
-    server.on('connection', (ws) => {
-        // $ExpectType string | undefined
-        ws.id;
-
-        ws.id = server.getWebSocketId();
->>>>>>> 0d67fcf9
     });
 }