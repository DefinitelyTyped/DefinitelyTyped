// Type definitions for rdf-validate-shacl 0.2
// Project: https://github.com/zazuko/rdf-validate-shacl#readme
// Definitions by: Tomasz Pluskiewicz <https://github.com/tpluscode>
// Definitions: https://github.com/DefinitelyTyped/DefinitelyTyped

import { DataFactory, DatasetCore, DatasetCoreFactory, Quad } from 'rdf-js';
import ValidationReport = require('./src/validation-report');

type FactoryFor<D> = D extends DatasetCore<infer OutQuad, infer InQuad> ? DataFactory<OutQuad, InQuad> & DatasetCoreFactory<OutQuad, InQuad, D> : never
type OutQuadOf<T> = T extends DatasetCore<infer Q, any> ? Q : never;

declare namespace SHACLValidator {
<<<<<<< HEAD
    interface Options<F extends DataFactory & DatasetCoreFactory> {
        factory?: F;
        maxErrors?: number;
=======
    interface Options {
        factory?: RDF.DataFactory & RDF.DatasetCoreFactory | undefined;
        maxErrors?: number | undefined;
>>>>>>> 79d370c1
    }
}

declare class SHACLValidator<D extends DatasetCore<Quad>, F extends FactoryFor<D>>{
    constructor(shapes: D, options?: SHACLValidator.Options<F>);
    factory: F;
    depth: number;
    validate(data: D): ValidationReport<D>;
    nodeConformsToShape(focusNode: OutQuadOf<D>['subject'], shapeNode: OutQuadOf<D>['subject']): boolean;
}

export = SHACLValidator;<|MERGE_RESOLUTION|>--- conflicted
+++ resolved
@@ -10,15 +10,9 @@
 type OutQuadOf<T> = T extends DatasetCore<infer Q, any> ? Q : never;
 
 declare namespace SHACLValidator {
-<<<<<<< HEAD
     interface Options<F extends DataFactory & DatasetCoreFactory> {
-        factory?: F;
-        maxErrors?: number;
-=======
-    interface Options {
-        factory?: RDF.DataFactory & RDF.DatasetCoreFactory | undefined;
+        factory?: F | undefined;
         maxErrors?: number | undefined;
->>>>>>> 79d370c1
     }
 }
 
