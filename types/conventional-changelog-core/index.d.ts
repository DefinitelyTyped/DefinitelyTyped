// Type definitions for conventional-changelog-core 4.2
// Project: https://github.com/conventional-changelog/conventional-changelog/tree/master/packages/conventional-changelog-core#readme
// Definitions by: Jason Kwok <https://github.com/JasonHK>
// Definitions: https://github.com/DefinitelyTyped/DefinitelyTyped
// TypeScript Version: 2.9

/// <reference types="node" />

import * as Stream from "stream";

import { Context as BaseContext, Options as BaseWriterOptions } from "conventional-changelog-writer";
import { Commit, Options as BaseParserOptions } from "conventional-commits-parser";
import { Options as RecommendedBumpOptions } from "conventional-recommended-bump";
import { ExecOptions as GitRawExecOptions, GitOptions as BaseGitRawCommitsOptions } from "git-raw-commits";

import { Package } from "normalize-package-data";

/**
 * Returns a readable stream.
 *
 * @param options
 * @param context
 * @param gitRawCommitsOpts
 * @param parserOpts
 * @param writerOpts
 */
<<<<<<< HEAD
// tslint:disable-next-line max-line-length
declare function conventionalChangelogCore<TCommit extends Commit = Commit, TContext extends BaseContext = Context>(
    options?: Options<TCommit, TContext>,
    context?: Partial<TContext>,
    gitRawCommitsOpts?: GitRawCommitsOptions,
    parserOpts?: ParserOptions,
    writerOpts?: WriterOptions<TCommit, TContext>,
    execOpts?: GitRawExecOptions,
): Stream.Readable;
=======
declare function conventionalChangelogCore<TCommit extends Commit = Commit, TContext extends BaseContext = Context>(options?: Options<TCommit, TContext>, context?: Partial<TContext>, gitRawCommitsOpts?: GitRawCommitsOptions, parserOpts?: ParserOptions, writerOpts?: WriterOptions<TCommit, TContext>, execOpts?: GitRawExecOptions): Stream.Readable;
>>>>>>> 7da74815

declare namespace conventionalChangelogCore {
    interface Context extends BaseContext {
        /**
         * The hosting website. Eg: `'https://github.com'` or `'https://bitbucket.org'`.
         *
         * @default
         * Normalized host found in `package.json`.
         */
        host?: BaseContext["host"] | undefined;

        /**
         * Version number of the up-coming release. If `version` is found in the last
         * commit before generating logs, it will be overwritten.
         *
         * @default
         * Version found in `package.json`.
         */
        version?: BaseContext["version"] | undefined;

        /**
         * The owner of the repository. Eg: `'stevemao'`.
         *
         * @default
         * Extracted from normalized `package.json` `repository.url` field.
         */
        owner?: BaseContext["owner"] | undefined;

        /**
         * The repository name on `host`. Eg: `'conventional-changelog-writer'`.
         *
         * @default
         * Extracted from normalized `package.json` `repository.url` field.
         */
        repository?: BaseContext["repository"] | undefined;

        /**
         * The whole repository url. Eg: `'https://github.com/conventional-changelog/conventional-changelog-writer'`.
         * The should be used as a fallback when `context.repository` doesn't exist.
         *
         * @default
         * The whole normalized repository url in `package.json`.
         */
        repoUrl?: BaseContext["repoUrl"] | undefined;

        /**
         * @default
         * Previous semver tag or the first commit hash if no previous tag.
         */
        previousTag?: string | undefined;

        /**
         * @default
         * Current semver tag or `'v'` + version if no current tag.
         */
        currentTag?: string | undefined;

        /**
         * Should link to the page that compares current tag with previous tag?
         *
         * @default
         * `true` if `previousTag` and `currentTag` are truthy.
         */
        linkCompare?: boolean | undefined;
    }

    /**
     * Please check the available options at http://git-scm.com/docs/git-log.
     *
     * There are some defaults:
     *
     * @remarks
     * Single dash arguments are not supported because of https://github.com/sindresorhus/dargs/blob/master/index.js#L5.
     *
     * @remarks
     * For `<revision range>` we can also use `<from>..<to>` pattern, and this
     * module has the following extra options for shortcut of this pattern:
     *
     * * `from`
     * * `to`
     *
     * This module also have the following additions:
     *
     * * `format`
     * * `debug`
     * * `path`
     */
    interface GitRawCommitsOptions extends BaseGitRawCommitsOptions {
        /**
         * @default
         * '%B%n-hash-%n%H%n-gitTags-%n%d%n-committerDate-%n%ci'
         */
        format?: BaseGitRawCommitsOptions["format"] | undefined;

        /**
         * @default
         * Based on `options.releaseCount`.
         */
        from?: BaseGitRawCommitsOptions["from"] | undefined;

        /**
         * @default
         * `true` if `options.append` is truthy.
         */
        reverse?: boolean | undefined;

        /**
         * A function to get debug information.
         *
         * @default
         * options.debug
         */
        debug?: BaseGitRawCommitsOptions["debug"] | undefined;
    }

    type MergedContext<T extends BaseContext = BaseContext> = T & MergedContext.ExtraContext;

    namespace MergedContext {
        interface ExtraContext {
            /**
             * All git semver tags found in the repository. You can't overwrite this value.
             */
            readonly gitSemverTags?: ReadonlyArray<string> | undefined;

            /**
             * Your `package.json` data. You can't overwrite this value.
             */
            readonly packageData?: Readonly<Partial<Package>> | undefined;
        }
    }

    interface Options<TCommit extends Commit = Commit, TContext extends BaseContext = BaseContext> {
        /**
         * This should serve as default values for other arguments of
         * `conventionalChangelogCore` so you don't need to rewrite the same or similar
         * config across your projects. Any value in this could be overwritten. If this
         * is a promise (recommended if async), it should resolve with the config. If
         * this is a function, it expects a node style callback with the config object.
         * If this is an object, it is the config object. The config object should
         * include `context`, `gitRawCommitsOpts`, `parserOpts` and `writerOpts`.
         */
        config?: Options.Config<TCommit, TContext> | undefined;

        pkg?: Options.Pkg | undefined;

        /**
         * Should the log be appended to existing data.
         *
         * @default
         * false
         */
        append?: boolean | undefined;

        /**
         * How many releases of changelog you want to generate. It counts from the
         * upcoming release. Useful when you forgot to generate any previous changelog.
         * Set to `0` to regenerate all.
         *
         * @default
         * 1
         */
        releaseCount?: number | undefined;

        /**
         * If given, unstable tags (e.g. `x.x.x-alpha.1`, `x.x.x-rc.2`) will be skipped.
         */
        skipUnstable?: boolean | undefined;

        /**
         * A debug function. EG: `console.debug.bind(console)`.
         *
         * @default
         * function () {}
         */
        debug?: Options.Logger | undefined;

        /**
         * A warn function. EG: `grunt.verbose.writeln`.
         *
         * @default
         * options.debug
         */
        warn?: Options.Logger | undefined;

        /**
         * A transform function that applies after the parser and before the writer.
         *
         * This is the place to modify the parsed commits.
         */
        transform?: Options.Transform<TCommit> | undefined;

        /**
         * If this value is `true` and `context.version` equals last release then
         * `context.version` will be changed to `'Unreleased'`.
         *
         * @remarks
         * You may want to combine this option with `releaseCount` set to `0` to always
         * overwrite the whole CHANGELOG. `conventional-changelog` only outputs a
         * CHANGELOG but doesn't read any existing one.
         *
         * @default
         * `true` if a different version than last release is given. Otherwise `false`.
         */
        outputUnreleased?: boolean | undefined;

        /**
         * Specify a package in lerna-style monorepo that the CHANGELOG should be
         * generated for.
         *
         * Lerna tags releases in the format `foo-package@1.0.0` and assumes that
         * packages are stored in the directory structure `./packages/foo-package`.
         *
         * @default
         * null
         */
        lernaPackage?: string | null | undefined;

        /**
         * Specify a prefix for the git tag that will be taken into account during the
         * comparison. For instance if your version tag is prefixed by `version/`
         * instead of `v` you would specify `--tagPrefix=version/`.
         */
        tagPrefix?: string | undefined;
    }

    namespace Options {
<<<<<<< HEAD
        // tslint:disable-next-line max-line-length
        type Config<TCommit extends Commit = Commit, TContext extends BaseContext = BaseContext> =
            | Promise<Config.Object<TCommit, TContext>>
            | Config.Function<TCommit, TContext>
            | Config.Object<TCommit, TContext>;
=======
        type Config<TCommit extends Commit = Commit, TContext extends BaseContext = BaseContext> = Promise<Config.Object<TCommit, TContext>> | Config.Function<TCommit, TContext> | Config.Object<TCommit, TContext>;
>>>>>>> 7da74815

        namespace Config {
            type FunctionType<TCommit extends Commit = Commit, TContext extends BaseContext = BaseContext> = (
                callback: FunctionType.Callback<TCommit, TContext>,
            ) => void;

            namespace FunctionType {
                type Callback<TCommit extends Commit = Commit, TContext extends BaseContext = BaseContext> = (
                    error: any,
                    config: ObjectType<TCommit, TContext>,
                ) => void;
            }

            interface ObjectType<TCommit extends Commit = Commit, TContext extends BaseContext = BaseContext> {
                context?: Partial<TContext> | undefined;
                gitRawCommitsOpts?: GitRawCommitsOptions | undefined;
                parserOpts?: ParserOptions | undefined;
                recommendedBumpOpts?: RecommendedBumpOptions | undefined;
                writerOpts?: WriterOptions<TCommit, TContext> | undefined;
            }

            export { FunctionType as Function, ObjectType as Object };
        }

        type Logger = (message?: any) => void;

        interface Pkg {
            /**
             * The location of your "package.json".
             */
            path?: string | undefined;

            /**
             * A function that takes `package.json` data as the argument and returns the
             * modified data. Note this is performed before normalizing package.json data.
             * Useful when you need to add a leading 'v' to your version or modify your
             * repository url, etc.
             *
             * @default
             * Pass through.
             */
            transform?: ((pkg: Record<string, any>) => Record<string, any>) | undefined;
        }

        interface Transform<T extends Commit = Commit> {
            /**
             * A transform function that applies after the parser and before the writer.
             *
             * This is the place to modify the parsed commits.
             *
             * @param commit The commit from conventional-commits-parser.
             * @param cb     Callback when you are done.
             */
            (this: Stream.Transform, commit: Commit, cb: Transform.Callback<T>): void;
        }

        namespace Transform {
            type Callback<T extends Commit = Commit> = (error: any, commit: T) => void;
        }
    }

    interface ParserOptions extends BaseParserOptions {
        /**
         * What warn function to use. For example, `console.warn.bind(console)` or
         * `grunt.log.writeln`. By default, it's a noop. If it is `true`, it will error
         * if commit cannot be parsed (strict).
         *
         * @default
         * options.warn
         */
        warn?: BaseParserOptions["warn"] | undefined;
    }

    interface WriterOptions<TCommit extends Commit = Commit, TContext extends BaseContext = BaseContext>
        extends BaseWriterOptions<TCommit, MergedContext<TContext>>
    {
        /**
         * Last chance to modify your context before generating a changelog.
         *
         * Finalize context is used for generating above context.
         *
         * @remarks
         * If you overwrite this value the above context defaults will be gone.
         */
        finalizeContext?: BaseWriterOptions<TCommit, MergedContext<TContext>>["finalizeContext"] | undefined;

        /**
         * A function to get debug information.
         *
         * @default
         * options.debug
         */
        debug?: BaseWriterOptions["debug"] | undefined;

        /**
         * The normal order means reverse chronological order. `reverse` order means
         * chronological order. Are the commits from upstream in the reverse order? You
         * should only worry about this when generating more than one blocks of logs
         * based on `generateOn`. If you find the last commit is in the wrong block
         * inverse this value.
         *
         * @default
         * options.append
         */
        reverse?: BaseWriterOptions["reverse"] | undefined;

        /**
         * If `true`, the stream will flush out the last bit of commits (could be empty)
         * to changelog.
         *
         * @default
         * options.outputUnreleased
         */
        doFlush?: BaseWriterOptions["doFlush"] | undefined;
    }
}

type Context = conventionalChangelogCore.Context;
type GitRawCommitsOptions = conventionalChangelogCore.GitRawCommitsOptions;
type Options<TCommit extends Commit = Commit, TContext extends BaseContext = BaseContext> =
    conventionalChangelogCore.Options<TCommit, TContext>;
type ParserOptions = conventionalChangelogCore.ParserOptions;
type WriterOptions<TCommit extends Commit = Commit, TContext extends BaseContext = BaseContext> =
    conventionalChangelogCore.WriterOptions<TCommit, TContext>;

export = conventionalChangelogCore;<|MERGE_RESOLUTION|>--- conflicted
+++ resolved
@@ -24,8 +24,6 @@
  * @param parserOpts
  * @param writerOpts
  */
-<<<<<<< HEAD
-// tslint:disable-next-line max-line-length
 declare function conventionalChangelogCore<TCommit extends Commit = Commit, TContext extends BaseContext = Context>(
     options?: Options<TCommit, TContext>,
     context?: Partial<TContext>,
@@ -34,9 +32,6 @@
     writerOpts?: WriterOptions<TCommit, TContext>,
     execOpts?: GitRawExecOptions,
 ): Stream.Readable;
-=======
-declare function conventionalChangelogCore<TCommit extends Commit = Commit, TContext extends BaseContext = Context>(options?: Options<TCommit, TContext>, context?: Partial<TContext>, gitRawCommitsOpts?: GitRawCommitsOptions, parserOpts?: ParserOptions, writerOpts?: WriterOptions<TCommit, TContext>, execOpts?: GitRawExecOptions): Stream.Readable;
->>>>>>> 7da74815
 
 declare namespace conventionalChangelogCore {
     interface Context extends BaseContext {
@@ -263,15 +258,10 @@
     }
 
     namespace Options {
-<<<<<<< HEAD
-        // tslint:disable-next-line max-line-length
         type Config<TCommit extends Commit = Commit, TContext extends BaseContext = BaseContext> =
             | Promise<Config.Object<TCommit, TContext>>
             | Config.Function<TCommit, TContext>
             | Config.Object<TCommit, TContext>;
-=======
-        type Config<TCommit extends Commit = Commit, TContext extends BaseContext = BaseContext> = Promise<Config.Object<TCommit, TContext>> | Config.Function<TCommit, TContext> | Config.Object<TCommit, TContext>;
->>>>>>> 7da74815
 
         namespace Config {
             type FunctionType<TCommit extends Commit = Commit, TContext extends BaseContext = BaseContext> = (
