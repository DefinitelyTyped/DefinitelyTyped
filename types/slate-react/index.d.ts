// Type definitions for slate-react 0.12
// Project: https://github.com/ianstormtaylor/slate
// Definitions by: Andy Kent <https://github.com/andykent>
//                 Jamie Talbot <https://github.com/majelbstoat>
//                 Jan Löbel <https://github.com/JanLoebel>
//                 Patrick Sachs <https://github.com/PatrickSachs>
//                 Brandon Shelton <https://github.com/YangusKhan>
// Definitions: https://github.com/DefinitelyTyped/DefinitelyTyped
<<<<<<< HEAD
// TypeScript Version: 2.8
import { Slate } from 'slate';
=======
// TypeScript Version: 2.6
import { Mark, Node, Block, Change, Schema, Value, Stack } from 'slate';
>>>>>>> ffc83511
import * as Immutable from 'immutable';
import * as React from 'react';

// Values prefixed with "data-..." (Used for spellchecking according to docs)
export interface RenderAttributes {
  [key: string]: any;
}

export interface RenderMarkProps {
  attributes: RenderAttributes;
  children: React.ReactNode;
  editor: Editor;
  mark: Mark;
  marks: Immutable.Set<Mark>;
  node: Node;
  offset: number;
  text: string;
}

export interface RenderNodeProps {
  attributes: RenderAttributes;
  children: React.ReactNode;
  editor: Editor;
  isSelected: boolean;
  key: string;
  node: Block;
  parent: Node;
}

export interface Plugin {
  onBeforeInput?: (event: Event, change: Change, editor: Editor) => Change | void;
  onBlur?: (event: Event, change: Change, editor: Editor) => Change | void;
  onFocus?: (event: Event, change: Change, editor: Editor) => Change | void;
  onClick?: (event: Event, change: Change, editor: Editor) => Change | void;
  onCopy?: (event: Event, change: Change, editor: Editor) => Change | void;
  onCut?: (event: Event, change: Change, editor: Editor) => Change | void;
  onDrop?: (event: Event, change: Change, editor: Editor) => Change | void;
  onKeyDown?: (event: Event, change: Change, editor: Editor) => Change | void;
  onKeyUp?: (event: Event, change: Change, editor: Editor) => Change | void;
  onPaste?: (event: Event, change: Change, editor: Editor) => Change | void;
  onSelect?: (event: Event, change: Change, editor: Editor) => Change | void;
  onChange?: (change: Change) => any;
  renderEditor?: (props: RenderAttributes, editor: Editor) => object | void;
  schema?: Schema;
  decorateNode?: (node: Node) => Range[] | void;
  renderMark?: (props: RenderMarkProps) => any;
  renderNode?: (props: RenderNodeProps) => any;
  renderPlaceholder?: (props: RenderAttributes) => any;
  renderPortal?: (props: RenderAttributes) => any;
  validateNode?: (node: Node) => any;
}

export interface BasicEditorProps {
  value: Value;
  autoCorrect?: boolean;
  autoFocus?: boolean;
  className?: string;
  onChange?: (change: Change) => any;
  placeholder?: any;
  plugins?: Plugin[];
  readOnly?: boolean;
  role?: string;
  schema?: Schema;
  spellCheck?: boolean;
  style?: { [key: string]: string };
  tabIndex?: number;
}

// tsling:disable interface-over-type-literal
export type EditorProps = BasicEditorProps & Plugin;

export interface EditorState {
  schema: Schema;
  value: Value;
  stack: Stack; // [TODO] define stack
}

export class Editor extends React.Component<EditorProps, EditorState> {
  schema: Schema;
  value: Value;
  stack: Stack;

  // Instance Methods
  blur(): void;
  change(fn: (change: Change) => any): void;
  change(...args: any[]): void;
  focus(): void;
}

export type SlateType = 'fragment' | 'html' | 'node' | 'rich' | 'text' | 'files';

export function findDOMNode(node: Node): Element;
export function findDOMRange(range: Range): Range;
export function findNode(element: Element, value: Value): Node;
export function findRange(selection: Selection, value: Value): Range;
export function getEventRange(event: Event, value: Value): Range;
export function getEventTransfer(event: Event): { type: SlateType; node: Node };
export function setEventTransfer(event: Event, type: SlateType, data: any): void;<|MERGE_RESOLUTION|>--- conflicted
+++ resolved
@@ -6,13 +6,8 @@
 //                 Patrick Sachs <https://github.com/PatrickSachs>
 //                 Brandon Shelton <https://github.com/YangusKhan>
 // Definitions: https://github.com/DefinitelyTyped/DefinitelyTyped
-<<<<<<< HEAD
 // TypeScript Version: 2.8
-import { Slate } from 'slate';
-=======
-// TypeScript Version: 2.6
 import { Mark, Node, Block, Change, Schema, Value, Stack } from 'slate';
->>>>>>> ffc83511
 import * as Immutable from 'immutable';
 import * as React from 'react';
 
