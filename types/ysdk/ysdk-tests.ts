import type { FeedbackError, StickyAdvError } from './index';

async function Advertisement() {
    // $ExpectType SDK
    const ysdk = await YaGames.init();

    // $ExpectType Promise<{ stickyAdvIsShowing: boolean; reason?: StickyAdvError | undefined; }>
    ysdk.adv.getBannerAdvStatus();

    // $ExpectType Promise<{ reason?: StickyAdvError | undefined }>
    ysdk.adv.showBannerAdv();

    // $ExpectType Promise<{ stickyAdvIsShowing: boolean }>
    ysdk.adv.hideBannerAdv();

    // $ExpectType void
    ysdk.adv.showFullscreenAdv();

    // $ExpectType void
    ysdk.adv.showRewardedVideo();
}

async function Payments() {
    // $ExpectType SDK
    const ysdk = await YaGames.init();

    // $ExpectType Promise<Purchase[]>
    const purchasesUnsigned = await ysdk.payments.getPurchases();

    // $ExpectType Purchase[]
    purchasesUnsigned;

    // $ExpectType Purchase
    purchasesUnsigned[0];

    // @ts-expect-error
    purchasesUnsigned.signature;

    // $ExpectType Promise<Purchase>
    const purchaseUnsigned = await ysdk.payments.purchase({ id: 'test' });

    // @ts-expect-error
    purchaseUnsigned.signature;

    // $ExpectType string
    purchaseUnsigned.productID;

    // $ExpectType string
    purchaseUnsigned.purchaseToken;

    // $ExpectType string | undefined
    purchaseUnsigned.developerPayload;

    // $ExpectType Promise<Product[]>
    ysdk.payments.getCatalog();

    // $ExpectType Promise<void>
    ysdk.payments.consumePurchase('test');

    const ysdkSigned = await YaGames.init({ signed: true });

    // $ExpectType Signed<Purchase[]>
    const purchases = await ysdkSigned.payments.getPurchases();

    // $ExpectType string
    purchases.signature;

    const purchase = await ysdkSigned.payments.purchase({ id: 'test' });

    // $ExpectType string
    purchase.signature;
}

async function Leaderboards() {
    // $ExpectType SDK
    const ysdk = await YaGames.init();

    // $ExpectType LeaderboardDescription
    const description = await ysdk.leaderboards.getDescription('top');

    // $ExpectType string
    description.appID;

    // $ExpectType boolean
    description.default;

    // $ExpectType string
    description.name;

    // $ExpectType Record<string, string>
    description.title;

    // $ExpectType 'numberic' | 'time'
    description.description.type;

    // $ExpectType number
    description.description.score_format.options.decimal_offset;

    // $ExpectType boolean
    description.description.invert_sort_order;

    // $ExpectType Promise<LeaderboardEntriesData>
    ysdk.leaderboards.getEntries('top');

    // $ExpectType Promise<LeaderboardEntriesData>
    ysdk.leaderboards.getEntries('top', { includeUser: true });

    // $ExpectType Promise<LeaderboardEntriesData>
    ysdk.leaderboards.getEntries('top', { includeUser: true, quantityAround: 10 });

    // $ExpectType Promise<LeaderboardEntriesData>
    ysdk.leaderboards.getEntries('top', { includeUser: true, quantityAround: 10, quantityTop: 10 });

    // $ExpectType LeaderboardEntriesData
    const entries = await ysdk.leaderboards.getEntries('top');

    // $ExpectType number
    entries.entries[0].score;

    // $ExpectType string | undefined
    entries.entries[0].extraData;

    // $ExpectType number
    entries.entries[0].rank;

    // $ExpectType string
    entries.entries[0].player.getAvatarSrc('small');

    // $ExpectType string
    entries.entries[0].player.getAvatarSrc('medium');

    // $ExpectType string
    entries.entries[0].player.getAvatarSrc('large');

    // $ExpectType string
    entries.entries[0].player.getAvatarSrcSet('small');

    // $ExpectType string
    entries.entries[0].player.getAvatarSrcSet('medium');

    // $ExpectType string
    entries.entries[0].player.getAvatarSrcSet('large');

    // $ExpectType string
    entries.entries[0].player.lang;

    // $ExpectType string
    entries.entries[0].player.publicName;

    // $ExpectType { avatar: string; public_name: string; }
    entries.entries[0].player.scopePermissions;

    // $ExpectType string
    entries.entries[0].player.uniqueID;

    // $ExpectType string
    entries.entries[0].formattedScore;

    // $ExpectType LeaderboardEntry
    const playerEntry = await ysdk.leaderboards.getPlayerEntry('top');

    // $ExpectType number
    playerEntry.rank;

    // $ExpectType number
    playerEntry.score;

    // $ExpectType string
    playerEntry.formattedScore;

    // $ExpectType string | undefined
    playerEntry.extraData;

    // $ExpectType string
    playerEntry.player.getAvatarSrc('small');

    // $ExpectType string
    playerEntry.player.getAvatarSrc('medium');

    // $ExpectType string
    playerEntry.player.getAvatarSrc('large');

    // $ExpectType string
    playerEntry.player.lang;

    // $ExpectType string
    playerEntry.player.publicName;

    // $ExpectType { avatar: string; public_name: string; }
    playerEntry.player.scopePermissions;

    // $ExpectType string
    playerEntry.player.uniqueID;

    // $ExpectType Promise<void>
    ysdk.leaderboards.setScore('top', 123);

    // $ExpectType Promise<void>
    ysdk.leaderboards.setScore('top', 123, 'test');
}

async function Player() {
    // $ExpectType SDK
    const ysdk = await YaGames.init();

    // $ExpectType Promise<void>
    ysdk.auth.openAuthDialog();

    // $ExpectType Promise<Player>
    ysdk.getPlayer();

    // $ExpectType Signed<Player>
    const signedPlayer = await ysdk.getPlayer({ signed: true });

    // $ExpectType string
    signedPlayer.signature;

    // $ExpectType Player
    const player = await ysdk.getPlayer();

    // $ExpectType '' | 'lite'
    player.getMode();

    // $ExpectType 'paying' | 'partially_paying' | 'not_paying' | 'unknown'
    player.getPayingStatus();

    // $ExpectType string
    player.getUniqueID();

    // $ExpectType string
    player.getName();

    // $ExpectType string
    player.getPhoto('small');

    // $ExpectType string
    player.getPhoto('medium');

    // $ExpectType string
    player.getPhoto('large');

    // $ExpectType Promise<{ appID: number; userID: string; }[]>
    player.getIDsPerGame();

    // $ExpectType Promise<Partial<Record<string, Serializable>>>
    player.getData();

    // $ExpectType Promise<Partial<Record<'id' | 'name', Serializable>>>
    player.getData(['id', 'name']);

    // $ExpectType Promise<void>
    player.setData({ test: 'test' });

    // $ExpectType Promise<Partial<Record<string, number>>>
    player.getStats();

    // $ExpectType Promise<Partial<Record<'test', number>>>
    player.getStats(['test']);

    // $ExpectType Promise<IncrementedStats<{ test: number; }>>
    player.incrementStats({ test: 123 });

    // $ExpectType Promise<void>
    player.setStats({ test: 123 });
}

async function Misc() {
    // $ExpectType SDK
    const ysdk = await YaGames.init();

    // $ExpectType string
    ysdk.environment.app.id;

    // $ExpectType string
    ysdk.environment.browser.lang;

    // $ExpectType ISO_639_1
    ysdk.environment.i18n.lang;

    // $ExpectType TopLevelDomain
    ysdk.environment.i18n.tld;

    // $ExpectType string | null
    ysdk.environment.payload;

    // $ExpectType Promise<unknown>
    ysdk.dispatchEvent('EXIT');

    // $ExpectType () => void
<<<<<<< HEAD
    ysdk.onEvent('EXIT', () => {});

    // $ExpectType () => void
    ysdk.on('game_api_pause', () => {});

    // $ExpectType void
    ysdk.off('game_api_pause', () => {});

    // $ExpectType () => void
    ysdk.on('game_api_resume', () => {});

    // $ExpectType void
    ysdk.off('game_api_resume', () => {});
=======
    ysdk.on("EXIT", () => {});

    // $ExpectType () => void
    ysdk.onEvent(ysdk.EVENTS.EXIT, () => {});
>>>>>>> ae374a35

    // $ExpectType string
    ysdk.deviceInfo.type;

    // $ExpectType boolean
    ysdk.deviceInfo.isDesktop();

    // $ExpectType boolean
    ysdk.deviceInfo.isMobile();

    // $ExpectType boolean
    ysdk.deviceInfo.isTablet();

    // $ExpectType boolean
    ysdk.deviceInfo.isTV();

    // $ExpectType void
    ysdk.features.LoadingAPI.ready();

    // $ExpectType void
    ysdk.features.GameplayAPI.start();

    // $ExpectType void
    ysdk.features.GameplayAPI.stop();

    // $ExpectType Promise<{ games: Game[]; developerURL: string; }>
    ysdk.features.GamesAPI.getAllGames();

    // $ExpectType Promise<{ game?: Game | undefined; isAvailable: boolean; }>
    ysdk.features.GamesAPI.getGameByID(100000);

    // $ExpectType Promise<{ value: boolean; reason?: FeedbackError | undefined; }>
    ysdk.feedback.canReview();

    // $ExpectType Promise<{ feedbackSent: boolean; }>
    ysdk.feedback.requestReview();

    // $ExpectType Promise<{ canShow: boolean }>
    ysdk.shortcut.canShowPrompt();

    // $ExpectType Promise<{ outcome: 'accepted' | 'rejected' }>
    ysdk.shortcut.showPrompt();

    // $ExpectType void
    ysdk.clipboard.writeText('test');

    // $ExpectType Promise<boolean>
    ysdk.isAvailableMethod('leaderboards.setLeaderboardScore');

    // $ExpectType 'on'
    ysdk.screen.fullscreen.STATUS_ON;

    // $ExpectType 'off'
    ysdk.screen.fullscreen.STATUS_OFF;

    // $ExpectType 'on' | 'off'
    ysdk.screen.fullscreen.status;

    // $ExpectType Promise<void>
    ysdk.screen.fullscreen.request();

    // $ExpectType Promise<void>
    ysdk.screen.fullscreen.exit();

    // $ExpectType Promise<Storage>
    ysdk.getStorage();

    // $ExpectType Promise<Record<string, string>>
    ysdk.getFlags({
        clientFeatures: [{
            name: 'feature-name',
            value: 'feature-value',
        }],
        defaultFlags: {
            'test-flag': 'default-value',
        },
    });

    // $ExpectType 'EXIT'
    ysdk.EVENTS.EXIT;

    // $ExpectType 'HISTORY_BACK'
    ysdk.EVENTS.HISTORY_BACK;

    // $ExpectType number
    ysdk.serverTime();
}

// Features API
async function Features() {
    const ysdk = await YaGames.init();
    // $ExpectType void
    ysdk.features.GameplayAPI.start();
    // $ExpectType void
    ysdk.features.GameplayAPI.stop();
    // $ExpectType void
    ysdk.features.LoadingAPI.ready();
}

// Multiplayer API
async function Multiplayer() {
    const ysdk = await YaGames.init();
    // $ExpectType Multiplayer
    ysdk.multiplayer;
    // $ExpectType MultiplayerSessions
    ysdk.multiplayer.sessions;
    // $ExpectType void
    ysdk.multiplayer.sessions.commit({ data: { foo: 'bar' }, time: 123 });
    // $ExpectType Promise<MultiplayerSessionsOpponent[]>
    ysdk.multiplayer.sessions.init({ count: 2, isEventBased: true, maxOpponentTurnTime: 10, meta: { meta1: { min: 1, max: 2 }, meta2: { min: 1, max: 2 }, meta3: { min: 1, max: 2 } } });
    // $ExpectType Promise<CallbackBaseMessageData>
    ysdk.multiplayer.sessions.push({ meta1: 1, meta2: 2, meta3: 3 });
}

// Ошибки FeedbackError, StickyAdvError
function ErrorTypes(feedbackError: FeedbackError, stickyAdvError: StickyAdvError) {
    // $ExpectType FeedbackError
    feedbackError;
    // $ExpectType StickyAdvError
    stickyAdvError;
}

// Проверка типов для SafeStorage
async function StorageTest() {
    const ysdk = await YaGames.init();
    // $ExpectType Promise<SafeStorage>
    ysdk.getStorage();
}

// Проверка isAvailableMethod для несуществующего метода
async function IsAvailableMethodTest() {
    const ysdk = await YaGames.init();
    // $ExpectType Promise<boolean>
    ysdk.isAvailableMethod('not.existing.method');
}

// Проверка serverTime
async function ServerTimeTest() {
    const ysdk = await YaGames.init();
    // $ExpectType number
    ysdk.serverTime();
}<|MERGE_RESOLUTION|>--- conflicted
+++ resolved
@@ -287,7 +287,6 @@
     ysdk.dispatchEvent('EXIT');
 
     // $ExpectType () => void
-<<<<<<< HEAD
     ysdk.onEvent('EXIT', () => {});
 
     // $ExpectType () => void
@@ -301,12 +300,6 @@
 
     // $ExpectType void
     ysdk.off('game_api_resume', () => {});
-=======
-    ysdk.on("EXIT", () => {});
-
-    // $ExpectType () => void
-    ysdk.onEvent(ysdk.EVENTS.EXIT, () => {});
->>>>>>> ae374a35
 
     // $ExpectType string
     ysdk.deviceInfo.type;
