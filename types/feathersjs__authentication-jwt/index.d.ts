--- conflicted
+++ resolved
@@ -4,16 +4,10 @@
 // Definitions: https://github.com/DefinitelyTyped/DefinitelyTyped
 // TypeScript Version: 2.8
 
-<<<<<<< HEAD
-import * as self from "@feathersjs/authentication-jwt";
-import { Application } from "@feathersjs/feathers";
-import { Request } from "express";
-=======
 import { Application } from '@feathersjs/feathers';
 import { Request } from 'express';
 // eslint-disable-next-line @definitelytyped/no-self-import
 import * as self from '@feathersjs/authentication-jwt';
->>>>>>> 7da74815
 
 declare const feathersAuthenticationJwt:
     & ((options?: Partial<FeathersAuthenticationJWTOptions>) => () => void)
