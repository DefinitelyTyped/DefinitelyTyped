--- conflicted
+++ resolved
@@ -1,15 +1,4 @@
-<<<<<<< HEAD
-// Type definitions for rollup-plugin-url 2.2
-// Project: https://github.com/Swatinem/rollup-plugin-url#readme
-// Definitions by: Jeroen Claassens <https://github.com/me>
-// Definitions: https://github.com/DefinitelyTyped/DefinitelyTyped
-// TypeScript Version: 3.0
-
-import { Plugin } from 'rollup';
-=======
-/// <reference types="node" />
 import { Plugin } from "rollup";
->>>>>>> 9b7cd68b
 
 interface PluginURLOptions {
     limit?: number | undefined;
