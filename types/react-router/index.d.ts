--- conflicted
+++ resolved
@@ -77,11 +77,7 @@
   component?: React.ComponentType<RouteComponentProps<any>> | React.ComponentType<any>;
   render?: ((props: RouteComponentProps<any>) => React.ReactNode);
   children?: ((props: RouteComponentProps<any>) => React.ReactNode) | React.ReactNode;
-<<<<<<< HEAD
   path?: string[] | string;
-=======
-  path?: string | string[];
->>>>>>> 549360d3
   exact?: boolean;
   sensitive?: boolean;
   strict?: boolean;
