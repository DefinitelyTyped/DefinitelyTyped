<<<<<<< HEAD
// Type definitions for Recompose v0.22.1
=======
// Type definitions for Recompose v0.23.4
>>>>>>> a8fbc73b
// Project: https://github.com/acdlite/recompose
// Definitions by: Iskander Sierra <https://github.com/iskandersierra>
//                 Samuel DeSota <https://github.com/mrapogee>
// Definitions: https://github.com/DefinitelyTyped/DefinitelyTyped
// TypeScript Version: 2.1

///<reference types="react" />

declare module 'recompose' {

    import * as React from 'react';
    import { ComponentClass, StatelessComponent, ValidationMap } from 'react';

    type Component<P> = ComponentClass<P> | StatelessComponent<P>;
    type mapper<TInner, TOutter> = (input: TInner) => TOutter;
    type predicate<T> = mapper<T, boolean>;
    type predicateDiff<T> = (current: T, next: T) => boolean
    interface Subscribable<T> {
        subscribe: Function;
    }

    interface ComponentEnhancer<TInner, TOutter> {
        (component: Component<TInner>): ComponentClass<TOutter>;
    }
    export interface InferableComponentEnhancer {
        <P, TComp extends (Component<P>)>(component: TComp): TComp;
    }


    // Higher-order components: https://github.com/acdlite/recompose/blob/master/docs/API.md#higher-order-components

    // mapProps: https://github.com/acdlite/recompose/blob/master/docs/API.md#mapprops
    export function mapProps<TInner, TOutter>(
        propsMapper: mapper<TOutter, TInner>
    ): ComponentEnhancer<TInner, TOutter>;

    // withProps: https://github.com/acdlite/recompose/blob/master/docs/API.md#withprops
    export function withProps<TInner, TOutter>(
        createProps: TInner | mapper<TOutter, TInner>
    ): ComponentEnhancer<TInner & TOutter, TOutter>;

    // withPropsOnChange: https://github.com/acdlite/recompose/blob/master/docs/API.md#withpropsonchange
    export function withPropsOnChange<TInner, TOutter>(
        shouldMapOrKeys: string[] | predicateDiff<TOutter>,
        createProps: mapper<TOutter, TInner>
    ): ComponentEnhancer<TInner & TOutter, TOutter>;

    // withHandlers: https://github.com/acdlite/recompose/blob/master/docs/API.md#withhandlers
    type EventHandler = Function;
    type HandleCreators<TOutter> = {
        [handlerName: string]: mapper<TOutter, EventHandler>;
    };
    type HandleCreatorsFactory<TOutter> = (initialProps: TOutter) => HandleCreators<TOutter>;
    export function withHandlers<TInner, TOutter>(
        handlerCreators: HandleCreators<TOutter> | HandleCreatorsFactory<TOutter>
    ): ComponentEnhancer<TInner, TOutter>;

    // defaultProps: https://github.com/acdlite/recompose/blob/master/docs/API.md#defaultprops
    export function defaultProps(
        props: Object
    ): InferableComponentEnhancer;

    // renameProp: https://github.com/acdlite/recompose/blob/master/docs/API.md#renameProp
    export function renameProp(
        outterName: string, innerName: string
    ): ComponentEnhancer<any, any>;

    // renameProps: https://github.com/acdlite/recompose/blob/master/docs/API.md#renameProps
    type NameMap = {
        [outterName: string]: string;
    };
    export function renameProps(
        nameMap: NameMap
    ): ComponentEnhancer<any, any>;

    // flattenProp: https://github.com/acdlite/recompose/blob/master/docs/API.md#flattenProp
    export function flattenProp(
        propName: string
    ): ComponentEnhancer<any, any>;

    // withState: https://github.com/acdlite/recompose/blob/master/docs/API.md#withState
    export function withState<TOutter>(
        stateName: string,
        stateUpdaterName: string,
        initialState: any | mapper<TOutter, any>
    ): ComponentEnhancer<TOutter /*& { [stateName]: any; [stateUpdaterName]: (s: any) => void }*/, TOutter>;

    // withReducer: https://github.com/acdlite/recompose/blob/master/docs/API.md#withReducer
    type reducer<TState, TAction> = (s: TState, a: TAction) => TState;
    export function withReducer<TState, TAction>(
        stateName: string,
        dispatchName: string,
        reducer: reducer<TState, TAction>,
        initialState: TState
    ): ComponentEnhancer<any, any>;
    export function withReducer<TOutter, TState, TAction>(
        stateName: string,
        dispatchName: string,
        reducer: reducer<TState, TAction>,
        initialState: (props: TOutter) => TState
    ): ComponentEnhancer<any, TOutter>;

    // branch: https://github.com/acdlite/recompose/blob/master/docs/API.md#branch
    export function branch<TOutter>(
        test: predicate<TOutter>,
        trueEnhancer: InferableComponentEnhancer,
        falseEnhancer?: InferableComponentEnhancer
    ): ComponentEnhancer<any, TOutter>;

    // renderComponent: https://github.com/acdlite/recompose/blob/master/docs/API.md#renderComponent
    export function renderComponent(
        component: string | Component<any>
    ): ComponentEnhancer<any, any>;

    // renderNothing: https://github.com/acdlite/recompose/blob/master/docs/API.md#renderNothing
    export const renderNothing: InferableComponentEnhancer;

    // shouldUpdate: https://github.com/acdlite/recompose/blob/master/docs/API.md#shouldUpdate
    export function shouldUpdate<TProps>(
        test: predicateDiff<TProps>
    ): InferableComponentEnhancer;

    // pure: https://github.com/acdlite/recompose/blob/master/docs/API.md#pure
    export function pure<TProps, TComp extends (Component<TProps>)>
        (component: TComp): TComp;

    // onlyUpdateForKeys: https://github.com/acdlite/recompose/blob/master/docs/API.md#onlyUpdateForKeys
    export function onlyUpdateForKeys(
        propKeys: Array<string>
    ) : InferableComponentEnhancer;

    // onlyUpdateForPropTypes: https://github.com/acdlite/recompose/blob/master/docs/API.md#onlyUpdateForPropTypes
    export const onlyUpdateForPropTypes: InferableComponentEnhancer;

    // withContext: https://github.com/acdlite/recompose/blob/master/docs/API.md#withContext
    export function withContext<TContext, TProps>(
        childContextTypes: ValidationMap<TContext>,
        getChildContext: mapper<TProps, any>
    ) : InferableComponentEnhancer;

    // getContext: https://github.com/acdlite/recompose/blob/master/docs/API.md#getContext
    export function getContext<TContext, TProps>(
        contextTypes: ValidationMap<TContext>
    ) : InferableComponentEnhancer;

    interface ReactLifeCycleFunctionsThisArguments<TProps, TState> {
        props: TProps,
        state: TState,
        setState<TKeyOfState extends keyof TState>(f: (prevState: TState, props: TProps) => Pick<TState, TKeyOfState>, callback?: () => any): void;
        setState<TKeyOfState extends keyof TState>(state: Pick<TState, TKeyOfState>, callback?: () => any): void;
        forceUpdate(callBack?: () => any): void;

        context: any;
        refs: {
            [key: string]: React.ReactInstance
        };
    }
    
    // lifecycle: https://github.com/acdlite/recompose/blob/master/docs/API.md#lifecycle
    interface ReactLifeCycleFunctions<TProps, TState> {
        componentWillMount?: (this: ReactLifeCycleFunctionsThisArguments<TProps, TState>) => void;
        componentDidMount?: (this: ReactLifeCycleFunctionsThisArguments<TProps, TState>) => void;
        componentWillReceiveProps?: (this: ReactLifeCycleFunctionsThisArguments<TProps, TState>, nextProps: TProps) => void;
        shouldComponentUpdate?: (this: ReactLifeCycleFunctionsThisArguments<TProps, TState>, nextProps: TProps, nextState: TState) => boolean;
        componentWillUpdate?: (this: ReactLifeCycleFunctionsThisArguments<TProps, TState>, nextProps: TProps, nextState: TState) => void;
        componentDidUpdate?: (this: ReactLifeCycleFunctionsThisArguments<TProps, TState>, prevProps: TProps, prevState: TState) => void;
        componentWillUnmount?: (this: ReactLifeCycleFunctionsThisArguments<TProps, TState>) => void;
    }

    export function lifecycle<TProps, TState>(
        spec: ReactLifeCycleFunctions<TProps, TState>
    ): InferableComponentEnhancer;

    // toClass: https://github.com/acdlite/recompose/blob/master/docs/API.md#toClass
    export const toClass: InferableComponentEnhancer;


    // Static property helpers: https://github.com/acdlite/recompose/blob/master/docs/API.md#static-property-helpers

    // setStatic: https://github.com/acdlite/recompose/blob/master/docs/API.md#setStatic
    export function setStatic<TOutter>(
        key: string, value: any
    ): ComponentEnhancer<TOutter, TOutter>;

    // setPropTypes: https://github.com/acdlite/recompose/blob/master/docs/API.md#setPropTypes
    export function setPropTypes<TOutter>(
        propTypes: ValidationMap<TOutter>
    ): ComponentEnhancer<any, TOutter>;

    // setDisplayName: https://github.com/acdlite/recompose/blob/master/docs/API.md#setDisplayName
    export function setDisplayName<TOutter>(
        displayName: string
    ): ComponentEnhancer<TOutter, TOutter>;


    // Utilities: https://github.com/acdlite/recompose/blob/master/docs/API.md#utilities

    // compose: https://github.com/acdlite/recompose/blob/master/docs/API.md#compose
    export function compose<TInner, TOutter>(
        ...functions: Function[]
    ): ComponentEnhancer<TInner, TOutter>;
    // export function compose<TOutter>(
    //     ...functions: Array<Function>
    // ): ComponentEnhancer<any, TOutter>;
    // export function compose(
    //     ...functions: Array<Function>
    // ): ComponentEnhancer<any, any>;

    // getDisplayName: https://github.com/acdlite/recompose/blob/master/docs/API.md#getDisplayName
    export function getDisplayName(
        component: Component<any>
    ): string;

    // wrapDisplayName: https://github.com/acdlite/recompose/blob/master/docs/API.md#wrapDisplayName
    export function wrapDisplayName(
        component: Component<any>,
        wrapperName: string
    ): string;

    // shallowEqual: https://github.com/acdlite/recompose/blob/master/docs/API.md#shallowEqual
    export function shallowEqual(
        a: Object, b: Object
    ): boolean;

    // isClassComponent: https://github.com/acdlite/recompose/blob/master/docs/API.md#isClassComponent
    export function isClassComponent(
        value: any
    ): boolean;

    // createEagerElement: https://github.com/acdlite/recompose/blob/master/docs/API.md#createEagerElement
    export function createEagerElement(
        type: Component<any> | string,
        props?: Object,
        children?: React.ReactNode
    ): React.ReactElement<any>;

    // createEagerFactory: https://github.com/acdlite/recompose/blob/master/docs/API.md#createEagerFactory
    type componentFactory = (props?: Object, children?: React.ReactNode) => React.ReactElement<any>;
    export function createEagerFactory(
        type: Component<any> | string
    ): componentFactory;

    // createSink: https://github.com/acdlite/recompose/blob/master/docs/API.md#createSink
    export function createSink(
        callback: (props: Object) => void
    ): React.ComponentClass<any>; // ???

    // componentFromProp: https://github.com/acdlite/recompose/blob/master/docs/API.md#componentFromProp
    export function componentFromProp(
        propName: string
    ): StatelessComponent<any>;

    // nest: https://github.com/acdlite/recompose/blob/master/docs/API.md#nest
    export function nest(
        ...Components: (string | Component<any>)[]
    ): React.ComponentClass<any>; // ???

    // hoistStatics: https://github.com/acdlite/recompose/blob/master/docs/API.md#hoistStatics
    export function hoistStatics(
        hoc: InferableComponentEnhancer
    ): InferableComponentEnhancer;



    // Observable utilities: https://github.com/acdlite/recompose/blob/master/docs/API.md#observable-utilities

    // componentFromStream: https://github.com/acdlite/recompose/blob/master/docs/API.md#componentFromStream
    export function componentFromStream<TProps>(
        propsToReactNode: mapper<Subscribable<TProps>, Subscribable<React.ReactNode>>
    ): Component<TProps>; // ???

    // componentFromStreamWithConfig: https://github.com/acdlite/recompose/blob/master/docs/API.md#componentfromstreamwithconfig
    export function componentFromStreamWithConfig(config: ObservableConfig): <TProps> (
        propsToReactNode: mapper<Subscribable<TProps>, Subscribable<React.ReactNode>>
    ) => Component<TProps>

    // mapPropsStream: https://github.com/acdlite/recompose/blob/master/docs/API.md#mapPropsStream
    export function mapPropsStream<TInner, TOutter>(
        transform: mapper<Subscribable<TOutter>, Subscribable<TInner>>
    ): ComponentEnhancer<TInner, TOutter>;

    // mapPropsStreamWithConfig: https://github.com/acdlite/recompose/blob/master/docs/API.md#mappropsstreamwithconfig
    export function mapPropsStreamWithConfig(config: ObservableConfig): <TInner, TOutter> (
        transform: mapper<Subscribable<TOutter>, Subscribable<TInner>>
    ) => ComponentEnhancer<TInner, TOutter>;

    // createEventHandler: https://github.com/acdlite/recompose/blob/master/docs/API.md#createEventHandler
    type EventHandlerOf<T, TSubs extends Subscribable<T>> = {
        handler: (value: T) => void;
        stream: TSubs;
    };
    export function createEventHandler<T, TSubs extends Subscribable<T>>(): EventHandlerOf<T, TSubs>;

    // setObservableConfig: https://github.com/acdlite/recompose/blob/master/docs/API.md#setObservableConfig
    type ObservableConfig = {
        fromESObservable?: <T>(observable: Subscribable<T>) => any;
        toESObservable?: <T>(stream: any) => Subscribable<T>;
    };
    export function setObservableConfig(config: ObservableConfig): void;
}

// https://github.com/acdlite/recompose/blob/master/docs/API.md#rxjs
declare module 'recompose/rxjsObservableConfig' {

    import { ObservableConfig } from 'recompose';

    const rxjsconfig: ObservableConfig;

    export default rxjsconfig;
}

// https://github.com/acdlite/recompose/blob/master/docs/API.md#rxjs-4-legacy
declare module 'recompose/rxjs4ObservableConfig' {

    import { ObservableConfig } from 'recompose';

    const rxjs4config: ObservableConfig;

    export default rxjs4config;
}

// https://github.com/acdlite/recompose/blob/master/docs/API.md#most
declare module 'recompose/mostObservableConfig' {

    import { ObservableConfig } from 'recompose';

    const mostConfig: ObservableConfig;

    export default mostConfig;
}

// https://github.com/acdlite/recompose/blob/master/docs/API.md#xstream
declare module 'recompose/xstreamObservableConfig' {

    import { ObservableConfig } from 'recompose';

    const xstreamConfig: ObservableConfig;

    export default xstreamConfig;
}

// https://github.com/acdlite/recompose/blob/master/docs/API.md#bacon
declare module 'recompose/baconObservableConfig' {

    import { ObservableConfig } from 'recompose';

    const baconConfig: ObservableConfig;

    export default baconConfig;
}

// https://github.com/acdlite/recompose/blob/master/docs/API.md#kefir
declare module 'recompose/kefirObservableConfig' {

    import { ObservableConfig } from 'recompose';

    const kefirConfig: ObservableConfig;

    export default kefirConfig;
}<|MERGE_RESOLUTION|>--- conflicted
+++ resolved
@@ -1,8 +1,4 @@
-<<<<<<< HEAD
-// Type definitions for Recompose v0.22.1
-=======
-// Type definitions for Recompose v0.23.4
->>>>>>> a8fbc73b
+// Type definitions for Recompose 0.23
 // Project: https://github.com/acdlite/recompose
 // Definitions by: Iskander Sierra <https://github.com/iskandersierra>
 //                 Samuel DeSota <https://github.com/mrapogee>
@@ -160,7 +156,7 @@
             [key: string]: React.ReactInstance
         };
     }
-    
+
     // lifecycle: https://github.com/acdlite/recompose/blob/master/docs/API.md#lifecycle
     interface ReactLifeCycleFunctions<TProps, TState> {
         componentWillMount?: (this: ReactLifeCycleFunctionsThisArguments<TProps, TState>) => void;
