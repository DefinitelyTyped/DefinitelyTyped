import * as React from 'react';
import DatePicker, { CalendarContainer, registerLocale, setDefaultLocale, getDefaultLocale } from 'react-datepicker';
import enUS from 'date-fns/locale/en-US';

registerLocale('en-GB', { options: { weekStartsOn: 1 } });
setDefaultLocale('en-GB');
const defaultLocale = getDefaultLocale();

<DatePicker
    adjustDateOnChange
    allowSameDay
    ariaDescribedBy=""
<<<<<<< HEAD
    ariaInvalid=""
=======
>>>>>>> da4fe76e
    ariaLabelledBy=""
    ariaRequired=""
    ariaLabelClose=""
    ariaRequired=""
    autoComplete=""
    autoFocus
    calendarClassName=""
    calendarContainer={props => <div />}
    calendarStartDay={0}
    className=""
    clearButtonTitle=""
    clearButtonClassName=""
    // closeOnScroll={false} // Or as function:
    closeOnScroll={e => e.target === document}
    customInput={<input />}
    customInputRef=""
    calendarStartDay={1}
    chooseDayAriaLabelPrefix=""
    customTimeInput={<input />}
    dateFormat=""
    dateFormatCalendar=""
    dayClassName={date => ''}
    weekDayClassName={date => ''}
    monthClassName={date => ''}
    timeClassName={date => ''}
    disabledDayAriaLabelPrefix=""
    disabled
    disabledKeyboardNavigation
    dropdownMode="scroll"
    endDate={new Date()}
    excludeDates={[new Date()]}
    excludeTimes={[new Date()]}
    filterDate={date => true}
    filterTime={date => true}
    fixedHeight
    forceShowMonthNavigation
    formatWeekDay={formattedDate => formattedDate[0]}
    formatWeekNumber={date => 0}
    highlightDates={[{ someClassName: [new Date()] }]}
    id=""
    includeDates={[new Date()]}
    includeTimes={[new Date()]}
    injectTimes={[new Date()]}
    inline
    focusSelectedMonth={false}
    isClearable
    locale=""
    maxDate={new Date()}
    maxTime={new Date()}
    minDate={new Date()}
    minTime={new Date()}
    monthsShown={1}
    name=""
    nextMonthButtonLabel=""
    nextYearButtonLabel=""
    onBlur={event => null}
    onCalendarClose={() => null}
    onCalendarOpen={() => null}
    onChange={(date: Date | [Date | null, Date | null] | null) => {}}
    onChangeRaw={event => null}
    onClickOutside={event => null}
    onDayMouseEnter={(date: Date) => {}}
    onFocus={event => null}
    onInputClick={() => null}
    onInputError={err => err.code + err.msg}
    onKeyDown={event => null}
    onMonthChange={date => null}
    onMonthMouseLeave={() => {}}
    onSelect={(date, event) => null}
    onWeekSelect={(firstDayOfWeek, weekNumber, event) => null}
    onYearChange={(date: Date) => {}}
    open
    openToDate={new Date()}
    peekNextMonth
    placeholderText=""
    popperClassName=""
    popperContainer={props => <div />}
    popperModifiers={[
        {
          name: "offset",
          options: {
            offset: [5, 10],
          },
        },
        {
          name: "preventOverflow",
          options: {
            rootBoundary: "viewport",
            tether: false,
            altAxis: true,
          },
        },
      ]}
    popperPlacement="bottom-start"
    popperProps={{}}
    preventOpenOnFocus
    previousMonthButtonLabel=""
    previousYearButtonLabel=""
    readOnly
    ref={handleRef}
    renderCustomHeader={({
        monthDate,
        date,
        changeYear,
        changeMonth,
        customHeaderCount,
        decreaseMonth,
        increaseMonth,
        decreaseYear,
        increaseYear,
        prevMonthButtonDisabled,
        nextMonthButtonDisabled,
        prevYearButtonDisabled,
        nextYearButtonDisabled,
    }) => <div />}
    renderDayContents={(dayOfMonth, date) => <div />}
    required
    scrollableMonthYearDropdown
    scrollableYearDropdown
    selected={new Date()}
    selectsEnd
    selectsStart
    selectsRange
    shouldCloseOnSelect
    showDisabledMonthNavigation
    showMonthDropdown
    showFullMonthYearPicker
    showMonthYearDropdown
    showMonthYearPicker
    showPopperArrow
    showPreviousMonths
    showQuarterYearPicker
    showTimeSelect
    showTimeSelectOnly
    showTwoColumnMonthYearPicker
    showFourColumnMonthYearPicker
    showWeekNumbers
    showYearDropdown
    showYearPicker
    startDate={new Date()}
    startOpen
    tabIndex={1}
    timeCaption=""
    timeFormat=""
    timeInputLabel=""
    timeIntervals={1}
    title=""
    todayButton={<div />}
    useShortMonthInDropdown
    useWeekdaysShort
    value=""
    weekLabel=""
    withPortal
    portalId=""
    wrapperClassName=""
    weekAriaLabelPrefix=""
    excludeScrollbar={false}
    enableTabLoop={false}
    yearDropdownItemNumber={1}
>
    <div />
    <span />
</DatePicker>;

<DatePicker minDate={null} maxDate={null} startDate={null} endDate={null} locale={enUS} onChange={() => null} />;

<DatePicker formatWeekDay={() => <div />} onChange={() => null} />;

function handleRef(ref: DatePicker | null) {
    if (ref) {
        ref.setBlur();
        ref.setFocus();
        if (ref.isCalendarOpen()) {
            ref.setOpen(false);
        }
    }
}

<CalendarContainer arrowProps={{ someProp: 'someValue' }} className="" showPopperArrow>
    <div />
    <span />
</CalendarContainer>;

<CalendarContainer />;<|MERGE_RESOLUTION|>--- conflicted
+++ resolved
@@ -10,10 +10,7 @@
     adjustDateOnChange
     allowSameDay
     ariaDescribedBy=""
-<<<<<<< HEAD
     ariaInvalid=""
-=======
->>>>>>> da4fe76e
     ariaLabelledBy=""
     ariaRequired=""
     ariaLabelClose=""
