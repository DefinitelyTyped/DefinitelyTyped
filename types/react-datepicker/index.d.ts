// Type definitions for react-datepicker 4.1
// Project: https://github.com/Hacker0x01/react-datepicker
// Definitions by: Rajab Shakirov <https://github.com/radziksh>,
//                 Andrey Balokha <https://github.com/andrewBalekha>,
//                 Greg Smith <https://github.com/smrq>,
//                 Roy Xue <https://github.com/royxue>
//                 Koala Human <https://github.com/KoalaHuman>
//                 Justin Grant <https://github.com/justingrant>
//                 Jake Boone <https://github.com/jakeboone02>
//                 Roman Nuritdinov <https://github.com/Ky6uk>
//                 Avi Klaiman <https://github.com/aviklai>
//                 Naoki Sekiguchi <https://github.com/seckie>
//                 tu4mo <https://github.com/tu4mo>
//                 Kerry Gougeon <https://github.com/kerry-g>
//                 Shiftr Tech SAS <https://github.com/ShiftrTechSAS>
// Definitions: https://github.com/DefinitelyTyped/DefinitelyTyped
// Minimum TypeScript Version: 3.8

import * as React from 'react';
import * as Popper from '@popperjs/core';
import { Locale } from 'date-fns';
import { Modifier } from 'react-popper';

export function registerLocale(localeName: string, localeData: {}): void;
export function setDefaultLocale(localeName: string): void;
export function getDefaultLocale(): string;
export function CalendarContainer(props: {
    className?: string | undefined;
    children?: React.ReactNode | undefined;
    showPopperArrow?: boolean | undefined;
    arrowProps?: { [propName: string]: any } | undefined;
}): React.ReactElement;

interface HighlightDates {
    [className: string]: Date[];
}

<<<<<<< HEAD
export interface ReactDatePickerProps<Modifiers> {
    adjustDateOnChange?: boolean | undefined;
    allowSameDay?: boolean | undefined;
    ariaDescribedBy?: string | undefined;
    ariaInvalid?: string | undefined;
=======
export interface ReactDatePickerProps {
    adjustDateOnChange?: boolean | undefined;
    allowSameDay?: boolean | undefined;
    ariaDescribedBy?: string | undefined;
>>>>>>> 0b220dae
    ariaLabelClose?: string | undefined;
    ariaLabelledBy?: string | undefined;
    ariaRequired?: string | undefined;
    autoComplete?: string | undefined;
    autoFocus?: boolean | undefined;
    calendarClassName?: string | undefined;
    calendarContainer?(props: { children: React.ReactNode[] }): React.ReactNode;
    calendarStartDay?: number | undefined;
    children?: React.ReactNode | undefined;
    chooseDayAriaLabelPrefix?: string | undefined;
    className?: string | undefined;
<<<<<<< HEAD
    clearButtonClassName?: string | undefined;
=======
>>>>>>> 0b220dae
    clearButtonTitle?: string | undefined;
    closeOnScroll?: boolean | ((e: Event) => boolean) | undefined;
    customInput?: React.ReactNode | undefined;
    customInputRef?: string | undefined;
    customTimeInput?: React.ReactNode | undefined;
    dateFormat?: string | string[] | undefined;
    dateFormatCalendar?: string | undefined;
    dayClassName?(date: Date): string | null;
    weekDayClassName?(date: Date): string | null;
    monthClassName?(date: Date): string | null;
    timeClassName?(date: Date): string | null;
    disabledDayAriaLabelPrefix?: string | undefined;
    disabled?: boolean | undefined;
    disabledKeyboardNavigation?: boolean | undefined;
    dropdownMode?: 'scroll' | 'select' | undefined;
    endDate?: Date | null | undefined;
    excludeDates?: Date[] | undefined;
    excludeTimes?: Date[] | undefined;
    filterDate?(date: Date): boolean;
    filterTime?(date: Date): boolean;
    fixedHeight?: boolean | undefined;
    forceShowMonthNavigation?: boolean | undefined;
    formatWeekDay?(formattedDate: string): React.ReactNode;
    formatWeekNumber?(date: Date): string | number;
    highlightDates?: Array<HighlightDates | Date> | undefined;
    id?: string | undefined;
    includeDates?: Date[] | undefined;
    includeTimes?: Date[] | undefined;
    injectTimes?: Date[] | undefined;
    inline?: boolean | undefined;
    focusSelectedMonth?: boolean | undefined;
    isClearable?: boolean | undefined;
    locale?: string | Locale | undefined;
    maxDate?: Date | null | undefined;
    maxTime?: Date | undefined;
    minDate?: Date | null | undefined;
    minTime?: Date | undefined;
    monthsShown?: number | undefined;
    name?: string | undefined;
    nextMonthButtonLabel?: string | React.ReactNode | undefined;
    nextYearButtonLabel?: string | undefined;
    onBlur?(event: React.FocusEvent<HTMLInputElement>): void;
    onCalendarClose?(): void;
    onCalendarOpen?(): void;
    onChange(
        date: Date | [Date | null, Date | null] | /* for selectsRange */ null,
        event: React.SyntheticEvent<any> | undefined,
    ): void;
    onChangeRaw?(event: React.FocusEvent<HTMLInputElement>): void;
    onClickOutside?(event: React.MouseEvent<HTMLDivElement>): void;
    onDayMouseEnter?: ((date: Date) => void) | undefined;
    onFocus?(event: React.FocusEvent<HTMLInputElement>): void;
    onInputClick?(): void;
    onInputError?(err: { code: number; msg: string }): void;
    onKeyDown?(event: React.KeyboardEvent<HTMLDivElement>): void;
    onMonthChange?(date: Date): void;
    onMonthMouseLeave?: (() => void) | undefined;
    onSelect?(date: Date, event: React.SyntheticEvent<any> | undefined): void;
    onWeekSelect?(
        firstDayOfWeek: Date,
        weekNumber: string | number,
        event: React.SyntheticEvent<any> | undefined,
    ): void;
    onYearChange?(date: Date): void;
    open?: boolean | undefined;
    openToDate?: Date | undefined;
    peekNextMonth?: boolean | undefined;
    placeholderText?: string | undefined;
    popperClassName?: string | undefined;
    popperContainer?(props: { children: React.ReactNode[] }): React.ReactNode;
<<<<<<< HEAD
    popperModifiers?: ReadonlyArray<Modifier<Modifiers>> | undefined;
=======
    popperModifiers?: Popper.Modifiers | undefined;
>>>>>>> 0b220dae
    popperPlacement?: Popper.Placement | undefined;
    popperProps?: {} | undefined;
    preventOpenOnFocus?: boolean | undefined;
    previousMonthButtonLabel?: string | React.ReactNode | undefined;
    previousYearButtonLabel?: string | undefined;
    readOnly?: boolean | undefined;
    renderCustomHeader?(params: {
        monthDate: Date;
        date: Date;
        changeYear(year: number): void;
        changeMonth(month: number): void;
        customHeaderCount: number;
        decreaseMonth(): void;
        increaseMonth(): void;
        prevMonthButtonDisabled: boolean;
        nextMonthButtonDisabled: boolean;
        decreaseYear(): void;
        increaseYear(): void;
        prevYearButtonDisabled: boolean;
        nextYearButtonDisabled: boolean;
    }): React.ReactNode;
    renderDayContents?(dayOfMonth: number, date?: Date): React.ReactNode;
    required?: boolean | undefined;
    scrollableMonthYearDropdown?: boolean | undefined;
    scrollableYearDropdown?: boolean | undefined;
    selected?: Date | null | undefined;
    selectsEnd?: boolean | undefined;
    selectsStart?: boolean | undefined;
    selectsRange?: boolean | undefined;
    shouldCloseOnSelect?: boolean | undefined;
    showDisabledMonthNavigation?: boolean | undefined;
    showFullMonthYearPicker?: boolean | undefined;
    showMonthDropdown?: boolean | undefined;
    showMonthYearDropdown?: boolean | undefined;
    showMonthYearPicker?: boolean | undefined;
    showPopperArrow?: boolean | undefined;
    showPreviousMonths?: boolean | undefined;
    showQuarterYearPicker?: boolean | undefined;
    showTimeInput?: boolean | undefined;
    showTimeSelect?: boolean | undefined;
    showTimeSelectOnly?: boolean | undefined;
    showTwoColumnMonthYearPicker?: boolean | undefined;
<<<<<<< HEAD
    showFourColumnMonthYearPicker?: boolean | undefined;
=======
>>>>>>> 0b220dae
    showWeekNumbers?: boolean | undefined;
    showYearDropdown?: boolean | undefined;
    showYearPicker?: boolean | undefined;
    startDate?: Date | null | undefined;
    startOpen?: boolean | undefined;
    strictParsing?: boolean | undefined;
    tabIndex?: number | undefined;
    timeCaption?: string | undefined;
    timeFormat?: string | undefined;
    timeInputLabel?: string | undefined;
    timeIntervals?: number | undefined;
    title?: string | undefined;
    todayButton?: React.ReactNode | undefined;
    useShortMonthInDropdown?: boolean | undefined;
    useWeekdaysShort?: boolean | undefined;
    weekAriaLabelPrefix?: string | undefined;
    value?: string | undefined;
    weekLabel?: string | undefined;
    withPortal?: boolean | undefined;
    portalId?: string | undefined;
    wrapperClassName?: string | undefined;
    yearDropdownItemNumber?: number | undefined;
    excludeScrollbar?: boolean | undefined;
    enableTabLoop?: boolean | undefined;
    yearItemNumber?: number | undefined;
}

declare class ReactDatePicker<Modifiers> extends React.Component<ReactDatePickerProps<Modifiers>> {
    readonly setBlur: () => void;
    readonly setFocus: () => void;
    readonly setOpen: (open: boolean, skipSetBlur?: boolean) => void;
    readonly isCalendarOpen: () => boolean;
}

export default ReactDatePicker;<|MERGE_RESOLUTION|>--- conflicted
+++ resolved
@@ -35,18 +35,11 @@
     [className: string]: Date[];
 }
 
-<<<<<<< HEAD
 export interface ReactDatePickerProps<Modifiers> {
     adjustDateOnChange?: boolean | undefined;
     allowSameDay?: boolean | undefined;
     ariaDescribedBy?: string | undefined;
     ariaInvalid?: string | undefined;
-=======
-export interface ReactDatePickerProps {
-    adjustDateOnChange?: boolean | undefined;
-    allowSameDay?: boolean | undefined;
-    ariaDescribedBy?: string | undefined;
->>>>>>> 0b220dae
     ariaLabelClose?: string | undefined;
     ariaLabelledBy?: string | undefined;
     ariaRequired?: string | undefined;
@@ -58,20 +51,11 @@
     children?: React.ReactNode | undefined;
     chooseDayAriaLabelPrefix?: string | undefined;
     className?: string | undefined;
-<<<<<<< HEAD
     clearButtonClassName?: string | undefined;
-=======
->>>>>>> 0b220dae
     clearButtonTitle?: string | undefined;
     closeOnScroll?: boolean | ((e: Event) => boolean) | undefined;
     customInput?: React.ReactNode | undefined;
-    customInputRef?: string | undefined;
-    customTimeInput?: React.ReactNode | undefined;
-    dateFormat?: string | string[] | undefined;
-    dateFormatCalendar?: string | undefined;
     dayClassName?(date: Date): string | null;
-    weekDayClassName?(date: Date): string | null;
-    monthClassName?(date: Date): string | null;
     timeClassName?(date: Date): string | null;
     disabledDayAriaLabelPrefix?: string | undefined;
     disabled?: boolean | undefined;
@@ -132,11 +116,7 @@
     placeholderText?: string | undefined;
     popperClassName?: string | undefined;
     popperContainer?(props: { children: React.ReactNode[] }): React.ReactNode;
-<<<<<<< HEAD
     popperModifiers?: ReadonlyArray<Modifier<Modifiers>> | undefined;
-=======
-    popperModifiers?: Popper.Modifiers | undefined;
->>>>>>> 0b220dae
     popperPlacement?: Popper.Placement | undefined;
     popperProps?: {} | undefined;
     preventOpenOnFocus?: boolean | undefined;
@@ -179,10 +159,7 @@
     showTimeSelect?: boolean | undefined;
     showTimeSelectOnly?: boolean | undefined;
     showTwoColumnMonthYearPicker?: boolean | undefined;
-<<<<<<< HEAD
     showFourColumnMonthYearPicker?: boolean | undefined;
-=======
->>>>>>> 0b220dae
     showWeekNumbers?: boolean | undefined;
     showYearDropdown?: boolean | undefined;
     showYearPicker?: boolean | undefined;
