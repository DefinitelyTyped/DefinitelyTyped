--- conflicted
+++ resolved
@@ -37,34 +37,10 @@
 }
 
 export interface ReactDatePickerProps {
-<<<<<<< HEAD
-    adjustDateOnChange?: boolean;
-    allowSameDay?: boolean;
-    ariaDescribedBy?: string;
-    ariaInvalid?: string;
-    ariaLabelClose?: string;
-    ariaLabelledBy?: string;
-    ariaRequired?: string;
-    autoComplete?: string;
-    autoFocus?: boolean;
-    calendarClassName?: string;
-    calendarContainer?(props: { children: React.ReactNode[] }): React.ReactNode;
-    calendarStartDay?: number;
-    children?: React.ReactNode;
-    chooseDayAriaLabelPrefix?: string;
-    className?: string;
-    clearButtonClassName?: string;
-    clearButtonTitle?: string;
-    closeOnScroll?: boolean | ((e: Event) => boolean);
-    customInput?: React.ReactNode;
-    customInputRef?: string;
-    customTimeInput?: React.ReactNode;
-    dateFormat?: string | string[];
-    dateFormatCalendar?: string;
-=======
     adjustDateOnChange?: boolean | undefined;
     allowSameDay?: boolean | undefined;
     ariaDescribedBy?: string | undefined;
+    ariaInvalid?: string | undefined;
     ariaLabelClose?: string | undefined;
     ariaLabelledBy?: string | undefined;
     ariaRequired?: string | undefined;
@@ -76,6 +52,7 @@
     children?: React.ReactNode | undefined;
     chooseDayAriaLabelPrefix?: string | undefined;
     className?: string | undefined;
+    clearButtonClassName?: string | undefined;
     clearButtonTitle?: string | undefined;
     closeOnScroll?: boolean | ((e: Event) => boolean) | undefined;
     customInput?: React.ReactNode | undefined;
@@ -83,7 +60,6 @@
     customTimeInput?: React.ReactNode | undefined;
     dateFormat?: string | string[] | undefined;
     dateFormatCalendar?: string | undefined;
->>>>>>> 48727983
     dayClassName?(date: Date): string | null;
     weekDayClassName?(date: Date): string | null;
     monthClassName?(date: Date): string | null;
@@ -147,23 +123,13 @@
     placeholderText?: string | undefined;
     popperClassName?: string | undefined;
     popperContainer?(props: { children: React.ReactNode[] }): React.ReactNode;
-<<<<<<< HEAD
-    popperModifiers?: Popper.StrictModifiers[];
-    popperPlacement?: Popper.Placement;
-    popperProps?: {};
-    preventOpenOnFocus?: boolean;
-    previousMonthButtonLabel?: string | React.ReactNode;
-    previousYearButtonLabel?: string;
-    readOnly?: boolean;
-=======
-    popperModifiers?: Popper.Modifiers | undefined;
+    popperModifiers?: Popper.StrictModifiers[] | undefined;
     popperPlacement?: Popper.Placement | undefined;
     popperProps?: {} | undefined;
     preventOpenOnFocus?: boolean | undefined;
     previousMonthButtonLabel?: string | React.ReactNode | undefined;
     previousYearButtonLabel?: string | undefined;
     readOnly?: boolean | undefined;
->>>>>>> 48727983
     renderCustomHeader?(params: {
         monthDate: Date;
         date: Date;
@@ -180,54 +146,6 @@
         nextYearButtonDisabled: boolean;
     }): React.ReactNode;
     renderDayContents?(dayOfMonth: number, date?: Date): React.ReactNode;
-<<<<<<< HEAD
-    required?: boolean;
-    scrollableMonthYearDropdown?: boolean;
-    scrollableYearDropdown?: boolean;
-    selected?: Date | null;
-    selectsEnd?: boolean;
-    selectsStart?: boolean;
-    selectsRange?: boolean;
-    shouldCloseOnSelect?: boolean;
-    showDisabledMonthNavigation?: boolean;
-    showFullMonthYearPicker?: boolean;
-    showMonthDropdown?: boolean;
-    showMonthYearDropdown?: boolean;
-    showMonthYearPicker?: boolean;
-    showPopperArrow?: boolean;
-    showPreviousMonths?: boolean;
-    showQuarterYearPicker?: boolean;
-    showTimeInput?: boolean;
-    showTimeSelect?: boolean;
-    showTimeSelectOnly?: boolean;
-    showTwoColumnMonthYearPicker?: boolean;
-    showFourColumnMonthYearPicker?: boolean;
-    showWeekNumbers?: boolean;
-    showYearDropdown?: boolean;
-    showYearPicker?: boolean;
-    startDate?: Date | null;
-    startOpen?: boolean;
-    strictParsing?: boolean;
-    tabIndex?: number;
-    timeCaption?: string;
-    timeFormat?: string;
-    timeInputLabel?: string;
-    timeIntervals?: number;
-    title?: string;
-    todayButton?: React.ReactNode;
-    useShortMonthInDropdown?: boolean;
-    useWeekdaysShort?: boolean;
-    weekAriaLabelPrefix?: string;
-    value?: string;
-    weekLabel?: string;
-    withPortal?: boolean;
-    portalId?: string;
-    wrapperClassName?: string;
-    yearDropdownItemNumber?: number;
-    excludeScrollbar?: boolean;
-    enableTabLoop?: boolean;
-    yearItemNumber?: number;
-=======
     required?: boolean | undefined;
     scrollableMonthYearDropdown?: boolean | undefined;
     scrollableYearDropdown?: boolean | undefined;
@@ -248,6 +166,7 @@
     showTimeSelect?: boolean | undefined;
     showTimeSelectOnly?: boolean | undefined;
     showTwoColumnMonthYearPicker?: boolean | undefined;
+    showFourColumnMonthYearPicker?: boolean | undefined;
     showWeekNumbers?: boolean | undefined;
     showYearDropdown?: boolean | undefined;
     showYearPicker?: boolean | undefined;
@@ -273,7 +192,6 @@
     excludeScrollbar?: boolean | undefined;
     enableTabLoop?: boolean | undefined;
     yearItemNumber?: number | undefined;
->>>>>>> 48727983
 }
 
 declare class ReactDatePicker extends React.Component<ReactDatePickerProps> {
