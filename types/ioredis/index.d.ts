--- conflicted
+++ resolved
@@ -7,11 +7,8 @@
 //                 Shahar Mor <https://github.com/shaharmor>
 //                 Whemoon Jang <https://github.com/palindrom615>
 //                 Francis Gulotta <https://github.com/reconbot>
-<<<<<<< HEAD
 //                 Dmitry Motovilov <https://github.com/funthing>
-=======
 //                 Oleg Repin <https://github.com/iamolegga>
->>>>>>> 8f2d45ea
 // Definitions: https://github.com/DefinitelyTyped/DefinitelyTyped
 // TypeScript Version: 2.8
 
