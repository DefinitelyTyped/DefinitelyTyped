--- conflicted
+++ resolved
@@ -661,15 +661,6 @@
         quit(callback: (err: Error, res: string) => void): void;
         quit(): Promise<string>;
 
-<<<<<<< HEAD
-        scan(cursor: number): Promise<[string, string[]]>;
-
-        scan(cursor: number, matchOption: 'match' | 'MATCH', pattern: string): Promise<[string, string[]]>;
-        scan(cursor: number, countOption: 'count' | 'COUNT', count: number): Promise<[string, string[]]>;
-
-        scan(
-            cursor: number,
-=======
         scan(cursor: number | string): Promise<[string, string[]]>;
 
         scan(cursor: number | string, matchOption: 'match' | 'MATCH', pattern: string): Promise<[string, string[]]>;
@@ -677,18 +668,13 @@
 
         scan(
             cursor: number | string,
->>>>>>> b1d74519
             matchOption: 'match' | 'MATCH',
             pattern: string,
             countOption: 'count' | 'COUNT',
             count: number,
         ): Promise<[string, string[]]>;
         scan(
-<<<<<<< HEAD
-            cursor: number,
-=======
             cursor: number | string,
->>>>>>> b1d74519
             countOption: 'count' | 'COUNT',
             count: number,
             matchOption: 'match' | 'MATCH',
@@ -1184,15 +1170,6 @@
 
         quit(callback?: (err: Error, res: string) => void): Pipeline;
 
-<<<<<<< HEAD
-        scan(cursor: number): Pipeline;
-
-        scan(cursor: number, matchOption: 'match' | 'MATCH', pattern: string): Pipeline;
-        scan(cursor: number, countOption: 'count' | 'COUNT', count: number): Pipeline;
-
-        scan(
-            cursor: number,
-=======
         scan(cursor: number | string): Pipeline;
 
         scan(cursor: number | string, matchOption: 'match' | 'MATCH', pattern: string): Pipeline;
@@ -1200,18 +1177,13 @@
 
         scan(
             cursor: number | string,
->>>>>>> b1d74519
             matchOption: 'match' | 'MATCH',
             pattern: string,
             countOption: 'count' | 'COUNT',
             count: number,
         ): Pipeline;
         scan(
-<<<<<<< HEAD
-            cursor: number,
-=======
             cursor: number | string,
->>>>>>> b1d74519
             countOption: 'count' | 'COUNT',
             count: number,
             matchOption: 'match' | 'MATCH',
