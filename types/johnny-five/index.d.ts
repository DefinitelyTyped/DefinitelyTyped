// Type definitions for johnny-five 1.3.0
// Project: https://github.com/rwaldron/johnny-five
// Definitions by: Toshiya Nakakura <https://github.com/nakakura>
//                 Zoltan Ujvary <https://github.com/ujvzolee>
//                 Simon Colmer <https://github.com/workshop2>
//                 XtrimSystems <https://github.com/xtrimsystems>
//                 Marcin Obiedziński <https://github.com/marcinobiedz>
//                 Nicholas Hehr <https://github.com/HipsterBrown>
//                 Scott González <https://github.com/scottgonzalez>
// Definitions: https://github.com/DefinitelyTyped/DefinitelyTyped
// TypeScript Version: 3.5

///<reference types="node"/>

export interface AccelerometerOption {
    board?: Board | undefined;
    controller: string;
}

export interface AccelerometerGeneralOption {
    controller?: string | undefined;
}

export interface AccelerometerAnalogOption extends AccelerometerGeneralOption {
    pins: Array<string>;
    sensitivity?: number | undefined;
    aref?: number | undefined;
    zeroV?: number | Array<number> | undefined;
    autoCalibrate?: boolean | undefined;
}

export interface AccelerometerMPU6050Option extends AccelerometerGeneralOption {
    sensitivity?: number | undefined;
}

export interface AccelerometerMMA7361Option extends AccelerometerGeneralOption {
    sleepPin?: number | string | undefined;
}

export declare class Accelerometer {
    constructor(option: AccelerometerGeneralOption | AccelerometerAnalogOption | AccelerometerMPU6050Option | AccelerometerMMA7361Option);

    id: string;
    zeroV: number;
    pins: Array<string>;
    readonly pitch: number;
    readonly roll: number;
    readonly x: number;
    readonly y: number;
    readonly z: number;
    readonly acceleration: number;
    readonly inclination: number;
    readonly orientation: number;

    on(event: string, cb: () => void): this;
    on(event: "change", cb: () => void): this;
    on(event: "data", cb: (freq: any) => void): this;
    hasAxis(name: string): void;
    enable(): void;
    disable(): void;
}

export interface AltimeterOption {
    board?: Board | undefined;
    controller: string;
    address?: number | undefined;
    freq?: number | undefined;
    elevation?: number | undefined;
}

export declare class Altimeter {
    constructor(option: AltimeterOption);

    id: string;
    readonly feet: number;
    readonly meters: number;

    on(event: string, cb: () => void): this;
    on(event: "change", cb: () => void): this;
    on(event: "data", cb: (data: any) => void): this;
}

export declare class Animation {
    constructor(option: Servo | Array<Servo>);

    target: number;
    duration: number;
    cuePoints: Array<number>;
    keyFrames: number;
    easing: string;
    loop: boolean;
    loopback: number;
    metronomic: boolean;
    progress: number;
    currentSpeed: number;
    fps: number;

    enqueue(segment: any): void;
    play(): void;
    pause(): void;
    stop(): void;
    next(): void;
    speed(speed: Array<number>): void;
}

export interface BoardOption {
    id?: number | string | undefined;
    port?: string | any | undefined;
    repl?: boolean | undefined;
    debug?: boolean | undefined;
    timeout?: number | undefined;
    io?: any;
}

export interface BoardLogEvent {
    type: 'info' | 'warn' | 'fail';
    timestamp: number;
    class: string;
    message: string;
}

export declare class Board {
    constructor(option?: BoardOption);

    io: any;
    id: string;
    repl: Repl;
    isReady: boolean;
    pins: Array<Pin>;
    port: string;

    on(event: "close", cb: () => void): this;
    on(event: "connect", cb: () => void): this;
    on(event: "error", cb: (error: Error) => void): this;
    on(event: "exit", cb: () => void): this;
    on(event: "fail", cb: (event: BoardLogEvent) => void): this;
    on(event: "info", cb: (event: BoardLogEvent) => void): this;
    on(event: "message", cb: (event: BoardLogEvent) => void): this;
    on(event: "ready", cb: () => void): this;
    on(event: "warn", cb: (event: BoardLogEvent) => void): this;
    pinMode(pin: number | string, mode: number): void;
    analogWrite(pin: number | string, value: number): void;
    analogRead(pin: number | string, cb: (item: number) => void): void;
    digitalWrite(pin: number | string, value: number): void;
    digitalRead(pin: number | string, cb: (item: number) => void): void;
    servoWrite(pin: number | string, angle: number): void;
    shiftOut(dataPin: Pin, clockPin: Pin, isBigEndian: boolean, value: number): void;
    wait(ms: number, cb: () => void): void;
    loop(ms: number, cb: () => void): void;
    samplingInterval(ms: number): void;
}

export interface ButtonOption {
    board?: Board | undefined;
    pin: number | string;
    invert?: boolean | undefined;
    isPullup?: boolean | undefined;
    isPulldown?: boolean | undefined;
    holdtime?: number | undefined;
}

export declare class Button {
    constructor(pin: number | string | ButtonOption);

    id: string;
    pin: number | string;
    downValue: number;
    upValue: number;
    holdtime: number;

    on(event: string, cb: () => void): this;
    on(event: "hold", cb: (holdTime: number) => void): this;
    on(event: "down", cb: () => void): this;
    on(event: "press", cb: () => void): this;
    on(event: "up", cb: () => void): this;
    on(event: "release", cb: () => void): this;
}

export interface CollectionPinOptions {
  pins: Array<string | number>;
  [key: string]: any;
}

export declare class Collection<Base = {}> {
  static installMethodForwarding(target: object, source: object): object;

  constructor(options: Array<number | string | object> | CollectionPinOptions);

  type?: Base | undefined;

  add(...args: Array<number | object>): number;

  each(callback: (item: Base, index: number) => void): this;

  forEach(callback: (item: Base, index: number) => void): this;

  includes(item: Base): boolean;

  indexOf(item: Base): number;

  map(callback: (item: Base, index: number) => void): Array<any>;

  slice(begin?: number, end?: number): Collection<Base>;

  byId(id: any): Base | undefined;
}

export interface CompassOption {
    board?: Board | undefined;
    controller: string;
    gauss?: number | undefined;
}

export declare class Compass {
    constructor(option: CompassOption);

    readonly heading: number;
    readonly bearing: { name: string, abbr: string, low: number, high: number, heading: number };

    on(event: string, cb: () => void): this;
    on(event: "change", cb: () => void): this;
    on(event: "data", cb: (data: any) => void): this;
}

export interface ESCOption {
    board?: Board | undefined;
    pin: number | string;
    pwmRange?: Array<number> | undefined;
    address?: string | undefined;
    controller?: 'PCA9685' | 'DEFAULT' | undefined;
    device?: 'FORWARD' | 'FORWARD_REVERSE' | 'FORWARD_REVERSE_BRAKE' | undefined;
    neutral?: number | undefined;
}

export declare class ESC {
    static Collection: ESCs;

    constructor(option: number | string | ESCOption);

    id: string;
    pin: number | string;
    pwmRange: Array<number>;
    readonly value: number;

    throttle(value: number): this;
    brake(): this;
}

export declare class ESCs extends Collection<ESC> {
  constructor(option: Array<number | string | ESCOption>);

  throttle(value: number): this;
  brake(): this;
}

export declare class Fn {
    static constrain(value: number, lower: number, upper: number): number;
    static inRange(value: number, lower: number, upper: number): boolean;
    static map(value: number, fromLow: number, fromHigh: number, toLow: number, toHigh: number): number;
    static fmap(value: number, fromLow: number, fromHigh: number, toLow: number, toHigh: number): number;
    static range(lower: number, upper: number, tick: number): Array<number>;
    static scale(value: number, fromLow: number, fromHigh: number, toLow: number, toHigh: number): number;
    static fscale(value: number, fromLow: number, fromHigh: number, toLow: number, toHigh: number): number;
    static sum(values: Array<number>): number;
    static toFixed(number: number, digits: number): number;
    static uid(): string;
    static bitSize(n: number): number;
    static bitValue(bit: number): number;
    static int16(msb: number, lsb: number): number;
    static uint16(msb: number, lsb: number): number;
    static int24(b16: number, b8: number, b0: number): number;
    static uint24(b16: number, b8: number, b0: number): number;
    static int32(b24: number, b16: number, b8: number, b0: number): number;
    static uint32(b24: number, b16: number, b8: number, b0: number): number;
}

export interface GyroGeneralOption {
    board?: Board | undefined;
    controller?: string | undefined;
}

export interface GyroAnalogOption extends GyroGeneralOption {
    pins: Array<string>;
    sensitivity: number;
    resolution?: number | undefined;
}

export interface GyroMPU6050Option extends GyroGeneralOption {
    sensitivity: number;
}

export declare class Gyro {
    constructor(option: GyroGeneralOption | GyroAnalogOption | GyroMPU6050Option);

    id: string;
    pins: Array<string>;
    readonly isCalibrated: boolean;
    readonly pitch: any;
    readonly roll: any;
    readonly yaw: any;
    readonly rate: any;
    readonly x: number;
    readonly y: number;
    readonly z: number;

    on(event: string, cb: () => void): this;
    on(event: "change", cb: () => void): this;
    on(event: "data", cb: (data: any) => void): this;
    recalibrate(): void;
}

export interface HygrometerOption {
    board?: Board | undefined;
    controller?: string | undefined;
    freq?: number | undefined;
}

export declare class Hygrometer {
    constructor(option: HygrometerOption);

    id: string;
    readonly relativeHumidity: number;
    readonly RH: number;

    on(event: string, cb: () => void): this;
    on(event: "change", cb: () => void): this;
    on(event: "data", cb: (data: any) => void): this;
}

export interface IMUGeneralOption {
    controller?: string | undefined;
    freq?: number | undefined;
}

export interface IMUMPU6050Option extends IMUGeneralOption {
    address: number;
}

export declare class IMU {
    constructor(option: IMUGeneralOption | IMUMPU6050Option);

    readonly accelerometer: Accelerometer;
    readonly compass: Compass
    readonly gyro: Gyro;
    readonly orientation: Orientiation;
    readonly thermometer: Thermometer;

    on(event: string, cb: () => void): this;
    on(event: "change", cb: () => void): this;
    on(event: "data", cb: (data: any) => void): this;
    on(event: "calibrated", cb: () => void): this;
}

export declare module IR {

    export interface ArrayOption {
        pins: Array<number> | Array<string>;
        emitter: number | string;
        freq?: number | undefined;
    }

    export interface LoadCalibrationOption {
        min: Array<number>;
        max: Array<number>;
    }

    export module Reflect {
        export class Array {
            constructor(option: ArrayOption);
            enable(): void;
            disable(): void;
            calibrate(): void;
            calibrateUntil(predicate: () => void): void;
            loadCalibration(option: LoadCalibrationOption): void;
            on(event: string, cb: () => void): this;
            on(event: "data", cb: (data: any) => void): this;
            on(event: "calibratedData", cb: (data: any) => void): this;
            on(event: "line", cb: (data: any) => void): this;
        }
    }
}

export interface JoystickOption {
    board?: Board | undefined;
    pins: Array<string>;
    invert?: boolean | undefined;
    invertX?: boolean | undefined;
    invertY?: boolean | undefined;
}

export declare class Joystick {
    constructor(option: JoystickOption);

    id: string;
    readonly x: number;
    readonly y: number;
    axis: Array<number>;
    raw: Array<number>;

    on(event: string, cb: () => void): this;
    on(event: "data", cb: (data: any) => void): this;
    on(event: "change", cb: () => void): this;
    on(event: "axismove", cb: (error: Error, date: Date) => void): this;
}

export interface LCDGeneralOption {
    board?: Board | undefined;
    rows?: number | undefined;
    cols?: number | undefined;
}

export interface LCDI2COption extends LCDGeneralOption {
    controller: string;
    backlight?: number | undefined;
}

export interface LCDParallelOption extends LCDGeneralOption {
    pins: Array<any>;
    backlight?: number | undefined;
}

export declare class LCD {
    constructor(option: LCDGeneralOption | LCDI2COption | LCDParallelOption);

    id: string;
    rows: number;
    cols: number;

    print(message: string): this;
    useChar(char: string): this;
    clear(): this;
    cursor(row: number, col: number): this;
    home(): this;
    on(): this;
    off(): this;
    display(): this;
    noDisplay(): this;
    blink(): this;
    noBlink(): this;
    autoscroll(): this;
    noAutoscroll(): this;
    bgColor(color: any): this;
    noBacklight(): this;
    backlight(): this;
}

export interface LedOption {
    board?: Board | undefined;
    pin: number | string;
    type?: string | undefined;
    controller?: string | undefined;
    address?: number | undefined;
    isAnode?: boolean | undefined;
}

export declare class Led {
    constructor(option: LedOption['pin'] | LedOption);

    animation: Animation;
    id: string;
    isOn: boolean;
    isRunning: boolean;
    mode: Pin['mode'];
    pin: number;
    value: number;

    blink(ms?: number, callback?: () => void): this;
    blink(callback?: () => void): this;
    brightness(val: number): this;
    fade(brightness: number, ms?: number, callback?: () => void): this;
    fadeIn(ms?: number, callback?: () => void): this;
    fadeOut(ms?: number, callback?: () => void): this;
    off(): this;
    on(): this;
    pulse(ms?: number, callback?: () => void): this;
    stop(): this;
    strobe(ms?: number, callback?: () => void): this;
    strobe(callback?: () => void): this;
    toggle(): this;
}

export declare module Led {

    export interface DigitsOption {
        board?: Board | undefined;
        pins: any;
        devices?: number | undefined;
        controller?: string | undefined;
    }

    export class Digits {
        constructor(option: DigitsOption);

        readonly isMatrix: boolean;
        readonly devices: number;
        digitOrder: number;

        on(): void;
        on(index: number): void;
        off(): void;
        off(index: number): void;
        clear(): void;
        clear(index: number): void;
        brightness(value: number): void;
        brightness(index: number, value: number): void;
        draw(position: number, character: number): void;
        draw(index: number, position: number, character: number): void;
    }

    export interface MatrixOption {
        board?: Board | undefined;
        pins: any;
        devices?: number | undefined;
    }

    export interface MatrixIC2Option {
        board?: Board | undefined;
        controller: string;
        addresses?: Array<any> | undefined;
        isBicolor?: boolean | undefined;
        dims?: any;
        rotation?: number | undefined;
    }

    export class Matrix {
        constructor(option: MatrixOption | MatrixIC2Option);

        readonly isMatrix: boolean;
        readonly devices: number;

        on(): void;
        on(index: number): void;
        off(): void;
        off(index: number): void;
        clear(): void;
        clear(index: number): void;
        brightness(value: number): void;
        brightness(index: number, value: number): void;
        led(row: number, col: number, state: any): void;
        led(index: number, row: number, col: number, state: any): void;
        row(row: number, val: number): void;
        row(index: number, row: number, val: number): void;
        column(row: number, val: number): void;
        column(index: number, row: number, val: number): void;
        draw(position: number, character: number): void;
        draw(index: number, position: number, character: number): void;
    }

    export interface RGBOption {
<<<<<<< HEAD
        board?: Board | undefined;
        pins: Array<number>;
=======
        pins: Array<number> | { blue: number; green: number; red: number; };
>>>>>>> 6acb333d
        isAnode?: boolean | undefined;
        controller?: string | undefined;
    }

    export class RGB {
        constructor(option: RGBOption);

        red: Led;
        green: Led;
        blue: Led;
        readonly isAnode: boolean;

        on(): void;
        off(): void;
        color(value: string): void;
        toggle(): void;
        strobe(ms: number): void;
        intensity(value: number): void;
        fadeIn(ms: number): void;
        fadeOut(ms: number): void;
        pulse(ms: number): void;
        stop(ms: number): void;
    }
}

export interface MotionOption {
    board?: Board | undefined;
    pin: number | string;
}

export declare class Motion {
    constructor(option: number | MotionOption);
    on(event: string, cb: () => void): this;
    on(event: "data", cb: (data: any) => void): this;
    on(event: "motionstart", cb: () => void): this;
    on(event: "motionend", cb: () => void): this;
    on(event: "calibrated", cb: () => void): this;
}

export interface MotorPins {
    pwm: number;
    dir: number;
    cdir?: number | undefined;
    brake?:number | undefined;
}

export interface MotorOption {
    board?: Board | undefined;
    pins: MotorPins;
    current?: SensorOption | undefined;
    invertPWM?: boolean | undefined;
    address?: number | undefined;
    controller?: string | undefined;
    register?: any;
    bits?: any;
}

export declare class Motor {
    constructor(option: number[] | MotorOption);

    readonly isOn: boolean;

    forward(speed: number): void;
    fwd(speed: number): void;
    reverse(speed: number): void;
    rev(speed: number): void;
    start(speed?: number): void;
    stop(): void;
    brake(): void;
    release(): void;
}

export declare class Motors {
    constructor(option: number[] | MotorOption[]);

    readonly isOn: boolean;

    forward(speed: number): void;
    fwd(speed: number): void;
    reverse(speed: number): void;
    rev(speed: number): void;
    start(speed?: number): void;
    stop(): void;
    brake(): void;
    release(): void;
}

export interface OrientiationOption {
    board?: Board | undefined;
    controller?: string | undefined;
    freq?: number | undefined;
}

export declare class Orientiation {
    constructor(option: OrientiationOption);

    readonly euler: any;
    readonly quarternion: any;

    on(event: string, cb: () => void): this;
    on(event: "change", cb: () => void): this;
    on(event: "data", cb: (data: any) => void): this;
    on(event: "calibrated", cb: () => void): this;
}

export interface PiezoOption {
    board?: Board | undefined;
    pin: number;
}

export interface PiezoTune {
    tempo?: number;
    song: [frequency: string | null, duration: number][];
}

export declare class Piezo {
    constructor(option: number | PiezoOption);

    id: string;
    pin: number;
    readonly mode: number;
    readonly isPlaying: boolean;

    frequency(frequency: number, duration: number): void;
    play(tune: PiezoTune, cb?: () => void): void;
    tone(tone: number, duration: number): void;
    noTone(): void;
    off(): void;
}

export interface PinOption {
    id?: number | string | undefined;
    pin: number | string;
    type?: string | undefined;
}

export interface PinState {
    supportedModes: Array<number>;
    mode: number;
    value: number;
    report: number;
    analogChannel: number;
}

export declare class Pin {
    constructor(option: number | string | PinOption);

    id: number | string;
    pin: number | string;
    type: "digital" | "analog";
    value: number;
    mode: number;

    static write(pin: number, value: number): void;
    static read(pin: number, cb: (error: Error, data: number) => void): void;
    query(cb: (pin: PinState) => void): void;
    high(): void;
    low(): void;
    write(value: number): void;
    read(cb: (error: Error, value: number) => void): void;
    on(event: string, cb: () => void): this;
    on(event: "high", cb: () => void): this;
    on(event: "low", cb: () => void): this;
    on(event: "data", cb: (data: any) => void): this;
}

export interface PingOption {
    pin: number | string;
    freq?: number | undefined;
    pulse?: number | undefined;
}

export declare class Ping {
    constructor(option: number | PingOption);
}

export declare interface ProximityOption {
    board?: Board | undefined;
    pin: number | string;
    controller: string;
    freq?: number | undefined;
}

export declare interface ProximityData {
    cm: number;
    in: number;
}

export declare class Proximity {
    constructor(option: number | ProximityOption);
    on(event: string, cb: () => void): this;
    on(event: "data", cb: (data: ProximityData) => void): this;
    on(event: "change", cb: () => void): this;
}

export interface RelayOption {
    board?: Board | undefined;
    pin: number | string;
    type?: string | undefined;
}

export declare class Relay {
    constructor(option: number | RelayOption);

    id: string;
    pin: number | string;
    readonly isOn: boolean;
    readonly type: string;

    open(): void;
    close(): void;
    toggle(): void;
}

export interface Repl {
    inject(object: any): void;
}

export interface SensorOption {
    board?: Board | undefined;
    pin: number | string;
    freq?: boolean | undefined;
    threshold?: number | undefined;
    enabled?: boolean | undefined;
}

export declare class Sensor {
    constructor(option: number | string | SensorOption);

    id: string;
    pin: number | string;
    threshold: number;
    readonly boolean: boolean;
    readonly raw: number;
    readonly analog: number;
    readonly constrained: number;
    readonly value: number;

    scaleTo(low: number, high: number): number;
    fscaleTo(low: number, high: number): number;
    scaleTo(range: Array<number>): number
    fscaleTo(range: Array<number>): number
    booleanAt(barrier: number): boolean;
    within(range: Array<number>, cb: () => void): void;
    on(event: string, cb: () => void): this;
    on(event: "change", cb: () => void): this;
    on(event: "data", cb: (data: any) => void): this;
}

export interface ServoGeneralOption {
    board?: Board | undefined;
    pin: number | string;
    range?: Array<number> | undefined;
    type?: string | undefined;
    startAt?: number | undefined;
    isInverted?: boolean | undefined;
    center?: boolean | undefined;
    controller?: string | undefined;
}

export interface ServoPCA9685Option extends ServoGeneralOption {
    address?: number | undefined;
}

export interface ServoSweepOpts {
    range: Array<number>;
    interval?: number | undefined;
    step?: number | undefined;
}

export declare class Servo {
    constructor(option: number | string | ServoGeneralOption);

    id: string;
    pin: number | string;
    range: Array<number>;
    invert: boolean;
    history: Array<any>;
    interval: number;
    isMoving: boolean;
    readonly last: any;
    readonly position: number;
    value: number;
    startAt: number;

    to(degrees: number, ms?: number, rage?: number): void;
    min(): void;
    max(): void;
    center(): void;
    home(): void;
    sweep(): void;
    sweep(range: Array<number>): void;
    sweep(opt: ServoSweepOpts): void;
    stop(): void;
    cw(speed: number): void;
    ccw(speed: number): void;
    on(event: string, cb: () => void): this;
    on(event: "move:complete", cb: () => void): this;
}

export interface ShiftRegisterOption {
    board?: Board | undefined;
    pins: any;
    isAnode?: boolean | undefined;
}

export declare class ShiftRegister {
    constructor(option: ShiftRegisterOption);

    id: string;
    pins: any;
    readonly value: any;
    readonly isAnode: boolean;

    clear(): void;
    display(number: number | string): void;
    reset(): void;
    send(...value: Array<number>): void;
}

export interface SonarOption {
    board?: Board | undefined;
    pin: number | string;
    device: string;
    freq?: number | undefined;
    threshold?: number | undefined;
}

export declare class Sonar {
    constructor(option: number | string | SonarOption);

    within(range: Array<number>, cb: () => void): void;
    within(range: Array<number>, unit: string, cb: () => void): void;
    on(event: string, cb: () => void): this;
    on(event: "change", cb: () => void): this;
    on(event: "data", cb: (data: any) => void): this;
}

export interface StepperOption {
    board?: Board | undefined;
    pins: any;
    stepsPerRev: number;
    type: number;
    rpm?: number | undefined;
    direction?: number | undefined;
}

export declare module Stepper {
    export class TYPE {
        static DRIVER: number;
        static TWO_WIRE: number;
        static FOUR_WIRE: number;
    }
}

export declare class Stepper {
    constructor(option: number | string | StepperOption);

    step(stepsOrOpts: any, cb: () => void): void;
    rpm(): Stepper;
    rpm(value: number): Stepper;
    speed(): Stepper;
    speed(value: number): Stepper;
    direction(): Stepper;
    direction(value: number): Stepper;
    accel(): Stepper;
    accel(value: number): Stepper;
    decel(): Stepper;
    decel(value: number): Stepper;
    cw(): Stepper;
    ccw(): Stepper;
    within(range: Array<number>, cb: () => void): void;
    within(range: Array<number>, unit: string, cb: () => void): void;
    on(event: string, cb: () => void): this;
    on(event: "change", cb: () => void): this;
    on(event: "data", cb: (data: any) => void): this;
}

export interface SwitchOption {
    board?: Board | undefined;
    pin: number | string;
    type?: "NO" | "NC" | undefined;
}

export declare class Switch {
    constructor(option: number | string | SwitchOption);

    id: string;
    pin: number | string;
    readonly isClosed: boolean;
    readonly isOpen: boolean;

    on(event: "open", cb: () => void): this;
    on(event: "close", cb: () => void): this;
}

export interface ThermometerOption {
    board?: Board | undefined;
    controller?: string | undefined;
    pin: string | number;
    toCelsius?: ((val: number) => number) | undefined;
    freq?: number | undefined;
}

export declare class Thermometer {
    constructor(option: ThermometerOption);

    id: string;
    pin: number | string;
    readonly celsius: number;
    readonly fahrenheit: number;
    readonly kelvin: number;
    readonly C: number;
    readonly F: number;
    readonly K: number;

    on(event: string, cb: () => void): this;
    on(event: "data", cb: (data: any) => void): this;
    on(event: "change", cb: () => void): this;
}<|MERGE_RESOLUTION|>--- conflicted
+++ resolved
@@ -547,12 +547,8 @@
     }
 
     export interface RGBOption {
-<<<<<<< HEAD
         board?: Board | undefined;
-        pins: Array<number>;
-=======
         pins: Array<number> | { blue: number; green: number; red: number; };
->>>>>>> 6acb333d
         isAnode?: boolean | undefined;
         controller?: string | undefined;
     }
