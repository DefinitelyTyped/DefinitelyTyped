// Type definitions for the RDFJS specification 2.0
// Project: https://github.com/rdfjs/representation-task-force
// Definitions by: Ruben Taelman <https://github.com/rubensworks>
//                 Laurens Rietveld <https://github.com/LaurensRietveld>
// Definitions: https://github.com/DefinitelyTyped/DefinitelyTyped
// TypeScript Version: 2.3

/// <reference types="node" />

import * as stream from "stream";
import { EventEmitter } from "events";

/* Data Model Interfaces */
/* https://rdf.js.org/data-model-spec/ */

/**
 * Contains an Iri, RDF blank Node, RDF literal, variable name, or a default graph
 * @see NamedNode
 * @see BlankNode
 * @see Literal
 * @see Variable
 * @see DefaultGraph
 */
export type Term = NamedNode | BlankNode | Literal | Variable | DefaultGraph;

/**
 * Contains an IRI.
 */
export interface NamedNode {
    /**
     * Contains the constant "NamedNode".
     */
    termType: "NamedNode";
    /**
     * The IRI of the named node (example: `http://example.org/resource`)
     */
    value: string;

    /**
     * @param other The term to compare with.
     * @return True if and only if other has termType "NamedNode" and the same `value`.
     */
    equals(other: Term | null | undefined): boolean;
}

/**
 * Contains an RDF blank node.
 */
export interface BlankNode {
    /**
     * Contains the constant "BlankNode".
     */
    termType: "BlankNode";
    /**
     * Blank node name as a string, without any serialization specific prefixes,
     * e.g. when parsing,
     * if the data was sourced from Turtle, remove _:,
     * if it was sourced from RDF/XML, do not change the blank node name (example: blank3).
     */
    value: string;

    /**
     * @param other The term to compare with.
     * @return True if and only if other has termType "BlankNode" and the same `value`.
     */
    equals(other: Term | null | undefined): boolean;
}

/**
 * An RDF literal, containing a string with an optional language tag and/or datatype.
 */
export interface Literal {
    /**
     * Contains the constant "Literal".
     */
    termType: "Literal";
    /**
     * The text value, unescaped, without language or type (example: Brad Pitt).
     */
    value: string;
    /**
     * the language as lowercase BCP47 string (examples: en, en-gb)
     * or an empty string if the literal has no language.
     * @link http://tools.ietf.org/html/bcp47
     */
    language: string;
    /**
     * A NamedNode whose IRI represents the datatype of the literal.
     */
    datatype: NamedNode;

    /**
     * @param other The term to compare with.
     * @return True if and only if other has termType "Literal"
     *                   and the same `value`, `language`, and `datatype`.
     */
    equals(other: Term | null | undefined): boolean;
}

/**
 * A variable name.
 */
export interface Variable {
    /**
     * Contains the constant "Variable".
     */
    termType: "Variable";
    /**
     * The name of the variable *without* leading ? (example: a).
     */
    value: string;

    /**
     * @param other The term to compare with.
     * @return True if and only if other has termType "Variable" and the same `value`.
     */
    equals(other: Term | null | undefined): boolean;
}

/**
 * An instance of DefaultGraph represents the default graph.
 * It's only allowed to assign a DefaultGraph to the .graph property of a Quad.
 */
export interface DefaultGraph {
    /**
     * Contains the constant "DefaultGraph".
     */
    termType: "DefaultGraph";
    /**
     * Contains an empty string as constant value.
     */
    value: "";

    /**
     * @param other The term to compare with.
     * @return True if and only if other has termType "DefaultGraph".
     */
    equals(other: Term | null | undefined): boolean;
}

/**
 * The subject, which is a NamedNode, BlankNode or Variable.
 * @see NamedNode
 * @see BlankNode
 * @see Variable
 */
export type Quad_Subject = NamedNode | BlankNode | Variable;

/**
 * The predicate, which is a NamedNode or Variable.
 * @see NamedNode
 * @see Variable
 */
export type Quad_Predicate = NamedNode | Variable;

/**
 * The object, which is a NamedNode, Literal, BlankNode or Variable.
 * @see NamedNode
 * @see Literal
 * @see BlankNode
 * @see Variable
 */
export type Quad_Object = NamedNode | Literal | BlankNode | Variable;

/**
 * The named graph, which is a DefaultGraph, NamedNode, BlankNode or Variable.
 * @see DefaultGraph
 * @see NamedNode
 * @see BlankNode
 * @see Variable
 */
export type Quad_Graph = DefaultGraph | NamedNode | BlankNode | Variable;

/**
 * An RDF quad, taking any Term in its positions, containing the subject, predicate, object and graph terms.
 */
export interface BaseQuad {
  /**
   * The subject.
   * @see Quad_Subject
   */
  subject: Term;
  /**
   * The predicate.
   * @see Quad_Predicate
   */
  predicate: Term;
  /**
   * The object.
   * @see Quad_Object
   */
  object: Term;
  /**
   * The named graph.
   * @see Quad_Graph
   */
  graph: Term;

  /**
   * @param other The term to compare with.
   * @return True if and only if the argument is a) of the same type b) has all components equal.
   */
  equals(other: BaseQuad): boolean;
}

/**
 * An RDF quad, containing the subject, predicate, object and graph terms.
 */
export interface Quad extends BaseQuad {
    /**
     * The subject.
     * @see Quad_Subject
     */
    subject: Quad_Subject;
    /**
     * The predicate.
     * @see Quad_Predicate
     */
    predicate: Quad_Predicate;
    /**
     * The object.
     * @see Quad_Object
     */
    object: Quad_Object;
    /**
     * The named graph.
     * @see Quad_Graph
     */
    graph: Quad_Graph;

    /**
     * @param other The term to compare with.
     * @return True if and only if the argument is a) of the same type b) has all components equal.
     */
    equals(other: BaseQuad): boolean;
}

/**
 * An RDF triple, containing the subject, predicate, object terms.
 *
 * Triple is an alias of Quad.
 */
// tslint:disable-next-line no-empty-interface
export interface Triple extends Quad {}

/**
 * A factory for instantiating RDF terms, triples and quads.
 */
export interface DataFactory {
    /**
     * @param value The IRI for the named node.
     * @return A new instance of NamedNode.
     * @see NamedNode
     */
    namedNode(value: string): NamedNode;

    /**
     * @param value The optional blank node identifier.
     * @return A new instance of BlankNode.
     *                         If the `value` parameter is undefined a new identifier
     *                         for the blank node is generated for each call.
     * @see BlankNode
     */
    blankNode(value?: string): BlankNode;

    /**
     * @param                 value              The literal value.
     * @param languageOrDatatype The optional language or datatype.
     *                                                    If `languageOrDatatype` is a NamedNode,
     *                                                    then it is used for the value of `NamedNode.datatype`.
     *                                                    Otherwise `languageOrDatatype` is used for the value
     *                                                    of `NamedNode.language`.
     * @return A new instance of Literal.
     * @see Literal
     */
    literal(value: string, languageOrDatatype?: string | NamedNode): Literal;

    /**
     * This method is optional.
     * @param value The variable name
     * @return A new instance of Variable.
     * @see Variable
     */
    variable?(value: string): Variable;

    /**
     * @return An instance of DefaultGraph.
     */
    defaultGraph(): DefaultGraph;

    /**
     * @param subject   The triple subject term.
     * @param predicate The triple predicate term.
     * @param object    The triple object term.
     * @return A new instance of Quad with `Quad.graph` set to DefaultGraph.
     * @see Quad
     * @see Triple
     * @see DefaultGraph
     */
    triple<Q extends BaseQuad = Quad>(subject: Q['subject'], predicate: Q['predicate'], object: Q['object']): Q;

    /**
     * @param subject   The quad subject term.
     * @param predicate The quad predicate term.
     * @param object    The quad object term.
     * @param graph     The quad graph term.
     * @return A new instance of Quad.
     * @see Quad
     */
    quad<Q extends BaseQuad = Quad>(subject: Q['subject'], predicate: Q['predicate'], object: Q['object'], graph?: Q['graph']): Q;
}

/* Stream Interfaces */
/* https://rdf.js.org/stream-spec/ */

/**
 * A quad stream.
 * This stream is only readable, not writable.
 *
 * Events:
 * * `readable()`:           When a quad can be read from the stream, it will emit this event.
 * * `end()`:                This event fires when there will be no more quads to read.
 * * `error(error: Error)`:  This event fires if any error occurs. The `message` describes the error.
 * * `data(quad: RDF.Quad)`: This event is emitted for every quad that can be read from the stream.
 *                           The quad is the content of the data.
 * Optional events:
 * * prefix(prefix: string, iri: RDF.NamedNode): This event is emitted every time a prefix is mapped to some IRI.
 */
export interface Stream<Q extends BaseQuad = Quad> extends EventEmitter {
    /**
     * This method pulls a quad out of the internal buffer and returns it.
     * If there is no quad available, then it will return null.
     *
     * @return A quad from the internal buffer, or null if none is available.
     */
    read(): Q;
}

/**
 * A Source is an object that emits quads.
 *
 * It can contain quads but also generate them on the fly.
 *
 * For example, parsers and transformations which generate quads can implement the Source interface.
 */
export interface Source<Q extends BaseQuad = Quad> {
    /**
     * Returns a stream that processes all quads matching the pattern.
     *
     * @param subject   The optional exact subject or subject regex to match.
     * @param predicate The optional exact predicate or predicate regex to match.
     * @param object    The optional exact object or object regex to match.
     * @param graph     The optional exact graph or graph regex to match.
     * @return The resulting quad stream.
     */
    match(subject?: Term | RegExp, predicate?: Term | RegExp, object?: Term | RegExp, graph?: Term | RegExp): Stream<Q>;
}

/**
 * A Sink is an object that consumes data from different kinds of streams.
 *
 * It can store the content of the stream or do some further processing.
 *
 * For example parsers, serializers, transformations and stores can implement the Sink interface.
 */
export interface Sink<InputStream extends EventEmitter, OutputStream extends EventEmitter> {
    /**
     * Consumes the given stream.
     *
     * The `end` and `error` events are used like described in the Stream interface.
     * Depending on the use case, subtypes of EventEmitter or Stream are used.
     * @see Stream
     *
     * @param stream The stream that will be consumed.
     * @return The resulting event emitter.
     */
    import(stream: InputStream): OutputStream;
}

/**
 * A Store is an object that usually used to persist quads.
 *
 * The interface allows removing quads, beside read and write access.
 * The quads can be stored locally or remotely.
 *
 * Access to stores LDP or SPARQL endpoints can be implemented with a Store inteface.
 */
export interface Store<Q extends BaseQuad = Quad> extends Source<Q>, Sink<Stream<Q>, EventEmitter> {
    /**
     * Removes all streamed quads.
     *
     * The end and error events are used like described in the Stream interface.
     * @see Stream
     *
     * @param stream The stream that will be consumed.
     * @return The resulting event emitter.
     */
    remove(stream: Stream<Q>): EventEmitter;

    /**
     * All quads matching the pattern will be removed.
     *
     * The `end` and `error` events are used like described in the Stream interface.
     * @see Stream
     *
     * @param subject   The optional exact subject or subject regex to match.
     * @param predicate The optional exact predicate or predicate regex to match.
     * @param object    The optional exact object or object regex to match.
     * @param graph     The optional exact graph or graph regex to match.
     * @return The resulting event emitter.
     */
    removeMatches(subject?: Term | RegExp, predicate?: Term | RegExp, object?: Term | RegExp, graph?: Term | RegExp)
        : EventEmitter;

    /**
     * Deletes the given named graph.
     *
     * The `end` and `error` events are used like described in the Stream interface.
     * @see Stream
     *
     * @param graph The graph term or string to match.
     * @return The resulting event emitter.
     */
    deleteGraph(graph: Q['graph'] | string): EventEmitter;
}

/* Dataset Interfaces */
/* https://rdf.js.org/dataset-spec/ */

export interface DatasetCore<OutQuad extends BaseQuad = Quad, InQuad extends BaseQuad = OutQuad> {
    /**
     * A non-negative integer that specifies the number of quads in the set.
     */
    readonly size: number;

    /**
     * Adds the specified quad to the dataset.
     *
     * Existing quads, as defined in `Quad.equals`, will be ignored.
     */
    add(quad: InQuad): this;

    /**
     * Removes the specified quad from the dataset.
     */
    delete(quad: InQuad): this;

    /**
     * Determines whether a dataset includes a certain quad.
     */
    has(quad: InQuad): boolean;

    /**
     * Returns a new dataset that is comprised of all quads in the current instance matching the given arguments.
     *
     * The logic described in {@link https://rdf.js.org/dataset-spec/#quad-matching|Quad Matching} is applied for each
     * quad in this dataset to check if it should be included in the output dataset.
     *
     * This method always returns a new DatasetCore, even if that dataset contains no quads.
     *
     * Since a `DatasetCore` is an unordered set, the order of the quads within the returned sequence is arbitrary.
     *
     * @param subject   The optional exact subject to match.
     * @param predicate The optional exact predicate to match.
     * @param object    The optional exact object to match.
     * @param graph     The optional exact graph to match.
     */
    match(subject?: Term | null, predicate?: Term | null, object?: Term | null, graph?: Term | null): this;

    [Symbol.iterator](): Iterator<OutQuad>;
}

export interface DatasetCoreFactory<OutQuad extends BaseQuad = Quad, InQuad extends BaseQuad = OutQuad, D extends DatasetCore<OutQuad, InQuad> = DatasetCore<OutQuad, InQuad>> {
    /**
     * Returns a new dataset and imports all quads, if given.
     */
    dataset(quads?: InQuad[]): D;
}

export interface Dataset<OutQuad extends BaseQuad = Quad, InQuad extends BaseQuad = OutQuad> extends DatasetCore<OutQuad, InQuad> {
    /**
     * Imports the quads into this dataset.
     *
     * This method differs from `Dataset.union` in that it adds all `quads` to the current instance, rather than
     * combining `quads` and the current instance to create a new instance.
     */
    addAll(quads: Dataset<InQuad>|InQuad[]): this;

    /**
     * Returns `true` if the current instance is a superset of the given dataset; differently put: if the given dataset
     * is a subset of, is contained in the current dataset.
     *
     * Blank Nodes will be normalized.
     */
    contains(other: Dataset<InQuad>): boolean;

    /**
     * This method removes the quads in the current instance that match the given arguments.
     *
     * The logic described in {@link https://rdf.js.org/dataset-spec/#quad-matching|Quad Matching} is applied for each
     * quad in this dataset to select the quads which will be deleted.
     *
     * @param subject   The optional exact subject to match.
     * @param predicate The optional exact predicate to match.
     * @param object    The optional exact object to match.
     * @param graph     The optional exact graph to match.
     */
    deleteMatches(subject?: Term, predicate?: Term, object?: Term, graph?: Term): this;

    /**
     * Returns a new dataset that contains all quads from the current dataset, not included in the given dataset.
     */
    difference(other: Dataset<InQuad>): this;

    /**
     * Returns true if the current instance contains the same graph structure as the given dataset.
     *
     * Blank Nodes will be normalized.
     */
    equals(other: Dataset<InQuad>): boolean;

    /**
     * Universal quantification method, tests whether every quad in the dataset passes the test implemented by the
     * provided `iteratee`.
     *
     * This method immediately returns boolean `false` once a quad that does not pass the test is found.
     *
     * This method always returns boolean `true` on an empty dataset.
     *
     * This method is aligned with `Array.prototype.every()` in ECMAScript-262.
     */
<<<<<<< HEAD
    every(iteratee: PropType<QuadFilterIteratee<OutQuad>, 'test'>): boolean;
=======
    every(iteratee: QuadFilterIteratee<Q>['test']): boolean;
>>>>>>> 2a7deeea

    /**
     * Creates a new dataset with all the quads that pass the test implemented by the provided `iteratee`.
     *
     * This method is aligned with Array.prototype.filter() in ECMAScript-262.
     */
<<<<<<< HEAD
    filter(iteratee: PropType<QuadFilterIteratee<OutQuad>, 'test'>): this;
=======
    filter(iteratee: QuadFilterIteratee<Q>['test']): this;
>>>>>>> 2a7deeea

    /**
     * Executes the provided `iteratee` once on each quad in the dataset.
     *
     * This method is aligned with `Array.prototype.forEach()` in ECMAScript-262.
     */
<<<<<<< HEAD
    forEach(iteratee: PropType<QuadRunIteratee<OutQuad>, 'run'>): void;
=======
    forEach(iteratee: QuadRunIteratee<Q>['run']): void;
>>>>>>> 2a7deeea

    /**
     * Imports all quads from the given stream into the dataset.
     *
     * The stream events `end` and `error` are wrapped in a Promise.
     */
    import(stream: Stream<InQuad>): Promise<this>;

    /**
     * Returns a new dataset containing alls quads from the current dataset that are also included in the given dataset.
     */
    intersection(other: Dataset<InQuad>): this;

    /**
     * Returns a new dataset containing all quads returned by applying `iteratee` to each quad in the current dataset.
     */
<<<<<<< HEAD
    map(iteratee: PropType<QuadMapIteratee<OutQuad>, 'map'>): this;
=======
    map(iteratee: QuadMapIteratee<Q>['map']): this;
>>>>>>> 2a7deeea

    /**
     * This method calls the `iteratee` on each `quad` of the `Dataset`. The first time the `iteratee` is called, the
     * `accumulator` value is the `initialValue` or, if not given, equals to the first quad of the `Dataset`. The return
     * value of the `iteratee` is used as `accumulator` value for the next calls.
     *
     * This method returns the return value of the last `iteratee` call.
     *
     * This method is aligned with `Array.prototype.reduce()` in ECMAScript-262.
     */
<<<<<<< HEAD
    reduce<A = any>(iteratee: PropType<QuadReduceIteratee<A, OutQuad>, 'run'>, initialValue?: A): A;
=======
    reduce<A = any>(iteratee: QuadReduceIteratee<A, Q>['run'], initialValue?: A): A;
>>>>>>> 2a7deeea

    /**
     * Existential quantification method, tests whether some quads in the dataset pass the test implemented by the
     * provided `iteratee`.
     *
     * This method immediately returns boolean `true` once a quad that passes the test is found.
     *
     * This method is aligned with `Array.prototype.some()` in ECMAScript-262.
     */
<<<<<<< HEAD
    some(iteratee: PropType<QuadFilterIteratee<OutQuad>, 'test'>): boolean;
=======
    some(iteratee: QuadFilterIteratee<Q>['test']): boolean;
>>>>>>> 2a7deeea

    /**
     * Returns the set of quads within the dataset as a host language native sequence, for example an `Array` in
     * ECMAScript-262.
     *
     * Since a `Dataset` is an unordered set, the order of the quads within the returned sequence is arbitrary.
     */
    toArray(): OutQuad[];

    /**
     * Returns an N-Quads string representation of the dataset, preprocessed with
     * {@link https://json-ld.github.io/normalization/spec/|RDF Dataset Normalization} algorithm.
     */
    toCanonical(): string;

    /**
     * Returns a stream that contains all quads of the dataset.
     */
    toStream(): Stream<OutQuad>;

    /**
     * Returns an N-Quads string representation of the dataset.
     *
     * No prior normalization is required, therefore the results for the same quads may vary depending on the `Dataset`
     * implementation.
     */
    toString(): string;

    /**
     * Returns a new `Dataset` that is a concatenation of this dataset and the quads given as an argument.
     */
    union(quads: Dataset<InQuad>): this;
}

export interface DatasetFactory<OutQuad extends BaseQuad = Quad, InQuad extends BaseQuad = OutQuad, D extends Dataset<OutQuad, InQuad> = Dataset<OutQuad, InQuad>>
    extends DatasetCoreFactory<OutQuad, InQuad, D> {
    /**
     * Returns a new dataset and imports all quads, if given.
     */
    dataset(quads?: Dataset<InQuad>|InQuad[]): D;
}

export interface QuadFilterIteratee<Q extends BaseQuad = Quad> {
    /**
     * A callable function that returns `true` if the input quad passes the test this function implements.
     */
    test(quad: Q, dataset: Dataset<Q>): boolean;
}

export interface QuadMapIteratee<Q extends BaseQuad = Quad> {
    /**
     * A callable function that can be executed on a quad and returns a quad.
     *
     * The returned quad can be the given quad or a new one.
     */
    map(quad: Q, dataset: Dataset<Q>): Q;
}

export interface QuadReduceIteratee<A = any, Q extends BaseQuad = Quad> {
    /**
     * A callable function that can be executed on an accumulator and quad and returns a new accumulator.
     */
    run(accumulator: A, quad: Q, dataset: Dataset<Q>): A;
}

export interface QuadRunIteratee<Q extends BaseQuad = Quad> {
    /**
     * A callable function that can be executed on a quad.
     */
    run(quad: Q, dataset: Dataset<Q>): void;
}

export {};<|MERGE_RESOLUTION|>--- conflicted
+++ resolved
@@ -529,33 +529,21 @@
      *
      * This method is aligned with `Array.prototype.every()` in ECMAScript-262.
      */
-<<<<<<< HEAD
-    every(iteratee: PropType<QuadFilterIteratee<OutQuad>, 'test'>): boolean;
-=======
-    every(iteratee: QuadFilterIteratee<Q>['test']): boolean;
->>>>>>> 2a7deeea
+    every(iteratee: QuadFilterIteratee<OutQuad>['test']): boolean;
 
     /**
      * Creates a new dataset with all the quads that pass the test implemented by the provided `iteratee`.
      *
      * This method is aligned with Array.prototype.filter() in ECMAScript-262.
      */
-<<<<<<< HEAD
-    filter(iteratee: PropType<QuadFilterIteratee<OutQuad>, 'test'>): this;
-=======
-    filter(iteratee: QuadFilterIteratee<Q>['test']): this;
->>>>>>> 2a7deeea
+    filter(iteratee: QuadFilterIteratee<OutQuad>['test']): this;
 
     /**
      * Executes the provided `iteratee` once on each quad in the dataset.
      *
      * This method is aligned with `Array.prototype.forEach()` in ECMAScript-262.
      */
-<<<<<<< HEAD
-    forEach(iteratee: PropType<QuadRunIteratee<OutQuad>, 'run'>): void;
-=======
-    forEach(iteratee: QuadRunIteratee<Q>['run']): void;
->>>>>>> 2a7deeea
+    forEach(iteratee: QuadRunIteratee<OutQuad>['run']): void;
 
     /**
      * Imports all quads from the given stream into the dataset.
@@ -572,11 +560,7 @@
     /**
      * Returns a new dataset containing all quads returned by applying `iteratee` to each quad in the current dataset.
      */
-<<<<<<< HEAD
-    map(iteratee: PropType<QuadMapIteratee<OutQuad>, 'map'>): this;
-=======
-    map(iteratee: QuadMapIteratee<Q>['map']): this;
->>>>>>> 2a7deeea
+    map(iteratee: QuadMapIteratee<OutQuad>['map']): this;
 
     /**
      * This method calls the `iteratee` on each `quad` of the `Dataset`. The first time the `iteratee` is called, the
@@ -587,11 +571,7 @@
      *
      * This method is aligned with `Array.prototype.reduce()` in ECMAScript-262.
      */
-<<<<<<< HEAD
-    reduce<A = any>(iteratee: PropType<QuadReduceIteratee<A, OutQuad>, 'run'>, initialValue?: A): A;
-=======
-    reduce<A = any>(iteratee: QuadReduceIteratee<A, Q>['run'], initialValue?: A): A;
->>>>>>> 2a7deeea
+    reduce<A = any>(iteratee: QuadReduceIteratee<A, OutQuad>['run'], initialValue?: A): A;
 
     /**
      * Existential quantification method, tests whether some quads in the dataset pass the test implemented by the
@@ -601,11 +581,7 @@
      *
      * This method is aligned with `Array.prototype.some()` in ECMAScript-262.
      */
-<<<<<<< HEAD
-    some(iteratee: PropType<QuadFilterIteratee<OutQuad>, 'test'>): boolean;
-=======
-    some(iteratee: QuadFilterIteratee<Q>['test']): boolean;
->>>>>>> 2a7deeea
+    some(iteratee: QuadFilterIteratee<OutQuad>['test']): boolean;
 
     /**
      * Returns the set of quads within the dataset as a host language native sequence, for example an `Array` in
