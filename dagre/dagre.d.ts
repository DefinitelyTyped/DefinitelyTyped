// Type definitions for dagre 0.7.0
// Project: https://github.com/cpettitt/dagre
// Definitions by: Qinfeng Chen <https://github.com/qinfchen>
// Definitions: https://github.com/borisyankov/DefinitelyTyped
declare module Dagre{
    interface DagreFactory {
        graphlib: GraphLib;
        layout(graph: Graph): void;
    }

    interface Graph {
        new (): Graph;
        edges(): Edge[];
        edge(id: any): any;
        nodes(): string[];
        node(id: any): any;
        setDefaultEdgeLabel(callback: () => void): Graph;
        setEdge(sourceId: string, targetId: string): Graph;
        setGraph(options: { [key: string]: any }): Graph;
        setNode(id: string, node: { [key: string]: any }): Graph;
    }

    interface Edge {
        v: string;
        w: string;
    }

    interface GraphLib {
        Graph: Graph;
    }
}

<<<<<<< HEAD
declare var dagre: Dagre.DagreFactory;
=======
declare var dagre: Dagre.DagreFactory;

declare module "dagre" {
    export = dagre;
}
>>>>>>> c6254f15
<|MERGE_RESOLUTION|>--- conflicted
+++ resolved
@@ -30,12 +30,8 @@
     }
 }
 
-<<<<<<< HEAD
-declare var dagre: Dagre.DagreFactory;
-=======
 declare var dagre: Dagre.DagreFactory;
 
 declare module "dagre" {
     export = dagre;
-}
->>>>>>> c6254f15
+}