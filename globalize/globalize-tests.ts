--- conflicted
+++ resolved
@@ -1,4 +1,3 @@
-<<<<<<< HEAD
 /// <reference path="globalize.d.ts" />
 
 /*Globalize.culture("fr");
@@ -133,140 +132,4 @@
         }
     },
     messages: {}
-=======
-/// <reference path="globalize.d.ts" />
-
-/*Globalize.culture("fr");
-console.log(Globalize.culture().name);
-
-Globalize.culture("fr-FR");
-console.log(Globalize.culture().name);
-
-Globalize.culture(["es-MX", "fr-FR"]);
-console.log(Globalize.culture().name);
-
-Globalize.culture("fr;q=0.4, es;q=0.5, he");
-
-Globalize.format(1234.567, "n");
-Globalize.format(1234.567, "n1");
-Globalize.format(1234.567, "n0");
-
-Globalize.format(new Date(1955, 10, 5), "yyyy/MM/dd");
-Globalize.format(new Date(1955, 10, 5), "dddd MMMM d, yyyy");
-
-Globalize.addCultureInfo("fr", { messages: { "translate": "traduire" } });
-console.log(Globalize.localize("translate", "fr"));
-
-Globalize.parseInt("1,234.56"); 
-Globalize.parseInt("1.234,56", 10);
-Globalize.parseInt("1.234,56", 10, "de");
-Globalize.parseFloat("1,234.56"); 
-Globalize.parseFloat("1.234,56", 10);
-Globalize.parseFloat("1.234,56", 10, "de");
-Globalize.parseDate("1/2/2003");
-Globalize.parseDate("15 Jun 2012", "dd MMM yyyy");
-Globalize.parseDate("15 Jun 2012", ["dd MMM yyyy"]);
-Globalize.culture("fr");
-Globalize.parseDate("1/2/2003"); 
-
-Globalize.addCultureInfo({ numberFormat: { billionZeroes: 12 } });
-Globalize.addCultureInfo("fr", { numberFormat: { billionZeroes: 12 } });
-Globalize.addCultureInfo("de-DE", "de", { numberFormat: { billionZeroes: 12 } });
-
-//Globalize.culture().calendar = Globalize.culture().calendars.SomeOtherCalendar;
-//Globalize.culture().calendar = Globalize.culture().calendars.standard;
-
-Globalize.format(123.45, "n"); 
-Globalize.format(123.45, "n0");
-Globalize.format(123.45, "n1");
-
-Globalize.format(123.45, "d");
-Globalize.format(12, "d3"); 
-
-Globalize.format(123.45, "c"); 
-Globalize.format(123.45, "c0");
-Globalize.format(123.45, "c1");
-Globalize.format(-123.45, "c");
-
-Globalize.format(0.12345, "p"); 
-Globalize.format(0.12345, "p0");
-Globalize.format(0.12345, "p4");
-
-Globalize.format(1234.56, "c");
-Globalize.culture("en-US").numberFormat.currency.symbol = '\u20ac';
-
-var currSym;
-Globalize.culture().numberFormat.currency.symbol = currSym;
-
-Globalize.format(new Date(2012, 1, 20), 'd');
-Globalize.format(new Date(2012, 1, 20), 'D');
-
-
-Globalize.load[ "default" ] = {
-    name: "English",
-    englishName: "English",
-    nativeName: "English",
-    isRTL: false,
-    language: "en",
-    numberFormat: {
-        pattern: [ "-n" ],
-        decimals: 2,
-        ",": ",",
-        ".": ".",
-        groupSizes: [ 3 ],
-        "+": "+",
-        "-": "-",
-        percent: {
-            pattern: [ "-n %", "n %" ],
-            decimals: 2,
-            groupSizes: [ 3 ],
-            ",": ",",
-            ".": ".",
-            symbol: "%"
-        },
-        currency: {
-            pattern: [ "($n)", "$n" ],
-            decimals: 2,
-            groupSizes: [ 3 ],
-            ",": ",",
-            ".": ".",
-            symbol: "$"
-        }
-    },
-    calendars: {
-        standard: {
-            name: "Gregorian_USEnglish",
-            "/": "/",
-            ":": ":",
-            firstDay: 0,
-            days: {
-                names: [ "Sunday", "Monday", "Tuesday", "Wednesday", "Thursday", "Friday", "Saturday" ],
-                namesAbbr: [ "Sun", "Mon", "Tue", "Wed", "Thu", "Fri", "Sat" ],
-                namesShort: [ "Su", "Mo", "Tu", "We", "Th", "Fr", "Sa" ]
-            },
-            //months: [
-            //  names: [ "January", "February", "March", "April", "May", "June", "July", "August", "September", "October", "November", "December", "" ],
-            //  namesAbbr: [ "Jan", "Feb", "Mar", "Apr", "May", "Jun", "Jul", "Aug", "Sep", "Oct", "Nov", "Dec", "" ]
-            //],
-            AM: [ "AM", "am", "AM" ],
-            PM: [ "PM", "pm", "PM" ],
-            eras: [
-                {"name":"A.D.","start":null,"offset":0}
-            ],
-            twoDigitYearMax: 2029,
-            patterns: {
-                d: "M/d/yyyy",
-                D: "dddd, MMMM dd, yyyy",
-                t: "h:mm tt",
-                T: "h:mm:ss tt",
-                f: "dddd, MMMM dd, yyyy h:mm tt",
-                F: "dddd, MMMM dd, yyyy h:mm:ss tt",
-                M: "MMMM dd",
-                Y: "yyyy MMMM",
-                S: "yyyy\u0027-\u0027MM\u0027-\u0027dd\u0027T\u0027HH\u0027:\u0027mm\u0027:\u0027ss"
-            }
-        }
-    },
-    messages: {}
->>>>>>> c6254f15
 }*/