/// <reference path="react-redux.d.ts" />
/// <reference path="../react/react.d.ts"/>
/// <reference path="../react/react-dom.d.ts"/>
/// <reference path="../redux/redux.d.ts" />
/// <reference path="../history/history.d.ts" />
/// <reference path="../react-router/react-router.d.ts" />
/// <reference path="../object-assign/object-assign.d.ts" />

import { Component, ReactElement } from 'react';
import * as React from 'react';
import * as ReactDOM from 'react-dom';
import { Router, RouterState } from 'react-router';
import { Store, Dispatch, bindActionCreators } from 'redux';
import { connect, Provider } from 'react-redux';
import objectAssign = require('object-assign');

//
// Quick Start
// https://github.com/rackt/react-redux/blob/master/docs/quick-start.md#quick-start
//

interface CounterState {
    counter: number;
}
declare var increment: Function;

class Counter extends Component<any, any> {
    render() {
        return (
            <button onClick={this.props.onIncrement}>
                {this.props.value}
            </button>
        );
    }
}

function mapStateToProps(state: CounterState) {
    return {
        value: state.counter
    };
}

// Which action creators does it want to receive by props?
function mapDispatchToProps(dispatch: Dispatch) {
    return {
        onIncrement: () => dispatch(increment())
    };
}

connect(
    mapStateToProps,
    mapDispatchToProps
)(Counter);


@connect(mapStateToProps)
class CounterContainer extends Component<any, any> {
    render(): JSX.Element {
        return null;
    }
}

class App extends Component<any, any> {
    render(): JSX.Element {
        // ...
        return null;
    }
}

const targetEl = document.getElementById('root');

ReactDOM.render((
    <Provider store={store}>
        {() => <App />}
    </Provider>
), targetEl);

//
// API
// https://github.com/rackt/react-redux/blob/master/docs/api.md
//
declare var store: Store;
declare var routerState: RouterState;
declare var history: HistoryModule.History;
class MyRootComponent extends Component<any, any> {
    render(): JSX.Element {
        return null;
    }
}
class TodoApp extends Component<any, any> {
    render(): JSX.Element {
        return null;
    }
}
interface TodoState {
    todos: string[]|string;
}
interface TodoProps {
    userId: number;
}
interface DispatchProps {
    addTodo(userId: number, text: string): void;
    action: Function;
}
declare var actionCreators: () => {
    action: Function;
}
declare var addTodo: () => { type: string; };
declare var todoActionCreators: { [type: string]: (...args: any[]) => any; };
declare var counterActionCreators: { [type: string]: (...args: any[]) => any; };

ReactDOM.render(
  <Provider store={store}>
    {() => <MyRootComponent />}
  </Provider>,
  document.body
);

//TODO: for React Router 0.13
////TODO: error TS2339: Property 'run' does not exist on type 'typeof "react-router"'.
////TODO: error TS2339: Property 'HistoryLocation' does not exist on type 'typeof "react-router"'.
//declare var routes: any;
//Router.run(routes, Router.HistoryLocation, (Handler, routerState) => { // note "routerState" here
//    ReactDOM.render(
//        <Provider store={store}>
//            {/*
//             //TODO: error TS2339: Property 'routerState' does not exist on type 'RouteProp'.
//             {() => <Handler routerState={routerState} />} // note "routerState" here: important to pass it down
//            */}
//        </Provider>,
//        document.getElementById('root')
//    );
//});


//TODO: for React Router 1.0
ReactDOM.render(
    <Provider store={store}>
        {() => <Router history={history}>...</Router>}
    </Provider>,
    targetEl
);

// Inject just dispatch and don't listen to store

connect()(TodoApp);

// Inject dispatch and every field in the global state

connect((state: TodoState) => state)(TodoApp);

// Inject dispatch and todos

function mapStateToProps2(state: TodoState) {
    return { todos: state.todos };
}

export default connect(mapStateToProps2)(TodoApp);

// Inject todos and all action creators (addTodo, completeTodo, ...)

//function mapStateToProps(state) {
//    return { todos: state.todos };
//}

connect(mapStateToProps2, actionCreators)(TodoApp);

// Inject todos and all action creators (addTodo, completeTodo, ...) as actions

//function mapStateToProps(state) {
//    return { todos: state.todos };
//}

function mapDispatchToProps2(dispatch: Dispatch) {
    return { actions: bindActionCreators(actionCreators, dispatch) };
}

connect(mapStateToProps2, mapDispatchToProps2)(TodoApp);

// Inject todos and a specific action creator (addTodo)

//function mapStateToProps(state) {
//    return { todos: state.todos };
//}

function mapDispatchToProps3(dispatch: Dispatch) {
    return bindActionCreators({ addTodo }, dispatch);
}

connect(mapStateToProps2, mapDispatchToProps3)(TodoApp);

// Inject todos, todoActionCreators as todoActions, and counterActionCreators as counterActions

//function mapStateToProps(state) {
//    return { todos: state.todos };
//}

function mapDispatchToProps4(dispatch: Dispatch) {
    return {
        todoActions: bindActionCreators(todoActionCreators, dispatch),
        counterActions: bindActionCreators(counterActionCreators, dispatch)
    };
}

connect(mapStateToProps2, mapDispatchToProps4)(TodoApp);

// Inject todos, and todoActionCreators and counterActionCreators together as actions

//function mapStateToProps(state) {
//    return { todos: state.todos };
//}

function mapDispatchToProps5(dispatch: Dispatch) {
    return {
        actions: bindActionCreators(objectAssign({}, todoActionCreators, counterActionCreators), dispatch)
    };
}

connect(mapStateToProps2, mapDispatchToProps5)(TodoApp);

// Inject todos, and all todoActionCreators and counterActionCreators directly as props

//function mapStateToProps(state) {
//    return { todos: state.todos };
//}

function mapDispatchToProps6(dispatch: Dispatch) {
    return bindActionCreators(objectAssign({}, todoActionCreators, counterActionCreators), dispatch);
}

connect(mapStateToProps2, mapDispatchToProps6)(TodoApp);

// Inject todos of a specific user depending on props

function mapStateToProps3(state: TodoState, ownProps: TodoProps): TodoState {
    return { todos: state.todos[ownProps.userId] };
}

connect(mapStateToProps3)(TodoApp);

// Inject todos of a specific user depending on props, and inject props.userId into the action

//function mapStateToProps(state) {
//    return { todos: state.todos };
//}

function mergeProps(stateProps: TodoState, dispatchProps: DispatchProps, ownProps: TodoProps): DispatchProps & TodoState {
    return objectAssign({}, ownProps, {
        todos: stateProps.todos[ownProps.userId],
        addTodo: (text: string) => dispatchProps.addTodo(ownProps.userId, text)
    });
}

connect(mapStateToProps2, actionCreators, mergeProps)(TodoApp);





interface TestProp {
    property1: number;
    someOtherProperty?: string;
}
interface TestState {
    isLoaded: boolean;
    state1: number;
}
class TestComponent extends Component<TestProp, TestState> {
    render(): JSX.Element {
        return null;
    }
}
const WrappedTestComponent = connect()(TestComponent);

// return value of the connect()(TestComponent) is of the type TestComponent
let ATestComponent: typeof TestComponent = null;
ATestComponent = TestComponent;
ATestComponent = WrappedTestComponent;

let anElement: ReactElement<TestProp>;
<TestComponent property1={42} />;
<WrappedTestComponent property1={42} />;
<ATestComponent property1={42} />;

class NonComponent {}
// this doesn't compile
//connect()(NonComponent);

<<<<<<< HEAD
// connect()(SomeClass) has the same constructor as SomeClass itself
class SomeClass extends Component<any, any> {
    constructor(public foo: string) { super() }
    public bar: number;
    render(): JSX.Element {
        return null;
    }
}
let bar: number = new (connect()(SomeClass))("foo").bar;


=======
>>>>>>> ab538faa
// stateless functions
interface HelloMessageProps { name: string; }
function HelloMessage(props: HelloMessageProps) {
    return <div>Hello {props.name}</div>;
}
let ConnectedHelloMessage = connect()(HelloMessage);
ReactDOM.render(<HelloMessage name="Sebastian" />, document.getElementById('content'));
ReactDOM.render(<ConnectedHelloMessage name="Sebastian" />, document.getElementById('content'));<|MERGE_RESOLUTION|>--- conflicted
+++ resolved
@@ -55,6 +55,7 @@
 
 @connect(mapStateToProps)
 class CounterContainer extends Component<any, any> {
+
     render(): JSX.Element {
         return null;
     }
@@ -83,11 +84,13 @@
 declare var routerState: RouterState;
 declare var history: HistoryModule.History;
 class MyRootComponent extends Component<any, any> {
+
     render(): JSX.Element {
         return null;
     }
 }
 class TodoApp extends Component<any, any> {
+
     render(): JSX.Element {
         return null;
     }
@@ -286,20 +289,8 @@
 // this doesn't compile
 //connect()(NonComponent);
 
-<<<<<<< HEAD
-// connect()(SomeClass) has the same constructor as SomeClass itself
-class SomeClass extends Component<any, any> {
-    constructor(public foo: string) { super() }
-    public bar: number;
-    render(): JSX.Element {
-        return null;
-    }
-}
-let bar: number = new (connect()(SomeClass))("foo").bar;
-
-
-=======
->>>>>>> ab538faa
+
+
 // stateless functions
 interface HelloMessageProps { name: string; }
 function HelloMessage(props: HelloMessageProps) {
