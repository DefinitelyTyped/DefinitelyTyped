// Type definitions for react-redux 4.4.0
// Project: https://github.com/rackt/react-redux
// Definitions by: Qubo <https://github.com/tkqubo>
// Definitions: https://github.com/DefinitelyTyped/DefinitelyTyped

/// <reference path="../react/react.d.ts" />
/// <reference path="../redux/redux.d.ts" />

declare module "react-redux" {
<<<<<<< HEAD
  import { ComponentClass, Component, StatelessComponent, ReactElement } from 'react';
=======
  import { ComponentClass, Component, StatelessComponent, Props, ReactNode } from 'react';
>>>>>>> ab538faa
  import { Store, Dispatch, ActionCreator } from 'redux';

  interface ComponentDecorator<TOriginalProps extends Props<any>, TOwnProps extends Props<any>> {
    (component: ComponentClass<TOriginalProps>): ComponentClass<TOwnProps>;
  }

  /**
   * Decorator that infers the type from the original component
   *
   * Can't use the above decorator because it would default the type to {}
   */
  export interface InferableComponentDecorator {
    <P, TComponentConstruct extends (ComponentClass<P>|StatelessComponent<P>)>(component: TComponentConstruct): TComponentConstruct;
  }

  /**
   * Connects a React component to a Redux store.
   *
   * - Without arguments, just wraps the component, without changing the behavior / props
   *
   * - If 2 params are passed (3rd param, mergeProps, is skipped), default behavior
   * is to override ownProps (as stated in the docs), so what remains is everything that's
   * not a state or dispatch prop
   *
   * - When 3rd param is passed, we don't know if ownProps propagate and whether they
   * should be valid component props, because it depends on mergeProps implementation.
   * As such, it is the user's responsibility to extend ownProps interface from state or
   * dispatch props or both when applicable
   *
   * @param mapStateToProps
   * @param mapDispatchToProps
   * @param mergeProps
   * @param options
   */
  export function connect(): InferableComponentDecorator;
  export function connect<
    TStateProps extends Props<any>,
    TDispatchProps extends Props<any>,
    TOwnProps extends Props<any>
  >(
    mapStateToProps: MapStateToProps<TStateProps, TOwnProps>,
    mapDispatchToProps?: MapDispatchToPropsFunction<TDispatchProps, TOwnProps>|MapDispatchToPropsObject
  ): ComponentDecorator<TStateProps & TDispatchProps, TOwnProps>;
  export function connect<
    TStateProps extends Props<any>,
    TDispatchProps extends Props<any>,
    TOwnProps extends Props<any>
  >(
    mapStateToProps: MapStateToProps<TStateProps, TOwnProps>,
    mapDispatchToProps: MapDispatchToPropsFunction<TDispatchProps, TOwnProps>|MapDispatchToPropsObject,
    mergeProps: MergeProps<TStateProps, TDispatchProps, TOwnProps>,
    options?: Options
  ): ComponentDecorator<TStateProps & TDispatchProps, TOwnProps>;

  interface MapStateToProps<TStateProps, TOwnProps> {
    (state: any, ownProps?: TOwnProps): TStateProps;
  }

  interface MapDispatchToPropsFunction<TDispatchProps, TOwnProps> {
    (dispatch: Dispatch, ownProps?: TOwnProps): TDispatchProps;
  }

  interface MapDispatchToPropsObject {
    [name: string]: ActionCreator;
  }

  interface MergeProps<TStateProps, TDispatchProps, TOwnProps> {
    (stateProps: TStateProps, dispatchProps: TDispatchProps, ownProps: TOwnProps): TStateProps & TDispatchProps;
  }

  interface Options {
    /**
     * If true, implements shouldComponentUpdate and shallowly compares the result of mergeProps,
     * preventing unnecessary updates, assuming that the component is a “pure” component
     * and does not rely on any input or state other than its props and the selected Redux store’s state.
     * Defaults to true.
     * @default true
     */
    pure: boolean;
  }

  export interface ProviderProps extends Props<Provider> {
    /**
     * The single Redux store in your application.
     */
    store?: Store;
    children?: ReactNode;
  }

  /**
   * Makes the Redux store available to the connect() calls in the component hierarchy below.
   */
<<<<<<< HEAD
  export class Provider extends Component<Property, {}> {
    render(): ReactElement<any>;
  }
=======
  export class Provider extends Component<ProviderProps, {}> { }
>>>>>>> ab538faa
}<|MERGE_RESOLUTION|>--- conflicted
+++ resolved
@@ -7,11 +7,7 @@
 /// <reference path="../redux/redux.d.ts" />
 
 declare module "react-redux" {
-<<<<<<< HEAD
-  import { ComponentClass, Component, StatelessComponent, ReactElement } from 'react';
-=======
-  import { ComponentClass, Component, StatelessComponent, Props, ReactNode } from 'react';
->>>>>>> ab538faa
+  import { ComponentClass, Component, StatelessComponent, ReactElement, Props, ReactNode } from 'react';
   import { Store, Dispatch, ActionCreator } from 'redux';
 
   interface ComponentDecorator<TOriginalProps extends Props<any>, TOwnProps extends Props<any>> {
@@ -45,7 +41,7 @@
    * @param mapDispatchToProps
    * @param mergeProps
    * @param options
-   */
+     */
   export function connect(): InferableComponentDecorator;
   export function connect<
     TStateProps extends Props<any>,
@@ -104,11 +100,7 @@
   /**
    * Makes the Redux store available to the connect() calls in the component hierarchy below.
    */
-<<<<<<< HEAD
-  export class Provider extends Component<Property, {}> {
+  export class Provider extends Component<ProviderProps, {}> {
     render(): ReactElement<any>;
   }
-=======
-  export class Provider extends Component<ProviderProps, {}> { }
->>>>>>> ab538faa
 }