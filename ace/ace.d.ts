// Type definitions for Ace Ajax.org Cloud9 Editor
// Project: http://ace.ajax.org/
// Definitions by: Diullei Gomes <https://github.com/Diullei>
// Definitions: https://github.com/borisyankov/DefinitelyTyped

declare module AceAjax {

    export interface Delta {
        action: string;
        range: Range;
        text: string;
        lines: string[];
    }

    export interface EditorCommand {

        name:string;

        bindKey:any;

        exec: Function;

        readOnly?: boolean;
    }

    export interface CommandManager {

        byName: any;

        commands: any;

        platform: string;

        addCommands(commands:EditorCommand[]): void;

        addCommand(command:EditorCommand): void;

        exec(name: string, editor: Editor, args: any): void;
    }

    export interface Annotation {

         row: number;

         column: number;

         text: string;

         type: string;
    }

    export interface TokenInfo {

        value: string;
    }

    export interface Position {

        row: number;

        column: number;
    }

    export interface KeyBinding {

        setDefaultHandler(kb: any): void;

        setKeyboardHandler(kb: any): void;

        addKeyboardHandler(kb: any, pos: any): void;

        removeKeyboardHandler(kb: any): boolean;

        getKeyboardHandler(): any;

        onCommandKey(e: any, hashId: any, keyCode: any): void;

        onTextInput(text: any): void;
    }
    var KeyBinding: {
        new(editor: Editor): KeyBinding;
    }

    export interface TextMode {

        getTokenizer(): any;

        toggleCommentLines(state: any, doc: any, startRow: any, endRow: any): void;

        getNextLineIndent (state: any, line: any, tab: any): string;

        checkOutdent(state: any, line: any, input: any): boolean;

        autoOutdent(state: any, doc: any, row: any): void;

        createWorker(session: any): any;

        createModeDelegates (mapping: any): void;

        transformAction(state: any, action: any, editor: any, session: any, param: any): any;
    }

    ////////////////
    /// Ace
    ////////////////

    /**
     * The main class required to set up an Ace instance in the browser.
    **/
    export interface Ace {

        /**
         * Provides access to require in packed noconflict mode
         * @param moduleName
        **/
        require(moduleName: string): any;

        /**
         * Embeds the Ace editor into the DOM, at the element provided by `el`.
         * @param el Either the id of an element, or the element itself
        **/
        edit(el: string): Editor;

        /**
         * Embeds the Ace editor into the DOM, at the element provided by `el`.
         * @param el Either the id of an element, or the element itself
        **/
        edit(el: HTMLElement): Editor;

        /**
         * Creates a new [[EditSession]], and returns the associated [[Document]].
         * @param text {:textParam}
         * @param mode {:modeParam}
        **/
        createEditSession(text: Document, mode: TextMode): IEditSession;

        /**
         * Creates a new [[EditSession]], and returns the associated [[Document]].
         * @param text {:textParam}
         * @param mode {:modeParam}
        **/
        createEditSession(text: string, mode: TextMode): IEditSession;
    }

    ////////////////
    /// Anchor
    ////////////////

    /**
     * Defines the floating pointer in the document. Whenever text is inserted or deleted before the cursor, the position of the cursor is updated.
    **/
    export interface Anchor {

        on(event: string, fn: (e: any) => any): void;

        /**
         * Returns an object identifying the `row` and `column` position of the current anchor.
        **/
        getPosition(): Position;

        /**
         * Returns the current document.
        **/
        getDocument(): Document;

        /**
         * Fires whenever the anchor position changes.
         * Both of these objects have a `row` and `column` property corresponding to the position.
         * Events that can trigger this function include [[Anchor.setPosition `setPosition()`]].
         * @param e An object containing information about the anchor position. It has two properties:
         * - `old`: An object describing the old Anchor position
         * - `value`: An object describing the new Anchor position
        **/
        onChange(e: any): void;

        /**
         * Sets the anchor position to the specified row and column. If `noClip` is `true`, the position is not clipped.
         * @param row The row index to move the anchor to
         * @param column The column index to move the anchor to
         * @param noClip Identifies if you want the position to be clipped
        **/
        setPosition(row: number, column: number, noClip: boolean): void;

        /**
         * When called, the `'change'` event listener is removed.
        **/
        detach(): void;
    }
    var Anchor: {
        /**
         * Creates a new `Anchor` and associates it with a document.
         * @param doc The document to associate with the anchor
         * @param row The starting row position
         * @param column The starting column position
        **/
        new(doc: Document, row: number, column: number): Anchor;
    }

    ////////////////////////////////
    /// BackgroundTokenizer
    ////////////////////////////////

    /**
     * Tokenizes the current [[Document `Document`]] in the background, and caches the tokenized rows for future use.
     * If a certain row is changed, everything below that row is re-tokenized.
    **/
    export interface BackgroundTokenizer {

        states: any[];

        /**
         * Sets a new tokenizer for this object.
         * @param tokenizer The new tokenizer to use
        **/
        setTokenizer(tokenizer: Tokenizer): void;

        /**
         * Sets a new document to associate with this object.
         * @param doc The new document to associate with
        **/
        setDocument(doc: Document): void;

        /**
         * Emits the `'update'` event. `firstRow` and `lastRow` are used to define the boundaries of the region to be updated.
         * @param firstRow The starting row region
         * @param lastRow The final row region
        **/
        fireUpdateEvent(firstRow: number, lastRow: number): void;

        /**
         * Starts tokenizing at the row indicated.
         * @param startRow The row to start at
        **/
        start(startRow: number): void;

        /**
         * Stops tokenizing.
        **/
        stop(): void;

        /**
         * Gives list of tokens of the row. (tokens are cached)
         * @param row The row to get tokens at
        **/
        getTokens(row: number): TokenInfo[];

        /**
         * [Returns the state of tokenization at the end of a row.]{: #BackgroundTokenizer.getState}
         * @param row The row to get state at
        **/
        getState(row: number): string;
    }
    var BackgroundTokenizer: {
        /**
         * Creates a new `BackgroundTokenizer` object.
         * @param tokenizer The tokenizer to use
         * @param editor The editor to associate with
        **/
        new(tokenizer: Tokenizer, editor: Editor): BackgroundTokenizer;
    }

    ////////////////
    /// Document
    ////////////////

    /**
     * Contains the text of the document. Document can be attached to several [[EditSession `EditSession`]]s.
     * At its core, `Document`s are just an array of strings, with each row in the document matching up to the array index.
    **/
    export interface Document {

        on(event: string, fn: (e: any) => any): void;

        /**
         * Replaces all the lines in the current `Document` with the value of `text`.
         * @param text The text to use
        **/
        setValue(text: string): void;

        /**
         * Returns all the lines in the document as a single string, split by the new line character.
        **/
        getValue(): string;

        /**
         * Creates a new `Anchor` to define a floating point in the document.
         * @param row The row number to use
         * @param column The column number to use
        **/
        createAnchor(row: number, column: number): void;

        /**
         * Returns the newline character that's being used, depending on the value of `newLineMode`.
        **/
        getNewLineCharacter(): string;

        /**
         * [Sets the new line mode.]{: #Document.setNewLineMode.desc}
         * @param newLineMode [The newline mode to use; can be either `windows`, `unix`, or `auto`]{: #Document.setNewLineMode.param}
        **/
        setNewLineMode(newLineMode: string): void;

        /**
         * [Returns the type of newlines being used; either `windows`, `unix`, or `auto`]{: #Document.getNewLineMode}
        **/
        getNewLineMode(): string;

        /**
         * Returns `true` if `text` is a newline character (either `\r\n`, `\r`, or `\n`).
         * @param text The text to check
        **/
        isNewLine(text: string): boolean;

        /**
         * Returns a verbatim copy of the given line as it is in the document
         * @param row The row index to retrieve
        **/
        getLine(row: number): string;

        /**
         * Returns an array of strings of the rows between `firstRow` and `lastRow`. This function is inclusive of `lastRow`.
         * @param firstRow The first row index to retrieve
         * @param lastRow The final row index to retrieve
        **/
        getLines(firstRow: number, lastRow: number): string[];

        /**
         * Returns all lines in the document as string array. Warning: The caller should not modify this array!
        **/
        getAllLines(): string[];

        /**
         * Returns the number of rows in the document.
        **/
        getLength(): number;

        /**
         * [Given a range within the document, this function returns all the text within that range as a single string.]{: #Document.getTextRange.desc}
         * @param range The range to work with
        **/
        getTextRange(range: Range): string;

        /**
         * Inserts a block of `text` and the indicated `position`.
         * @param position The position to start inserting at
         * @param text A chunk of text to insert
        **/
        insert(position: Position, text: string): any;

        /**
         * Inserts the elements in `lines` into the document, starting at the row index given by `row`. This method also triggers the `'change'` event.
         * @param row The index of the row to insert at
         * @param lines An array of strings
        **/
        insertLines(row: number, lines: string[]): any;

        /**
         * Inserts a new line into the document at the current row's `position`. This method also triggers the `'change'` event.
         * @param position The position to insert at
        **/
        insertNewLine(position: Position): any;

        /**
         * Inserts `text` into the `position` at the current row. This method also triggers the `'change'` event.
         * @param position The position to insert at
         * @param text A chunk of text
        **/
        insertInLine(position: any, text: string): any;

        /**
         * Removes the `range` from the document.
         * @param range A specified Range to remove
        **/
        remove(range: Range): any;

        /**
         * Removes the specified columns from the `row`. This method also triggers the `'change'` event.
         * @param row The row to remove from
         * @param startColumn The column to start removing at
         * @param endColumn The column to stop removing at
        **/
        removeInLine(row: number, startColumn: number, endColumn: number): any;

        /**
         * Removes a range of full lines. This method also triggers the `'change'` event.
         * @param firstRow The first row to be removed
         * @param lastRow The last row to be removed
        **/
        removeLines(firstRow: number, lastRow: number): string[];

        /**
         * Removes the new line between `row` and the row immediately following it. This method also triggers the `'change'` event.
         * @param row The row to check
        **/
        removeNewLine(row: number): void;

        /**
         * Replaces a range in the document with the new `text`.
         * @param range A specified Range to replace
         * @param text The new text to use as a replacement
        **/
        replace(range: Range, text: string): any;

        /**
         * Applies all the changes previously accumulated. These can be either `'includeText'`, `'insertLines'`, `'removeText'`, and `'removeLines'`.
        **/
        applyDeltas(deltas: Delta[]): void;

        /**
         * Reverts any changes previously applied. These can be either `'includeText'`, `'insertLines'`, `'removeText'`, and `'removeLines'`.
        **/
        revertDeltas(deltas: Delta[]): void;

        /**
         * Converts an index position in a document to a `{row, column}` object.
         * Index refers to the "absolute position" of a character in the document. For example:
         * ```javascript
         * var x = 0; // 10 characters, plus one for newline
         * var y = -1;
         * ```
         * Here, `y` is an index 15: 11 characters for the first row, and 5 characters until `y` in the second.
         * @param index An index to convert
         * @param startRow=0 The row from which to start the conversion
        **/
        indexToPosition(index: number, startRow: number): Position;

        /**
         * Converts the `{row, column}` position in a document to the character's index.
         * Index refers to the "absolute position" of a character in the document. For example:
         * ```javascript
         * var x = 0; // 10 characters, plus one for newline
         * var y = -1;
         * ```
         * Here, `y` is an index 15: 11 characters for the first row, and 5 characters until `y` in the second.
         * @param pos The `{row, column}` to convert
         * @param startRow=0 The row from which to start the conversion
        **/
        positionToIndex(pos: Position, startRow: number): number;
    }
    var Document: {
        /**
         * Creates a new `Document`. If `text` is included, the `Document` contains those strings; otherwise, it's empty.
         * @param text The starting text
        **/
        new(text?: string): Document;
        /**
         * Creates a new `Document`. If `text` is included, the `Document` contains those strings; otherwise, it's empty.
         * @param text The starting text
        **/
        new(text?: string[]): Document;
    }

    ////////////////////////////////
    /// EditSession
    ////////////////////////////////

    /**
     * Stores all the data about [[Editor `Editor`]] state providing easy way to change editors state.
     * `EditSession` can be attached to only one [[Document `Document`]]. Same `Document` can be attached to several `EditSession`s.
    **/
    export interface IEditSession {

        selection: Selection;

        bgTokenizer: BackgroundTokenizer;

        doc: Document;

        on(event: string, fn: (e: any) => any): void;

        findMatchingBracket(position: Position): void;

        addFold(text: string, range: Range): void;

        getFoldAt(row: number, column: number): any;

        removeFold(arg: any): void;

        expandFold(arg: any): void;

        unfold(arg1: any, arg2: boolean): void;

        screenToDocumentColumn(row: number, column: number): void;

        getFoldDisplayLine(foldLine: any, docRow: number, docColumn: number): any;

        getFoldsInRange(range: Range): any;

        highlight(text: string): void;

        /**
         * Sets the `EditSession` to point to a new `Document`. If a `BackgroundTokenizer` exists, it also points to `doc`.
         * @param doc The new `Document` to use
        **/
        setDocument(doc: Document): void;

        /**
         * Returns the `Document` associated with this session.
        **/
        getDocument(): Document;

        /**
         * undefined
         * @param row The row to work with
        **/
        $resetRowCache(row: number): void;

        /**
         * Sets the session text.
         * @param text The new text to place
        **/
        setValue(text: string): void;

        setMode(mode: string): void;

        /**
         * Returns the current [[Document `Document`]] as a string.
        **/
        getValue(): string;

        /**
         * Returns the string of the current selection.
        **/
        getSelection(): Selection;

        /**
         * {:BackgroundTokenizer.getState}
         * @param row The row to start at
        **/
        getState(row: number): string;

        /**
         * Starts tokenizing at the row indicated. Returns a list of objects of the tokenized rows.
         * @param row The row to start at
        **/
        getTokens(row: number): TokenInfo[];

        /**
         * Returns an object indicating the token at the current row. The object has two properties: `index` and `start`.
         * @param row The row number to retrieve from
         * @param column The column number to retrieve from
        **/
        getTokenAt(row: number, column: number): TokenInfo;

        /**
         * Sets the undo manager.
         * @param undoManager The new undo manager
        **/
        setUndoManager(undoManager: UndoManager): void;

        /**
         * Returns the current undo manager.
        **/
        getUndoManager(): UndoManager;

        /**
         * Returns the current value for tabs. If the user is using soft tabs, this will be a series of spaces (defined by [[EditSession.getTabSize `getTabSize()`]]): void; otherwise it's simply `'\t'`.
        **/
        getTabString(): string;

        /**
         * Pass `true` to enable the use of soft tabs. Soft tabs means you're using spaces instead of the tab character (`'\t'`).
         * @param useSoftTabs Value indicating whether or not to use soft tabs
        **/
        setUseSoftTabs(useSoftTabs: boolean): void;

        /**
         * Returns `true` if soft tabs are being used, `false` otherwise.
        **/
        getUseSoftTabs(): boolean;

        /**
         * Set the number of spaces that define a soft tab; for example, passing in `4` transforms the soft tabs to be equivalent to four spaces. This function also emits the `changeTabSize` event.
         * @param tabSize The new tab size
        **/
        setTabSize(tabSize: number): void;

        /**
         * Returns the current tab size.
        **/
        getTabSize(): number;

        /**
         * Returns `true` if the character at the position is a soft tab.
         * @param position The position to check
        **/
        isTabStop(position: any): boolean;

        /**
         * Pass in `true` to enable overwrites in your session, or `false` to disable.
         * If overwrites is enabled, any text you enter will type over any text after it. If the value of `overwrite` changes, this function also emites the `changeOverwrite` event.
         * @param overwrite Defines wheter or not to set overwrites
        **/
        setOverwrite(overwrite: boolean): void;

        /**
         * Returns `true` if overwrites are enabled; `false` otherwise.
        **/
        getOverwrite(): boolean;

        /**
         * Sets the value of overwrite to the opposite of whatever it currently is.
        **/
        toggleOverwrite(): void;

        /**
         * Adds `className` to the `row`, to be used for CSS stylings and whatnot.
         * @param row The row number
         * @param className The class to add
        **/
        addGutterDecoration(row: number, className: string): void;

        /**
         * Removes `className` from the `row`.
         * @param row The row number
         * @param className The class to add
        **/
        removeGutterDecoration(row: number, className: string): void;

        /**
         * Returns an array of numbers, indicating which rows have breakpoints.
        **/
        getBreakpoints(): number[];

        /**
         * Sets a breakpoint on every row number given by `rows`. This function also emites the `'changeBreakpoint'` event.
         * @param rows An array of row indices
        **/
        setBreakpoints(rows: any[]): void;

        /**
         * Removes all breakpoints on the rows. This function also emites the `'changeBreakpoint'` event.
        **/
        clearBreakpoints(): void;

        /**
         * Sets a breakpoint on the row number given by `rows`. This function also emites the `'changeBreakpoint'` event.
         * @param row A row index
         * @param className Class of the breakpoint
        **/
        setBreakpoint(row: number, className: string): void;

        /**
         * Removes a breakpoint on the row number given by `rows`. This function also emites the `'changeBreakpoint'` event.
         * @param row A row index
        **/
        clearBreakpoint(row: number): void;

        /**
         * Adds a new marker to the given `Range`. If `inFront` is `true`, a front marker is defined, and the `'changeFrontMarker'` event fires; otherwise, the `'changeBackMarker'` event fires.
         * @param range Define the range of the marker
         * @param clazz Set the CSS class for the marker
         * @param type Identify the type of the marker
         * @param inFront Set to `true` to establish a front marker
        **/
        addMarker(range: Range, clazz: string, type: Function, inFront: boolean): void;

        /**
         * Adds a new marker to the given `Range`. If `inFront` is `true`, a front marker is defined, and the `'changeFrontMarker'` event fires; otherwise, the `'changeBackMarker'` event fires.
         * @param range Define the range of the marker
         * @param clazz Set the CSS class for the marker
         * @param type Identify the type of the marker
         * @param inFront Set to `true` to establish a front marker
        **/
        addMarker(range: Range, clazz: string, type: string, inFront: boolean): void;

        /**
         * Adds a dynamic marker to the session.
         * @param marker object with update method
         * @param inFront Set to `true` to establish a front marker
        **/
        addDynamicMarker(marker: any, inFront: boolean): void;

        /**
         * Removes the marker with the specified ID. If this marker was in front, the `'changeFrontMarker'` event is emitted. If the marker was in the back, the `'changeBackMarker'` event is emitted.
         * @param markerId A number representing a marker
        **/
        removeMarker(markerId: number): void;

        /**
         * Returns an array containing the IDs of all the markers, either front or back.
         * @param inFront If `true`, indicates you only want front markers; `false` indicates only back markers
        **/
        getMarkers(inFront: boolean): any[];

        /**
         * Sets annotations for the `EditSession`. This functions emits the `'changeAnnotation'` event.
         * @param annotations A list of annotations
        **/
        setAnnotations(annotations: Annotation[]): void;

        /**
         * Returns the annotations for the `EditSession`.
        **/
        getAnnotations(): any;

        /**
         * Clears all the annotations for this session. This function also triggers the `'changeAnnotation'` event.
        **/
        clearAnnotations(): void;

        /**
         * If `text` contains either the newline (`\n`) or carriage-return ('\r') characters, `$autoNewLine` stores that value.
         * @param text A block of text
        **/
        $detectNewLine(text: string): void;

        /**
         * Given a starting row and column, this method returns the `Range` of the first word boundary it finds.
         * @param row The row to start at
         * @param column The column to start at
        **/
        getWordRange(row: number, column: number): Range;

        /**
         * Gets the range of a word, including its right whitespace.
         * @param row The row number to start from
         * @param column The column number to start from
        **/
        getAWordRange(row: number, column: number): any;

        /**
         * {:Document.setNewLineMode.desc}
         * @param newLineMode {:Document.setNewLineMode.param}
        **/
        setNewLineMode(newLineMode: string): void;

        /**
         * Returns the current new line mode.
        **/
        getNewLineMode(): string;

        /**
         * Identifies if you want to use a worker for the `EditSession`.
         * @param useWorker Set to `true` to use a worker
        **/
        setUseWorker(useWorker: boolean): void;

        /**
         * Returns `true` if workers are being used.
        **/
        getUseWorker(): boolean;

        /**
         * Reloads all the tokens on the current session. This function calls [[BackgroundTokenizer.start `BackgroundTokenizer.start ()`]] to all the rows; it also emits the `'tokenizerUpdate'` event.
        **/
        onReloadTokenizer(): void;

        /**
         * Sets a new text mode for the `EditSession`. This method also emits the `'changeMode'` event. If a [[BackgroundTokenizer `BackgroundTokenizer`]] is set, the `'tokenizerUpdate'` event is also emitted.
         * @param mode Set a new text mode
        **/
        $mode(mode: TextMode): void;

        /**
         * Returns the current text mode.
        **/
        getMode(): TextMode;

        /**
         * This function sets the scroll top value. It also emits the `'changeScrollTop'` event.
         * @param scrollTop The new scroll top value
        **/
        setScrollTop(scrollTop: number): void;

        /**
         * [Returns the value of the distance between the top of the editor and the topmost part of the visible content.]{: #EditSession.getScrollTop}
        **/
        getScrollTop(): number;

        /**
         * [Sets the value of the distance between the left of the editor and the leftmost part of the visible content.]{: #EditSession.setScrollLeft}
        **/
        setScrollLeft(): void;

        /**
         * [Returns the value of the distance between the left of the editor and the leftmost part of the visible content.]{: #EditSession.getScrollLeft}
        **/
        getScrollLeft(): number;

        /**
         * Returns the width of the screen.
        **/
        getScreenWidth(): number;

        /**
         * Returns a verbatim copy of the given line as it is in the document
         * @param row The row to retrieve from
        **/
        getLine(row: number): string;

        /**
         * Returns an array of strings of the rows between `firstRow` and `lastRow`. This function is inclusive of `lastRow`.
         * @param firstRow The first row index to retrieve
         * @param lastRow The final row index to retrieve
        **/
        getLines(firstRow: number, lastRow: number): string[];

        /**
         * Returns the number of rows in the document.
        **/
        getLength(): number;

        /**
         * {:Document.getTextRange.desc}
         * @param range The range to work with
        **/
        getTextRange(range: Range): string;

        /**
         * Inserts a block of `text` and the indicated `position`.
         * @param position The position {row, column} to start inserting at
         * @param text A chunk of text to insert
        **/
        insert(position: Position, text: string): any;

        /**
         * Removes the `range` from the document.
         * @param range A specified Range to remove
        **/
        remove(range: Range): any;

        /**
         * Reverts previous changes to your document.
         * @param deltas An array of previous changes
         * @param dontSelect [If `true`, doesn't select the range of where the change occured]{: #dontSelect}
        **/
        undoChanges(deltas: any[], dontSelect: boolean): Range;

        /**
         * Re-implements a previously undone change to your document.
         * @param deltas An array of previous changes
         * @param dontSelect {:dontSelect}
        **/
        redoChanges(deltas: any[], dontSelect: boolean): Range;

        /**
         * Enables or disables highlighting of the range where an undo occured.
         * @param enable If `true`, selects the range of the reinserted change
        **/
        setUndoSelect(enable: boolean): void;

        /**
         * Replaces a range in the document with the new `text`.
         * @param range A specified Range to replace
         * @param text The new text to use as a replacement
        **/
        replace(range: Range, text: string): any;

        /**
         * Moves a range of text from the given range to the given position. `toPosition` is an object that looks like this:
         * ```json
         * { row: newRowLocation, column: newColumnLocation }
         * ```
         * @param fromRange The range of text you want moved within the document
         * @param toPosition The location (row and column) where you want to move the text to
        **/
        moveText(fromRange: Range, toPosition: any): Range;

        /**
         * Indents all the rows, from `startRow` to `endRow` (inclusive), by prefixing each row with the token in `indentString`.
         * If `indentString` contains the `'\t'` character, it's replaced by whatever is defined by [[EditSession.getTabString `getTabString()`]].
         * @param startRow Starting row
         * @param endRow Ending row
         * @param indentString The indent token
        **/
        indentRows(startRow: number, endRow: number, indentString: string): void;

        /**
         * Outdents all the rows defined by the `start` and `end` properties of `range`.
         * @param range A range of rows
        **/
        outdentRows(range: Range): void;

        /**
         * Shifts all the lines in the document up one, starting from `firstRow` and ending at `lastRow`.
         * @param firstRow The starting row to move up
         * @param lastRow The final row to move up
        **/
        moveLinesUp(firstRow: number, lastRow: number): number;

        /**
         * Shifts all the lines in the document down one, starting from `firstRow` and ending at `lastRow`.
         * @param firstRow The starting row to move down
         * @param lastRow The final row to move down
        **/
        moveLinesDown(firstRow: number, lastRow: number): number;

        /**
         * Duplicates all the text between `firstRow` and `lastRow`.
         * @param firstRow The starting row to duplicate
         * @param lastRow The final row to duplicate
        **/
        duplicateLines(firstRow: number, lastRow: number): number;

        /**
         * Sets whether or not line wrapping is enabled. If `useWrapMode` is different than the current value, the `'changeWrapMode'` event is emitted.
         * @param useWrapMode Enable (or disable) wrap mode
        **/
        setUseWrapMode(useWrapMode: boolean): void;

        /**
         * Returns `true` if wrap mode is being used; `false` otherwise.
        **/
        getUseWrapMode(): boolean;

        /**
         * Sets the boundaries of wrap. Either value can be `null` to have an unconstrained wrap, or, they can be the same number to pin the limit. If the wrap limits for `min` or `max` are different, this method also emits the `'changeWrapMode'` event.
         * @param min The minimum wrap value (the left side wrap)
         * @param max The maximum wrap value (the right side wrap)
        **/
        setWrapLimitRange(min: number, max: number): void;

        /**
         * This should generally only be called by the renderer when a resize is detected.
         * @param desiredLimit The new wrap limit
        **/
        adjustWrapLimit(desiredLimit: number): boolean;

        /**
         * Returns the value of wrap limit.
        **/
        getWrapLimit(): number;

        /**
         * Returns an object that defines the minimum and maximum of the wrap limit; it looks something like this:
         * { min: wrapLimitRange_min, max: wrapLimitRange_max }
        **/
        getWrapLimitRange(): any;

        /**
         * Given a string, returns an array of the display characters, including tabs and spaces.
         * @param str The string to check
         * @param offset The value to start at
        **/
        $getDisplayTokens(str: string, offset: number): void;

        /**
         * Calculates the width of the string `str` on the screen while assuming that the string starts at the first column on the screen.
         * @param str The string to calculate the screen width of
         * @param maxScreenColumn
         * @param screenColumn
        **/
        $getStringScreenWidth(str: string, maxScreenColumn: number, screenColumn: number): number[];

        /**
         * Returns number of screenrows in a wrapped line.
         * @param row The row number to check
        **/
        getRowLength(row: number): number;

        /**
         * Returns the position (on screen) for the last character in the provided screen row.
         * @param screenRow The screen row to check
        **/
        getScreenLastRowColumn(screenRow: number): number;

        /**
         * For the given document row and column, this returns the column position of the last screen row.
         * @param docRow
         * @param docColumn
        **/
        getDocumentLastRowColumn(docRow: number, docColumn: number): number;

        /**
         * For the given document row and column, this returns the document position of the last row.
         * @param docRow
         * @param docColumn
        **/
        getDocumentLastRowColumnPosition(docRow: number, docColumn: number): number;

        /**
         * For the given row, this returns the split data.
        **/
        getRowSplitData(): string;

        /**
         * The distance to the next tab stop at the specified screen column.
         * @param screenColumn The screen column to check
        **/
        getScreenTabSize(screenColumn: number): number;

        /**
         * Converts characters coordinates on the screen to characters coordinates within the document. [This takes into account code folding, word wrap, tab size, and any other visual modifications.]{: #conversionConsiderations}
         * @param screenRow The screen row to check
         * @param screenColumn The screen column to check
        **/
        screenToDocumentPosition(screenRow: number, screenColumn: number): any;

        /**
         * Converts document coordinates to screen coordinates. {:conversionConsiderations}
         * @param docRow The document row to check
         * @param docColumn The document column to check
        **/
        documentToScreenPosition(docRow: number, docColumn: number): any;

        /**
         * For the given document row and column, returns the screen column.
         * @param row
         * @param docColumn
        **/
        documentToScreenColumn(row: number, docColumn: number): number;

        /**
         * For the given document row and column, returns the screen row.
         * @param docRow
         * @param docColumn
        **/
        documentToScreenRow(docRow: number, docColumn: number): void;

        /**
         * Returns the length of the screen.
        **/
        getScreenLength(): number;
    }
    var EditSession: {
        /**
         * Sets up a new `EditSession` and associates it with the given `Document` and `TextMode`.
         * @param text [If `text` is a `Document`, it associates the `EditSession` with it. Otherwise, a new `Document` is created, with the initial text]{: #textParam}
         * @param mode [The inital language mode to use for the document]{: #modeParam}
        **/
        new(text: string, mode?: TextMode): IEditSession;

        new(content: string, mode?: string): IEditSession;

        new (text: string[], mode?: string): IEditSession;
    }

    ////////////////////////////////
    /// Editor
    ////////////////////////////////

    /**
     * The main entry point into the Ace functionality.
     * The `Editor` manages the [[EditSession]] (which manages [[Document]]s), as well as the [[VirtualRenderer]], which draws everything to the screen.
     * Event sessions dealing with the mouse and keyboard are bubbled up from `Document` to the `Editor`, which decides what to do with them.
    **/
    export interface Editor {
        
        addEventListener(ev: 'change', callback: (ev: EditorChangeEvent) => any);
        addEventListener(ev: string, callback: Function);

        addEventListener(ev: 'change', callback: (ev: EditorChangeEvent) => any): void;
        addEventListener(ev: string, callback: Function): void;

        inMultiSelectMode: boolean;

        selectMoreLines(n: number): void;

        onTextInput(text: string): void;

        onCommandKey(e: any, hashId: any, keyCode: any): void;

        commands: CommandManager;

        session: IEditSession;

        selection: Selection;

        renderer: VirtualRenderer;

        keyBinding: KeyBinding;

        container: HTMLElement;

        onSelectionChange(e: any): void;

        onChangeMode(e?: any): void;

        execCommand(command:string, args?: any): void;

        /**
         * Sets a Configuration Option
         **/
        setOption(optionName: any, optionValue: any): void;

        /**
         * Sets Configuration Options
         **/
        setOptions(keyValueTuples: any): void;

        /**
         * Get a Configuration Option
         **/
        getOption(name: any):any;

        /**
         * Get Configuration Options
         **/
        getOptions():any;

<<<<<<< HEAD
        execCommand(command:string, args?: any);
        
        /**
         * Sets a Configuration Option
         **/
        setOption(optionName: any, optionValue: any);
        
        /**
         * Sets Configuration Options
         **/
        setOptions(keyValueTuples: any);
        
        /**
         * Get a Configuration Option
         **/
        getOption(name: any):any;
        
        /**
         * Get Configuration Options
         **/
        getOptions():any;
        
=======
>>>>>>> c6254f15
        /**
         * Get rid of console warning by setting this to Infinity
         **/
        $blockScrolling:number;

        /**
         * Sets a new key handler, such as "vim" or "windows".
         * @param keyboardHandler The new key handler
        **/
        setKeyboardHandler(keyboardHandler: string): void;

        /**
         * Returns the keyboard handler, such as "vim" or "windows".
        **/
        getKeyboardHandler(): string;

        /**
         * Sets a new editsession to use. This method also emits the `'changeSession'` event.
         * @param session The new session to use
        **/
        setSession(session: IEditSession): void;

        /**
         * Returns the current session being used.
        **/
        getSession(): IEditSession;

        /**
         * Sets the current document to `val`.
         * @param val The new value to set for the document
         * @param cursorPos Where to set the new value. `undefined` or 0 is selectAll, -1 is at the document start, and 1 is at the end
        **/
        setValue(val: string, cursorPos?: number): string;

        /**
         * Returns the current session's content.
        **/
        getValue(): string;

        /**
         * Returns the currently highlighted selection.
        **/
        getSelection(): Selection;

        /**
         * {:VirtualRenderer.onResize}
         * @param force If `true`, recomputes the size, even if the height and width haven't changed
        **/
        resize(force?: boolean): void;

        /**
         * {:VirtualRenderer.setTheme}
         * @param theme The path to a theme
        **/
        setTheme(theme: string): void;

        /**
         * {:VirtualRenderer.getTheme}
        **/
        getTheme(): string;

        /**
         * {:VirtualRenderer.setStyle}
         * @param style A class name
        **/
        setStyle(style: string): void;

        /**
         * {:VirtualRenderer.unsetStyle}
        **/
        unsetStyle(): void;

        /**
         * Set a new font size (in pixels) for the editor text.
         * @param size A font size ( _e.g._ "12px")
        **/
        setFontSize(size: string): void;

        /**
         * Brings the current `textInput` into focus.
        **/
        focus(): void;

        /**
         * Returns `true` if the current `textInput` is in focus.
        **/
        isFocused(): void;

        /**
         * Blurs the current `textInput`.
        **/
        blur(): void;

        /**
         * Emitted once the editor comes into focus.
        **/
        onFocus(): void;

        /**
         * Emitted once the editor has been blurred.
        **/
        onBlur(): void;

        /**
         * Emitted whenever the document is changed.
         * @param e Contains a single property, `data`, which has the delta of changes
        **/
        onDocumentChange(e: any): void;

        /**
         * Emitted when the selection changes.
        **/
        onCursorChange(): void;

        /**
         * Returns the string of text currently highlighted.
        **/
        getCopyText(): string;

        /**
         * Called whenever a text "copy" happens.
        **/
        onCopy(): void;

        /**
         * Called whenever a text "cut" happens.
        **/
        onCut(): void;

        /**
         * Called whenever a text "paste" happens.
         * @param text The pasted text
        **/
        onPaste(text: string): void;

        /**
         * Inserts `text` into wherever the cursor is pointing.
         * @param text The new text to add
        **/
        insert(text: string): void;

        /**
         * Pass in `true` to enable overwrites in your session, or `false` to disable. If overwrites is enabled, any text you enter will type over any text after it. If the value of `overwrite` changes, this function also emites the `changeOverwrite` event.
         * @param overwrite Defines wheter or not to set overwrites
        **/
        setOverwrite(overwrite: boolean): void;

        /**
         * Returns `true` if overwrites are enabled; `false` otherwise.
        **/
        getOverwrite(): boolean;

        /**
         * Sets the value of overwrite to the opposite of whatever it currently is.
        **/
        toggleOverwrite(): void;

        /**
         * Sets how fast the mouse scrolling should do.
         * @param speed A value indicating the new speed (in milliseconds)
        **/
        setScrollSpeed(speed: number): void;

        /**
         * Returns the value indicating how fast the mouse scroll speed is (in milliseconds).
        **/
        getScrollSpeed(): number;

        /**
         * Sets the delay (in milliseconds) of the mouse drag.
         * @param dragDelay A value indicating the new delay
        **/
        setDragDelay(dragDelay: number): void;

        /**
         * Returns the current mouse drag delay.
        **/
        getDragDelay(): number;

        /**
         * Indicates how selections should occur.
         * By default, selections are set to "line". There are no other styles at the moment,
         * although this code change in the future.
         * This function also emits the `'changeSelectionStyle'` event.
         * @param style The new selection style
        **/
        setSelectionStyle(style: string): void;

        /**
         * Returns the current selection style.
        **/
        getSelectionStyle(): string;

        /**
         * Determines whether or not the current line should be highlighted.
         * @param shouldHighlight Set to `true` to highlight the current line
        **/
        setHighlightActiveLine(shouldHighlight: boolean): void;

        /**
         * Returns `true` if current lines are always highlighted.
        **/
        getHighlightActiveLine(): void;

        /**
         * Determines if the currently selected word should be highlighted.
         * @param shouldHighlight Set to `true` to highlight the currently selected word
        **/
        setHighlightSelectedWord(shouldHighlight: boolean): void;

        /**
         * Returns `true` if currently highlighted words are to be highlighted.
        **/
        getHighlightSelectedWord(): boolean;

        /**
         * If `showInvisibiles` is set to `true`, invisible characters&mdash;like spaces or new lines&mdash;are show in the editor.
         * @param showInvisibles Specifies whether or not to show invisible characters
        **/
        setShowInvisibles(showInvisibles: boolean): void;

        /**
         * Returns `true` if invisible characters are being shown.
        **/
        getShowInvisibles(): boolean;

        /**
         * If `showPrintMargin` is set to `true`, the print margin is shown in the editor.
         * @param showPrintMargin Specifies whether or not to show the print margin
        **/
        setShowPrintMargin(showPrintMargin: boolean): void;

        /**
         * Returns `true` if the print margin is being shown.
        **/
        getShowPrintMargin(): boolean;

        /**
         * Sets the column defining where the print margin should be.
         * @param showPrintMargin Specifies the new print margin
        **/
        setPrintMarginColumn(showPrintMargin: number): void;

        /**
         * Returns the column number of where the print margin is.
        **/
        getPrintMarginColumn(): number;

        /**
         * If `readOnly` is true, then the editor is set to read-only mode, and none of the content can change.
         * @param readOnly Specifies whether the editor can be modified or not
        **/
        setReadOnly(readOnly: boolean): void;

        /**
         * Returns `true` if the editor is set to read-only mode.
        **/
        getReadOnly(): boolean;

        /**
         * Specifies whether to use behaviors or not. ["Behaviors" in this case is the auto-pairing of special characters, like quotation marks, parenthesis, or brackets.]{: #BehaviorsDef}
         * @param enabled Enables or disables behaviors
        **/
        setBehavioursEnabled(enabled: boolean): void;

        /**
         * Returns `true` if the behaviors are currently enabled. {:BehaviorsDef}
        **/
        getBehavioursEnabled(): boolean;

        /**
         * Specifies whether to use wrapping behaviors or not, i.e. automatically wrapping the selection with characters such as brackets
         * when such a character is typed in.
         * @param enabled Enables or disables wrapping behaviors
        **/
        setWrapBehavioursEnabled(enabled: boolean): void;

        /**
         * Returns `true` if the wrapping behaviors are currently enabled.
        **/
        getWrapBehavioursEnabled(): void;

        /**
         * Indicates whether the fold widgets are shown or not.
         * @param show Specifies whether the fold widgets are shown
        **/
        setShowFoldWidgets(show: boolean): void;

        /**
         * Returns `true` if the fold widgets are shown.
        **/
        getShowFoldWidgets(): void;

        /**
         * Removes words of text from the editor. A "word" is defined as a string of characters bookended by whitespace.
         * @param dir The direction of the deletion to occur, either "left" or "right"
        **/
        remove(dir: string): void;

        /**
         * Removes the word directly to the right of the current selection.
        **/
        removeWordRight(): void;

        /**
         * Removes the word directly to the left of the current selection.
        **/
        removeWordLeft(): void;

        /**
         * Removes all the words to the left of the current selection, until the start of the line.
        **/
        removeToLineStart(): void;

        /**
         * Removes all the words to the right of the current selection, until the end of the line.
        **/
        removeToLineEnd(): void;

        /**
         * Splits the line at the current selection (by inserting an `'\n'`).
        **/
        splitLine(): void;

        /**
         * Transposes current line.
        **/
        transposeLetters(): void;

        /**
         * Converts the current selection entirely into lowercase.
        **/
        toLowerCase(): void;

        /**
         * Converts the current selection entirely into uppercase.
        **/
        toUpperCase(): void;

        /**
         * Inserts an indentation into the current cursor position or indents the selected lines.
        **/
        indent(): void;

        /**
         * Indents the current line.
        **/
        blockIndent(): void;

        /**
         * Outdents the current line.
        **/
        blockOutdent(arg?: string): void;

        /**
         * Given the currently selected range, this function either comments all the lines, or uncomments all of them.
        **/
        toggleCommentLines(): void;

        /**
         * Works like [[EditSession.getTokenAt]], except it returns a number.
        **/
        getNumberAt(): number;

        /**
         * If the character before the cursor is a number, this functions changes its value by `amount`.
         * @param amount The value to change the numeral by (can be negative to decrease value)
        **/
        modifyNumber(amount: number): void;

        /**
         * Removes all the lines in the current selection
        **/
        removeLines(): void;

        /**
         * Shifts all the selected lines down one row.
        **/
        moveLinesDown(): number;

        /**
         * Shifts all the selected lines up one row.
        **/
        moveLinesUp(): number;

        /**
         * Moves a range of text from the given range to the given position. `toPosition` is an object that looks like this:
         * ```json
         * { row: newRowLocation, column: newColumnLocation }
         * ```
         * @param fromRange The range of text you want moved within the document
         * @param toPosition The location (row and column) where you want to move the text to
        **/
        moveText(fromRange: Range, toPosition: any): Range;

        /**
         * Copies all the selected lines up one row.
        **/
        copyLinesUp(): number;

        /**
         * Copies all the selected lines down one row.
        **/
        copyLinesDown(): number;

        /**
         * {:VirtualRenderer.getFirstVisibleRow}
        **/
        getFirstVisibleRow(): number;

        /**
         * {:VirtualRenderer.getLastVisibleRow}
        **/
        getLastVisibleRow(): number;

        /**
         * Indicates if the row is currently visible on the screen.
         * @param row The row to check
        **/
        isRowVisible(row: number): boolean;

        /**
         * Indicates if the entire row is currently visible on the screen.
         * @param row The row to check
        **/
        isRowFullyVisible(row: number): boolean;

        /**
         * Selects the text from the current position of the document until where a "page down" finishes.
        **/
        selectPageDown(): void;

        /**
         * Selects the text from the current position of the document until where a "page up" finishes.
        **/
        selectPageUp(): void;

        /**
         * Shifts the document to wherever "page down" is, as well as moving the cursor position.
        **/
        gotoPageDown(): void;

        /**
         * Shifts the document to wherever "page up" is, as well as moving the cursor position.
        **/
        gotoPageUp(): void;

        /**
         * Scrolls the document to wherever "page down" is, without changing the cursor position.
        **/
        scrollPageDown(): void;

        /**
         * Scrolls the document to wherever "page up" is, without changing the cursor position.
        **/
        scrollPageUp(): void;

        /**
         * Moves the editor to the specified row.
        **/
        scrollToRow(): void;

        /**
         * Scrolls to a line. If `center` is `true`, it puts the line in middle of screen (or attempts to).
         * @param line The line to scroll to
         * @param center If `true`
         * @param animate If `true` animates scrolling
         * @param callback Function to be called when the animation has finished
        **/
        scrollToLine(line: number, center: boolean, animate: boolean, callback: Function): void;

        /**
         * Attempts to center the current selection on the screen.
        **/
        centerSelection(): void;

        /**
         * Gets the current position of the cursor.
        **/
        getCursorPosition(): Position;

        /**
         * Returns the screen position of the cursor.
        **/
        getCursorPositionScreen(): number;

        /**
         * {:Selection.getRange}
        **/
        getSelectionRange(): Range;

        /**
         * Selects all the text in editor.
        **/
        selectAll(): void;

        /**
         * {:Selection.clearSelection}
        **/
        clearSelection(): void;

        /**
         * Moves the cursor to the specified row and column. Note that this does not de-select the current selection.
         * @param row The new row number
         * @param column The new column number
        **/
        moveCursorTo(row: number, column?: number, animate?:boolean): void;

        /**
         * Moves the cursor to the position indicated by `pos.row` and `pos.column`.
         * @param position An object with two properties, row and column
        **/
        moveCursorToPosition(position: Position): void;

        /**
         * Moves the cursor's row and column to the next matching bracket.
        **/
        jumpToMatching(): void;

        /**
         * Moves the cursor to the specified line number, and also into the indiciated column.
         * @param lineNumber The line number to go to
         * @param column A column number to go to
         * @param animate If `true` animates scolling
        **/
        gotoLine(lineNumber: number, column?: number, animate?: boolean): void;

        /**
         * Moves the cursor to the specified row and column. Note that this does de-select the current selection.
         * @param row The new row number
         * @param column The new column number
        **/
        navigateTo(row: number, column: number): void;

        /**
         * Moves the cursor up in the document the specified number of times. Note that this does de-select the current selection.
         * @param times The number of times to change navigation
        **/
        navigateUp(times?: number): void;

        /**
         * Moves the cursor down in the document the specified number of times. Note that this does de-select the current selection.
         * @param times The number of times to change navigation
        **/
        navigateDown(times?: number): void;

        /**
         * Moves the cursor left in the document the specified number of times. Note that this does de-select the current selection.
         * @param times The number of times to change navigation
        **/
        navigateLeft(times?: number): void;

        /**
         * Moves the cursor right in the document the specified number of times. Note that this does de-select the current selection.
         * @param times The number of times to change navigation
        **/
        navigateRight(times: number): void;

        /**
         * Moves the cursor to the start of the current line. Note that this does de-select the current selection.
        **/
        navigateLineStart(): void;

        /**
         * Moves the cursor to the end of the current line. Note that this does de-select the current selection.
        **/
        navigateLineEnd(): void;

        /**
         * Moves the cursor to the end of the current file. Note that this does de-select the current selection.
        **/
        navigateFileEnd(): void;

        /**
         * Moves the cursor to the start of the current file. Note that this does de-select the current selection.
        **/
        navigateFileStart(): void;

        /**
         * Moves the cursor to the word immediately to the right of the current position. Note that this does de-select the current selection.
        **/
        navigateWordRight(): void;

        /**
         * Moves the cursor to the word immediately to the left of the current position. Note that this does de-select the current selection.
        **/
        navigateWordLeft(): void;

        /**
         * Replaces the first occurance of `options.needle` with the value in `replacement`.
         * @param replacement The text to replace with
         * @param options The [[Search `Search`]] options to use
        **/
        replace(replacement: string, options?: any): void;

        /**
         * Replaces all occurances of `options.needle` with the value in `replacement`.
         * @param replacement The text to replace with
         * @param options The [[Search `Search`]] options to use
        **/
        replaceAll(replacement: string, options?: any): void;

        /**
         * {:Search.getOptions} For more information on `options`, see [[Search `Search`]].
        **/
        getLastSearchOptions(): any;

        /**
         * Attempts to find `needle` within the document. For more information on `options`, see [[Search `Search`]].
         * @param needle The text to search for (optional)
         * @param options An object defining various search properties
         * @param animate If `true` animate scrolling
        **/
        find(needle: string, options?: any, animate?: boolean): void;

        /**
         * Performs another search for `needle` in the document. For more information on `options`, see [[Search `Search`]].
         * @param options search options
         * @param animate If `true` animate scrolling
        **/
        findNext(options?: any, animate?: boolean): void;

        /**
         * Performs a search for `needle` backwards. For more information on `options`, see [[Search `Search`]].
         * @param options search options
         * @param animate If `true` animate scrolling
        **/
        findPrevious(options?: any, animate?: boolean): void;

        /**
         * {:UndoManager.undo}
        **/
        undo(): void;

        /**
         * {:UndoManager.redo}
        **/
        redo(): void;

        /**
         * Cleans up the entire editor.
        **/
        destroy(): void;

    }

    var Editor: {
        /**
         * Creates a new `Editor` object.
         * @param renderer Associated `VirtualRenderer` that draws everything
         * @param session The `EditSession` to refer to
        **/
        new(renderer: VirtualRenderer, session?: IEditSession): Editor;
    }
    
    interface EditorChangeEvent {
        start: Position;
        end: Position;
        action: string; // insert, remove
        lines: any[];
    }

    interface EditorChangeEvent {
        start: Position;
        end: Position;
        action: string; // insert, remove
        lines: any[];
    }

    ////////////////////////////////
    /// PlaceHolder
    ////////////////////////////////

    export interface PlaceHolder {

        on(event: string, fn: (e: any) => any): void;

        /**
         * PlaceHolder.setup()
         * TODO
        **/
        setup(): void;

        /**
         * PlaceHolder.showOtherMarkers()
         * TODO
        **/
        showOtherMarkers(): void;

        /**
         * PlaceHolder.hideOtherMarkers()
         * Hides all over markers in the [[EditSession `EditSession`]] that are not the currently selected one.
        **/
        hideOtherMarkers(): void;

        /**
         * PlaceHolder@onUpdate(e)
         * Emitted when the place holder updates.
        **/
        onUpdate(): void;

        /**
         * PlaceHolder@onCursorChange(e)
         * Emitted when the cursor changes.
        **/
        onCursorChange(): void;

        /**
         * PlaceHolder.detach()
         * TODO
        **/
        detach(): void;

        /**
         * PlaceHolder.cancel()
         * TODO
        **/
        cancel(): void;
    }
    var PlaceHolder: {
        /**
         * - @param session (Document): The document to associate with the anchor
         * - @param length (Number): The starting row position
         * - @param pos (Number): The starting column position
         * - @param others (String):
         * - @param mainClass (String):
         * - @param othersClass (String):
        **/
        new (session: Document, length: number, pos: number, others: string, mainClass: string, othersClass: string): PlaceHolder;

        new (session: IEditSession, length: number, pos: Position, positions: Position[]): PlaceHolder;
    }

    ////////////////
    /// RangeList
    ////////////////

    export interface IRangeList {
        ranges: Range[];

        pointIndex(pos: Position, startIndex?: number): void;

        addList(ranges: Range[]): void;

        add(ranges: Range): void;

        merge(): Range[];

        substractPoint(pos: Position): void;
    }
    export var RangeList: {
        new (): IRangeList;
    }

    ////////////////
    /// Range
    ////////////////

    /**
     * This object is used in various places to indicate a region within the editor. To better visualize how this works, imagine a rectangle. Each quadrant of the rectangle is analogus to a range, as ranges contain a starting row and starting column, and an ending row, and ending column.
    **/
    export interface Range {

        startRow:number;

        startColumn:number;

        endRow:number;

        endColumn:number;

        start: Position;

        end: Position;

        isEmpty(): boolean;

        /**
         * Returns `true` if and only if the starting row and column, and ending row and column, are equivalent to those given by `range`.
         * @param range A range to check against
        **/
        isEqual(range: Range): void;

        /**
         * Returns a string containing the range's row and column information, given like this:
         * ```
         * [start.row/start.column] -> [end.row/end.column]
         * ```
        **/
        toString(): void;

        /**
         * Returns `true` if the `row` and `column` provided are within the given range. This can better be expressed as returning `true` if:
         * ```javascript
         * this.start.row <= row <= this.end.row &&
         * this.start.column <= column <= this.end.column
         * ```
         * @param row A row to check for
         * @param column A column to check for
        **/
        contains(row: number, column: number): boolean;

        /**
         * Compares `this` range (A) with another range (B).
         * @param range A range to compare with
        **/
        compareRange(range: Range): number;

        /**
         * Checks the row and column points of `p` with the row and column points of the calling range.
         * @param p A point to compare with
        **/
        comparePoint(p: Range): number;

        /**
         * Checks the start and end points of `range` and compares them to the calling range. Returns `true` if the `range` is contained within the caller's range.
         * @param range A range to compare with
        **/
        containsRange(range: Range): boolean;

        /**
         * Returns `true` if passed in `range` intersects with the one calling this method.
         * @param range A range to compare with
        **/
        intersects(range: Range): boolean;

        /**
         * Returns `true` if the caller's ending row point is the same as `row`, and if the caller's ending column is the same as `column`.
         * @param row A row point to compare with
         * @param column A column point to compare with
        **/
        isEnd(row: number, column: number): boolean;

        /**
         * Returns `true` if the caller's starting row point is the same as `row`, and if the caller's starting column is the same as `column`.
         * @param row A row point to compare with
         * @param column A column point to compare with
        **/
        isStart(row: number, column: number): boolean;

        /**
         * Sets the starting row and column for the range.
         * @param row A row point to set
         * @param column A column point to set
        **/
        setStart(row: number, column: number): void;

        /**
         * Sets the starting row and column for the range.
         * @param row A row point to set
         * @param column A column point to set
        **/
        setEnd(row: number, column: number): void;

        /**
         * Returns `true` if the `row` and `column` are within the given range.
         * @param row A row point to compare with
         * @param column A column point to compare with
        **/
        inside(row: number, column: number): boolean;

        /**
         * Returns `true` if the `row` and `column` are within the given range's starting points.
         * @param row A row point to compare with
         * @param column A column point to compare with
        **/
        insideStart(row: number, column: number): boolean;

        /**
         * Returns `true` if the `row` and `column` are within the given range's ending points.
         * @param row A row point to compare with
         * @param column A column point to compare with
        **/
        insideEnd(row: number, column: number): boolean;

        /**
         * Checks the row and column points with the row and column points of the calling range.
         * @param row A row point to compare with
         * @param column A column point to compare with
        **/
        compare(row: number, column: number): number;

        /**
         * Checks the row and column points with the row and column points of the calling range.
         * @param row A row point to compare with
         * @param column A column point to compare with
        **/
        compareStart(row: number, column: number): number;

        /**
         * Checks the row and column points with the row and column points of the calling range.
         * @param row A row point to compare with
         * @param column A column point to compare with
        **/
        compareEnd(row: number, column: number): number;

        /**
         * Checks the row and column points with the row and column points of the calling range.
         * @param row A row point to compare with
         * @param column A column point to compare with
        **/
        compareInside(row: number, column: number): number;

        /**
         * Returns the part of the current `Range` that occurs within the boundaries of `firstRow` and `lastRow` as a new `Range` object.
         * @param firstRow The starting row
         * @param lastRow The ending row
        **/
        clipRows(firstRow: number, lastRow: number): Range;

        /**
         * Changes the row and column points for the calling range for both the starting and ending points.
         * @param row A new row to extend to
         * @param column A new column to extend to
        **/
        extend(row: number, column: number): Range;

        /**
         * Returns `true` if the range spans across multiple lines.
        **/
        isMultiLine(): boolean;

        /**
         * Returns a duplicate of the calling range.
        **/
        clone(): Range;

        /**
         * Returns a range containing the starting and ending rows of the original range, but with a column value of `0`.
        **/
        collapseRows(): Range;

        /**
         * Given the current `Range`, this function converts those starting and ending points into screen positions, and then returns a new `Range` object.
         * @param session The `EditSession` to retrieve coordinates from
        **/
        toScreenRange(session: IEditSession): Range;

        /**
         * Creates and returns a new `Range` based on the row and column of the given parameters.
         * @param start A starting point to use
         * @param end An ending point to use
        **/
        fromPoints(start: Range, end: Range): Range;

    }
    /**
     * Creates a new `Range` object with the given starting and ending row and column points.
     * @param startRow The starting row
     * @param startColumn The starting column
     * @param endRow The ending row
     * @param endColumn The ending column
    **/
    var Range: {
        fromPoints(pos1: Position, pos2: Position): Range;
        new(startRow: number, startColumn: number, endRow: number, endColumn: number): Range;
    }

    ////////////////
    /// RenderLoop
    ////////////////

    export interface RenderLoop { }
    var RenderLoop: {
        new(): RenderLoop;
    }

    ////////////////
    /// ScrollBar
    ////////////////

    /**
     * A set of methods for setting and retrieving the editor's scrollbar.
    **/
    export interface ScrollBar {

        /**
         * Emitted when the scroll bar, well, scrolls.
         * @param e Contains one property, `"data"`, which indicates the current scroll top position
        **/
        onScroll(e: any): void;

        /**
         * Returns the width of the scroll bar.
        **/
        getWidth(): number;

        /**
         * Sets the height of the scroll bar, in pixels.
         * @param height The new height
        **/
        setHeight(height: number): void;

        /**
         * Sets the inner height of the scroll bar, in pixels.
         * @param height The new inner height
        **/
        setInnerHeight(height: number): void;

        /**
         * Sets the scroll top of the scroll bar.
         * @param scrollTop The new scroll top
        **/
        setScrollTop(scrollTop: number): void;
    }
    var ScrollBar: {
        /**
         * Creates a new `ScrollBar`. `parent` is the owner of the scroll bar.
         * @param parent A DOM element
        **/
        new(parent: HTMLElement): ScrollBar;
    }

    ////////////////
    /// Search
    ////////////////

    /**
     * A class designed to handle all sorts of text searches within a [[Document `Document`]].
    **/
    export interface Search {

        /**
         * Sets the search options via the `options` parameter.
         * @param options An object containing all the new search properties
        **/
        set(options: any): Search;

        /**
         * [Returns an object containing all the search options.]{: #Search.getOptions}
        **/
        getOptions(): any;

        /**
         * Sets the search options via the `options` parameter.
         * @param An object containing all the search propertie
        **/
        setOptions(An: any): void;

        /**
         * Searches for `options.needle`. If found, this method returns the [[Range `Range`]] where the text first occurs. If `options.backwards` is `true`, the search goes backwards in the session.
         * @param session The session to search with
        **/
        find(session: IEditSession): Range;

        /**
         * Searches for all occurances `options.needle`. If found, this method returns an array of [[Range `Range`s]] where the text first occurs. If `options.backwards` is `true`, the search goes backwards in the session.
         * @param session The session to search with
        **/
        findAll(session: IEditSession): Range[];

        /**
         * Searches for `options.needle` in `input`, and, if found, replaces it with `replacement`.
         * @param input The text to search in
         * @param replacement The replacing text
         * + (String): If `options.regExp` is `true`, this function returns `input` with the replacement already made. Otherwise, this function just returns `replacement`.<br/>
         * If `options.needle` was not found, this function returns `null`.
        **/
        replace(input: string, replacement: string): string;
    }
    var Search: {
        /**
         * Creates a new `Search` object. The following search options are avaliable:
         * - `needle`: The string or regular expression you're looking for
         * - `backwards`: Whether to search backwards from where cursor currently is. Defaults to `false`.
         * - `wrap`: Whether to wrap the search back to the beginning when it hits the end. Defaults to `false`.
         * - `caseSensitive`: Whether the search ought to be case-sensitive. Defaults to `false`.
         * - `wholeWord`: Whether the search matches only on whole words. Defaults to `false`.
         * - `range`: The [[Range]] to search within. Set this to `null` for the whole document
         * - `regExp`: Whether the search is a regular expression or not. Defaults to `false`.
         * - `start`: The starting [[Range]] or cursor position to begin the search
         * - `skipCurrent`: Whether or not to include the current line in the search. Default to `false`.
        **/
        new(): Search;
    }

    ////////////////
    /// Search
    ////////////////

    /**
     * Contains the cursor position and the text selection of an edit session.
     * The row/columns used in the selection are in document coordinates representing ths coordinates as thez appear in the document before applying soft wrap and folding.
    **/
    export interface Selection {

        addEventListener(ev: string, callback: Function): void;

        moveCursorWordLeft(): void;

        moveCursorWordRight(): void;

        fromOrientedRange(range: Range): void;

        setSelectionRange(match: any): void;

        getAllRanges(): Range[];

        on(event: string, fn: (e: any) => any): void;

        addRange(range: Range): void;

        /**
         * Returns `true` if the selection is empty.
        **/
        isEmpty(): boolean;

        /**
         * Returns `true` if the selection is a multi-line.
        **/
        isMultiLine(): boolean;

        /**
         * Gets the current position of the cursor.
        **/
        getCursor(): Position;

        /**
         * Sets the row and column position of the anchor. This function also emits the `'changeSelection'` event.
         * @param row The new row
         * @param column The new column
        **/
        setSelectionAnchor(row: number, column: number): void;

        /**
         * Returns an object containing the `row` and `column` of the calling selection anchor.
        **/
        getSelectionAnchor(): any;

        /**
         * Returns an object containing the `row` and `column` of the calling selection lead.
        **/
        getSelectionLead(): any;

        /**
         * Shifts the selection up (or down, if [[Selection.isBackwards `isBackwards()`]] is true) the given number of columns.
         * @param columns The number of columns to shift by
        **/
        shiftSelection(columns: number): void;

        /**
         * Returns `true` if the selection is going backwards in the document.
        **/
        isBackwards(): boolean;

        /**
         * [Returns the [[Range]] for the selected text.]{: #Selection.getRange}
        **/
        getRange(): Range;

        /**
         * [Empties the selection (by de-selecting it). This function also emits the `'changeSelection'` event.]{: #Selection.clearSelection}
        **/
        clearSelection(): void;

        /**
         * Selects all the text in the document.
        **/
        selectAll(): void;

        /**
         * Sets the selection to the provided range.
         * @param range The range of text to select
         * @param reverse Indicates if the range should go backwards (`true`) or not
        **/
        setRange(range: Range, reverse: boolean): void;

        /**
         * Moves the selection cursor to the indicated row and column.
         * @param row The row to select to
         * @param column The column to select to
        **/
        selectTo(row: number, column: number): void;

        /**
         * Moves the selection cursor to the row and column indicated by `pos`.
         * @param pos An object containing the row and column
        **/
        selectToPosition(pos: any): void;

        /**
         * Moves the selection up one row.
        **/
        selectUp(): void;

        /**
         * Moves the selection down one row.
        **/
        selectDown(): void;

        /**
         * Moves the selection right one column.
        **/
        selectRight(): void;

        /**
         * Moves the selection left one column.
        **/
        selectLeft(): void;

        /**
         * Moves the selection to the beginning of the current line.
        **/
        selectLineStart(): void;

        /**
         * Moves the selection to the end of the current line.
        **/
        selectLineEnd(): void;

        /**
         * Moves the selection to the end of the file.
        **/
        selectFileEnd(): void;

        /**
         * Moves the selection to the start of the file.
        **/
        selectFileStart(): void;

        /**
         * Moves the selection to the first word on the right.
        **/
        selectWordRight(): void;

        /**
         * Moves the selection to the first word on the left.
        **/
        selectWordLeft(): void;

        /**
         * Moves the selection to highlight the entire word.
        **/
        getWordRange(): void;

        /**
         * Selects an entire word boundary.
        **/
        selectWord(): void;

        /**
         * Selects a word, including its right whitespace.
        **/
        selectAWord(): void;

        /**
         * Selects the entire line.
        **/
        selectLine(): void;

        /**
         * Moves the cursor up one row.
        **/
        moveCursorUp(): void;

        /**
         * Moves the cursor down one row.
        **/
        moveCursorDown(): void;

        /**
         * Moves the cursor left one column.
        **/
        moveCursorLeft(): void;

        /**
         * Moves the cursor right one column.
        **/
        moveCursorRight(): void;

        /**
         * Moves the cursor to the start of the line.
        **/
        moveCursorLineStart(): void;

        /**
         * Moves the cursor to the end of the line.
        **/
        moveCursorLineEnd(): void;

        /**
         * Moves the cursor to the end of the file.
        **/
        moveCursorFileEnd(): void;

        /**
         * Moves the cursor to the start of the file.
        **/
        moveCursorFileStart(): void;

        /**
         * Moves the cursor to the word on the right.
        **/
        moveCursorLongWordRight(): void;

        /**
         * Moves the cursor to the word on the left.
        **/
        moveCursorLongWordLeft(): void;

        /**
         * Moves the cursor to position indicated by the parameters. Negative numbers move the cursor backwards in the document.
         * @param rows The number of rows to move by
         * @param chars The number of characters to move by
        **/
        moveCursorBy(rows: number, chars: number): void;

        /**
         * Moves the selection to the position indicated by its `row` and `column`.
         * @param position The position to move to
        **/
        moveCursorToPosition(position: any): void;

        /**
         * Moves the cursor to the row and column provided. [If `preventUpdateDesiredColumn` is `true`, then the cursor stays in the same column position as its original point.]{: #preventUpdateBoolDesc}
         * @param row The row to move to
         * @param column The column to move to
         * @param keepDesiredColumn [If `true`, the cursor move does not respect the previous column]{: #preventUpdateBool}
        **/
        moveCursorTo(row: number, column: number, keepDesiredColumn?: boolean): void;

        /**
         * Moves the cursor to the screen position indicated by row and column. {:preventUpdateBoolDesc}
         * @param row The row to move to
         * @param column The column to move to
         * @param keepDesiredColumn {:preventUpdateBool}
        **/
        moveCursorToScreen(row: number, column: number, keepDesiredColumn: boolean): void;
    }
    var Selection: {
        /**
         * Creates a new `Selection` object.
         * @param session The session to use
        **/
        new(session: IEditSession): Selection;
    }

    ////////////////
    /// Split
    ////////////////

    export interface Split {

        /**
         * Returns the number of splits.
        **/
        getSplits(): number;

        /**
         * Returns the editor identified by the index `idx`.
         * @param idx The index of the editor you want
        **/
        getEditor(idx: number): void;

        /**
         * Returns the current editor.
        **/
        getCurrentEditor(): Editor;

        /**
         * Focuses the current editor.
        **/
        focus(): void;

        /**
         * Blurs the current editor.
        **/
        blur(): void;

        /**
         * Sets a theme for each of the available editors.
         * @param theme The name of the theme to set
        **/
        setTheme(theme: string): void;

        /**
         * Sets the keyboard handler for the editor.
         * @param keybinding
        **/
        setKeyboardHandler(keybinding: string): void;

        /**
         * Executes `callback` on all of the available editors.
         * @param callback A callback function to execute
         * @param scope The default scope for the callback
        **/
        forEach(callback: Function, scope: string): void;

        /**
         * Sets the font size, in pixels, for all the available editors.
         * @param size The new font size
        **/
        setFontSize(size: number): void;

        /**
         * Sets a new [[EditSession `EditSession`]] for the indicated editor.
         * @param session The new edit session
         * @param idx The editor's index you're interested in
        **/
        setSession(session: IEditSession, idx: number): void;

        /**
         * Returns the orientation.
        **/
        getOrientation(): number;

        /**
         * Sets the orientation.
         * @param orientation The new orientation value
        **/
        setOrientation(orientation: number): void;

        /**
         * Resizes the editor.
        **/
        resize(): void;
    }
    var Split: {
        new(): Split;
    }

    //////////////////
    /// TokenIterator
    //////////////////

    /**
     * This class provides an essay way to treat the document as a stream of tokens, and provides methods to iterate over these tokens.
    **/
    export interface TokenIterator {

        /**
         * Tokenizes all the items from the current point to the row prior in the document.
        **/
        stepBackward(): string[];

        /**
         * Tokenizes all the items from the current point until the next row in the document. If the current point is at the end of the file, this function returns `null`. Otherwise, it returns the tokenized string.
        **/
        stepForward(): string;

        /**
         * Returns the current tokenized string.
        **/
        getCurrentToken(): TokenInfo;

        /**
         * Returns the current row.
        **/
        getCurrentTokenRow(): number;

        /**
         * Returns the current column.
        **/
        getCurrentTokenColumn(): number;
    }
    var TokenIterator: {
        /**
         * Creates a new token iterator object. The inital token index is set to the provided row and column coordinates.
         * @param session The session to associate with
         * @param initialRow The row to start the tokenizing at
         * @param initialColumn The column to start the tokenizing at
        **/
        new(session: IEditSession, initialRow: number, initialColumn: number): TokenIterator;
    }

    //////////////////
    /// Tokenizer
    //////////////////


    /**
     * This class takes a set of highlighting rules, and creates a tokenizer out of them. For more information, see [the wiki on extending highlighters](https://github.com/ajaxorg/ace/wiki/Creating-or-Extending-an-Edit-Mode#wiki-extendingTheHighlighter).
    **/
    export interface Tokenizer {

        /**
         * Returns an object containing two properties: `tokens`, which contains all the tokens; and `state`, the current state.
        **/
        getLineTokens(): any;
    }
    var Tokenizer: {
        /**
         * Constructs a new tokenizer based on the given rules and flags.
         * @param rules The highlighting rules
         * @param flag Any additional regular expression flags to pass (like "i" for case insensitive)
        **/
        new(rules: any, flag: string): Tokenizer;
    }

    //////////////////
    /// UndoManager
    //////////////////

    /**
     * This object maintains the undo stack for an [[EditSession `EditSession`]].
    **/
    export interface UndoManager {

        /**
         * Provides a means for implementing your own undo manager. `options` has one property, `args`, an [[Array `Array`]], with two elements:
         * - `args[0]` is an array of deltas
         * - `args[1]` is the document to associate with
         * @param options Contains additional properties
        **/
        execute(options: any): void;

        /**
         * [Perform an undo operation on the document, reverting the last change.]{: #UndoManager.undo}
         * @param dontSelect {:dontSelect}
        **/
        undo(dontSelect?: boolean): Range;

        /**
         * [Perform a redo operation on the document, reimplementing the last change.]{: #UndoManager.redo}
         * @param dontSelect {:dontSelect}
        **/
        redo(dontSelect: boolean): void;

        /**
         * Destroys the stack of undo and redo redo operations.
        **/
        reset(): void;

        /**
         * Returns `true` if there are undo operations left to perform.
        **/
        hasUndo(): boolean;

        /**
         * Returns `true` if there are redo operations left to perform.
        **/
        hasRedo(): boolean;
        
        /**
         * Returns `true` if the dirty counter is 0
        **/
        isClean(): boolean;
        
        /**
         * Sets dirty counter to 0
        **/
        markClean(): void;

        /**
         * Returns `true` if the dirty counter is 0
        **/
        isClean(): boolean;

        /**
         * Sets dirty counter to 0
        **/
        markClean(): void;

    }
    var UndoManager: {
        /**
         * Resets the current undo state and creates a new `UndoManager`.
        **/
        new(): UndoManager;
    }

    ////////////////////
    /// VirtualRenderer
    ////////////////////

    /**
     * The class that is responsible for drawing everything you see on the screen!
    **/
    export interface VirtualRenderer {

        scroller: any;

        characterWidth: number;

        lineHeight: number;

        screenToTextCoordinates(left: number, top: number): void;

        /**
         * Associates the renderer with an [[EditSession `EditSession`]].
        **/
        setSession(session: IEditSession): void;

        /**
         * Triggers a partial update of the text, from the range given by the two parameters.
         * @param firstRow The first row to update
         * @param lastRow The last row to update
        **/
        updateLines(firstRow: number, lastRow: number): void;

        /**
         * Triggers a full update of the text, for all the rows.
        **/
        updateText(): void;

        /**
         * Triggers a full update of all the layers, for all the rows.
         * @param force If `true`, forces the changes through
        **/
        updateFull(force: boolean): void;

        /**
         * Updates the font size.
        **/
        updateFontSize(): void;

        /**
         * [Triggers a resize of the editor.]{: #VirtualRenderer.onResize}
         * @param force If `true`, recomputes the size, even if the height and width haven't changed
         * @param gutterWidth The width of the gutter in pixels
         * @param width The width of the editor in pixels
         * @param height The hiehgt of the editor, in pixels
        **/
        onResize(force: boolean, gutterWidth: number, width: number, height: number): void;

        /**
         * Adjusts the wrap limit, which is the number of characters that can fit within the width of the edit area on screen.
        **/
        adjustWrapLimit(): void;

        /**
         * Identifies whether you want to have an animated scroll or not.
         * @param shouldAnimate Set to `true` to show animated scrolls
        **/
        setAnimatedScroll(shouldAnimate: boolean): void;

        /**
         * Returns whether an animated scroll happens or not.
        **/
        getAnimatedScroll(): boolean;

        /**
         * Identifies whether you want to show invisible characters or not.
         * @param showInvisibles Set to `true` to show invisibles
        **/
        setShowInvisibles(showInvisibles: boolean): void;

        /**
         * Returns whether invisible characters are being shown or not.
        **/
        getShowInvisibles(): boolean;

        /**
         * Identifies whether you want to show the print margin or not.
         * @param showPrintMargin Set to `true` to show the print margin
        **/
        setShowPrintMargin(showPrintMargin: boolean): void;

        /**
         * Returns whether the print margin is being shown or not.
        **/
        getShowPrintMargin(): boolean;

        /**
         * Identifies whether you want to show the print margin column or not.
         * @param showPrintMargin Set to `true` to show the print margin column
        **/
        setPrintMarginColumn(showPrintMargin: boolean): void;

        /**
         * Returns whether the print margin column is being shown or not.
        **/
        getPrintMarginColumn(): boolean;

        /**
         * Returns `true` if the gutter is being shown.
        **/
        getShowGutter(): boolean;

        /**
         * Identifies whether you want to show the gutter or not.
         * @param show Set to `true` to show the gutter
        **/
        setShowGutter(show: boolean): void;

        /**
         * Returns the root element containing this renderer.
        **/
        getContainerElement(): HTMLElement;

        /**
         * Returns the element that the mouse events are attached to
        **/
        getMouseEventTarget(): HTMLElement;

        /**
         * Returns the element to which the hidden text area is added.
        **/
        getTextAreaContainer(): HTMLElement;

        /**
         * [Returns the index of the first visible row.]{: #VirtualRenderer.getFirstVisibleRow}
        **/
        getFirstVisibleRow(): number;

        /**
         * Returns the index of the first fully visible row. "Fully" here means that the characters in the row are not truncated; that the top and the bottom of the row are on the screen.
        **/
        getFirstFullyVisibleRow(): number;

        /**
         * Returns the index of the last fully visible row. "Fully" here means that the characters in the row are not truncated; that the top and the bottom of the row are on the screen.
        **/
        getLastFullyVisibleRow(): number;

        /**
         * [Returns the index of the last visible row.]{: #VirtualRenderer.getLastVisibleRow}
        **/
        getLastVisibleRow(): number;

        /**
         * Sets the padding for all the layers.
         * @param padding A new padding value (in pixels)
        **/
        setPadding(padding: number): void;

        /**
         * Returns whether the horizontal scrollbar is set to be always visible.
        **/
        getHScrollBarAlwaysVisible(): boolean;

        /**
         * Identifies whether you want to show the horizontal scrollbar or not.
         * @param alwaysVisible Set to `true` to make the horizontal scroll bar visible
        **/
        setHScrollBarAlwaysVisible(alwaysVisible: boolean): void;

        /**
         * Schedules an update to all the front markers in the document.
        **/
        updateFrontMarkers(): void;

        /**
         * Schedules an update to all the back markers in the document.
        **/
        updateBackMarkers(): void;

        /**
         * Deprecated; (moved to [[EditSession]])
        **/
        addGutterDecoration(): void;

        /**
         * Deprecated; (moved to [[EditSession]])
        **/
        removeGutterDecoration(): void;

        /**
         * Redraw breakpoints.
        **/
        updateBreakpoints(): void;

        /**
         * Sets annotations for the gutter.
         * @param annotations An array containing annotations
        **/
        setAnnotations(annotations: any[]): void;

        /**
         * Updates the cursor icon.
        **/
        updateCursor(): void;

        /**
         * Hides the cursor icon.
        **/
        hideCursor(): void;

        /**
         * Shows the cursor icon.
        **/
        showCursor(): void;

        /**
         * Scrolls the cursor into the first visibile area of the editor
        **/
        scrollCursorIntoView(): void;

        /**
         * {:EditSession.getScrollTop}
        **/
        getScrollTop(): number;

        /**
         * {:EditSession.getScrollLeft}
        **/
        getScrollLeft(): number;

        /**
         * Returns the first visible row, regardless of whether it's fully visible or not.
        **/
        getScrollTopRow(): number;

        /**
         * Returns the last visible row, regardless of whether it's fully visible or not.
        **/
        getScrollBottomRow(): number;

        /**
         * Gracefully scrolls from the top of the editor to the row indicated.
         * @param row A row id
        **/
        scrollToRow(row: number): void;

        /**
         * Gracefully scrolls the editor to the row indicated.
         * @param line A line number
         * @param center If `true`, centers the editor the to indicated line
         * @param animate If `true` animates scrolling
         * @param callback Function to be called after the animation has finished
        **/
        scrollToLine(line: number, center: boolean, animate: boolean, callback: Function): void;

        /**
         * Scrolls the editor to the y pixel indicated.
         * @param scrollTop The position to scroll to
        **/
        scrollToY(scrollTop: number): number;

        /**
         * Scrolls the editor across the x-axis to the pixel indicated.
         * @param scrollLeft The position to scroll to
        **/
        scrollToX(scrollLeft: number): number;

        /**
         * Scrolls the editor across both x- and y-axes.
         * @param deltaX The x value to scroll by
         * @param deltaY The y value to scroll by
        **/
        scrollBy(deltaX: number, deltaY: number): void;

        /**
         * Returns `true` if you can still scroll by either parameter; in other words, you haven't reached the end of the file or line.
         * @param deltaX The x value to scroll by
         * @param deltaY The y value to scroll by
        **/
        isScrollableBy(deltaX: number, deltaY: number): boolean;

        /**
         * Returns an object containing the `pageX` and `pageY` coordinates of the document position.
         * @param row The document row position
         * @param column The document column position
        **/
        textToScreenCoordinates(row: number, column: number): any;

        /**
         * Focuses the current container.
        **/
        visualizeFocus(): void;

        /**
         * Blurs the current container.
        **/
        visualizeBlur(): void;

        /**
         * undefined
         * @param position
        **/
        showComposition(position: number): void;

        /**
         * Sets the inner text of the current composition to `text`.
         * @param text A string of text to use
        **/
        setCompositionText(text: string): void;

        /**
         * Hides the current composition.
        **/
        hideComposition(): void;

        /**
         * [Sets a new theme for the editor. `theme` should exist, and be a directory path, like `ace/theme/textmate`.]{: #VirtualRenderer.setTheme}
         * @param theme The path to a theme
        **/
        setTheme(theme: string): void;

        /**
         * [Returns the path of the current theme.]{: #VirtualRenderer.getTheme}
        **/
        getTheme(): string;

        /**
         * [Adds a new class, `style`, to the editor.]{: #VirtualRenderer.setStyle}
         * @param style A class name
        **/
        setStyle(style: string): void;

        /**
         * [Removes the class `style` from the editor.]{: #VirtualRenderer.unsetStyle}
         * @param style A class name
        **/
        unsetStyle(style: string): void;

        /**
         * Destroys the text and cursor layers for this renderer.
        **/
        destroy(): void;

    }
    var VirtualRenderer: {
        /**
         * Constructs a new `VirtualRenderer` within the `container` specified, applying the given `theme`.
         * @param container The root element of the editor
         * @param theme The starting theme
        **/
        new(container: HTMLElement, theme?: string): VirtualRenderer;
    }
}

declare var ace: AceAjax.Ace;<|MERGE_RESOLUTION|>--- conflicted
+++ resolved
@@ -1036,9 +1036,6 @@
      * Event sessions dealing with the mouse and keyboard are bubbled up from `Document` to the `Editor`, which decides what to do with them.
     **/
     export interface Editor {
-        
-        addEventListener(ev: 'change', callback: (ev: EditorChangeEvent) => any);
-        addEventListener(ev: string, callback: Function);
 
         addEventListener(ev: 'change', callback: (ev: EditorChangeEvent) => any): void;
         addEventListener(ev: string, callback: Function): void;
@@ -1089,31 +1086,6 @@
          **/
         getOptions():any;
 
-<<<<<<< HEAD
-        execCommand(command:string, args?: any);
-        
-        /**
-         * Sets a Configuration Option
-         **/
-        setOption(optionName: any, optionValue: any);
-        
-        /**
-         * Sets Configuration Options
-         **/
-        setOptions(keyValueTuples: any);
-        
-        /**
-         * Get a Configuration Option
-         **/
-        getOption(name: any):any;
-        
-        /**
-         * Get Configuration Options
-         **/
-        getOptions():any;
-        
-=======
->>>>>>> c6254f15
         /**
          * Get rid of console warning by setting this to Infinity
          **/
@@ -1767,13 +1739,6 @@
          * @param session The `EditSession` to refer to
         **/
         new(renderer: VirtualRenderer, session?: IEditSession): Editor;
-    }
-    
-    interface EditorChangeEvent {
-        start: Position;
-        end: Position;
-        action: string; // insert, remove
-        lines: any[];
     }
 
     interface EditorChangeEvent {
@@ -2646,16 +2611,6 @@
          * Returns `true` if there are redo operations left to perform.
         **/
         hasRedo(): boolean;
-        
-        /**
-         * Returns `true` if the dirty counter is 0
-        **/
-        isClean(): boolean;
-        
-        /**
-         * Sets dirty counter to 0
-        **/
-        markClean(): void;
 
         /**
          * Returns `true` if the dirty counter is 0
